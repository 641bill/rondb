/*
   Copyright (c) 2003, 2023, Oracle and/or its affiliates.
   Copyright (c) 2022, 2023, Hopsworks and/or its affiliates.

   This program is free software; you can redistribute it and/or modify
   it under the terms of the GNU General Public License, version 2.0,
   as published by the Free Software Foundation.

   This program is also distributed with certain software (including
   but not limited to OpenSSL) that is licensed under separate terms,
   as designated in a particular file or component or in included license
   documentation.  The authors of MySQL hereby grant you an additional
   permission to link the program and your derivative works with the
   separately licensed software that they have included with MySQL.

   This program is distributed in the hope that it will be useful,
   but WITHOUT ANY WARRANTY; without even the implied warranty of
   MERCHANTABILITY or FITNESS FOR A PARTICULAR PURPOSE.  See the
   GNU General Public License, version 2.0, for more details.

   You should have received a copy of the GNU General Public License
   along with this program; if not, write to the Free Software
   Foundation, Inc., 51 Franklin St, Fifth Floor, Boston, MA 02110-1301  USA
*/

#ifndef DICT_TAB_INFO_HPP
#define DICT_TAB_INFO_HPP

#include "SignalData.hpp"
#include <AttributeDescriptor.hpp>
#include <SimpleProperties.hpp>
#include <ndb_limits.h>
#include <NdbSqlUtil.hpp>
#include <ndb_global.h>
#include "decimal.h"

#define JAM_FILE_ID 87


#ifndef my_decimal_h

// sql/my_decimal.h requires many more sql/*.h new to ndb
// for now, copy the bit we need  TODO proper fix

#define DECIMAL_MAX_FIELD_SIZE ((9 * 9) - (2 * 8))

#ifndef DECIMAL_NOT_SPECIFIED
#define DECIMAL_NOT_SPECIFIED 31
#endif

inline int my_decimal_get_binary_size(uint precision, uint scale)
{
  return decimal_bin_size((int)precision, (int)scale);
}

#endif

#define DTI_MAP_INT(x, y, z) \
  { DictTabInfo::y, (unsigned) my_offsetof(x, z), SimpleProperties::Uint32Value, 0, 0 }

#define DTI_MAP_STR(x, y, z, len) \
  { DictTabInfo::y, (unsigned) my_offsetof(x, z), SimpleProperties::StringValue, len, 0 }

#define DTI_MAP_BIN(x, y, z, len, off) \
  { DictTabInfo::y, (unsigned) my_offsetof(x, z), SimpleProperties::BinaryValue, \
      len, (unsigned) my_offsetof(x, off) }

#define DTI_MAP_BIN_EXTERNAL(y, len) \
  { DictTabInfo::y, 0, SimpleProperties::BinaryValue, len, \
    SimpleProperties::SP2StructMapping::ExternalData }

#define DTIBREAK(x) \
  { DictTabInfo::x, 0, SimpleProperties::InvalidValue, 0, 0 }

class DictTabInfo {
  /**
   * Sender(s) / Reciver(s)
   */
  // Blocks
  friend class Backup;
  friend class Dbdict;
  friend class Ndbcntr;
  friend class Trix;
  friend class DbUtil;
  // API
  friend class NdbSchemaOp;
  
  /**
   * For printing
   */
  friend bool printDICTTABINFO(FILE * output, 
                               const Uint32 * theData, 
                               Uint32 len, 
                               Uint16 receiverBlockNo);

public:
  enum RequestType {
    CreateTableFromAPI  = 1,
    AddTableFromDict    = 2, // Between DICT's
    CopyTable           = 3, // Between DICT's
    ReadTableFromDiskSR = 4, // Local in DICT
    GetTabInfoConf      = 5,
    AlterTableFromAPI   = 6
  };
  
  enum KeyValues {
    TableName          = 1,  // String, Mandatory
    TableId            = 2,  //Mandatory between DICT's otherwise not allowed
    TableVersion       = 3,  //Mandatory between DICT's otherwise not allowed
    TableLoggedFlag    = 4,  //Default Logged
    NoOfKeyAttr        = 5,  //Default 1
    NoOfAttributes     = 6,  //Mandatory
    NoOfNullable       = 7,  //Default 0
    NoOfVariable       = 8,  //Default 0
    TableKValue        = 9,  //Default 6
    MinLoadFactor      = 10, //Default 70
    MaxLoadFactor      = 11, //Default 80
    KeyLength          = 12, //Default 1  (No of words in primary key)
    FragmentTypeVal    = 13, //Default AllNodesSmallTable
    TableTypeVal       = 18, //Default TableType::UserTable
    PrimaryTable       = 19, //Mandatory for index otherwise RNIL
    PrimaryTableId     = 20, //ditto
    IndexState         = 21,
    InsertTriggerId    = 22,
    UpdateTriggerId    = 23,
    DeleteTriggerId    = 24,
    CustomTriggerId    = 25,
    FrmLen             = 26,
    FrmData            = 27,
    TableTemporaryFlag = 28,  //Default not Temporary
    ForceVarPartFlag   = 29,
    MysqlDictMetadata  = 30,

    PartitionBalance  = 127,
    FragmentCount      = 128, // No of fragments in table (!fragment replicas)
    FragmentDataLen    = 129,
    FragmentData       = 130, // CREATE_FRAGMENTATION reply
    TablespaceId       = 131,
    TablespaceVersion  = 132,
    TablespaceDataLen  = 133,
    TablespaceData     = 134,
    RangeListDataLen   = 135,
    RangeListData      = 136,
    ReplicaDataLen     = 137,
    ReplicaData        = 138,
    MaxRowsLow         = 139,
    MaxRowsHigh        = 140,
    DefaultNoPartFlag  = 141,
    LinearHashFlag     = 142,
    MinRowsLow         = 143,
    MinRowsHigh        = 144,

    RowGCIFlag         = 150,
    RowChecksumFlag    = 151,
    
    SingleUserMode     = 152,

    HashMapObjectId    = 153,
    HashMapVersion     = 154,

    TableStorageType   = 155,

    ExtraRowGCIBits    = 156,
    ExtraRowAuthorBits = 157,

    ReadBackupFlag     = 158,

    FullyReplicatedFlag= 159,
    PartitionCount  = 160,
    /**
     * Needed for NR
     */
    FullyReplicatedTriggerId = 161,

    UseVarSizedDiskDataFlag = 162,

<<<<<<< HEAD
=======
    HashFunctionFlag   = 163,

>>>>>>> b9b56437
    TableEnd           = 999,
    
    AttributeName          = 1000, // String, Mandatory
    AttributeId        = 1001, //Mandatory between DICT's otherwise not allowed
    AttributeType          = 1002, //for osu 4.1->5.0.x
    AttributeSize          = 1003, //Default DictTabInfo::a32Bit
    AttributeArraySize     = 1005, //Default 1
    AttributeKeyFlag       = 1006, //Default noKey
    AttributeStorageType   = 1007, //Default NDB_STORAGETYPE_MEMORY
    AttributeNullableFlag  = 1008, //Default NotNullable
    AttributeDynamic       = 1009, //Default not dynamic
    AttributeDKey          = 1010, //Default NotDKey
    AttributeExtType       = 1013, //Default ExtUnsigned
    AttributeExtPrecision  = 1014, //Default 0
    AttributeExtScale      = 1015, //Default 0
    AttributeExtLength     = 1016, //Default 0
    AttributeAutoIncrement = 1017, //Default false
    AttributeArrayType     = 1019, //Default NDB_ARRAYTYPE_FIXED
    AttributeDefaultValueLen = 1020, //Actual Length saved in AttributeDefaultValue
    /* Default value (Binary type, not printable as string),
     * For backward compatibility, the new keyValue
     * (not use the old keyValue 1018) is added
       when restoring data from low backup version data.
    */
    AttributeDefaultValue = 1021,
    AttributeEnd           = 1999  //
  };
  // ----------------------------------------------------------------------
  // Part of the protocol is that we only transfer parameters which do not
  // have a default value. Thus the default values are part of the protocol.
  // ----------------------------------------------------------------------


  
  // FragmentType constants
  enum FragmentType {
    AllNodesSmallTable = 0,
    AllNodesMediumTable = 1,
    AllNodesLargeTable = 2,
    SingleFragment = 3,
    DistrKeyHash = 4,
    DistrKeyLin = 5,
    UserDefined = 6,
    DistrKeyOrderedIndex = 8, // alias
    HashMapPartition = 9
  };
  
  // TableType constants + objects
  enum TableType {
    UndefTableType = 0,
    SystemTable = 1,
    UserTable = 2,
    UniqueHashIndex = 3,
    HashIndex = 4,
    UniqueOrderedIndex = 5,
    OrderedIndex = 6,
    // constant 10 hardcoded in Dbdict.cpp
    HashIndexTrigger = 11,
    SubscriptionTrigger = 16,
    ReadOnlyConstraint = 17,
    IndexTrigger = 18,
    ReorgTrigger = 19,
    
    Tablespace = 20,        ///< Tablespace
    LogfileGroup = 21,      ///< Logfile group
    Datafile = 22,          ///< Datafile
    Undofile = 23,          ///< Undofile
    HashMap = 24,

    ForeignKey = 25,        // The definition
    FKParentTrigger = 26,
    FKChildTrigger = 27,

    /**
     * Trigger that propagates DML to all fragments
     */
    FullyReplicatedTrigger = 28,

    SchemaTransaction = 30
  };

  // used 1) until type BlobTable added 2) in upgrade code
  static bool
  isBlobTableName(const char* name, Uint32* ptab_id = nullptr,
                  Uint32* pcol_no = nullptr);
  
  static inline bool
  isTable(int tableType) {
    return
      tableType == SystemTable ||
      tableType == UserTable;
  }
  static inline bool
  isIndex(int tableType) {
    return
      tableType == UniqueHashIndex ||
      tableType == HashIndex ||
      tableType == UniqueOrderedIndex ||
      tableType == OrderedIndex;
  }
  static inline bool
  isUniqueIndex(int tableType) {
    return
      tableType == UniqueHashIndex ||
      tableType == UniqueOrderedIndex;
  }
  static inline bool
  isNonUniqueIndex(int tableType) {
    return
      tableType == HashIndex ||
      tableType == OrderedIndex;
  }
  static inline bool
  isHashIndex(int tableType) {
    return
      tableType == UniqueHashIndex ||
      tableType == HashIndex;
  }
  static inline bool
  isOrderedIndex(int tableType) {
    return
      tableType == UniqueOrderedIndex ||
      tableType == OrderedIndex;
  }
  static inline bool
  isTrigger(int tableType) {
    return
      tableType == HashIndexTrigger ||
      tableType == SubscriptionTrigger ||
      tableType == ReadOnlyConstraint ||
      tableType == IndexTrigger ||
      tableType == ReorgTrigger ||
      tableType == FKParentTrigger ||
      tableType == FKChildTrigger ||
      tableType == FullyReplicatedTrigger;
  }
  static inline bool
  isFilegroup(int tableType) {
    return
      tableType == Tablespace ||
      tableType == LogfileGroup;
  }

  static inline bool
  isFile(int tableType) {
    return
      tableType == Datafile||
      tableType == Undofile;
  }

  static inline bool
  isHashMap(int tableType) {
    return
      tableType == HashMap;
  }

  static inline bool
  isForeignKey(int tableType) {
    return tableType == ForeignKey;
  }

  // Object state for translating from/to API
  enum ObjectState {
    StateUndefined = 0,
    StateOffline = 1,
    StateBuilding = 2,
    StateDropping = 3,
    StateOnline = 4,
    ObsoleteStateBackup = 5,
    StateBroken = 9
  };

  // Object store for translating from/to API
  enum ObjectStore {
    StoreUndefined = 0,
    StoreNotLogged = 1,
    StorePermanent = 2
  };
  
  // AttributeSize constants
  static constexpr Uint32 aBit = 0;
  static constexpr Uint32 an8Bit = 3;
  static constexpr Uint32 a16Bit = 4;
  static constexpr Uint32 a32Bit = 5;
  static constexpr Uint32 a64Bit = 6;
  static constexpr Uint32 a128Bit = 7;
    
  // Table data interpretation
  struct Table {
    char   TableName[MAX_TAB_NAME_SIZE];
    Uint32 TableId;
    char   PrimaryTable[MAX_TAB_NAME_SIZE]; // Only used when "index"
    Uint32 PrimaryTableId;
    Uint32 TableLoggedFlag;
    Uint32 TableTemporaryFlag;
    Uint32 ForceVarPartFlag;
    Uint32 NoOfKeyAttr;
    Uint32 NoOfAttributes;
    Uint32 NoOfNullable;
    Uint32 NoOfVariable;
    Uint32 TableKValue;
    Uint32 MinLoadFactor;
    Uint32 MaxLoadFactor;
    Uint32 KeyLength;
    Uint32 FragmentType;
    Uint32 TableType;
    Uint32 TableVersion;
    Uint32 IndexState;
    Uint32 InsertTriggerId;
    Uint32 UpdateTriggerId;
    Uint32 DeleteTriggerId;
    Uint32 CustomTriggerId;
    Uint32 TablespaceId;
    Uint32 TablespaceVersion;
    Uint32 DefaultNoPartFlag;
    Uint32 LinearHashFlag;
    /*
      TODO RONM:
      We need to replace FRM, Fragment Data, Tablespace Data and in
      very particular RangeListData with dynamic arrays
    */
    Uint32 PartitionBalance;
    Uint32 FragmentCount;
    Uint32 ReplicaDataLen;
    Uint16 ReplicaData[MAX_FRAGMENT_DATA_ENTRIES];
    Uint32 FragmentDataLen;
    Uint16 FragmentData[3*MAX_NDB_PARTITIONS];

    Uint32 MaxRowsLow;
    Uint32 MaxRowsHigh;
    Uint32 MinRowsLow;
    Uint32 MinRowsHigh;

    Uint32 TablespaceDataLen;
    Uint32 TablespaceData[2*MAX_NDB_PARTITIONS];
    Uint32 RangeListDataLen;
    Uint32 RangeListData[2*MAX_NDB_PARTITIONS*2];
    
    Uint32 RowGCIFlag;
    Uint32 RowChecksumFlag;

    Uint32 SingleUserMode;

    Uint32 HashMapObjectId;
    Uint32 HashMapVersion;

    Uint32 TableStorageType;

    Uint32 ExtraRowGCIBits;
    Uint32 ExtraRowAuthorBits;

    Uint32 ReadBackupFlag;
    Uint32 FullyReplicatedFlag;
    Uint32 FullyReplicatedTriggerId;
    Uint32 PartitionCount;

    Uint32 UseVarSizedDiskDataFlag;
<<<<<<< HEAD
=======
    Uint32 HashFunctionFlag;
>>>>>>> b9b56437

    Table() {}
    void init();
  };

  static const
  SimpleProperties::SP2StructMapping TableMapping[];

  static const Uint32 TableMappingSize;

  // AttributeExtType values
  enum ExtType {
    ExtUndefined = NdbSqlUtil::Type::Undefined,
    ExtTinyint = NdbSqlUtil::Type::Tinyint,
    ExtTinyunsigned = NdbSqlUtil::Type::Tinyunsigned,
    ExtSmallint = NdbSqlUtil::Type::Smallint,
    ExtSmallunsigned = NdbSqlUtil::Type::Smallunsigned,
    ExtMediumint = NdbSqlUtil::Type::Mediumint,
    ExtMediumunsigned = NdbSqlUtil::Type::Mediumunsigned,
    ExtInt = NdbSqlUtil::Type::Int,
    ExtUnsigned = NdbSqlUtil::Type::Unsigned,
    ExtBigint = NdbSqlUtil::Type::Bigint,
    ExtBigunsigned = NdbSqlUtil::Type::Bigunsigned,
    ExtFloat = NdbSqlUtil::Type::Float,
    ExtDouble = NdbSqlUtil::Type::Double,
    ExtOlddecimal = NdbSqlUtil::Type::Olddecimal,
    ExtOlddecimalunsigned = NdbSqlUtil::Type::Olddecimalunsigned,
    ExtDecimal = NdbSqlUtil::Type::Decimal,
    ExtDecimalunsigned = NdbSqlUtil::Type::Decimalunsigned,
    ExtChar = NdbSqlUtil::Type::Char,
    ExtVarchar = NdbSqlUtil::Type::Varchar,
    ExtBinary = NdbSqlUtil::Type::Binary,
    ExtVarbinary = NdbSqlUtil::Type::Varbinary,
    ExtDatetime = NdbSqlUtil::Type::Datetime,
    ExtDate = NdbSqlUtil::Type::Date,
    ExtBlob = NdbSqlUtil::Type::Blob,
    ExtText = NdbSqlUtil::Type::Text,
    ExtBit = NdbSqlUtil::Type::Bit,
    ExtLongvarchar = NdbSqlUtil::Type::Longvarchar,
    ExtLongvarbinary = NdbSqlUtil::Type::Longvarbinary,
    ExtTime = NdbSqlUtil::Type::Time,
    ExtYear = NdbSqlUtil::Type::Year,
    ExtTimestamp = NdbSqlUtil::Type::Timestamp,
    ExtTime2 = NdbSqlUtil::Type::Time2,
    ExtDatetime2 = NdbSqlUtil::Type::Datetime2,
    ExtTimestamp2 = NdbSqlUtil::Type::Timestamp2
  };

  // Attribute data interpretation
  struct Attribute {
    char   AttributeName[MAX_TAB_NAME_SIZE];
    Uint32 AttributeId;
    Uint32 AttributeType; // for osu 4.1->5.0.x
    Uint32 AttributeSize;
    Uint32 AttributeArraySize;
    Uint32 AttributeArrayType;
    Uint32 AttributeKeyFlag;
    Uint32 AttributeNullableFlag;
    Uint32 AttributeDKey;
    Uint32 AttributeExtType;
    Uint32 AttributeExtPrecision;
    Uint32 AttributeExtScale;
    Uint32 AttributeExtLength;
    Uint32 AttributeAutoIncrement;
    Uint32 AttributeStorageType;
    Uint32 AttributeDynamic;
    Uint32 AttributeDefaultValueLen;  //byte sizes
    Uint8  AttributeDefaultValue[MAX_ATTR_DEFAULT_VALUE_SIZE];
    
    Attribute() {}
    void init();

    inline
    Uint32 sizeInWords()
    {
      return ((1 << AttributeSize) * AttributeArraySize + 31) >> 5;
    }

    // compute old-sty|e attribute size and array size
    inline bool
    translateExtType() {
      switch (AttributeExtType) {
      case DictTabInfo::ExtUndefined:
        return false;
      case DictTabInfo::ExtTinyint:
      case DictTabInfo::ExtTinyunsigned:
        AttributeSize = DictTabInfo::an8Bit;
        AttributeArraySize = AttributeExtLength;
	break;
      case DictTabInfo::ExtSmallint:
      case DictTabInfo::ExtSmallunsigned:
        AttributeSize = DictTabInfo::a16Bit;
        AttributeArraySize = AttributeExtLength;
	break;
      case DictTabInfo::ExtMediumint:
      case DictTabInfo::ExtMediumunsigned:
        AttributeSize = DictTabInfo::an8Bit;
        AttributeArraySize = 3 * AttributeExtLength;
	break;
      case DictTabInfo::ExtInt:	
      case DictTabInfo::ExtUnsigned:
        AttributeSize = DictTabInfo::a32Bit;
        AttributeArraySize = AttributeExtLength;
        break;
      case DictTabInfo::ExtBigint:
      case DictTabInfo::ExtBigunsigned:
        AttributeSize = DictTabInfo::a64Bit;
        AttributeArraySize = AttributeExtLength;
        break;
      case DictTabInfo::ExtFloat:
        AttributeSize = DictTabInfo::a32Bit;
        AttributeArraySize = AttributeExtLength;
        break;
      case DictTabInfo::ExtDouble:
        AttributeSize = DictTabInfo::a64Bit;
        AttributeArraySize = AttributeExtLength;
        break;
      case DictTabInfo::ExtOlddecimal:
        AttributeSize = DictTabInfo::an8Bit;
        AttributeArraySize =
          (1 + AttributeExtPrecision + (int(AttributeExtScale) > 0)) *
          AttributeExtLength;
        break;
      case DictTabInfo::ExtOlddecimalunsigned:
        AttributeSize = DictTabInfo::an8Bit;
        AttributeArraySize =
          (0 + AttributeExtPrecision + (int(AttributeExtScale) > 0)) *
          AttributeExtLength;
        break;
      case DictTabInfo::ExtDecimal:
      case DictTabInfo::ExtDecimalunsigned:
        {
          // copy from Field_new_decimal ctor
          uint precision = AttributeExtPrecision;
          uint scale = AttributeExtScale;
          if (precision > DECIMAL_MAX_FIELD_SIZE ||
              scale >= DECIMAL_NOT_SPECIFIED)
            return false;
          uint bin_size = my_decimal_get_binary_size(precision, scale);
          AttributeSize = DictTabInfo::an8Bit;
          AttributeArraySize = bin_size * AttributeExtLength;
        }
        break;
      case DictTabInfo::ExtChar:
      case DictTabInfo::ExtBinary:
        AttributeSize = DictTabInfo::an8Bit;
        AttributeArraySize = AttributeExtLength;
        break;
      case DictTabInfo::ExtVarchar:
      case DictTabInfo::ExtVarbinary:
        if (AttributeExtLength > 0xff)
          return false;
        AttributeSize = DictTabInfo::an8Bit;
        AttributeArraySize = AttributeExtLength + 1;
        break;
      case DictTabInfo::ExtDatetime:
        // to fix
        AttributeSize = DictTabInfo::an8Bit;
        AttributeArraySize = 8 * AttributeExtLength;
        break;
      case DictTabInfo::ExtDate:
        // to fix
        AttributeSize = DictTabInfo::an8Bit;
        AttributeArraySize = 3 * AttributeExtLength;
        break;
      case DictTabInfo::ExtBlob:
      case DictTabInfo::ExtText:
        AttributeSize = DictTabInfo::an8Bit;
        if (unlikely(AttributeArrayType == NDB_ARRAYTYPE_FIXED)) {
          // head + inline part (length in precision lower half)
          AttributeArraySize = (NDB_BLOB_V1_HEAD_SIZE << 2) +
                               (AttributeExtPrecision & 0xFFFF);
        } else {
          AttributeArraySize = (NDB_BLOB_V2_HEAD_SIZE << 2) +
                               (AttributeExtPrecision & 0xFFFF);
        }
        break;
      case DictTabInfo::ExtBit:
	AttributeSize = DictTabInfo::aBit;
	AttributeArraySize = AttributeExtLength;
	break;
      case DictTabInfo::ExtLongvarchar:
      case DictTabInfo::ExtLongvarbinary:
        if (AttributeExtLength > 0xffff)
          return false;
        AttributeSize = DictTabInfo::an8Bit;
        AttributeArraySize = AttributeExtLength + 2;
        break;
      case DictTabInfo::ExtTime:
        AttributeSize = DictTabInfo::an8Bit;
        AttributeArraySize = 3 * AttributeExtLength;
        break;
      case DictTabInfo::ExtYear:
        AttributeSize = DictTabInfo::an8Bit;
        AttributeArraySize = 1 * AttributeExtLength;
        break;
      case DictTabInfo::ExtTimestamp:
        AttributeSize = DictTabInfo::an8Bit;
        AttributeArraySize = 4 * AttributeExtLength;
        break;
      // fractional time types, see wl#946
      case DictTabInfo::ExtTime2:
        AttributeSize = DictTabInfo::an8Bit;
        AttributeArraySize = (3 + (1 + AttributeExtPrecision) / 2)
                             * AttributeExtLength;
        break;
      case DictTabInfo::ExtDatetime2:
        AttributeSize = DictTabInfo::an8Bit;
        AttributeArraySize = (5 + (1 + AttributeExtPrecision) / 2)
                             * AttributeExtLength;
        break;
      case DictTabInfo::ExtTimestamp2:
        AttributeSize = DictTabInfo::an8Bit;
        AttributeArraySize = (4 + (1 + AttributeExtPrecision) / 2)
                             * AttributeExtLength;
        break;
      default:
        return false;
      };
      return true;
    }
    
    inline void print(FILE *out) {
      fprintf(out, "AttributeId = %d\n", AttributeId);
      fprintf(out, "AttributeType = %d\n", AttributeType);
      fprintf(out, "AttributeSize = %d\n", AttributeSize);
      fprintf(out, "AttributeArraySize = %d\n", AttributeArraySize);
      fprintf(out, "AttributeArrayType = %d\n", AttributeArrayType);
      fprintf(out, "AttributeKeyFlag = %d\n", AttributeKeyFlag);
      fprintf(out, "AttributeStorageType = %d\n", AttributeStorageType);
      fprintf(out, "AttributeNullableFlag = %d\n", AttributeNullableFlag);
      fprintf(out, "AttributeDKey = %d\n", AttributeDKey);
      fprintf(out, "AttributeGroup = %d\n", AttributeGroup);
      fprintf(out, "AttributeAutoIncrement = %d\n", AttributeAutoIncrement);
      fprintf(out, "AttributeExtType = %d\n", AttributeExtType);
      fprintf(out, "AttributeExtPrecision = %d\n", AttributeExtPrecision);
      fprintf(out, "AttributeExtScale = %d\n", AttributeExtScale);
      fprintf(out, "AttributeExtLength = %d\n", AttributeExtLength);
      fprintf(out, "AttributeDefaultValueLen = %d\n",
              AttributeDefaultValueLen);
      fprintf(out, "AttributeDefaultValue:\n");
      for (unsigned int i = 0; i < AttributeDefaultValueLen; i++)
        fprintf(out, "0x%x", AttributeDefaultValue[i]);
    }
  };
  
  static const
  SimpleProperties::SP2StructMapping AttributeMapping[];

  static const Uint32 AttributeMappingSize;

  // Signal constants
  static constexpr Uint32 DataLength = 20;
  static constexpr Uint32 HeaderLength = 5;

private:  
  Uint32 senderRef;
  Uint32 senderData;
  Uint32 requestType;
  Uint32 totalLen; 
  Uint32 offset; 
  
  /**
   * Length of this data = signal->length() - HeaderLength
   * Sender block ref = signal->senderBlockRef()
   */
  
  Uint32 tabInfoData[DataLength];

public:
  enum Deprecated
  {
    AttributeDGroup    = 1009, //Default NotDGroup
    AttributeStoredInd = 1011, //Default NotStored
    TableStorageVal    = 14, //Disk storage specified per attribute
    SecondTableId      = 17, //Mandatory between DICT's otherwise not allowed
    FragmentKeyTypeVal = 16 //Default PrimaryKey
  };
    
  enum Unimplemented
  {
    ScanOptimised      = 15, //Default updateOptimised
    AttributeGroup     = 1012, //Default 0
    FileNo             = 102
  };
};

#define DFGI_MAP_INT(x, y, z) \
  { DictFilegroupInfo::y, (unsigned) my_offsetof(x, z), SimpleProperties::Uint32Value, 0, 0 }

#define DFGI_MAP_STR(x, y, z, len) \
  { DictFilegroupInfo::y, (unsigned) my_offsetof(x, z), SimpleProperties::StringValue, len, 0 }

#define DFGI_MAP_BIN(x, y, z, len, off) \
  { DictFilegroupInfo::y, (unsigned) my_offsetof(x, z), SimpleProperties::BinaryValue, \
      len, (unsigned) my_offsetof(x, off) }

#define DFGIBREAK(x) \
  { DictFilegroupInfo::x, 0, SimpleProperties::InvalidValue, 0, 0 }

struct DictFilegroupInfo {
  enum KeyValues {
    FilegroupName     = 1,
    FilegroupType     = 2,
    FilegroupId       = 3,
    FilegroupVersion  = 4,

    /**
     * File parameters
     */
    FileName          = 100,
    FileType          = 101,
    FileId            = 103,
    FileFGroupId      = 104,
    FileFGroupVersion = 105,
    FileSizeHi        = 106,
    FileSizeLo        = 107,
    FileFreeExtents   = 108,
    FileVersion       = 109,
    FileEnd           = 199, //    

    /**
     * Tablespace parameters
     */
    TS_ExtentSize          = 1000, // specified in bytes
    TS_LogfileGroupId      = 1001, 
    TS_LogfileGroupVersion = 1002, 
    TS_GrowLimit           = 1003, // In bytes
    TS_GrowSizeHi          = 1004,
    TS_GrowSizeLo          = 1005,
    TS_GrowPattern         = 1006,
    TS_GrowMaxSize         = 1007,

    /**
     * Logfile group parameters
     */
    LF_UndoBufferSize  = 2005, // In bytes
    LF_UndoGrowLimit   = 2000, // In bytes
    LF_UndoGrowSizeHi  = 2001,
    LF_UndoGrowSizeLo  = 2002,
    LF_UndoGrowPattern = 2003,
    LF_UndoGrowMaxSize = 2004,
    LF_UndoFreeWordsHi = 2006,
    LF_UndoFreeWordsLo = 2007
  };

  // FragmentType constants
  enum FileTypeValues {
    Datafile = 0,
    Undofile = 1
    //, Redofile
  };
 
  struct GrowSpec {
    Uint32 GrowLimit;
    Uint32 GrowSizeHi;
    Uint32 GrowSizeLo;
    char   GrowPattern[PATH_MAX];
    Uint32 GrowMaxSize;
  };
  
  // Table data interpretation
  struct Filegroup {
    char   FilegroupName[MAX_TAB_NAME_SIZE];
    Uint32 FilegroupType; // ObjType
    Uint32 FilegroupId;
    Uint32 FilegroupVersion;

    union {
      Uint32 TS_ExtentSize;
      Uint32 LF_UndoBufferSize;
    };
    Uint32 TS_LogfileGroupId;
    Uint32 TS_LogfileGroupVersion;
    union {
      GrowSpec TS_DataGrow;
      GrowSpec LF_UndoGrow;
    };
    //GrowSpec LF_RedoGrow;
    Uint32 LF_UndoFreeWordsHi;
    Uint32 LF_UndoFreeWordsLo;
    Filegroup() {}
    void init();
  };
  static const Uint32 MappingSize;
  static const SimpleProperties::SP2StructMapping Mapping[];

  struct File {
    char FileName[PATH_MAX];
    Uint32 FileType;
    Uint32 FileId;
    Uint32 FileVersion;
    Uint32 FilegroupId;
    Uint32 FilegroupVersion;
    Uint32 FileSizeHi;
    Uint32 FileSizeLo;
    Uint32 FileFreeExtents;

    File() {}
    void init();
  };
  static const Uint32 FileMappingSize;
  static const SimpleProperties::SP2StructMapping FileMapping[];
};

#define DHMI_MAP_INT(x, y, z) \
  { DictHashMapInfo::y, (unsigned) my_offsetof(x, z), SimpleProperties::Uint32Value, 0, 0 }

#define DHMI_MAP_STR(x, y, z, len) \
  { DictHashMapInfo::y, (unsigned) my_offsetof(x, z), SimpleProperties::StringValue, len, 0 }

#define DHMI_MAP_BIN(x, y, z, len, off) \
  { DictHashMapInfo::y, (unsigned) my_offsetof(x, z), SimpleProperties::BinaryValue, \
      len, (unsigned) my_offsetof(x, off) }

#define DHMIBREAK(x) \
  { DictHashMapInfo::x, 0, SimpleProperties::InvalidValue, 0, 0 }

struct DictHashMapInfo {
  enum KeyValues {
    HashMapName    = 1,
    HashMapBuckets = 2,
    HashMapValues  = 3
  };

  // Table data interpretation
  struct HashMap {
    char   HashMapName[MAX_TAB_NAME_SIZE];
    Uint32 HashMapBuckets;
    Uint16 HashMapValues[NDB_MAX_HASHMAP_BUCKETS];
    Uint32 HashMapObjectId;
    Uint32 HashMapVersion;
    HashMap() {}
    void init();
  };
  static const Uint32 MappingSize;
  static const SimpleProperties::SP2StructMapping Mapping[];
};

/**
 * Foreign Keys
 */
struct DictForeignKeyInfo
{
  enum KeyValues {
    ForeignKeyName               = 1,
    ForeignKeyId                 = 2,
    ForeignKeyVersion            = 3,
    ForeignKeyParentTableId      = 4,
    ForeignKeyParentTableVersion = 5,
    ForeignKeyChildTableId       = 6,
    ForeignKeyChildTableVersion  = 7,
    ForeignKeyParentIndexId      = 8,
    ForeignKeyParentIndexVersion = 9,
    ForeignKeyChildIndexId       = 10,
    ForeignKeyChildIndexVersion  = 11,
    ForeignKeyOnUpdateAction     = 12,
    ForeignKeyOnDeleteAction     = 13,
    ForeignKeyParentTableName    = 14,
    ForeignKeyParentIndexName    = 15,
    ForeignKeyChildTableName     = 16,
    ForeignKeyChildIndexName     = 17,
    ForeignKeyParentColumnsLength= 18,
    ForeignKeyParentColumns      = 19,
    ForeignKeyChildColumnsLength = 20,
    ForeignKeyChildColumns       = 21
  };

  // Table data interpretation
  struct ForeignKey {
    char   Name[MAX_TAB_NAME_SIZE];
    char   ParentTableName[MAX_TAB_NAME_SIZE];
    char   ParentIndexName[MAX_TAB_NAME_SIZE];
    char   ChildTableName[MAX_TAB_NAME_SIZE];
    char   ChildIndexName[MAX_TAB_NAME_SIZE];
    Uint32 ForeignKeyId;
    Uint32 ForeignKeyVersion;
    Uint32 ParentTableId;
    Uint32 ParentTableVersion;
    Uint32 ChildTableId;
    Uint32 ChildTableVersion;
    Uint32 ParentIndexId;
    Uint32 ParentIndexVersion;
    Uint32 ChildIndexId;
    Uint32 ChildIndexVersion;
    Uint32 OnUpdateAction;
    Uint32 OnDeleteAction;
    Uint32 ParentColumnsLength;
    Uint32 ParentColumns[MAX_ATTRIBUTES_IN_INDEX];
    Uint32 ChildColumnsLength;
    Uint32 ChildColumns[MAX_ATTRIBUTES_IN_INDEX];
    ForeignKey() {}
    void init();
  };
  static const Uint32 MappingSize;
  static const SimpleProperties::SP2StructMapping Mapping[];
};

void
ndbout_print(const DictForeignKeyInfo::ForeignKey& fk, char* buf, size_t sz);

class NdbOut&
operator<<(class NdbOut& out, const DictForeignKeyInfo::ForeignKey& fk);

#define DFKI_MAP_INT(x, y, z) \
  { DictForeignKeyInfo::y, (unsigned) my_offsetof(x, z), SimpleProperties::Uint32Value, 0, 0 }

#define DFKI_MAP_STR(x, y, z, len) \
  { DictForeignKeyInfo::y, (unsigned) my_offsetof(x, z), SimpleProperties::StringValue, 0, 0 }

#define DFKI_MAP_BIN(x, y, z, len, off) \
  { DictForeignKeyInfo::y, (unsigned) my_offsetof(x, z), SimpleProperties::BinaryValue, \
      len, (unsigned) my_offsetof(x, off) }

#define DFKIBREAK(x) \
  { DictForeignKeyInfo::x, 0, SimpleProperties::InvalidValue, 0, 0 }

#undef JAM_FILE_ID

#endif<|MERGE_RESOLUTION|>--- conflicted
+++ resolved
@@ -174,11 +174,8 @@
 
     UseVarSizedDiskDataFlag = 162,
 
-<<<<<<< HEAD
-=======
     HashFunctionFlag   = 163,
 
->>>>>>> b9b56437
     TableEnd           = 999,
     
     AttributeName          = 1000, // String, Mandatory
@@ -436,10 +433,7 @@
     Uint32 PartitionCount;
 
     Uint32 UseVarSizedDiskDataFlag;
-<<<<<<< HEAD
-=======
     Uint32 HashFunctionFlag;
->>>>>>> b9b56437
 
     Table() {}
     void init();
