/*
   Copyright (c) 2003, 2023, Oracle and/or its affiliates.
   Copyright (c) 2022, 2023, Hopsworks and/or its affiliates.

   This program is free software; you can redistribute it and/or modify
   it under the terms of the GNU General Public License, version 2.0,
   as published by the Free Software Foundation.

   This program is also distributed with certain software (including
   but not limited to OpenSSL) that is licensed under separate terms,
   as designated in a particular file or component or in included license
   documentation.  The authors of MySQL hereby grant you an additional
   permission to link the program and your derivative works with the
   separately licensed software that they have included with MySQL.

   This program is distributed in the hope that it will be useful,
   but WITHOUT ANY WARRANTY; without even the implied warranty of
   MERCHANTABILITY or FITNESS FOR A PARTICULAR PURPOSE.  See the
   GNU General Public License, version 2.0, for more details.

   You should have received a copy of the GNU General Public License
   along with this program; if not, write to the Free Software
   Foundation, Inc., 51 Franklin St, Fifth Floor, Boston, MA 02110-1301  USA
*/

#ifndef CREATE_TAB_HPP
#define CREATE_TAB_HPP

#include "SignalData.hpp"

#define JAM_FILE_ID 46


struct CreateTabReq
{
<<<<<<< HEAD
  static constexpr Uint32 SignalLength = 6;
  static constexpr Uint32 OldSignalLengthLDM = 6 + 11;
  static constexpr Uint32 SignalLengthLDM = 6 + 12;
=======
  STATIC_CONST( SignalLength = 6 );
  STATIC_CONST( OldSignalLengthLDM = 6 + 11 );
  STATIC_CONST( SignalLengthLDM = 6 + 12 );
  STATIC_CONST( NewSignalLengthLDM = 6 + 13 );
>>>>>>> b9b56437

  enum RequestType {
  };

  Uint32 senderRef;
  Uint32 senderData;
  Uint32 tableId;
  Uint32 tableVersion;
  Uint32 requestType;
  Uint32 gci;

  /**
   * Used when sending to LQH++
   */
  Uint32 noOfCharsets;
  Uint32 tableType;           // DictTabInfo::TableType
  Uint32 primaryTableId;      // table of index or RNIL
  Uint32 tablespace_id;       // RNIL for MM table
  Uint32 forceVarPartFlag;
  Uint32 noOfAttributes;
  Uint32 noOfNullAttributes;
  Uint32 noOfKeyAttr;
  Uint32 checksumIndicator;
  Uint32 GCPIndicator;
  Uint32 extraRowAuthorBits;
  Uint32 useVarSizedDiskData;
<<<<<<< HEAD
=======
  Uint32 hashFunctionFlag;
>>>>>>> b9b56437

  SECTION( DICT_TAB_INFO = 0 );
  SECTION( FRAGMENTATION = 1 );
};

struct CreateTabConf {
  static constexpr Uint32 SignalLength = 3;

  Uint32 senderRef;
  Uint32 senderData;

  union {
    Uint32 lqhConnectPtr;
    Uint32 tuxConnectPtr;
    Uint32 tupConnectPtr;
  };
};

struct CreateTabRef {
  static constexpr Uint32 SignalLength = 6;

  Uint32 senderRef;
  Uint32 senderData;
  Uint32 errorCode;
  Uint32 errorLine; 
  Uint32 errorKey;
  Uint32 errorStatus;
};

/**
 * TcSchVerReq is CreateTab but towards TC...
 *   should be removed in favor of CreateTab
 */
struct TcSchVerReq
{
  Uint32 tableId;
  Uint32 tableVersion;
  Uint32 tableLogged;
  Uint32 senderRef;
  Uint32 tableType;
  Uint32 senderData;
  Uint32 noOfPrimaryKeys;
  Uint32 singleUserMode;
  Uint32 userDefinedPartition;
  Uint32 readBackup;
  Uint32 fullyReplicated;
<<<<<<< HEAD
  static constexpr Uint32 SignalLength = 11;
=======
  Uint32 hashFunctionFlag;
  STATIC_CONST( SignalLength = 12 );
>>>>>>> b9b56437
};

struct TcSchVerConf
{
  Uint32 senderRef;
  Uint32 senderData;
  static constexpr Uint32 SignalLength = 2;
};


#undef JAM_FILE_ID

#endif<|MERGE_RESOLUTION|>--- conflicted
+++ resolved
@@ -33,16 +33,10 @@
 
 struct CreateTabReq
 {
-<<<<<<< HEAD
   static constexpr Uint32 SignalLength = 6;
   static constexpr Uint32 OldSignalLengthLDM = 6 + 11;
   static constexpr Uint32 SignalLengthLDM = 6 + 12;
-=======
-  STATIC_CONST( SignalLength = 6 );
-  STATIC_CONST( OldSignalLengthLDM = 6 + 11 );
-  STATIC_CONST( SignalLengthLDM = 6 + 12 );
-  STATIC_CONST( NewSignalLengthLDM = 6 + 13 );
->>>>>>> b9b56437
+  static constexpr Uint32 NewSignalLengthLDM = 6 + 13;
 
   enum RequestType {
   };
@@ -69,10 +63,7 @@
   Uint32 GCPIndicator;
   Uint32 extraRowAuthorBits;
   Uint32 useVarSizedDiskData;
-<<<<<<< HEAD
-=======
   Uint32 hashFunctionFlag;
->>>>>>> b9b56437
 
   SECTION( DICT_TAB_INFO = 0 );
   SECTION( FRAGMENTATION = 1 );
@@ -119,12 +110,9 @@
   Uint32 userDefinedPartition;
   Uint32 readBackup;
   Uint32 fullyReplicated;
-<<<<<<< HEAD
-  static constexpr Uint32 SignalLength = 11;
-=======
   Uint32 hashFunctionFlag;
-  STATIC_CONST( SignalLength = 12 );
->>>>>>> b9b56437
+
+  static constexpr Uint32 SignalLength = 12;
 };
 
 struct TcSchVerConf
