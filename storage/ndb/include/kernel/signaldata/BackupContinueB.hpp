--- conflicted
+++ resolved
@@ -1,6 +1,6 @@
 /*
    Copyright (c) 2003, 2023, Oracle and/or its affiliates.
-   Copyright (c) 2021, 2023, Hopsworks and/or its affiliates.
+   Copyright (c) 2021, 2024, Hopsworks and/or its affiliates.
 
    This program is free software; you can redistribute it and/or modify
    it under the terms of the GNU General Public License, version 2.0,
@@ -50,12 +50,9 @@
     ZGET_NEXT_FRAGMENT = 7,
     ZDELETE_LCP_FILE = 8,
     ZCHECK_PGMAN_PREP_LCP = 9,
-<<<<<<< HEAD
     ZTRANSIENT_POOL_STAT = 10,
-    ZSHRINK_TRANSIENT_POOLS = 11
-=======
-    ZERROR_DELAY_SEND_SIGNAL = 10
->>>>>>> 49ef33f7
+    ZSHRINK_TRANSIENT_POOLS = 11,
+    ZERROR_DELAY_SEND_SIGNAL = 12
   };
 };
 
