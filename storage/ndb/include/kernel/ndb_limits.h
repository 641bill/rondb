/*
   Copyright (c) 2003, 2021, Oracle and/or its affiliates.
   Copyright (c) 2021, 2021, Logical Clocks and/or its affiliates.

   This program is free software; you can redistribute it and/or modify
   it under the terms of the GNU General Public License, version 2.0,
   as published by the Free Software Foundation.

   This program is also distributed with certain software (including
   but not limited to OpenSSL) that is licensed under separate terms,
   as designated in a particular file or component or in included license
   documentation.  The authors of MySQL hereby grant you an additional
   permission to link the program and your derivative works with the
   separately licensed software that they have included with MySQL.

   This program is distributed in the hope that it will be useful,
   but WITHOUT ANY WARRANTY; without even the implied warranty of
   MERCHANTABILITY or FITNESS FOR A PARTICULAR PURPOSE.  See the
   GNU General Public License, version 2.0, for more details.

   You should have received a copy of the GNU General Public License
   along with this program; if not, write to the Free Software
   Foundation, Inc., 51 Franklin St, Fifth Floor, Boston, MA 02110-1301  USA
*/

#ifndef NDB_LIMITS_H
#define NDB_LIMITS_H

#include "ndb_version.h"  // Limits might depend on NDB version

#define RNIL    Uint32(0xffffff00)
#define RNIL64  Uint64(0xffffffffffffff00)
#define MBYTE64 Uint64(1024 * 1024)
#define MBYTE32 Uint32(1024 * 1024)

#define DEFAULT_STRING_MEMORY 6
/**
 * Note that actual value = MAX_NODES - 1,
 *  since NodeId = 0 can not be used
 */
#define MAX_NDB_NODES 145
#define MAX_NDB_NODES_v1 49
#define MAX_NDB_NODE_GROUPS 72
#define MAX_NODES     256
#define NDB_UNDEF_NODEGROUP 0xFFFF
#define MAX_BACKUPS   0xFFFFFFFF
#define MAX_INSTANCE_KEYS 1024
#define MAX_NUM_CPUS 2500
#define MAX_USED_NUM_CPUS 1024
#define MAX_QUERY_THREAD_PER_LDM 3
#define MIN_RR_GROUP_SIZE 4
#define MAX_RR_GROUP_SIZE 8

/**************************************************************************
 * IT SHOULD BE (MAX_NDB_NODES - 1).
 * WHEN MAX_NDB_NODE IS CHANGED, IT SHOULD BE CHANGED ALSO
 **************************************************************************/
#define MAX_DATA_NODE_ID 144
/**************************************************************************
 * IT SHOULD BE (MAX_NODES - 1).
 * WHEN MAX_NODES IS CHANGED, IT SHOULD BE CHANGED ALSO
 **************************************************************************/
#define MAX_NODES_ID 255

/**
 * MAX_API_NODES = MAX_NODES - No of NDB Nodes in use
 */

/**
 * The maximum number of replicas in the system
 */
#define MAX_REPLICAS 4

/**
 * The maximum number of transporters allowed
 * A maximum is needed to be able to allocate the array of transporters
 * We need one 
 */
#define MAX_NODE_GROUP_TRANSPORTERS 32
#define MAX_NTRANSPORTERS (MAX_NODES + \
                           ((MAX_REPLICAS - 1) * MAX_NODE_GROUP_TRANSPORTERS))

/**
 * The maximum number of local checkpoints stored at a time
 */
#define MAX_LCP_STORED 3

/**
 * Max LCP used (the reason for keeping MAX_LCP_STORED is that we
 *   need to restore from LCP's with lcp no == 2
 */
#define MAX_LCP_USED 2

/**
 * The maximum number of log execution rounds at system restart
 */
#define MAX_LOG_EXEC 4

/**
 * The maximum number of tuples per page
 **/
#define MAX_TUPLES_PER_PAGE 8191
#define MAX_TUPLES_BITS 13 		/* 13 bits = 8191 tuples per page */
#define NDB_MAX_TABLES 20320                /* SchemaFile.hpp */
#define MAX_TAB_NAME_SIZE 128
#define MAX_ATTR_NAME_SIZE NAME_LEN       /* From mysql_com.h */
#define MAX_ATTR_DEFAULT_VALUE_SIZE ((MAX_TUPLE_SIZE_IN_WORDS + 1) * 4)  //Add 1 word for AttributeHeader
#define MAX_ATTRIBUTES_IN_TABLE 512
#define MAX_ATTRIBUTES_IN_INDEX 32
#define MAX_TUPLE_SIZE_IN_WORDS 7500
#define MAX_KEY_SIZE_IN_WORDS 1023
#define MAX_NULL_BITS 4096

/*
 * Suma block sorts data changes of tables in buckets.
 * Sumas in a node group shares a number of buckets, which is the
 * factorial of the number of replicas, to ensure balance in any
 * node failure situations.
 */
#define MAX_SUMA_BUCKETS_PER_NG     24 /* factorial of MAX_REPLICAS */

/*
 * At any time, one Suma is responsible for streaming bucket data
 * to its subscribers, each bucket uses its own stream aka
 * subscriptions data stream.
 *
 * Note that each subscriber receives filtered data from the
 * stream depending on which objects it subscribes on.
 *
 * A stream sending data from a bucket will have a 16-bit identifier
 * with two parts.  The lower 8 bit determines a non zero stream
 * group.  The upper 8 bit determines an identifier with that group.
 *
 * Stream group identifiers range from 1 to MAX_SUB_DATA_STREAM_GROUPS.
 * Stream identifier within a group range from 0 to MAX_SUB_DATA_STREAMS_PER_GROUP - 1.
 * Stream identifier zero is reserved to not identify any stream.
 */
#define MAX_SUB_DATA_STREAMS (MAX_SUB_DATA_STREAMS_PER_GROUP * MAX_SUB_DATA_STREAM_GROUPS)
#define MAX_SUB_DATA_STREAM_GROUPS      (MAX_NDB_NODES-1)
#define MAX_SUB_DATA_STREAMS_PER_GROUP  (MAX_SUMA_BUCKETS_PER_NG / MAX_REPLICAS)

/*
 * Fragmentation data are Uint16, first two are #replicas,
 * and #fragments, then for each fragment, first log-part-id
 * then nodeid for each replica.
 * See creation in Dbdih::execCREATE_FRAGMENTATION_REQ()
 * and read in Dbdih::execDIADDTABREQ()
 */
#define MAX_FRAGMENT_DATA_ENTRIES (2 + (1 + MAX_REPLICAS) * MAX_NDB_PARTITIONS)
#define MAX_FRAGMENT_DATA_BYTES (2 * MAX_FRAGMENT_DATA_ENTRIES)
#define MAX_FRAGMENT_DATA_WORDS ((MAX_FRAGMENT_DATA_BYTES + 3) / 4)

#if NDB_VERSION_D < NDB_MAKE_VERSION(7,2,0)
#define MAX_NDB_PARTITIONS 240
#elif NDB_VERSION_D < NDB_MAKE_VERSION(7,6,8)
#define MAX_NDB_PARTITIONS 2048
#else
#define MAX_NDB_PARTITIONS 8160
#endif

#define NDB_PARTITION_BITS 16
#define NDB_PARTITION_MASK ((Uint32)((1 << NDB_PARTITION_BITS) - 1))

/**
 * Not an exact number, but calculated something like this:
 * 512 columns of upto 192 bytes per name
 * Up to 30000 bytes of default values
 * Up to 80 kB of ReplicaData (8160 fragments with 4 replicas)
 * Up to 16 kB of FragmentData
 * Up to an extra 50 kB of Frm data for partitions
 * Up to an extra 32 kB of TablespaceData
 * Up to an extra 32 kB of attribute information
 * Thus allocating 256 kB of space for metadata should be sufficient
 * for almost every case.
 */
#define MAX_WORDS_META_FILE 65536

#define MIN_ATTRBUF ((MAX_ATTRIBUTES_IN_TABLE/24) + 1)
/*
 * Max Number of Records to fetch per SCAN_NEXTREQ in a scan in LQH. The
 * API can order a multiple of this number of records at a time since
 * fragments can be scanned in parallel.
 */
#define MAX_PARALLEL_OP_PER_SCAN 992
/*
* The default batch size. Configurable parameter.
*/
#define DEF_BATCH_SIZE 256
/*
* When calculating the number of records sent from LQH in each batch
* one uses SCAN_BATCH_SIZE divided by the expected size of signals
* per row. This gives the batch size used for the scan. The NDB API
* will receive one batch from each node at a time so there has to be
* some care taken also so that the NDB API is not overloaded with
* signals.
* This parameter is configurable, this is the default value.
*/
#define SCAN_BATCH_SIZE 16384
/*
* To protect the NDB API from overload we also define a maximum total
* batch size from all nodes. This parameter should most likely be
* configurable, or dependent on sendBufferSize.
* This parameter is configurable, this is the default value.
*/
#define MAX_SCAN_BATCH_SIZE 262144
/*
 * Maximum number of Parallel Scan queries on one hash index fragment
 */
#define MAX_PARALLEL_SCANS_PER_FRAG 0

/**
 * Computed defines
 */
#define MAXNROFATTRIBUTESINWORDS (MAX_ATTRIBUTES_IN_TABLE / 32)

/*
 * Ordered index constants.  Make configurable per index later.
 */
#define MAX_TTREE_NODE_SIZE 64	    /* total words in node */
#define MAX_TTREE_PREF_SIZE 4	    /* words in min prefix */
#define MAX_TTREE_NODE_SLACK 2	    /* diff between max and min occupancy */

/*
 * Blobs.
 */
#define NDB_BLOB_V1 1
#define NDB_BLOB_V2 2
#define NDB_BLOB_V1_HEAD_SIZE 2     /* sizeof(Uint64) >> 2 */
#define NDB_BLOB_V2_HEAD_SIZE 4     /* 2 + 2 + 4 + 8 bytes, see NdbBlob.hpp */

/*
 * Character sets.
 */
#define MAX_XFRM_MULTIPLY 8         /* max expansion when normalizing */

/**
 * Disk data
 */
#define MAX_FILES_PER_FILEGROUP 1024

/**
 * Page size in global page pool
 */
#define GLOBAL_PAGE_SIZE 32768
#define GLOBAL_PAGE_SIZE_WORDS 8192

/*
 * Schema transactions
 */
#define MAX_SCHEMA_OPERATIONS 256

/*
 * Long signals
 */
#define NDB_SECTION_SEGMENT_SZ 60

/*
 * The maximum size of a signal sent to a query thread. In words.
 * This limit is necessary since otherwise the signal could be fragmented and
 * sent via a load balancing receive thread to different blocks.
 */
#define MAX_SIZE_SINGLE_SIGNAL 7400

/*
 * Restore Buffer in pages
 *   4M
 */
#define LCP_RESTORE_BUFFER (4*32)


/**
 * The hashmap size should support at least one
 * partition per LDM. And also try to make size
 * a multiple of all possible data node counts,
 * so that all partitions are related to the same
 * number of hashmap buckets as possible,
 * otherwise some partitions will be bigger than
 * others.
 *
 * The historical size of hashmaps supported by old
 * versions of NDB is 240.  This guarantees at most
 * 1/6 of unusable data memory for some nodes, since
 * one can have atmost 48 data nodes so each node
 * will relate to at least 5 hashmap buckets.  Also
 * 240 is a multiple of 2, 3, 4, 5, 6, 8, 10, 12,
 * 15, 16, 20, 24, 30, 32, 40, and 48 so having any
 * of these number of nodes guarantees near no
 * unusable data memory.
 *
 * The current value 3840 is 16 times 240, and so gives
 * at least the same guarantees as the old value above,
 * also if up to 16 ldm threads per node is used.
 */

#define NDB_MAX_HASHMAP_BUCKETS (3840 * 2 * 3)
#define NDB_DEFAULT_HASHMAP_MAX_FRAGMENTS 1536

#if NDB_VERSION_D < NDB_MAKE_VERSION(7,2,0)
#define NDB_DEFAULT_HASHMAP_BUCKETS 240
#else
#define NDB_DEFAULT_HASHMAP_BUCKETS 3840
#endif

/**
 * Bits/mask used for coding/decoding blockno/blockinstance
 */
#define NDBMT_BLOCK_BITS 9
#define NDBMT_BLOCK_MASK ((1 << NDBMT_BLOCK_BITS) - 1)
#define NDBMT_BLOCK_INSTANCE_BITS 7
#define NDBMT_MAX_INSTANCES 1024

#define NDB_DEFAULT_LOG_PARTS 4

#define NDBMT_MAIN_THREADS         2 /* Without receiver threads */

#if NDB_VERSION_D < NDB_MAKE_VERSION(7,2,0)
#define NDB_MAX_LOG_PARTS          4
#define MAX_NDBMT_TC_THREADS       2
#define MAX_NDBMT_RECEIVE_THREADS  1
#define MAX_NDBMT_SEND_THREADS     0
#elif NDB_VERSION_D < NDB_MAKE_VERSION(8,0,23)
#define NDB_MAX_LOG_PARTS         32
#define MAX_NDBMT_TC_THREADS      32
#define MAX_NDBMT_RECEIVE_THREADS 16 
#define MAX_NDBMT_SEND_THREADS    16
#else
#define NDB_MAX_LOG_PARTS         32
#define MAX_NDBMT_TC_THREADS      160
#define MAX_NDBMT_RECEIVE_THREADS 80
#define MAX_NDBMT_SEND_THREADS    80
#endif

#define MAX_NDBMT_LQH_WORKERS 332 
#define MAX_NDBMT_LQH_THREADS 332
#define MAX_NDBMT_QUERY_THREADS 332

#define NDBMT_MAX_BLOCK_INSTANCES (MAX_NDBMT_LQH_THREADS + \
                                   MAX_NDBMT_QUERY_THREADS + \
                                   MAX_NDBMT_TC_THREADS + \
                                   MAX_NDBMT_RECEIVE_THREADS + \
                                   NDBMT_MAIN_THREADS)
/* Proxy block 0 is not a worker */
#define NDBMT_MAX_WORKER_INSTANCES (NDBMT_MAX_BLOCK_INSTANCES - 1)

#define MAX_THREADS_TO_WATCH (MAX_NDBMT_LQH_THREADS + \
                              MAX_NDBMT_QUERY_THREADS + \
                              MAX_NDBMT_TC_THREADS + \
                              MAX_NDBMT_SEND_THREADS + \
                              MAX_NDBMT_RECEIVE_THREADS + \
                              NDBMT_MAIN_THREADS)

#define NDB_FILE_BUFFER_SIZE (256*1024)

/*
 * NDB_FS_RW_PAGES must be big enough for biggest request,
 * probably PACK_TABLE_PAGES (see Dbdih.hpp)
 */
#if NDB_VERSION_D < NDB_MAKE_VERSION(7,2,0)
#define NDB_FS_RW_PAGES 32
#else
#define NDB_FS_RW_PAGES 268 * 4
#endif

/**
 * MAX_ATTRIBUTES_IN_TABLE old handling
 */
#define MAXNROFATTRIBUTESINWORDS_OLD (128 / 32)

/**
 * No of bits available for attribute mask in NDB$EVENTS_0
 */
#define MAX_ATTRIBUTES_IN_TABLE_NDB_EVENTS_0 4096

/**
 * Max treenodes per request SPJ
 *
 * Currently limited by nodemask being shipped back inside 32-bit
 *   word disguised as totalLen in ScanTabConf
 */
#define NDB_SPJ_MAX_TREE_NODES 32

/*
 * Stored ordered index stats uses 2 Longvarbinary pseudo-columns: the
 * packed index keys and the packed values.  Key size is limited by
 * SAMPLES table which has 3 other PK attributes.  Also length bytes is
 * counted as 1 word.  Values currently contain RIR (one word) and RPK
 * (one word for each key level).  The SAMPLEs table STAT_VALUE column
 * is longer to allow future changes.
 *
 * Stats tables are "lifted" to mysql level so for max key size use
 * MAX_KEY_LENGTH/4 instead of the bigger MAX_KEY_SIZE_IN_WORDS.  The
 * definition is not available by default, use 3072 directly now.
 */
#define MAX_INDEX_STAT_KEY_COUNT    MAX_ATTRIBUTES_IN_INDEX
#define MAX_INDEX_STAT_KEY_SIZE     ((3072/4) - 3 - 1)
#define MAX_INDEX_STAT_VALUE_COUNT  (1 + MAX_INDEX_STAT_KEY_COUNT)
#define MAX_INDEX_STAT_VALUE_SIZE   MAX_INDEX_STAT_VALUE_COUNT
#define MAX_INDEX_STAT_VALUE_CSIZE  512 /* Longvarbinary(2048) */
#define MAX_INDEX_STAT_VALUE_FORMAT 1

/**
 * When calculating batch size for unique key builds, reorg builds,
 * and foreign key builds we will treat this as the maximum normal
 * row size, if rows are bigger than this we will decrease the
 * parallelism to adjust for this.
 * See Suma.cpp
 */
#define MAX_NORMAL_ROW_SIZE 2048

/**
 * Maximum size that an EVENT_REP signal can carry in its
 * long signal section.
 */
#define MAX_EVENT_REP_SIZE_WORDS 1024

#define MAX_UNDO_DATA            20 + MAX_TUPLE_SIZE_IN_WORDS
// Max. number of pending undo records allowed per LDM
#define MAX_PENDING_UNDO_RECORDS 1000

// Maximum handling of DROP_TRIG_REQs in parallel by LocalProxy
#define NDB_MAX_PROXY_DROP_TRIG_IMPL_REQ 21
/* Maximum number of DROP_TRIGGER_REQs SUMA can send parallely after the
 * execution of SUB_STOP_REQ.
 *
 * We do not anticipate multiple parallel sub stop reqs from multiple APIs.
 * So, it should be fair to restrict the number of API nodes sending
 * sub stop requests parallely to 2. Any further sub stop requests from any
 * other API nodes will be delayed. We delay the sub stop requests execution
 * based on outstanding trigger drop requests. Each sub stop request can
 * send a maximum of 3 drop trigger requests. So now a maximum of 6 is
 * allowed to execute parallely from all api nodes.*/
#define NDB_MAX_SUMA_DROP_TRIG_REQ_SUBSTOP 2 * 3
/* Max DROP_TRIG_REQ allowed from api_fail_subscriber_list
 * This is greater than the maximum requests allowed from SUB_STOP_REQ
 * handling so as to give priority to API failure handling over normal start
 * and stop subscriptions if they both are competing. */
#define NDB_MAX_SUMA_DROP_TRIG_REQ_APIFAIL 3 * 3

// Max. 256 bytes for encryption password given via mgmapi
#define MAX_BACKUP_ENCRYPTION_PASSWORD_LENGTH 256

<<<<<<< HEAD
#define EXTRA_OPERATIONS_FOR_FIRST_TRANSACTION 32768

#ifdef NDB_STATIC_ASSERT
=======
static_assert(NDB_DEFAULT_HASHMAP_BUCKETS <= NDB_MAX_HASHMAP_BUCKETS);
static_assert(MAX_NDB_PARTITIONS <= NDB_MAX_HASHMAP_BUCKETS);
static_assert(MAX_NDB_PARTITIONS - 1 <= NDB_PARTITION_MASK);
>>>>>>> 8d8c986e

// MAX_NDB_NODES should be 48, but code assumes it is 49
static constexpr Uint32 MAX_NDB_DATA_NODES = MAX_DATA_NODE_ID;
static_assert(MAX_NDB_NODES == MAX_NDB_DATA_NODES + 1);

// Default partitioning is 1 partition per LDM
static_assert(MAX_NDB_DATA_NODES * NDB_MAX_LOG_PARTS <= MAX_NDB_PARTITIONS);

// The default hashmap should atleast support the maximum default partitioning
static_assert(MAX_NDB_DATA_NODES * NDB_MAX_LOG_PARTS <= NDB_MAX_HASHMAP_BUCKETS);

#endif<|MERGE_RESOLUTION|>--- conflicted
+++ resolved
@@ -1,6 +1,6 @@
 /*
    Copyright (c) 2003, 2021, Oracle and/or its affiliates.
-   Copyright (c) 2021, 2021, Logical Clocks and/or its affiliates.
+   Copyright (c) 2021, 2022, Hopsworks and/or its affiliates.
 
    This program is free software; you can redistribute it and/or modify
    it under the terms of the GNU General Public License, version 2.0,
@@ -292,6 +292,7 @@
  * also if up to 16 ldm threads per node is used.
  */
 
+#define EXTRA_OPERATIONS_FOR_FIRST_TRANSACTION 32768
 #define NDB_MAX_HASHMAP_BUCKETS (3840 * 2 * 3)
 #define NDB_DEFAULT_HASHMAP_MAX_FRAGMENTS 1536
 
@@ -439,15 +440,9 @@
 // Max. 256 bytes for encryption password given via mgmapi
 #define MAX_BACKUP_ENCRYPTION_PASSWORD_LENGTH 256
 
-<<<<<<< HEAD
-#define EXTRA_OPERATIONS_FOR_FIRST_TRANSACTION 32768
-
-#ifdef NDB_STATIC_ASSERT
-=======
 static_assert(NDB_DEFAULT_HASHMAP_BUCKETS <= NDB_MAX_HASHMAP_BUCKETS);
 static_assert(MAX_NDB_PARTITIONS <= NDB_MAX_HASHMAP_BUCKETS);
 static_assert(MAX_NDB_PARTITIONS - 1 <= NDB_PARTITION_MASK);
->>>>>>> 8d8c986e
 
 // MAX_NDB_NODES should be 48, but code assumes it is 49
 static constexpr Uint32 MAX_NDB_DATA_NODES = MAX_DATA_NODE_ID;
