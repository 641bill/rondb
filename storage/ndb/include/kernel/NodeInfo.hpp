--- conflicted
+++ resolved
@@ -1,10 +1,6 @@
 /*
-<<<<<<< HEAD
    Copyright (c) 2003, 2021, Oracle and/or its affiliates.
-=======
-   Copyright (c) 2003, 2020, Oracle and/or its affiliates. All rights reserved.
-   Copyright (c) 2022, 2022, Hopsworks and/or its affiliates. All rights reserved.
->>>>>>> 7aed4965
+   Copyright (c) 2022, 2022, Hopsworks and/or its affiliates.
 
    This program is free software; you can redistribute it and/or modify
    it under the terms of the GNU General Public License, version 2.0,
@@ -47,12 +43,8 @@
     m_log_parts(0),
     m_type(INVALID),
     m_connectCount(0),
-<<<<<<< HEAD
-    m_connected(false)
-=======
-    m_connected(FALSE),
+    m_connected(false),
     m_node_group_id(65535)
->>>>>>> 7aed4965
   {}
 
   /**
