--- conflicted
+++ resolved
@@ -45,91 +45,91 @@
 /**
  * These are used by API and kernel
  */
-#define GSN_API_REGCONF 1
-#define GSN_API_REGREF 2
-#define GSN_API_REGREQ 3
-
-#define GSN_ATTRINFO 4
-#define GSN_TRANSID_AI 5
-#define GSN_KEYINFO 6
-#define GSN_READCONF 7
-
-#define GSN_TCKEY_FAILCONF 8
-#define GSN_TCKEY_FAILREF 9
-#define GSN_TCKEYCONF 10
-#define GSN_TCKEYREF 11
-#define GSN_TCKEYREQ 12
-
-#define GSN_TCROLLBACKCONF 13
-#define GSN_TCROLLBACKREF 14
-#define GSN_TCROLLBACKREQ 15
-#define GSN_TCROLLBACKREP 16
-
-#define GSN_TC_COMMITCONF 17
-#define GSN_TC_COMMITREF 18
-#define GSN_TC_COMMITREQ 19
-#define GSN_TC_HBREP 20
-
-#define GSN_TRANSID_AI_R 21
-#define GSN_KEYINFO20_R 22
-
-#define GSN_GET_TABINFOREF 23
-#define GSN_GET_TABINFOREQ 24
-#define GSN_GET_TABINFO_CONF 190
+#define GSN_API_REGCONF                 1
+#define GSN_API_REGREF                  2
+#define GSN_API_REGREQ                  3
+
+#define GSN_ATTRINFO                    4
+#define GSN_TRANSID_AI                  5
+#define GSN_KEYINFO                     6
+#define GSN_READCONF                    7
+
+#define GSN_TCKEY_FAILCONF              8
+#define GSN_TCKEY_FAILREF               9
+#define GSN_TCKEYCONF                   10
+#define GSN_TCKEYREF                    11
+#define GSN_TCKEYREQ                    12
+
+#define GSN_TCROLLBACKCONF              13
+#define GSN_TCROLLBACKREF               14
+#define GSN_TCROLLBACKREQ               15
+#define GSN_TCROLLBACKREP               16
+
+#define GSN_TC_COMMITCONF               17
+#define GSN_TC_COMMITREF                18
+#define GSN_TC_COMMITREQ                19
+#define GSN_TC_HBREP                    20
+
+#define GSN_TRANSID_AI_R                21
+#define GSN_KEYINFO20_R                 22
+
+#define GSN_GET_TABINFOREF              23
+#define GSN_GET_TABINFOREQ              24
+#define GSN_GET_TABINFO_CONF            190
 
 /* Signals removed from 8.0.27 */
 /* 683 used to be GET_TABLEID_REQ, no longer used */
 /* 684 used to be GET_TABLEID_REF, no longer used */
 /* 685 used to be GET_TABLEID_CONF, no longer used */
 
-#define GSN_DIHNDBTAMPER 25
-#define GSN_NODE_FAILREP 26
-#define GSN_NF_COMPLETEREP 27
-
-#define GSN_SCAN_NEXTREQ 28
-#define GSN_SCAN_TABCONF 29
+#define GSN_DIHNDBTAMPER                25
+#define GSN_NODE_FAILREP                26
+#define GSN_NF_COMPLETEREP              27
+
+#define GSN_SCAN_NEXTREQ                28
+#define GSN_SCAN_TABCONF                29
 /* 30 unused */
-#define GSN_SCAN_TABREF 31
-#define GSN_SCAN_TABREQ 32
-#define GSN_KEYINFO20 33
-
-#define GSN_TCRELEASECONF 34
-#define GSN_TCRELEASEREF 35
-#define GSN_TCRELEASEREQ 36
-
-#define GSN_TCSEIZECONF 37
-#define GSN_TCSEIZEREF 38
-#define GSN_TCSEIZEREQ 39
-
-#define GSN_TCKEY_FAILREFCONF_R 40
-
-#define GSN_DBINFO_SCANREQ 41
-#define GSN_DBINFO_SCANCONF 42
-#define GSN_DBINFO_SCANREF 43
-#define GSN_DBINFO_TRANSID_AI 44
-
-#define GSN_CONFIG_CHANGE_REQ 45
-#define GSN_CONFIG_CHANGE_REF 46
-#define GSN_CONFIG_CHANGE_CONF 47
-
-#define GSN_CONFIG_CHANGE_IMPL_REQ 48
-#define GSN_CONFIG_CHANGE_IMPL_REF 49
-#define GSN_CONFIG_CHANGE_IMPL_CONF 50
-
-#define GSN_CONFIG_CHECK_REQ 51
-#define GSN_CONFIG_CHECK_REF 52
-#define GSN_CONFIG_CHECK_CONF 53
-
-#define GSN_GET_CONFIG_REQ 54
-#define GSN_GET_CONFIG_REF 55
-#define GSN_GET_CONFIG_CONF 56
+#define GSN_SCAN_TABREF                 31
+#define GSN_SCAN_TABREQ                 32
+#define GSN_KEYINFO20                   33
+
+#define GSN_TCRELEASECONF               34
+#define GSN_TCRELEASEREF                35
+#define GSN_TCRELEASEREQ                36
+
+#define GSN_TCSEIZECONF                 37
+#define GSN_TCSEIZEREF                  38
+#define GSN_TCSEIZEREQ                  39
+
+#define GSN_TCKEY_FAILREFCONF_R         40
+
+#define GSN_DBINFO_SCANREQ              41
+#define GSN_DBINFO_SCANCONF             42
+#define GSN_DBINFO_SCANREF              43
+#define GSN_DBINFO_TRANSID_AI           44
+
+#define GSN_CONFIG_CHANGE_REQ           45
+#define GSN_CONFIG_CHANGE_REF           46
+#define GSN_CONFIG_CHANGE_CONF          47
+
+#define GSN_CONFIG_CHANGE_IMPL_REQ      48
+#define GSN_CONFIG_CHANGE_IMPL_REF      49
+#define GSN_CONFIG_CHANGE_IMPL_CONF     50
+
+#define GSN_CONFIG_CHECK_REQ            51
+#define GSN_CONFIG_CHECK_REF            52
+#define GSN_CONFIG_CHECK_CONF           53
+
+#define GSN_GET_CONFIG_REQ        54
+#define GSN_GET_CONFIG_REF        55
+#define GSN_GET_CONFIG_CONF       56
 
 /* 57 unused */
 /* 58 unused */
 /* 59 unused */
-#define GSN_ALLOC_NODEID_REQ 60
-#define GSN_ALLOC_NODEID_CONF 61
-#define GSN_ALLOC_NODEID_REF 62
+#define GSN_ALLOC_NODEID_REQ            60
+#define GSN_ALLOC_NODEID_CONF           61
+#define GSN_ALLOC_NODEID_REF            62
 /* 63 unused */
 /* 64 unused */
 /* 65 unused */
@@ -139,14 +139,14 @@
  * These are used only by kernel
  */
 
-#define GSN_ACC_ABORTCONF 67
+#define GSN_ACC_ABORTCONF               67
 /* 68 not unused */
 /* 69 not unused */
-#define GSN_UPDATE_FRAG_DIST_KEY_ORD 70
-#define GSN_ACC_ABORTREQ 71
-#define GSN_ACC_CHECK_SCAN 72
-#define GSN_ACC_COMMITCONF 73
-#define GSN_ACC_COMMITREQ 74
+#define GSN_UPDATE_FRAG_DIST_KEY_ORD    70
+#define GSN_ACC_ABORTREQ                71
+#define GSN_ACC_CHECK_SCAN              72
+#define GSN_ACC_COMMITCONF              73
+#define GSN_ACC_COMMITREQ               74
 /* 75 unused */
 /* 76 unused */
 
@@ -155,177 +155,177 @@
 /* 77 unused */
 
 /* 80 unused */
-#define GSN_ACC_OVER_REC 81
+#define GSN_ACC_OVER_REC                81
 
 /* 83 unused */
-#define GSN_ACC_SCAN_INFO 84 /* local */
-#define GSN_ALLOC_MEM_REQ 85 /* local */
-#define GSN_ACC_SCANCONF 86
-#define GSN_ACC_SCANREF 87
-#define GSN_ACC_SCANREQ 88
-
-#define GSN_RESTORE_LCP_REQ 91
-#define GSN_RESTORE_LCP_REF 90
-#define GSN_RESTORE_LCP_CONF 89
-
-#define GSN_ACC_TO_CONF 92
-#define GSN_ACC_TO_REF 93
-#define GSN_ACC_TO_REQ 94
-#define GSN_ACCFRAGCONF 95
-#define GSN_ACCFRAGREF 96
-#define GSN_ACCFRAGREQ 97
-#define GSN_ACCKEYCONF 98
-#define GSN_ACCKEYREF 99
-#define GSN_ACCKEYREQ 100
-#define GSN_ACCMINUPDATE 101
-#define GSN_ACCSEIZECONF 103
-#define GSN_ACCSEIZEREF 104
-#define GSN_ACCSEIZEREQ 105
-#define GSN_ACCUPDATECONF 106
-#define GSN_ACCUPDATEKEY 107
-#define GSN_ACCUPDATEREF 108
-
-#define GSN_ADD_FRAGCONF 109
-#define GSN_ADD_FRAGREF 110
-#define GSN_ADD_FRAGREQ 111
-
-#define GSN_API_START_REP 120
-#define GSN_API_FAILCONF 113
-#define GSN_API_FAILREQ 114
-#define GSN_CNTR_START_REQ 115
+#define GSN_ACC_SCAN_INFO               84 /* local */
+#define GSN_ALLOC_MEM_REQ               85 /* local */
+#define GSN_ACC_SCANCONF                86
+#define GSN_ACC_SCANREF                 87
+#define GSN_ACC_SCANREQ                 88
+
+#define GSN_RESTORE_LCP_REQ             91
+#define GSN_RESTORE_LCP_REF             90
+#define GSN_RESTORE_LCP_CONF            89
+
+#define GSN_ACC_TO_CONF                 92
+#define GSN_ACC_TO_REF                  93
+#define GSN_ACC_TO_REQ                  94
+#define GSN_ACCFRAGCONF                 95
+#define GSN_ACCFRAGREF                  96
+#define GSN_ACCFRAGREQ                  97
+#define GSN_ACCKEYCONF                  98
+#define GSN_ACCKEYREF                   99
+#define GSN_ACCKEYREQ                   100
+#define GSN_ACCMINUPDATE                101
+#define GSN_ACCSEIZECONF                103
+#define GSN_ACCSEIZEREF                 104
+#define GSN_ACCSEIZEREQ                 105
+#define GSN_ACCUPDATECONF               106
+#define GSN_ACCUPDATEKEY                107
+#define GSN_ACCUPDATEREF                108
+
+#define GSN_ADD_FRAGCONF                109
+#define GSN_ADD_FRAGREF                 110
+#define GSN_ADD_FRAGREQ                 111
+
+#define GSN_API_START_REP               120
+#define GSN_API_FAILCONF                113
+#define GSN_API_FAILREQ                 114
+#define GSN_CNTR_START_REQ              115
 /* 116 not unused */
-#define GSN_CNTR_START_REF 117
-#define GSN_CNTR_START_CONF 118
-#define GSN_CNTR_START_REP 119
+#define GSN_CNTR_START_REF              117
+#define GSN_CNTR_START_CONF             118
+#define GSN_CNTR_START_REP              119
 /* 120 not unused */
-#define GSN_ROUTE_ORD 121
-#define GSN_NODE_VERSION_REP 122
+#define GSN_ROUTE_ORD                   121
+#define GSN_NODE_VERSION_REP            122
 /* 123 not unused */
-#define GSN_FSSUSPENDORD 124 /* local */
-#define GSN_CHECK_LCP_STOP 125
-#define GSN_CLOSE_COMCONF 126  /* local */
-#define GSN_CLOSE_COMREQ 127   /* local */
-#define GSN_CM_ACKADD 128      /* distr. */
-#define GSN_ENABLE_COMCONF 129 /* local */
-#define GSN_CM_ADD 130         /* distr. */
+#define GSN_FSSUSPENDORD                124 /* local */
+#define GSN_CHECK_LCP_STOP              125
+#define GSN_CLOSE_COMCONF               126 /* local */
+#define GSN_CLOSE_COMREQ                127 /* local */
+#define GSN_CM_ACKADD                   128 /* distr. */
+#define GSN_ENABLE_COMCONF              129 /* local */
+#define GSN_CM_ADD                      130 /* distr. */
 /* 131 unused */
 /* 132 not unused */
 /* 133 not unused */
-#define GSN_CM_HEARTBEAT 134 /* distr. */
-
-#define GSN_PREPARE_COPY_FRAG_REQ 135
-#define GSN_PREPARE_COPY_FRAG_REF 136
-#define GSN_PREPARE_COPY_FRAG_CONF 137
-
-#define GSN_CM_NODEINFOCONF 138 /* distr. */
-#define GSN_CM_NODEINFOREF 139  /* distr. */
-#define GSN_CM_NODEINFOREQ 140  /* distr. */
-#define GSN_CM_REGCONF 141      /* distr. */
-#define GSN_CM_REGREF 142       /* distr. */
-#define GSN_CM_REGREQ 143       /* distr. */
+#define GSN_CM_HEARTBEAT                134 /* distr. */
+
+#define GSN_PREPARE_COPY_FRAG_REQ       135
+#define GSN_PREPARE_COPY_FRAG_REF       136
+#define GSN_PREPARE_COPY_FRAG_CONF      137
+
+#define GSN_CM_NODEINFOCONF             138 /* distr. */
+#define GSN_CM_NODEINFOREF              139 /* distr. */
+#define GSN_CM_NODEINFOREQ              140 /* distr. */
+#define GSN_CM_REGCONF                  141 /* distr. */
+#define GSN_CM_REGREF                   142 /* distr. */
+#define GSN_CM_REGREQ                   143 /* distr. */
 /* 144 not unused */
 /* 145 not unused */
 /* 146 not unused */
-#define GSN_CM_ADD_REP 147 /* local */
+#define GSN_CM_ADD_REP                  147 /* local */
 /* 148 not unused  */
 /* 149 not unused  */
 /* 150 not unused  */
-#define GSN_CNTR_WAITREP 151 /* distr. */
-#define GSN_COMMIT 152
-#define GSN_COMMIT_FAILCONF 153
-#define GSN_COMMIT_FAILREQ 154
-#define GSN_COMMITCONF 155
-#define GSN_COMMITREQ 156
-#define GSN_COMMITTED 157
-#define GSN_COMPLETE 159
-#define GSN_COMPLETECONF 160
-#define GSN_COMPLETED 161
-#define GSN_COMPLETEREQ 162
-#define GSN_CONNECT_REP 163
-#define GSN_CONTINUEB 164
+#define GSN_CNTR_WAITREP                151 /* distr. */
+#define GSN_COMMIT                      152
+#define GSN_COMMIT_FAILCONF             153
+#define GSN_COMMIT_FAILREQ              154
+#define GSN_COMMITCONF                  155
+#define GSN_COMMITREQ                   156
+#define GSN_COMMITTED                   157
+#define GSN_COMPLETE                    159
+#define GSN_COMPLETECONF                160
+#define GSN_COMPLETED                   161
+#define GSN_COMPLETEREQ                 162
+#define GSN_CONNECT_REP                 163
+#define GSN_CONTINUEB                   164
 /* 165 not unused */
-#define GSN_COPY_ACTIVECONF 166
-#define GSN_COPY_ACTIVEREF 167
-#define GSN_COPY_ACTIVEREQ 168
-#define GSN_COPY_FRAGCONF 169
-#define GSN_COPY_FRAGREF 170
-#define GSN_COPY_FRAGREQ 171
-#define GSN_COPY_GCICONF 172
-#define GSN_COPY_GCIREQ 173
+#define GSN_COPY_ACTIVECONF             166
+#define GSN_COPY_ACTIVEREF              167
+#define GSN_COPY_ACTIVEREQ              168
+#define GSN_COPY_FRAGCONF               169
+#define GSN_COPY_FRAGREF                170
+#define GSN_COPY_FRAGREQ                171
+#define GSN_COPY_GCICONF                172
+#define GSN_COPY_GCIREQ                 173
 /* 174 used to be COPY_STATECONF, no longer used */
 /* 175 used to be COPY_STATEREQ, no longer used */
-#define GSN_COPY_TABCONF 176
-#define GSN_COPY_TABREQ 177
-#define GSN_UPDATE_FRAG_STATECONF 178
-#define GSN_UPDATE_FRAG_STATEREF 179
-#define GSN_UPDATE_FRAG_STATEREQ 180
-#define GSN_DEBUG_SIG 181
-#define GSN_DIH_SCAN_TAB_REQ 182
-#define GSN_DIH_SCAN_TAB_REF 183
-#define GSN_DIH_SCAN_TAB_CONF 184
-#define GSN_DIH_SCAN_TAB_COMPLETE_REP 287
-#define GSN_DIADDTABCONF 185
-#define GSN_DIADDTABREF 186
-#define GSN_DIADDTABREQ 187
+#define GSN_COPY_TABCONF                176
+#define GSN_COPY_TABREQ                 177
+#define GSN_UPDATE_FRAG_STATECONF       178
+#define GSN_UPDATE_FRAG_STATEREF        179
+#define GSN_UPDATE_FRAG_STATEREQ        180
+#define GSN_DEBUG_SIG                   181
+#define GSN_DIH_SCAN_TAB_REQ            182
+#define GSN_DIH_SCAN_TAB_REF            183
+#define GSN_DIH_SCAN_TAB_CONF           184
+#define GSN_DIH_SCAN_TAB_COMPLETE_REP   287
+#define GSN_DIADDTABCONF                185
+#define GSN_DIADDTABREF                 186
+#define GSN_DIADDTABREQ                 187
 /* 188 not unused */
 /* 189 not unused */
 /* 190 not unused */
-#define GSN_DICTSTARTCONF 191
-#define GSN_DICTSTARTREQ 192
-
-#define GSN_LIST_TABLES_REQ 193
-#define GSN_LIST_TABLES_CONF 194
-
-#define GSN_ABORT 195
-#define GSN_ABORTCONF 196
-#define GSN_ABORTED 197
-#define GSN_ABORTREQ 198
+#define GSN_DICTSTARTCONF               191
+#define GSN_DICTSTARTREQ                192
+
+#define GSN_LIST_TABLES_REQ             193
+#define GSN_LIST_TABLES_CONF            194
+
+#define GSN_ABORT                       195
+#define GSN_ABORTCONF                   196
+#define GSN_ABORTED                     197
+#define GSN_ABORTREQ                    198
 
 /******************************************
  * DROP TABLE
- *
+ * 
  */
 
 /**
  * This is drop table's public interface
  */
-#define GSN_DROP_TABLE_REQ 82
-#define GSN_DROP_TABLE_REF 102
-#define GSN_DROP_TABLE_CONF 112
+#define GSN_DROP_TABLE_REQ               82
+#define GSN_DROP_TABLE_REF              102
+#define GSN_DROP_TABLE_CONF             112
 
 /**
  * This is used for implementing drop table
  */
-#define GSN_PREP_DROP_TAB_REQ 199
-#define GSN_PREP_DROP_TAB_REF 200
-#define GSN_PREP_DROP_TAB_CONF 201
-
-#define GSN_DROP_TAB_REQ 202
-#define GSN_DROP_TAB_REF 203
-#define GSN_DROP_TAB_CONF 204
-
-#define GSN_DIH_GET_TABINFO_REQ 208  /* distr. */
-#define GSN_DIH_GET_TABINFO_REF 209  /* distr. */
-#define GSN_DIH_GET_TABINFO_CONF 232 /* distr. */
+#define GSN_PREP_DROP_TAB_REQ           199
+#define GSN_PREP_DROP_TAB_REF           200
+#define GSN_PREP_DROP_TAB_CONF          201
+
+#define GSN_DROP_TAB_REQ                202
+#define GSN_DROP_TAB_REF                203
+#define GSN_DROP_TAB_CONF               204
+
+#define GSN_DIH_GET_TABINFO_REQ         208 /* distr. */
+#define GSN_DIH_GET_TABINFO_REF         209 /* distr. */
+#define GSN_DIH_GET_TABINFO_CONF        232 /* distr. */
 
 /*****************************************/
 
-#define GSN_UPDATE_TOCONF 205
-#define GSN_UPDATE_TOREF 206
-#define GSN_UPDATE_TOREQ 207
-
-#define GSN_DIGETNODESCONF 210
-#define GSN_DIGETNODESREF 211
-#define GSN_DIGETNODESREQ 212
+#define GSN_UPDATE_TOCONF               205
+#define GSN_UPDATE_TOREF                206
+#define GSN_UPDATE_TOREQ                207
+
+#define GSN_DIGETNODESCONF              210
+#define GSN_DIGETNODESREF               211
+#define GSN_DIGETNODESREQ               212
 
 /*
  Signal 213, 214, 215 no longer used, was
  DIH_SCAN_GET_NODES_REQ/CONF/REF
 */
 
-#define GSN_DIH_RESTARTCONF 217
-#define GSN_DIH_RESTARTREF 218
-#define GSN_DIH_RESTARTREQ 219
+#define GSN_DIH_RESTARTCONF             217
+#define GSN_DIH_RESTARTREF              218
+#define GSN_DIH_RESTARTREQ              219
 
 /* 220 not unused */
 /* 221 not unused */
@@ -335,12 +335,12 @@
 /* 224 not unused */
 /* 225 not unused */
 
-#define GSN_SCHEMA_INFO 225
-#define GSN_SCHEMA_INFOCONF 226
-
-#define GSN_MASTER_GCPCONF 227
-#define GSN_MASTER_GCPREF 228
-#define GSN_MASTER_GCPREQ 229
+#define GSN_SCHEMA_INFO                 225
+#define GSN_SCHEMA_INFOCONF             226
+
+#define GSN_MASTER_GCPCONF              227
+#define GSN_MASTER_GCPREF               228
+#define GSN_MASTER_GCPREQ               229
 
 /* 230 not unused */
 /* 231 not unused */
@@ -348,309 +348,309 @@
 /* 232 not unused */
 /* 233 unused */
 /* 234 unused */
-#define GSN_DISCONNECT_REP 235
-
-#define GSN_FIRE_TRIG_REQ 236
-#define GSN_FIRE_TRIG_REF 237
-#define GSN_FIRE_TRIG_CONF 238
-
-#define GSN_DIVERIFYCONF 239
-#define GSN_DIVERIFYREF 240
-#define GSN_DIVERIFYREQ 241
-#define GSN_ENABLE_COMREQ 242 /* local */
-#define GSN_END_LCPCONF 243
-#define GSN_END_LCPREQ 244
-#define GSN_END_TOCONF 245
-#define GSN_END_TOREQ 246
-#define GSN_END_TOREF 286
-#define GSN_EVENT_REP 247
-#define GSN_EXEC_FRAGCONF 248
-#define GSN_EXEC_FRAGREF 249
-#define GSN_EXEC_FRAGREQ 250
-#define GSN_EXEC_SRCONF 251
-#define GSN_EXEC_SRREQ 252
-#define GSN_EXPANDCHECK2 253
-#define GSN_FAIL_REP 254
-#define GSN_FSCLOSECONF 255
-#define GSN_FSCLOSEREF 256
-#define GSN_FSCLOSEREQ 257
-#define GSN_FSAPPENDCONF 258
-#define GSN_FSOPENCONF 259
-#define GSN_FSOPENREF 260
-#define GSN_FSOPENREQ 261
-#define GSN_FSREADCONF 262
-#define GSN_FSREADREF 263
-#define GSN_FSREADREQ 264
-#define GSN_FSSYNCCONF 265
-#define GSN_FSSYNCREF 266
-#define GSN_FSSYNCREQ 267
-#define GSN_FSAPPENDREQ 268
-#define GSN_FSAPPENDREF 269
-#define GSN_FSWRITECONF 270
-#define GSN_FSWRITEREF 271
-#define GSN_FSWRITEREQ 272
-#define GSN_GCP_ABORT 273
-#define GSN_GCP_ABORTED 274
-#define GSN_GCP_COMMIT 275
-#define GSN_GCP_NODEFINISH 276
-#define GSN_GCP_NOMORETRANS 277
-#define GSN_GCP_PREPARE 278
-#define GSN_GCP_PREPARECONF 279
-#define GSN_GCP_PREPAREREF 280
-#define GSN_GCP_SAVECONF 281
-#define GSN_GCP_SAVEREF 282
-#define GSN_GCP_SAVEREQ 283
-#define GSN_GCP_TCFINISHED 284
-
-#define GSN_UPGRADE_PROTOCOL_ORD 285
+#define GSN_DISCONNECT_REP              235
+
+#define GSN_FIRE_TRIG_REQ               236
+#define GSN_FIRE_TRIG_REF               237
+#define GSN_FIRE_TRIG_CONF              238
+
+#define GSN_DIVERIFYCONF                239
+#define GSN_DIVERIFYREF                 240
+#define GSN_DIVERIFYREQ                 241
+#define GSN_ENABLE_COMREQ               242 /* local */
+#define GSN_END_LCPCONF                 243
+#define GSN_END_LCPREQ                  244
+#define GSN_END_TOCONF                  245
+#define GSN_END_TOREQ                   246
+#define GSN_END_TOREF                   286
+#define GSN_EVENT_REP                   247
+#define GSN_EXEC_FRAGCONF               248
+#define GSN_EXEC_FRAGREF                249
+#define GSN_EXEC_FRAGREQ                250
+#define GSN_EXEC_SRCONF                 251
+#define GSN_EXEC_SRREQ                  252
+#define GSN_EXPANDCHECK2                253
+#define GSN_FAIL_REP                    254
+#define GSN_FSCLOSECONF                 255
+#define GSN_FSCLOSEREF                  256
+#define GSN_FSCLOSEREQ                  257
+#define GSN_FSAPPENDCONF                258
+#define GSN_FSOPENCONF                  259
+#define GSN_FSOPENREF                   260
+#define GSN_FSOPENREQ                   261
+#define GSN_FSREADCONF                  262
+#define GSN_FSREADREF                   263
+#define GSN_FSREADREQ                   264
+#define GSN_FSSYNCCONF                  265
+#define GSN_FSSYNCREF                   266
+#define GSN_FSSYNCREQ                   267
+#define GSN_FSAPPENDREQ                 268
+#define GSN_FSAPPENDREF                 269
+#define GSN_FSWRITECONF                 270
+#define GSN_FSWRITEREF                  271
+#define GSN_FSWRITEREQ                  272
+#define GSN_GCP_ABORT                   273
+#define GSN_GCP_ABORTED                 274
+#define GSN_GCP_COMMIT                  275
+#define GSN_GCP_NODEFINISH              276
+#define GSN_GCP_NOMORETRANS             277
+#define GSN_GCP_PREPARE                 278
+#define GSN_GCP_PREPARECONF             279
+#define GSN_GCP_PREPAREREF              280
+#define GSN_GCP_SAVECONF                281
+#define GSN_GCP_SAVEREF                 282
+#define GSN_GCP_SAVEREQ                 283
+#define GSN_GCP_TCFINISHED              284
+
+#define GSN_UPGRADE_PROTOCOL_ORD        285
 
 /* 286 not unused */
 /* 287 not unused */
-#define GSN_GETGCICONF 288
-#define GSN_GETGCIREQ 289
-#define GSN_HOT_SPAREREP 290
-#define GSN_INCL_NODECONF 291
-#define GSN_INCL_NODEREF 292
-#define GSN_INCL_NODEREQ 293
-
-#define GSN_LCP_PREPARE_REQ 296
-#define GSN_LCP_PREPARE_REF 295
-#define GSN_LCP_PREPARE_CONF 294
-
-#define GSN_CREATE_HASH_MAP_REQ 297
-#define GSN_CREATE_HASH_MAP_REF 298
-#define GSN_CREATE_HASH_MAP_CONF 299
-
-#define GSN_SHRINKCHECK2 301
-#define GSN_GET_SCHEMA_INFOREQ 302
+#define GSN_GETGCICONF                  288
+#define GSN_GETGCIREQ                   289
+#define GSN_HOT_SPAREREP                290
+#define GSN_INCL_NODECONF               291
+#define GSN_INCL_NODEREF                292
+#define GSN_INCL_NODEREQ                293
+
+#define GSN_LCP_PREPARE_REQ             296
+#define GSN_LCP_PREPARE_REF             295
+#define GSN_LCP_PREPARE_CONF            294
+
+#define GSN_CREATE_HASH_MAP_REQ         297
+#define GSN_CREATE_HASH_MAP_REF         298
+#define GSN_CREATE_HASH_MAP_CONF        299
+
+#define GSN_SHRINKCHECK2                301
+#define GSN_GET_SCHEMA_INFOREQ          302
 /* 303 not unused */
 /* 304 not unused */
-#define GSN_ALLOC_MEM_REF 305 /* local */
-#define GSN_LQH_TRANSCONF 306
-#define GSN_LQH_TRANSREQ 307
-#define GSN_LQHADDATTCONF 308
-#define GSN_LQHADDATTREF 309
-#define GSN_LQHADDATTREQ 310
-#define GSN_LQHFRAGCONF 311
-#define GSN_LQHFRAGREF 312
-#define GSN_LQHFRAGREQ 313
-#define GSN_LQHKEYCONF 314
-#define GSN_LQHKEYREF 315
-#define GSN_LQHKEYREQ 316
-
-#define GSN_MASTER_LCPCONF 318
-#define GSN_MASTER_LCPREF 319
-#define GSN_MASTER_LCPREQ 320
-
-#define GSN_MEMCHECKCONF 321
-#define GSN_MEMCHECKREQ 322
-#define GSN_NDB_FAILCONF 323
-#define GSN_NDB_STARTCONF 324
-#define GSN_NDB_STARTREF 325
-#define GSN_NDB_STARTREQ 326
-#define GSN_NDB_STTOR 327
-#define GSN_NDB_STTORRY 328
-#define GSN_NDB_TAMPER 329
-#define GSN_NEXT_SCANCONF 330
-#define GSN_NEXT_SCANREF 331
-#define GSN_NEXT_SCANREQ 332
-#define GSN_ALLOC_MEM_CONF 333 /* local */
-
-#define GSN_READ_CONFIG_REQ 334  /* new name for sizealt, local */
-#define GSN_READ_CONFIG_CONF 335 /* new name for sizealt, local */
-
-#define GSN_COPY_DATA_REQ 336
-#define GSN_COPY_DATA_REF 337
-#define GSN_COPY_DATA_CONF 338
-
-#define GSN_EXPAND_CLNT 340
-#define GSN_OPEN_COMORD 341
-#define GSN_PACKED_SIGNAL 342
-#define GSN_PREP_FAILCONF 343
-#define GSN_PREP_FAILREF 344
-#define GSN_PREP_FAILREQ 345
-#define GSN_PRES_TOCONF 346
-#define GSN_PRES_TOREQ 347
-#define GSN_READ_NODESCONF 348
-#define GSN_READ_NODESREF 349
-#define GSN_READ_NODESREQ 350
-#define GSN_SCAN_FRAGCONF 351
-#define GSN_SCAN_FRAGREF 352
-#define GSN_SCAN_FRAGREQ 353
-#define GSN_SCAN_HBREP 354
-#define GSN_SCAN_PROCCONF 355
-#define GSN_SCAN_PROCREQ 356
-#define GSN_SEND_PACKED 357
-#define GSN_SET_LOGLEVELORD 358
+#define GSN_ALLOC_MEM_REF               305 /* local */
+#define GSN_LQH_TRANSCONF               306
+#define GSN_LQH_TRANSREQ                307
+#define GSN_LQHADDATTCONF               308
+#define GSN_LQHADDATTREF                309
+#define GSN_LQHADDATTREQ                310
+#define GSN_LQHFRAGCONF                 311
+#define GSN_LQHFRAGREF                  312
+#define GSN_LQHFRAGREQ                  313
+#define GSN_LQHKEYCONF                  314
+#define GSN_LQHKEYREF                   315
+#define GSN_LQHKEYREQ                   316
+
+#define GSN_MASTER_LCPCONF              318
+#define GSN_MASTER_LCPREF               319
+#define GSN_MASTER_LCPREQ               320
+
+#define GSN_MEMCHECKCONF                321
+#define GSN_MEMCHECKREQ                 322
+#define GSN_NDB_FAILCONF                323
+#define GSN_NDB_STARTCONF               324
+#define GSN_NDB_STARTREF                325
+#define GSN_NDB_STARTREQ                326
+#define GSN_NDB_STTOR                   327
+#define GSN_NDB_STTORRY                 328
+#define GSN_NDB_TAMPER                  329
+#define GSN_NEXT_SCANCONF               330
+#define GSN_NEXT_SCANREF                331
+#define GSN_NEXT_SCANREQ                332
+#define GSN_ALLOC_MEM_CONF              333 /* local */
+
+#define GSN_READ_CONFIG_REQ             334 /* new name for sizealt, local */
+#define GSN_READ_CONFIG_CONF            335 /* new name for sizealt, local */
+
+#define GSN_COPY_DATA_REQ               336
+#define GSN_COPY_DATA_REF               337
+#define GSN_COPY_DATA_CONF              338
+
+#define GSN_EXPAND_CLNT                 340
+#define GSN_OPEN_COMORD                 341
+#define GSN_PACKED_SIGNAL               342
+#define GSN_PREP_FAILCONF               343
+#define GSN_PREP_FAILREF                344
+#define GSN_PREP_FAILREQ                345
+#define GSN_PRES_TOCONF                 346
+#define GSN_PRES_TOREQ                  347
+#define GSN_READ_NODESCONF              348
+#define GSN_READ_NODESREF               349
+#define GSN_READ_NODESREQ               350
+#define GSN_SCAN_FRAGCONF               351
+#define GSN_SCAN_FRAGREF                352
+#define GSN_SCAN_FRAGREQ                353
+#define GSN_SCAN_HBREP                  354
+#define GSN_SCAN_PROCCONF               355
+#define GSN_SCAN_PROCREQ                356
+#define GSN_SEND_PACKED                 357
+#define GSN_SET_LOGLEVELORD             358
 
 /* 359 used to be LQH_ALLOCREQ, no longer used */
 /* 360 used to be TUP_ALLOCREQ, no longer used */
-#define GSN_TUP_DEALLOCREQ 361
+#define GSN_TUP_DEALLOCREQ              361
 
 /* 362 not unused */
 
-#define GSN_TUP_WRITELOG_REQ 363
-#define GSN_LQH_WRITELOG_REQ 364
-
-#define GSN_LCP_FRAG_REP 300
-#define GSN_LCP_FRAG_ORD 365
-#define GSN_LCP_COMPLETE_REP 158
-
-#define GSN_START_LCP_REQ 317
-#define GSN_START_LCP_CONF 366
-
-#define GSN_UNBLO_DICTCONF 367
-#define GSN_UNBLO_DICTREQ 368
-#define GSN_START_COPYCONF 369
-#define GSN_START_COPYREF 370
-#define GSN_START_COPYREQ 371
-#define GSN_START_EXEC_SR 372
-#define GSN_START_FRAGCONF 373
-#define GSN_START_FRAGREF 374
-#define GSN_START_FRAGREQ 375
-#define GSN_START_LCP_REF 376
-#define GSN_START_LCP_ROUND 377
-#define GSN_START_MECONF 378
-#define GSN_START_MEREF 379
-#define GSN_START_MEREQ 380
-#define GSN_START_PERMCONF 381
-#define GSN_START_PERMREF 382
-#define GSN_START_PERMREQ 383
-#define GSN_START_PERMREP 422
-#define GSN_START_RECCONF 384
-#define GSN_START_RECREF 385
-#define GSN_START_RECREQ 386
-
-#define GSN_START_TOCONF 387
-#define GSN_START_TOREQ 388
-#define GSN_START_TOREF 421
-
-#define GSN_STORED_PROCCONF 389
-#define GSN_STORED_PROCREF 390
-#define GSN_STORED_PROCREQ 391
-#define GSN_STTOR 392
-#define GSN_STTORRY 393
-#define GSN_BACKUP_TRIG_REQ 394
-#define GSN_SYSTEM_ERROR 395
-#define GSN_TAB_COMMITCONF 396
-#define GSN_TAB_COMMITREF 397
-#define GSN_TAB_COMMITREQ 398
-#define GSN_TAKE_OVERTCCONF 399
-#define GSN_TAKE_OVERTCREQ 400
-#define GSN_TC_CLOPSIZECONF 401
-#define GSN_TC_CLOPSIZEREQ 402
-#define GSN_TC_SCHVERCONF 403
-#define GSN_TC_SCHVERREQ 404
-#define GSN_TCGETOPSIZECONF 405
-#define GSN_TCGETOPSIZEREQ 406
-#define GSN_TEST_ORD 407
-#define GSN_TESTSIG 408
-#define GSN_TIME_SIGNAL 409
-#define GSN_TUP_ABORTREQ 414
-#define GSN_TUP_ADD_ATTCONF 415
-#define GSN_TUP_ADD_ATTRREF 416
-#define GSN_TUP_ADD_ATTRREQ 417
-#define GSN_TUP_ATTRINFO 418
-#define GSN_TUP_COMMITREQ 419
+#define GSN_TUP_WRITELOG_REQ            363
+#define GSN_LQH_WRITELOG_REQ            364
+
+#define GSN_LCP_FRAG_REP                300
+#define GSN_LCP_FRAG_ORD                365
+#define GSN_LCP_COMPLETE_REP            158
+
+#define GSN_START_LCP_REQ               317
+#define GSN_START_LCP_CONF              366
+
+#define GSN_UNBLO_DICTCONF              367
+#define GSN_UNBLO_DICTREQ               368
+#define GSN_START_COPYCONF              369
+#define GSN_START_COPYREF               370
+#define GSN_START_COPYREQ               371
+#define GSN_START_EXEC_SR               372
+#define GSN_START_FRAGCONF              373
+#define GSN_START_FRAGREF               374
+#define GSN_START_FRAGREQ               375
+#define GSN_START_LCP_REF               376
+#define GSN_START_LCP_ROUND             377
+#define GSN_START_MECONF                378
+#define GSN_START_MEREF                 379
+#define GSN_START_MEREQ                 380
+#define GSN_START_PERMCONF              381
+#define GSN_START_PERMREF               382
+#define GSN_START_PERMREQ               383
+#define GSN_START_PERMREP               422
+#define GSN_START_RECCONF               384
+#define GSN_START_RECREF                385
+#define GSN_START_RECREQ                386
+
+#define GSN_START_TOCONF                387
+#define GSN_START_TOREQ                 388
+#define GSN_START_TOREF                 421
+
+#define GSN_STORED_PROCCONF             389
+#define GSN_STORED_PROCREF              390
+#define GSN_STORED_PROCREQ              391
+#define GSN_STTOR                       392
+#define GSN_STTORRY                     393
+#define GSN_BACKUP_TRIG_REQ             394
+#define GSN_SYSTEM_ERROR                395
+#define GSN_TAB_COMMITCONF              396
+#define GSN_TAB_COMMITREF               397
+#define GSN_TAB_COMMITREQ               398
+#define GSN_TAKE_OVERTCCONF             399
+#define GSN_TAKE_OVERTCREQ              400
+#define GSN_TC_CLOPSIZECONF             401
+#define GSN_TC_CLOPSIZEREQ              402
+#define GSN_TC_SCHVERCONF               403
+#define GSN_TC_SCHVERREQ                404
+#define GSN_TCGETOPSIZECONF             405
+#define GSN_TCGETOPSIZEREQ              406
+#define GSN_TEST_ORD                    407
+#define GSN_TESTSIG                     408
+#define GSN_TIME_SIGNAL                 409
+#define GSN_TUP_ABORTREQ                414
+#define GSN_TUP_ADD_ATTCONF             415
+#define GSN_TUP_ADD_ATTRREF             416
+#define GSN_TUP_ADD_ATTRREQ             417
+#define GSN_TUP_ATTRINFO                418
+#define GSN_TUP_COMMITREQ               419
 
 /* 421 not unused */
 /* 422 not unused */
-#define GSN_COPY_DATA_IMPL_REQ 423  /* local */
-#define GSN_COPY_DATA_IMPL_REF 424  /* local */
-#define GSN_COPY_DATA_IMPL_CONF 425 /* local */
-
-#define GSN_DROP_FRAG_REQ 426   /* local */
-#define GSN_DROP_FRAG_REF 427   /* local */
-#define GSN_DROP_FRAG_CONF 428  /* local */
-#define GSN_LOCAL_ROUTE_ORD 429 /* local */
+#define GSN_COPY_DATA_IMPL_REQ          423 /* local */
+#define GSN_COPY_DATA_IMPL_REF          424 /* local */
+#define GSN_COPY_DATA_IMPL_CONF         425 /* local */
+
+#define GSN_DROP_FRAG_REQ               426 /* local */
+#define GSN_DROP_FRAG_REF               427 /* local */
+#define GSN_DROP_FRAG_CONF              428 /* local */
+#define GSN_LOCAL_ROUTE_ORD             429 /* local */
 /* 430 unused */
-#define GSN_TUPFRAGCONF 431
-#define GSN_TUPFRAGREF 432
-#define GSN_TUPFRAGREQ 433
-#define GSN_TUPKEYCONF 434
-#define GSN_TUPKEYREF 435
-#define GSN_TUPKEYREQ 436
-#define GSN_TUPRELEASECONF 437
-#define GSN_TUPRELEASEREF 438
-#define GSN_TUPRELEASEREQ 439
-#define GSN_TUPSEIZECONF 440
-#define GSN_TUPSEIZEREF 441
-#define GSN_TUPSEIZEREQ 442
-
-#define GSN_ABORT_ALL_REQ 445
-#define GSN_ABORT_ALL_REF 446
-#define GSN_ABORT_ALL_CONF 447
+#define GSN_TUPFRAGCONF                 431
+#define GSN_TUPFRAGREF                  432
+#define GSN_TUPFRAGREQ                  433
+#define GSN_TUPKEYCONF                  434
+#define GSN_TUPKEYREF                   435
+#define GSN_TUPKEYREQ                   436
+#define GSN_TUPRELEASECONF              437
+#define GSN_TUPRELEASEREF               438
+#define GSN_TUPRELEASEREQ               439
+#define GSN_TUPSEIZECONF                440
+#define GSN_TUPSEIZEREF                 441
+#define GSN_TUPSEIZEREQ                 442
+
+#define GSN_ABORT_ALL_REQ               445
+#define GSN_ABORT_ALL_REF               446
+#define GSN_ABORT_ALL_CONF              447
 
 /* 448 not unused - formerly GSN_STATISTICS_REQ */
-#define GSN_STOP_ORD 449
-#define GSN_TAMPER_ORD 450
+#define GSN_STOP_ORD                    449
+#define GSN_TAMPER_ORD                  450
 /* 451 not unused - formerly GSN_SET_VAR_REQ  */
 /* 452 not unused - formerly GSN_SET_VAR_CONF */
 /* 453 not unused - formerly GSN_SET_VAR_REF  */
 /* 454 not unused - formerly GSN_STATISTICS_CONF */
 
-#define GSN_START_ORD 455
+#define GSN_START_ORD                   455
 /* 457 not unused */
 
-#define GSN_EVENT_SUBSCRIBE_REQ 458
-#define GSN_EVENT_SUBSCRIBE_CONF 459
-#define GSN_EVENT_SUBSCRIBE_REF 460
+#define GSN_EVENT_SUBSCRIBE_REQ         458
+#define GSN_EVENT_SUBSCRIBE_CONF        459
+#define GSN_EVENT_SUBSCRIBE_REF         460
 
 /* NODE_PING signals */
-#define GSN_NODE_PING_REQ 461  /* distr. */
-#define GSN_NODE_PING_CONF 462 /* distr. */
-
-#define GSN_CANCEL_SUBSCRIPTION_REQ 463
+#define GSN_NODE_PING_REQ               461 /* distr. */
+#define GSN_NODE_PING_CONF              462 /* distr. */
+
+#define GSN_CANCEL_SUBSCRIPTION_REQ     463
 /* 464 unused */
 
-#define GSN_DUMP_STATE_ORD 465
-
-#define GSN_START_INFOREQ 466
-#define GSN_START_INFOREF 467
-#define GSN_START_INFOCONF 468
-
-#define GSN_TC_COMMIT_ACK 469
-#define GSN_REMOVE_MARKER_ORD 470
-
-#define GSN_CHECKNODEGROUPSREQ 471
-#define GSN_CHECKNODEGROUPSCONF 472
+#define GSN_DUMP_STATE_ORD              465
+
+#define GSN_START_INFOREQ               466
+#define GSN_START_INFOREF               467
+#define GSN_START_INFOCONF              468
+
+#define GSN_TC_COMMIT_ACK               469
+#define GSN_REMOVE_MARKER_ORD           470
+
+#define GSN_CHECKNODEGROUPSREQ          471
+#define GSN_CHECKNODEGROUPSCONF         472
 
 /* 473 unused */
-#define GSN_ARBIT_PREPREQ 474
-#define GSN_ARBIT_PREPCONF 475
-#define GSN_ARBIT_PREPREF 476
-#define GSN_ARBIT_STARTREQ 477
-#define GSN_ARBIT_STARTCONF 478
-#define GSN_ARBIT_STARTREF 479
-#define GSN_ARBIT_CHOOSEREQ 480
-#define GSN_ARBIT_CHOOSECONF 481
-#define GSN_ARBIT_CHOOSEREF 482
-#define GSN_ARBIT_STOPORD 483
-#define GSN_ARBIT_STOPREP 484
-
-#define GSN_BLOCK_COMMIT_ORD 485
-#define GSN_UNBLOCK_COMMIT_ORD 486
-
-#define GSN_NODE_START_REP 502
-#define GSN_NODE_STATE_REP 487
-#define GSN_CHANGE_NODE_STATE_REQ 488
-#define GSN_CHANGE_NODE_STATE_CONF 489
-
-#define GSN_DIH_SWITCH_REPLICA_REQ 490
-#define GSN_DIH_SWITCH_REPLICA_CONF 491
-#define GSN_DIH_SWITCH_REPLICA_REF 492
-
-#define GSN_STOP_PERM_REQ 493
-#define GSN_STOP_PERM_REF 494
-#define GSN_STOP_PERM_CONF 495
-
-#define GSN_STOP_ME_REQ 496
-#define GSN_STOP_ME_REF 497
-#define GSN_STOP_ME_CONF 498
-
-#define GSN_WAIT_GCP_REQ 499
-#define GSN_WAIT_GCP_REF 500
-#define GSN_WAIT_GCP_CONF 501
+#define GSN_ARBIT_PREPREQ               474
+#define GSN_ARBIT_PREPCONF              475
+#define GSN_ARBIT_PREPREF               476
+#define GSN_ARBIT_STARTREQ              477
+#define GSN_ARBIT_STARTCONF             478
+#define GSN_ARBIT_STARTREF              479
+#define GSN_ARBIT_CHOOSEREQ             480
+#define GSN_ARBIT_CHOOSECONF            481
+#define GSN_ARBIT_CHOOSEREF             482
+#define GSN_ARBIT_STOPORD               483
+#define GSN_ARBIT_STOPREP               484
+
+#define GSN_BLOCK_COMMIT_ORD            485
+#define GSN_UNBLOCK_COMMIT_ORD          486
+
+#define GSN_NODE_START_REP              502
+#define GSN_NODE_STATE_REP              487
+#define GSN_CHANGE_NODE_STATE_REQ       488
+#define GSN_CHANGE_NODE_STATE_CONF      489
+
+#define GSN_DIH_SWITCH_REPLICA_REQ      490
+#define GSN_DIH_SWITCH_REPLICA_CONF     491
+#define GSN_DIH_SWITCH_REPLICA_REF      492
+
+#define GSN_STOP_PERM_REQ               493
+#define GSN_STOP_PERM_REF               494
+#define GSN_STOP_PERM_CONF              495
+
+#define GSN_STOP_ME_REQ                 496
+#define GSN_STOP_ME_REF                 497
+#define GSN_STOP_ME_CONF                498
+
+#define GSN_WAIT_GCP_REQ                499
+#define GSN_WAIT_GCP_REF                500
+#define GSN_WAIT_GCP_CONF               501
 
 /* 502 used */
 
@@ -661,221 +661,221 @@
 /**
  * These are used by API and kernel
  */
-#define GSN_TRIG_ATTRINFO 503
-#define GSN_CREATE_TRIG_REQ 504
-#define GSN_CREATE_TRIG_CONF 505
-#define GSN_CREATE_TRIG_REF 506
-#define GSN_ALTER_TRIG_REQ 507
-#define GSN_ALTER_TRIG_CONF 508
-#define GSN_ALTER_TRIG_REF 509
-#define GSN_CREATE_INDX_REQ 510
-#define GSN_CREATE_INDX_CONF 511
-#define GSN_CREATE_INDX_REF 512
-#define GSN_DROP_TRIG_REQ 513
-#define GSN_DROP_TRIG_CONF 514
-#define GSN_DROP_TRIG_REF 515
-#define GSN_DROP_INDX_REQ 516
-#define GSN_DROP_INDX_CONF 517
-#define GSN_DROP_INDX_REF 518
-#define GSN_TCINDXREQ 519
-#define GSN_TCINDXCONF 520
-#define GSN_TCINDXREF 521
-#define GSN_INDXKEYINFO 522
-#define GSN_INDXATTRINFO 523
-#define GSN_524 524
-#define GSN_525 525
-#define GSN_526 526
-#define GSN_FIRE_TRIG_ORD 527
-#define GSN_FIRE_TRIG_ORD_L 123 /* local from TUP to SUMA */
+#define GSN_TRIG_ATTRINFO               503
+#define GSN_CREATE_TRIG_REQ             504
+#define GSN_CREATE_TRIG_CONF            505
+#define GSN_CREATE_TRIG_REF             506
+#define GSN_ALTER_TRIG_REQ              507
+#define GSN_ALTER_TRIG_CONF             508
+#define GSN_ALTER_TRIG_REF              509
+#define GSN_CREATE_INDX_REQ             510
+#define GSN_CREATE_INDX_CONF            511
+#define GSN_CREATE_INDX_REF             512
+#define GSN_DROP_TRIG_REQ               513
+#define GSN_DROP_TRIG_CONF              514
+#define GSN_DROP_TRIG_REF               515
+#define GSN_DROP_INDX_REQ               516
+#define GSN_DROP_INDX_CONF              517
+#define GSN_DROP_INDX_REF               518
+#define GSN_TCINDXREQ                   519
+#define GSN_TCINDXCONF                  520
+#define GSN_TCINDXREF                   521
+#define GSN_INDXKEYINFO                 522
+#define GSN_INDXATTRINFO                523
+#define GSN_524                         524
+#define GSN_525                         525
+#define GSN_526                         526
+#define GSN_FIRE_TRIG_ORD               527
+#define GSN_FIRE_TRIG_ORD_L             123 /* local from TUP to SUMA */
 
 /**
  * These are used only by kernel
  */
-#define GSN_BUILDINDXREQ 528
-#define GSN_BUILDINDXCONF 529
-#define GSN_BUILDINDXREF 530
+#define GSN_BUILDINDXREQ                528
+#define GSN_BUILDINDXCONF               529
+#define GSN_BUILDINDXREF                530
 
 /**
  * Backup interface
  */
-#define GSN_BACKUP_REQ 531
-#define GSN_BACKUP_DATA 532
-#define GSN_BACKUP_REF 533
-#define GSN_BACKUP_CONF 534
-
-#define GSN_ABORT_BACKUP_ORD 535
-
-#define GSN_BACKUP_ABORT_REP 536
-#define GSN_BACKUP_COMPLETE_REP 537
-#define GSN_BACKUP_NF_COMPLETE_REP 538
+#define GSN_BACKUP_REQ                  531
+#define GSN_BACKUP_DATA                 532
+#define GSN_BACKUP_REF                  533
+#define GSN_BACKUP_CONF                 534
+
+#define GSN_ABORT_BACKUP_ORD            535
+
+#define GSN_BACKUP_ABORT_REP            536
+#define GSN_BACKUP_COMPLETE_REP         537
+#define GSN_BACKUP_NF_COMPLETE_REP      538
 
 /**
  * Internal backup signals
  */
-#define GSN_DEFINE_BACKUP_REQ 539
-#define GSN_DEFINE_BACKUP_REF 540
-#define GSN_DEFINE_BACKUP_CONF 541
-
-#define GSN_START_BACKUP_REQ 542
-#define GSN_START_BACKUP_REF 543
-#define GSN_START_BACKUP_CONF 544
-
-#define GSN_BACKUP_FRAGMENT_REQ 545
-#define GSN_BACKUP_FRAGMENT_REF 546
-#define GSN_BACKUP_FRAGMENT_CONF 547
+#define GSN_DEFINE_BACKUP_REQ           539
+#define GSN_DEFINE_BACKUP_REF           540
+#define GSN_DEFINE_BACKUP_CONF          541
+
+#define GSN_START_BACKUP_REQ            542
+#define GSN_START_BACKUP_REF            543
+#define GSN_START_BACKUP_CONF           544
+
+#define GSN_BACKUP_FRAGMENT_REQ         545
+#define GSN_BACKUP_FRAGMENT_REF         546
+#define GSN_BACKUP_FRAGMENT_CONF        547
 
 #define GSN_BACKUP_FRAGMENT_COMPLETE_REP 575
 
-#define GSN_STOP_BACKUP_REQ 548
-#define GSN_STOP_BACKUP_REF 549
-#define GSN_STOP_BACKUP_CONF 550
+#define GSN_STOP_BACKUP_REQ             548
+#define GSN_STOP_BACKUP_REF             549
+#define GSN_STOP_BACKUP_CONF            550
 
 /**
  * Used for master take-over / API status request
  */
-#define GSN_BACKUP_STATUS_REQ 551
-#define GSN_BACKUP_STATUS_REF 116
-#define GSN_BACKUP_STATUS_CONF 165
+#define GSN_BACKUP_STATUS_REQ           551
+#define GSN_BACKUP_STATUS_REF           116
+#define GSN_BACKUP_STATUS_CONF          165
 
 /**
  * Db sequence signals
  */
-#define GSN_UTIL_SEQUENCE_REQ 552
-#define GSN_UTIL_SEQUENCE_REF 553
-#define GSN_UTIL_SEQUENCE_CONF 554
-
-#define GSN_FSREMOVEREQ 555
-#define GSN_FSREMOVEREF 556
-#define GSN_FSREMOVECONF 557
-
-#define GSN_UTIL_PREPARE_REQ 558
-#define GSN_UTIL_PREPARE_CONF 559
-#define GSN_UTIL_PREPARE_REF 560
-
-#define GSN_UTIL_EXECUTE_REQ 561
-#define GSN_UTIL_EXECUTE_CONF 562
-#define GSN_UTIL_EXECUTE_REF 563
-
-#define GSN_UTIL_RELEASE_REQ 564
-#define GSN_UTIL_RELEASE_CONF 565
-#define GSN_UTIL_RELEASE_REF 566
+#define GSN_UTIL_SEQUENCE_REQ           552
+#define GSN_UTIL_SEQUENCE_REF           553
+#define GSN_UTIL_SEQUENCE_CONF          554
+
+#define GSN_FSREMOVEREQ                 555
+#define GSN_FSREMOVEREF                 556
+#define GSN_FSREMOVECONF                557
+
+#define GSN_UTIL_PREPARE_REQ            558
+#define GSN_UTIL_PREPARE_CONF           559
+#define GSN_UTIL_PREPARE_REF            560
+
+#define GSN_UTIL_EXECUTE_REQ            561
+#define GSN_UTIL_EXECUTE_CONF           562
+#define GSN_UTIL_EXECUTE_REF            563
+
+#define GSN_UTIL_RELEASE_REQ            564
+#define GSN_UTIL_RELEASE_CONF           565
+#define GSN_UTIL_RELEASE_REF            566
 
 /**
  * When dropping a long signal due to lack of memory resources
  */
-#define GSN_SIGNAL_DROPPED_REP 567
-#define GSN_CONTINUE_FRAGMENTED 568
+#define GSN_SIGNAL_DROPPED_REP          567
+#define GSN_CONTINUE_FRAGMENTED         568
 
 /**
  * In multithreaded ndbd, sent from crashing thread to other threads to make
  * them stop prior to generating trace dump files.
  */
-#define GSN_STOP_FOR_CRASH 761
+#define GSN_STOP_FOR_CRASH              761
 
 /* Sent from BACKUP to DICT to lock a table during backup. */
-#define GSN_BACKUP_LOCK_TAB_REQ 762
-#define GSN_BACKUP_LOCK_TAB_CONF 763
-#define GSN_BACKUP_LOCK_TAB_REF 764
+#define GSN_BACKUP_LOCK_TAB_REQ         762
+#define GSN_BACKUP_LOCK_TAB_CONF        763
+#define GSN_BACKUP_LOCK_TAB_REF         764
 
 /**
  * Suma participant interface
  */
-#define GSN_SUB_REMOVE_REQ 569
-#define GSN_SUB_REMOVE_REF 570
-#define GSN_SUB_REMOVE_CONF 571
-#define GSN_SUB_STOP_REQ 572
-#define GSN_SUB_STOP_REF 573
-#define GSN_SUB_STOP_CONF 574
+#define GSN_SUB_REMOVE_REQ              569
+#define GSN_SUB_REMOVE_REF              570
+#define GSN_SUB_REMOVE_CONF             571
+#define GSN_SUB_STOP_REQ                572
+#define GSN_SUB_STOP_REF                573
+#define GSN_SUB_STOP_CONF               574
 /*                                      575 used */
-#define GSN_SUB_CREATE_REQ 576
-#define GSN_SUB_CREATE_REF 577
-#define GSN_SUB_CREATE_CONF 578
-#define GSN_SUB_START_REQ 579
-#define GSN_SUB_START_REF 580
-#define GSN_SUB_START_CONF 581
-#define GSN_SUB_SYNC_REQ 582
-#define GSN_SUB_SYNC_REF 583
-#define GSN_SUB_SYNC_CONF 584
+#define GSN_SUB_CREATE_REQ              576
+#define GSN_SUB_CREATE_REF              577
+#define GSN_SUB_CREATE_CONF             578
+#define GSN_SUB_START_REQ               579
+#define GSN_SUB_START_REF               580
+#define GSN_SUB_START_CONF              581
+#define GSN_SUB_SYNC_REQ                582
+#define GSN_SUB_SYNC_REF                583
+#define GSN_SUB_SYNC_CONF               584
 /*                                      585 unused */
-#define GSN_SUB_TABLE_DATA 586
-
-#define GSN_CREATE_TABLE_REQ 587
-#define GSN_CREATE_TABLE_REF 588
-#define GSN_CREATE_TABLE_CONF 589
-
-#define GSN_ALTER_TABLE_REQ 624
-#define GSN_ALTER_TABLE_REF 625
-#define GSN_ALTER_TABLE_CONF 626
-
-#define GSN_SUB_SYNC_CONTINUE_REQ 590
-#define GSN_SUB_SYNC_CONTINUE_REF 591
-#define GSN_SUB_SYNC_CONTINUE_CONF 592
-#define GSN_SUB_GCP_COMPLETE_REP 593
-
-#define GSN_CREATE_FRAGMENTATION_REQ 594
-#define GSN_CREATE_FRAGMENTATION_REF 595
-#define GSN_CREATE_FRAGMENTATION_CONF 596
-
-#define GSN_CREATE_TAB_REQ 597
-#define GSN_CREATE_TAB_REF 598
-#define GSN_CREATE_TAB_CONF 599
-
-#define GSN_ALTER_TAB_REQ 600
-#define GSN_ALTER_TAB_REF 601
-#define GSN_ALTER_TAB_CONF 602
-
-#define GSN_ALTER_INDX_REQ 603
-#define GSN_ALTER_INDX_REF 604
-#define GSN_ALTER_INDX_CONF 605
-
-#define GSN_ALTER_TABLE_REP 606
-#define GSN_API_BROADCAST_REP 607
-
-#define GSN_SYNC_THREAD_REQ 608
-#define GSN_SYNC_THREAD_CONF 609
-
-#define GSN_SYNC_REQ 610
-#define GSN_SYNC_REF 611
-#define GSN_SYNC_CONF 612
-
-#define GSN_SYNC_PATH_REQ 613
-#define GSN_SYNC_PATH_CONF 614
-
-#define GSN_LCP_STATUS_REQ 615
-#define GSN_LCP_STATUS_CONF 616
-#define GSN_LCP_STATUS_REF 617
-
-#define GSN_CHECK_NODE_RESTARTREQ 618
-#define GSN_CHECK_NODE_RESTARTCONF 619
-
-#define GSN_GET_CPU_USAGE_REQ 620
-#define GSN_OVERLOAD_STATUS_REP 621
-#define GSN_SEND_THREAD_STATUS_REP 622
-#define GSN_NODE_OVERLOAD_STATUS_ORD 623
-
-#define GSN_CREATE_FK_REQ 627
-#define GSN_CREATE_FK_REF 628
-#define GSN_CREATE_FK_CONF 629
-
-#define GSN_DROP_FK_REQ 630
-#define GSN_DROP_FK_REF 631
-#define GSN_DROP_FK_CONF 632
-
-#define GSN_CREATE_FK_IMPL_REQ 633
-#define GSN_CREATE_FK_IMPL_REF 634
-#define GSN_CREATE_FK_IMPL_CONF 635
-
-#define GSN_DROP_FK_IMPL_REQ 636
-#define GSN_DROP_FK_IMPL_REF 637
-#define GSN_DROP_FK_IMPL_CONF 638
-
-#define GSN_BUILD_FK_REQ 639
-#define GSN_BUILD_FK_REF 640
-#define GSN_BUILD_FK_CONF 641
-
-#define GSN_BUILD_FK_IMPL_REQ 642
-#define GSN_BUILD_FK_IMPL_REF 643
-#define GSN_BUILD_FK_IMPL_CONF 644
+#define GSN_SUB_TABLE_DATA              586
+
+#define GSN_CREATE_TABLE_REQ            587
+#define GSN_CREATE_TABLE_REF            588
+#define GSN_CREATE_TABLE_CONF           589
+
+#define GSN_ALTER_TABLE_REQ             624
+#define GSN_ALTER_TABLE_REF             625
+#define GSN_ALTER_TABLE_CONF            626
+
+#define GSN_SUB_SYNC_CONTINUE_REQ       590
+#define GSN_SUB_SYNC_CONTINUE_REF       591
+#define GSN_SUB_SYNC_CONTINUE_CONF      592
+#define GSN_SUB_GCP_COMPLETE_REP        593
+
+#define GSN_CREATE_FRAGMENTATION_REQ    594
+#define GSN_CREATE_FRAGMENTATION_REF    595
+#define GSN_CREATE_FRAGMENTATION_CONF   596
+
+#define GSN_CREATE_TAB_REQ              597
+#define GSN_CREATE_TAB_REF              598
+#define GSN_CREATE_TAB_CONF             599
+
+#define GSN_ALTER_TAB_REQ               600
+#define GSN_ALTER_TAB_REF               601
+#define GSN_ALTER_TAB_CONF              602
+
+#define GSN_ALTER_INDX_REQ              603
+#define GSN_ALTER_INDX_REF              604
+#define GSN_ALTER_INDX_CONF             605
+
+#define GSN_ALTER_TABLE_REP             606
+#define GSN_API_BROADCAST_REP           607
+
+#define GSN_SYNC_THREAD_REQ             608
+#define GSN_SYNC_THREAD_CONF            609
+
+#define GSN_SYNC_REQ                    610
+#define GSN_SYNC_REF                    611
+#define GSN_SYNC_CONF                   612
+
+#define GSN_SYNC_PATH_REQ               613
+#define GSN_SYNC_PATH_CONF              614
+
+#define GSN_LCP_STATUS_REQ              615
+#define GSN_LCP_STATUS_CONF             616
+#define GSN_LCP_STATUS_REF              617
+
+#define GSN_CHECK_NODE_RESTARTREQ       618
+#define GSN_CHECK_NODE_RESTARTCONF      619
+
+#define GSN_GET_CPU_USAGE_REQ           620
+#define GSN_OVERLOAD_STATUS_REP         621
+#define GSN_SEND_THREAD_STATUS_REP      622
+#define GSN_NODE_OVERLOAD_STATUS_ORD    623
+
+#define GSN_CREATE_FK_REQ               627
+#define GSN_CREATE_FK_REF               628
+#define GSN_CREATE_FK_CONF              629
+
+#define GSN_DROP_FK_REQ                 630
+#define GSN_DROP_FK_REF                 631
+#define GSN_DROP_FK_CONF                632
+
+#define GSN_CREATE_FK_IMPL_REQ          633
+#define GSN_CREATE_FK_IMPL_REF          634
+#define GSN_CREATE_FK_IMPL_CONF         635
+
+#define GSN_DROP_FK_IMPL_REQ            636
+#define GSN_DROP_FK_IMPL_REF            637
+#define GSN_DROP_FK_IMPL_CONF           638
+
+#define GSN_BUILD_FK_REQ                639
+#define GSN_BUILD_FK_REF                640
+#define GSN_BUILD_FK_CONF               641
+
+#define GSN_BUILD_FK_IMPL_REQ           642
+#define GSN_BUILD_FK_IMPL_REF           643
+#define GSN_BUILD_FK_IMPL_CONF          644
 
 #define GSN_645
 #define GSN_646
@@ -883,30 +883,30 @@
 #define GSN_648
 #define GSN_649
 
-#define GSN_SET_WAKEUP_THREAD_ORD 657
-#define GSN_WAKEUP_THREAD_ORD 658
-#define GSN_SEND_WAKEUP_THREAD_ORD 659
-
-#define GSN_UTIL_CREATE_LOCK_REQ 132
-#define GSN_UTIL_CREATE_LOCK_REF 133
-#define GSN_UTIL_CREATE_LOCK_CONF 188
-
-#define GSN_UTIL_DESTROY_LOCK_REQ 189
-#define GSN_UTIL_DESTROY_LOCK_REF 220
-#define GSN_UTIL_DESTROY_LOCK_CONF 221
-
-#define GSN_UTIL_LOCK_REQ 222
-#define GSN_UTIL_LOCK_REF 230
-#define GSN_UTIL_LOCK_CONF 231
-
-#define GSN_UTIL_UNLOCK_REQ 303
-#define GSN_UTIL_UNLOCK_REF 304
-#define GSN_UTIL_UNLOCK_CONF 362
+#define GSN_SET_WAKEUP_THREAD_ORD       657
+#define GSN_WAKEUP_THREAD_ORD           658
+#define GSN_SEND_WAKEUP_THREAD_ORD      659
+
+#define GSN_UTIL_CREATE_LOCK_REQ        132
+#define GSN_UTIL_CREATE_LOCK_REF        133
+#define GSN_UTIL_CREATE_LOCK_CONF       188
+
+#define GSN_UTIL_DESTROY_LOCK_REQ       189
+#define GSN_UTIL_DESTROY_LOCK_REF       220
+#define GSN_UTIL_DESTROY_LOCK_CONF      221
+
+#define GSN_UTIL_LOCK_REQ               222
+#define GSN_UTIL_LOCK_REF               230
+#define GSN_UTIL_LOCK_CONF              231
+
+#define GSN_UTIL_UNLOCK_REQ             303
+#define GSN_UTIL_UNLOCK_REF             304
+#define GSN_UTIL_UNLOCK_CONF            362
 
 /* SUMA */
-#define GSN_CREATE_SUBID_REQ 661
-#define GSN_CREATE_SUBID_REF 662
-#define GSN_CREATE_SUBID_CONF 663
+#define GSN_CREATE_SUBID_REQ            661      
+#define GSN_CREATE_SUBID_REF            662      
+#define GSN_CREATE_SUBID_CONF           663      
 
 /* used 664 */
 /* used 665 */
@@ -918,28 +918,28 @@
 /*
  * TUX
  */
-#define GSN_TUXFRAGREQ 670
-#define GSN_TUXFRAGCONF 671
-#define GSN_TUXFRAGREF 672
-#define GSN_TUX_ADD_ATTRREQ 673
-#define GSN_TUX_ADD_ATTRCONF 674
-#define GSN_TUX_ADD_ATTRREF 675
-
-#define GSN_676 676
-
-#define GSN_TUX_MAINT_REQ 677
-#define GSN_TUX_MAINT_CONF 678
-#define GSN_TUX_MAINT_REF 679
+#define GSN_TUXFRAGREQ                  670
+#define GSN_TUXFRAGCONF                 671
+#define GSN_TUXFRAGREF                  672
+#define GSN_TUX_ADD_ATTRREQ             673
+#define GSN_TUX_ADD_ATTRCONF            674
+#define GSN_TUX_ADD_ATTRREF             675
+
+#define GSN_676                         676
+
+#define GSN_TUX_MAINT_REQ               677
+#define GSN_TUX_MAINT_CONF              678
+#define GSN_TUX_MAINT_REF               679
 
 /**
  * from mgmtsrvr to  NDBCNTR
  */
-#define GSN_RESUME_REQ 682
-#define GSN_STOP_REQ 443
-#define GSN_STOP_REF 444
-#define GSN_STOP_CONF 456
-#define GSN_API_VERSION_REQ 697
-#define GSN_API_VERSION_CONF 698
+#define GSN_RESUME_REQ                  682
+#define GSN_STOP_REQ                    443
+#define GSN_STOP_REF                    444
+#define GSN_STOP_CONF                   456
+#define GSN_API_VERSION_REQ             697
+#define GSN_API_VERSION_CONF            698
 
 /* not used                             686 */
 /* not used                             687 */
@@ -949,12 +949,12 @@
 /**
  * SUMA restart protocol
  */
-#define GSN_SUMA_START_ME_REQ 691
-#define GSN_SUMA_START_ME_REF 694
-#define GSN_SUMA_START_ME_CONF 695
-#define GSN_SUMA_HANDOVER_REQ 692
-#define GSN_SUMA_HANDOVER_REF 696
-#define GSN_SUMA_HANDOVER_CONF 693
+#define GSN_SUMA_START_ME_REQ           691
+#define GSN_SUMA_START_ME_REF           694
+#define GSN_SUMA_START_ME_CONF          695
+#define GSN_SUMA_HANDOVER_REQ           692
+#define GSN_SUMA_HANDOVER_REF           696
+#define GSN_SUMA_HANDOVER_CONF          693
 
 /* used 694 */
 /* used 695 */
@@ -963,256 +963,255 @@
 /*
  * EVENT Signals
  */
-#define GSN_SUB_GCP_COMPLETE_ACK 699
-
-#define GSN_CREATE_EVNT_REQ 700
-#define GSN_CREATE_EVNT_CONF 701
-#define GSN_CREATE_EVNT_REF 702
-
-#define GSN_DROP_EVNT_REQ 703
-#define GSN_DROP_EVNT_CONF 704
-#define GSN_DROP_EVNT_REF 705
-
-#define GSN_TUX_BOUND_INFO 710
-
-#define GSN_ACC_LOCKREQ 711
+#define GSN_SUB_GCP_COMPLETE_ACK        699
+
+#define GSN_CREATE_EVNT_REQ             700
+#define GSN_CREATE_EVNT_CONF            701
+#define GSN_CREATE_EVNT_REF             702
+
+#define GSN_DROP_EVNT_REQ               703
+#define GSN_DROP_EVNT_CONF              704
+#define GSN_DROP_EVNT_REF               705
+
+#define GSN_TUX_BOUND_INFO		710
+
+#define GSN_ACC_LOCKREQ			711
 // #define GSN_READ_PSEUDO_REQ             712 /* Not a signal since 8.0.24 */
 
 /**
- * Filegroup
- */
-#define GSN_CREATE_FILEGROUP_REQ 713
-#define GSN_CREATE_FILEGROUP_REF 714
-#define GSN_CREATE_FILEGROUP_CONF 715
-
-#define GSN_CREATE_FILE_REQ 716
-#define GSN_CREATE_FILE_REF 717
-#define GSN_CREATE_FILE_CONF 718
-
-#define GSN_DROP_FILEGROUP_REQ 719
-#define GSN_DROP_FILEGROUP_REF 720
-#define GSN_DROP_FILEGROUP_CONF 721
-
-#define GSN_DROP_FILE_REQ 722
-#define GSN_DROP_FILE_REF 723
-#define GSN_DROP_FILE_CONF 724
-
-#define GSN_CREATE_FILEGROUP_IMPL_REQ 725
-#define GSN_CREATE_FILEGROUP_IMPL_REF 726
-#define GSN_CREATE_FILEGROUP_IMPL_CONF 727
-
-#define GSN_CREATE_FILE_IMPL_REQ 728
-#define GSN_CREATE_FILE_IMPL_REF 729
-#define GSN_CREATE_FILE_IMPL_CONF 730
-
-#define GSN_ALLOC_EXTENT_REQ 68
-#define GSN_FREE_EXTENT_REQ 69
-
-#define GSN_DROP_FILEGROUP_IMPL_REQ 664
-#define GSN_DROP_FILEGROUP_IMPL_REF 665
-#define GSN_DROP_FILEGROUP_IMPL_CONF 666
-
-#define GSN_DROP_FILE_IMPL_REQ 667
-#define GSN_DROP_FILE_IMPL_REF 668
-#define GSN_DROP_FILE_IMPL_CONF 669
+ * Filegroup 
+ */
+#define GSN_CREATE_FILEGROUP_REQ        713
+#define GSN_CREATE_FILEGROUP_REF        714
+#define GSN_CREATE_FILEGROUP_CONF       715
+
+#define GSN_CREATE_FILE_REQ             716
+#define GSN_CREATE_FILE_REF             717
+#define GSN_CREATE_FILE_CONF            718
+
+#define GSN_DROP_FILEGROUP_REQ          719
+#define GSN_DROP_FILEGROUP_REF          720
+#define GSN_DROP_FILEGROUP_CONF         721
+
+#define GSN_DROP_FILE_REQ               722
+#define GSN_DROP_FILE_REF               723
+#define GSN_DROP_FILE_CONF              724
+
+#define GSN_CREATE_FILEGROUP_IMPL_REQ   725
+#define GSN_CREATE_FILEGROUP_IMPL_REF   726
+#define GSN_CREATE_FILEGROUP_IMPL_CONF  727
+
+#define GSN_CREATE_FILE_IMPL_REQ        728
+#define GSN_CREATE_FILE_IMPL_REF        729
+#define GSN_CREATE_FILE_IMPL_CONF       730
+
+#define GSN_ALLOC_EXTENT_REQ             68
+#define GSN_FREE_EXTENT_REQ              69
+
+#define GSN_DROP_FILEGROUP_IMPL_REQ     664
+#define GSN_DROP_FILEGROUP_IMPL_REF     665
+#define GSN_DROP_FILEGROUP_IMPL_CONF    666
+
+#define GSN_DROP_FILE_IMPL_REQ          667
+#define GSN_DROP_FILE_IMPL_REF          668
+#define GSN_DROP_FILE_IMPL_CONF         669
 
 /* DICT master takeover signals */
-#define GSN_DICT_TAKEOVER_REQ 765
-#define GSN_DICT_TAKEOVER_REF 766
-#define GSN_DICT_TAKEOVER_CONF 767
+#define GSN_DICT_TAKEOVER_REQ           765
+#define GSN_DICT_TAKEOVER_REF           766
+#define GSN_DICT_TAKEOVER_CONF          767
 
 /* DICT LOCK signals */
-#define GSN_DICT_LOCK_REQ 410
-#define GSN_DICT_LOCK_CONF 411
-#define GSN_DICT_LOCK_REF 412
-#define GSN_DICT_UNLOCK_ORD 420
-
-#define GSN_SCHEMA_TRANS_BEGIN_REQ 731
-#define GSN_SCHEMA_TRANS_BEGIN_CONF 732
-#define GSN_SCHEMA_TRANS_BEGIN_REF 733
-#define GSN_SCHEMA_TRANS_END_REQ 734
-#define GSN_SCHEMA_TRANS_END_CONF 735
-#define GSN_SCHEMA_TRANS_END_REF 736
-#define GSN_SCHEMA_TRANS_END_REP 768
-#define GSN_SCHEMA_TRANS_IMPL_REQ 737
-#define GSN_SCHEMA_TRANS_IMPL_CONF 738
-#define GSN_SCHEMA_TRANS_IMPL_REF 739
-
-#define GSN_CREATE_TRIG_IMPL_REQ 740
-#define GSN_CREATE_TRIG_IMPL_CONF 741
-#define GSN_CREATE_TRIG_IMPL_REF 742
-#define GSN_DROP_TRIG_IMPL_REQ 743
-#define GSN_DROP_TRIG_IMPL_CONF 744
-#define GSN_DROP_TRIG_IMPL_REF 745
-#define GSN_ALTER_TRIG_IMPL_REQ 746
-#define GSN_ALTER_TRIG_IMPL_CONF 747
-#define GSN_ALTER_TRIG_IMPL_REF 748
-
-#define GSN_CREATE_INDX_IMPL_REQ 749
-#define GSN_CREATE_INDX_IMPL_CONF 750
-#define GSN_CREATE_INDX_IMPL_REF 751
-#define GSN_DROP_INDX_IMPL_REQ 752
-#define GSN_DROP_INDX_IMPL_CONF 753
-#define GSN_DROP_INDX_IMPL_REF 754
-#define GSN_ALTER_INDX_IMPL_REQ 755
-#define GSN_ALTER_INDX_IMPL_CONF 756
-#define GSN_ALTER_INDX_IMPL_REF 757
-
-#define GSN_BUILD_INDX_IMPL_REQ 758
-#define GSN_BUILD_INDX_IMPL_CONF 759
-#define GSN_BUILD_INDX_IMPL_REF 760
-
-#define GSN_CREATE_NODEGROUP_REQ 144
-#define GSN_CREATE_NODEGROUP_REF 145
-#define GSN_CREATE_NODEGROUP_CONF 146
-
-#define GSN_CREATE_NODEGROUP_IMPL_REQ 148
-#define GSN_CREATE_NODEGROUP_IMPL_REF 149
-#define GSN_CREATE_NODEGROUP_IMPL_CONF 150
-
-#define GSN_DROP_NODEGROUP_REQ 451
-#define GSN_DROP_NODEGROUP_REF 452
-#define GSN_DROP_NODEGROUP_CONF 453
-
-#define GSN_DROP_NODEGROUP_IMPL_REQ 454
-#define GSN_DROP_NODEGROUP_IMPL_REF 457
-#define GSN_DROP_NODEGROUP_IMPL_CONF 448
-
-#define GSN_DATA_FILE_ORD 706
-
-#define GSN_CALLBACK_REQ 707 /*reserved*/
-#define GSN_CALLBACK_CONF 708
-#define GSN_CALLBACK_ACK 709
-
-#define GSN_RELEASE_PAGES_REQ 680
-#define GSN_RELEASE_PAGES_CONF 681
-
-#define GSN_INDEX_STAT_REQ 650
-#define GSN_INDEX_STAT_CONF 651
-#define GSN_INDEX_STAT_REF 652
-#define GSN_INDEX_STAT_IMPL_REQ 653
-#define GSN_INDEX_STAT_IMPL_CONF 654
-#define GSN_INDEX_STAT_IMPL_REF 655
-#define GSN_INDEX_STAT_REP 656
-
-#define GSN_NODE_STARTED_REP 769
-
-#define GSN_PAUSE_LCP_REQ 770
-#define GSN_PAUSE_LCP_CONF 771
-#define GSN_FLUSH_LCP_REP_REQ 772
-#define GSN_FLUSH_LCP_REP_CONF 773
-
-#define GSN_ISOLATE_ORD 774
+#define GSN_DICT_LOCK_REQ               410
+#define GSN_DICT_LOCK_CONF              411
+#define GSN_DICT_LOCK_REF               412
+#define GSN_DICT_UNLOCK_ORD             420
+
+#define GSN_SCHEMA_TRANS_BEGIN_REQ      731
+#define GSN_SCHEMA_TRANS_BEGIN_CONF     732
+#define GSN_SCHEMA_TRANS_BEGIN_REF      733
+#define GSN_SCHEMA_TRANS_END_REQ        734
+#define GSN_SCHEMA_TRANS_END_CONF       735
+#define GSN_SCHEMA_TRANS_END_REF        736
+#define GSN_SCHEMA_TRANS_END_REP        768
+#define GSN_SCHEMA_TRANS_IMPL_REQ       737
+#define GSN_SCHEMA_TRANS_IMPL_CONF      738
+#define GSN_SCHEMA_TRANS_IMPL_REF       739
+
+#define GSN_CREATE_TRIG_IMPL_REQ        740
+#define GSN_CREATE_TRIG_IMPL_CONF       741
+#define GSN_CREATE_TRIG_IMPL_REF        742
+#define GSN_DROP_TRIG_IMPL_REQ          743
+#define GSN_DROP_TRIG_IMPL_CONF         744
+#define GSN_DROP_TRIG_IMPL_REF          745
+#define GSN_ALTER_TRIG_IMPL_REQ         746
+#define GSN_ALTER_TRIG_IMPL_CONF        747
+#define GSN_ALTER_TRIG_IMPL_REF         748
+
+#define GSN_CREATE_INDX_IMPL_REQ        749
+#define GSN_CREATE_INDX_IMPL_CONF       750
+#define GSN_CREATE_INDX_IMPL_REF        751
+#define GSN_DROP_INDX_IMPL_REQ          752
+#define GSN_DROP_INDX_IMPL_CONF         753
+#define GSN_DROP_INDX_IMPL_REF          754
+#define GSN_ALTER_INDX_IMPL_REQ         755
+#define GSN_ALTER_INDX_IMPL_CONF        756
+#define GSN_ALTER_INDX_IMPL_REF         757
+
+#define GSN_BUILD_INDX_IMPL_REQ         758
+#define GSN_BUILD_INDX_IMPL_CONF        759
+#define GSN_BUILD_INDX_IMPL_REF         760
+
+#define GSN_CREATE_NODEGROUP_REQ        144
+#define GSN_CREATE_NODEGROUP_REF        145
+#define GSN_CREATE_NODEGROUP_CONF       146
+
+#define GSN_CREATE_NODEGROUP_IMPL_REQ   148
+#define GSN_CREATE_NODEGROUP_IMPL_REF   149
+#define GSN_CREATE_NODEGROUP_IMPL_CONF  150
+
+#define GSN_DROP_NODEGROUP_REQ          451
+#define GSN_DROP_NODEGROUP_REF          452
+#define GSN_DROP_NODEGROUP_CONF         453
+
+#define GSN_DROP_NODEGROUP_IMPL_REQ     454
+#define GSN_DROP_NODEGROUP_IMPL_REF     457
+#define GSN_DROP_NODEGROUP_IMPL_CONF    448
+
+#define GSN_DATA_FILE_ORD               706
+
+#define GSN_CALLBACK_REQ                707 /*reserved*/
+#define GSN_CALLBACK_CONF               708
+#define GSN_CALLBACK_ACK                709
+
+#define GSN_RELEASE_PAGES_REQ           680
+#define GSN_RELEASE_PAGES_CONF          681
+
+#define GSN_INDEX_STAT_REQ              650
+#define GSN_INDEX_STAT_CONF             651
+#define GSN_INDEX_STAT_REF              652
+#define GSN_INDEX_STAT_IMPL_REQ         653
+#define GSN_INDEX_STAT_IMPL_CONF        654
+#define GSN_INDEX_STAT_IMPL_REF         655
+#define GSN_INDEX_STAT_REP              656
+
+#define GSN_NODE_STARTED_REP            769
+
+#define GSN_PAUSE_LCP_REQ               770
+#define GSN_PAUSE_LCP_CONF              771
+#define GSN_FLUSH_LCP_REP_REQ           772
+#define GSN_FLUSH_LCP_REP_CONF          773
+
+#define GSN_ISOLATE_ORD                 774
 
 /* 775 free, never used in released version */
 
-#define GSN_ALLOC_NODEID_REP 776
-#define GSN_INCL_NODE_HB_PROTOCOL_REP 777
-#define GSN_NDBCNTR_START_WAIT_REP 778
-#define GSN_NDBCNTR_STARTED_REP 779
-#define GSN_SUMA_HANDOVER_COMPLETE_REP 780
-#define GSN_END_TOREP 781
-#define GSN_LOCAL_RECOVERY_COMP_REP 782
-
-#define GSN_PROCESSINFO_REP 783
-#define GSN_SYNC_PAGE_CACHE_REQ 784
-#define GSN_SYNC_PAGE_CACHE_CONF 785
-
-#define GSN_SYNC_EXTENT_PAGES_REQ 786
-#define GSN_SYNC_EXTENT_PAGES_CONF 787
-
-#define GSN_RESTORABLE_GCI_REP 788
-
-#define GSN_LCP_START_REP 789 /* No longer used */
-
-#define GSN_WAIT_ALL_COMPLETE_LCP_REQ 790
-#define GSN_WAIT_ALL_COMPLETE_LCP_CONF 791
-
-#define GSN_WAIT_COMPLETE_LCP_REQ 792
-#define GSN_WAIT_COMPLETE_LCP_CONF 793
-
-#define GSN_INFORM_BACKUP_DROP_TAB_REQ 794
+#define GSN_ALLOC_NODEID_REP            776
+#define GSN_INCL_NODE_HB_PROTOCOL_REP   777
+#define GSN_NDBCNTR_START_WAIT_REP      778
+#define GSN_NDBCNTR_STARTED_REP         779
+#define GSN_SUMA_HANDOVER_COMPLETE_REP  780
+#define GSN_END_TOREP                   781
+#define GSN_LOCAL_RECOVERY_COMP_REP     782
+
+#define GSN_PROCESSINFO_REP             783
+#define GSN_SYNC_PAGE_CACHE_REQ         784
+#define GSN_SYNC_PAGE_CACHE_CONF        785
+
+#define GSN_SYNC_EXTENT_PAGES_REQ       786
+#define GSN_SYNC_EXTENT_PAGES_CONF      787
+
+#define GSN_RESTORABLE_GCI_REP          788
+
+#define GSN_LCP_START_REP               789 /* No longer used */
+
+#define GSN_WAIT_ALL_COMPLETE_LCP_REQ   790
+#define GSN_WAIT_ALL_COMPLETE_LCP_CONF  791
+
+#define GSN_WAIT_COMPLETE_LCP_REQ       792
+#define GSN_WAIT_COMPLETE_LCP_CONF      793
+
+#define GSN_INFORM_BACKUP_DROP_TAB_REQ  794
 #define GSN_INFORM_BACKUP_DROP_TAB_CONF 795
 
-#define GSN_HALT_COPY_FRAG_REQ 796
-#define GSN_HALT_COPY_FRAG_CONF 797
-#define GSN_HALT_COPY_FRAG_REF 798
-
-#define GSN_RESUME_COPY_FRAG_REQ 799
-#define GSN_RESUME_COPY_FRAG_CONF 800
-#define GSN_RESUME_COPY_FRAG_REF 801
-
-#define GSN_READ_LOCAL_SYSFILE_REQ 802
-#define GSN_READ_LOCAL_SYSFILE_CONF 803
-#define GSN_WRITE_LOCAL_SYSFILE_REQ 804
-#define GSN_WRITE_LOCAL_SYSFILE_CONF 805
-
-#define GSN_CUT_UNDO_LOG_TAIL_REQ 806
-#define GSN_CUT_UNDO_LOG_TAIL_CONF 807
-
-#define GSN_CUT_REDO_LOG_TAIL_REQ 808
-#define GSN_CUT_REDO_LOG_TAIL_CONF 809
-
-#define GSN_LCP_ALL_COMPLETE_REQ 810
-#define GSN_LCP_ALL_COMPLETE_CONF 811
-
-#define GSN_START_DISTRIBUTED_LCP_ORD 812
-#define GSN_START_FULL_LOCAL_LCP_ORD 813
-#define GSN_COPY_FRAG_IN_PROGRESS_REP 814
+#define GSN_HALT_COPY_FRAG_REQ          796
+#define GSN_HALT_COPY_FRAG_CONF         797
+#define GSN_HALT_COPY_FRAG_REF          798
+
+#define GSN_RESUME_COPY_FRAG_REQ        799
+#define GSN_RESUME_COPY_FRAG_CONF       800
+#define GSN_RESUME_COPY_FRAG_REF        801
+
+#define GSN_READ_LOCAL_SYSFILE_REQ      802
+#define GSN_READ_LOCAL_SYSFILE_CONF     803
+#define GSN_WRITE_LOCAL_SYSFILE_REQ     804
+#define GSN_WRITE_LOCAL_SYSFILE_CONF    805
+
+#define GSN_CUT_UNDO_LOG_TAIL_REQ       806
+#define GSN_CUT_UNDO_LOG_TAIL_CONF      807
+
+#define GSN_CUT_REDO_LOG_TAIL_REQ       808
+#define GSN_CUT_REDO_LOG_TAIL_CONF      809
+
+#define GSN_LCP_ALL_COMPLETE_REQ        810
+#define GSN_LCP_ALL_COMPLETE_CONF       811
+
+#define GSN_START_DISTRIBUTED_LCP_ORD   812
+#define GSN_START_FULL_LOCAL_LCP_ORD    813
+#define GSN_COPY_FRAG_IN_PROGRESS_REP   814
 #define GSN_COPY_FRAG_NOT_IN_PROGRESS_REP 815
 
-#define GSN_SET_LOCAL_LCP_ID_REQ 816
-#define GSN_SET_LOCAL_LCP_ID_CONF 817
-
-#define GSN_START_NODE_LCP_REQ 818
-#define GSN_START_NODE_LCP_CONF 819
-
-#define GSN_GET_LATEST_GCI_REQ 820
-
-#define GSN_UNDO_LOG_LEVEL_REP 821
-#define GSN_START_LOCAL_LCP_ORD 822
-
-#define GSN_INFO_GCP_STOP_TIMER 823
-
-#define GSN_CHECK_LCP_IDLE_ORD 824
-
-#define GSN_SET_LATEST_LCP_ID 825
-#define GSN_SYNC_PAGE_WAIT_REP 826
-
-#define GSN_REDO_STATE_REP 827
-
-#define GSN_WAIT_LCP_IDLE_REQ 828
-#define GSN_WAIT_LCP_IDLE_CONF 829
-
-#define GSN_LOCAL_LATEST_LCP_ID_REP 830
-
-#define GSN_SYNC_THREAD_VIA_REQ 831
-#define GSN_SYNC_THREAD_VIA_CONF 832
-
-#define GSN_SET_UP_MULTI_TRP_REQ 833
-#define GSN_SET_UP_MULTI_TRP_CONF 834
-
-#define GSN_GET_NUM_MULTI_TRP_REQ 835
-#define GSN_GET_NUM_MULTI_TRP_CONF 836
-#define GSN_GET_NUM_MULTI_TRP_REF 837
-
-#define GSN_FREEZE_THREAD_REQ 838
-#define GSN_FREEZE_THREAD_CONF 839
-#define GSN_FREEZE_ACTION_REQ 840
-#define GSN_FREEZE_ACTION_CONF 841
-
-#define GSN_ACTIVATE_TRP_REQ 842
-#define GSN_ACTIVATE_TRP_CONF 843
-
-#define GSN_SWITCH_MULTI_TRP_REQ 844
-#define GSN_SWITCH_MULTI_TRP_CONF 845
-#define GSN_SWITCH_MULTI_TRP_REF 846
-
-#define GSN_MEASURE_WAKEUP_TIME_ORD 847
-#define GSN_UPD_QUERY_DIST_ORD 848
-#define GSN_UPD_THR_LOAD_ORD 849
-
-<<<<<<< HEAD
+#define GSN_SET_LOCAL_LCP_ID_REQ        816
+#define GSN_SET_LOCAL_LCP_ID_CONF       817
+
+#define GSN_START_NODE_LCP_REQ          818
+#define GSN_START_NODE_LCP_CONF         819
+
+#define GSN_GET_LATEST_GCI_REQ          820
+
+#define GSN_UNDO_LOG_LEVEL_REP          821
+#define GSN_START_LOCAL_LCP_ORD         822
+
+#define GSN_INFO_GCP_STOP_TIMER         823
+
+#define GSN_CHECK_LCP_IDLE_ORD          824
+
+#define GSN_SET_LATEST_LCP_ID           825
+#define GSN_SYNC_PAGE_WAIT_REP          826
+
+#define GSN_REDO_STATE_REP              827
+
+#define GSN_WAIT_LCP_IDLE_REQ           828
+#define GSN_WAIT_LCP_IDLE_CONF          829
+
+#define GSN_LOCAL_LATEST_LCP_ID_REP     830
+
+#define GSN_SYNC_THREAD_VIA_REQ         831
+#define GSN_SYNC_THREAD_VIA_CONF        832
+
+#define GSN_SET_UP_MULTI_TRP_REQ        833
+#define GSN_SET_UP_MULTI_TRP_CONF       834
+
+#define GSN_GET_NUM_MULTI_TRP_REQ       835
+#define GSN_GET_NUM_MULTI_TRP_CONF      836
+#define GSN_GET_NUM_MULTI_TRP_REF       837
+
+#define GSN_FREEZE_THREAD_REQ           838
+#define GSN_FREEZE_THREAD_CONF          839
+#define GSN_FREEZE_ACTION_REQ           840
+#define GSN_FREEZE_ACTION_CONF          841
+
+#define GSN_ACTIVATE_TRP_REQ            842
+#define GSN_ACTIVATE_TRP_CONF           843
+
+#define GSN_SWITCH_MULTI_TRP_REQ        844
+#define GSN_SWITCH_MULTI_TRP_CONF       845
+#define GSN_SWITCH_MULTI_TRP_REF        846
+
+#define GSN_MEASURE_WAKEUP_TIME_ORD     847
+#define GSN_UPD_QUERY_DIST_ORD          848
+#define GSN_UPD_THR_LOAD_ORD            849
+
 #define GSN_TRP_KEEP_ALIVE              850
 
 #define GSN_ACTIVATE_REQ                900
@@ -1230,7 +1229,4 @@
 #define GSN_SEND_PUSH_ABORTCONF         911
 #define GSN_PUSH_ABORT_TRAIN_ORD        912
 
-=======
-#define GSN_TRP_KEEP_ALIVE 850
->>>>>>> 2bf0f4a5
 #endif