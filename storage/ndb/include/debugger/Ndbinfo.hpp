/*
   Copyright (c) 2009, 2023, Oracle and/or its affiliates.
   Copyright (c) 2022, 2023, Hopsworks and/or its affiliates.

   This program is free software; you can redistribute it and/or modify
   it under the terms of the GNU General Public License, version 2.0,
   as published by the Free Software Foundation.

   This program is also distributed with certain software (including
   but not limited to OpenSSL) that is licensed under separate terms,
   as designated in a particular file or component or in included license
   documentation.  The authors of MySQL hereby grant you an additional
   permission to link the program and your derivative works with the
   separately licensed software that they have included with MySQL.

   This program is distributed in the hope that it will be useful,
   but WITHOUT ANY WARRANTY; without even the implied warranty of
   MERCHANTABILITY or FITNESS FOR A PARTICULAR PURPOSE.  See the
   GNU General Public License, version 2.0, for more details.

   You should have received a copy of the GNU General Public License
   along with this program; if not, write to the Free Software
   Foundation, Inc., 51 Franklin St, Fifth Floor, Boston, MA 02110-1301  USA
*/

#ifndef KERNEL_NDBINFO_HPP
#define KERNEL_NDBINFO_HPP

#include <functional>  // std::function

#include <signaldata/DbinfoScan.hpp>

#define JAM_FILE_ID 230

class Ndbinfo {
 public:
  enum ColumnType { String = 1, Number = 2, Number64 = 3 };

  struct Column {
    const char *name;
    ColumnType coltype;
    const char *comment;
  };

  enum TableId {
    TABLES_TABLEID = 0,
    COLUMNS_TABLEID = 1,
    TEST_TABLEID = 2,
    POOLS_TABLEID = 3,
    TRANSPORTERS_TABLEID = 4,
    LOGSPACES_TABLEID = 5,
    LOGBUFFERS_TABLEID = 6,
    RESOURCES_TABLEID = 7,
    COUNTERS_TABLEID = 8,
    NODES_TABLEID = 9,
    DISKPAGEBUFFER_TABLEID = 10,
    THREADBLOCKS_TABLEID = 11,
    THREADSTAT_TABLEID = 12,
    TRANSACTIONS_TABLEID = 13,
    OPERATIONS_TABLEID = 14,
    MEMBERSHIP_TABLEID = 15,
    DICT_OBJ_INFO_TABLEID = 16,
    FRAG_MEM_USE_TABLEID = 17,
    DISK_WRITE_SPEED_BASE_TABLEID = 18,
    DISK_WRITE_SPEED_AGGREGATE_TABLEID = 19,
    FRAG_OPERATIONS_TABLEID = 20,
    RESTART_INFO_TABLEID = 21,
    TC_TIME_TRACK_STATS_TABLEID = 22,
    CONFIG_VALUES_TABLEID = 23,
    THREADS_TABLEID = 24,
    CPUSTAT_50MS_TABLEID = 25,
    CPUSTAT_1SEC_TABLEID = 26,
    CPUSTAT_20SEC_TABLEID = 27,
    CPUSTAT_TABLEID = 28,
    FRAG_LOCKS_TABLEID = 29,
    ACC_OPERATIONS_TABLEID = 30,
    TABLE_DIST_STATUS_TABLEID = 31,
    TABLE_FRAGMENTS_TABLEID = 32,
    TABLE_REPLICAS_TABLEID = 33,
    TABLE_DIST_STATUS_ALL_TABLEID = 34,
    TABLE_FRAGMENTS_ALL_TABLEID = 35,
    TABLE_REPLICAS_ALL_TABLEID = 36,
    STORED_TABLES_TABLEID = 37,
    PROCESSES_TABLEID = 38,
    CONFIG_NODES_TABLEID = 39,
    PGMAN_TIME_TRACK_STATS_TABLEID = 40,
<<<<<<< HEAD
    DISKSTAT_TABLEID =           41,
    DISKSTATS_1SEC_TABLEID =     42,
    HWINFO_TABLEID =             43,
    CPUINFO_TABLEID =            44,
    CPUDATA_TABLEID =            45,
    CPUDATA_50MS_TABLEID =       46,
    CPUDATA_1SEC_TABLEID =       47,
    CPUDATA_20SEC_TABLEID =      48,
    TABLE_MEM_USE_TABLEID =      49,
    TABLE_MAP_TABLEID =          50
=======
    DISKSTAT_TABLEID = 41,
    DISKSTATS_1SEC_TABLEID = 42,
    HWINFO_TABLEID = 43,
    CPUINFO_TABLEID = 44,
    CPUDATA_TABLEID = 45,
    CPUDATA_50MS_TABLEID = 46,
    CPUDATA_1SEC_TABLEID = 47,
    CPUDATA_20SEC_TABLEID = 48
>>>>>>> 2bf0f4a5
  };

  enum BufferId {
    REDO = 0,
    DD_UNDO = 1,
    BACKUP_DATA_BUFFER = 2,
    BACKUP_LOG_BUFFER = 3
  };

  struct Counts {
    int data_nodes{0};
    int all_nodes{0};
    int log_parts{1};
    int est_tables{0};
    int cpus{1};
    struct {
      int db{1};    // all threads, from getThreadCount()
      int send{0};  // send threads, from GlobalData.ndbMtSendThreads
      int ldm{1};   // LDM threads, from getThreadCount(THRConfig::T_LDM)
    } threads;
    struct {
      int tc{1};     // ndbMtTcWorkers
      int lqh{1};    // ndbMtLqhWorkers
      int pgman{1};  // ndbMtLqhWorkers + 1
    } instances;
  };

  struct Table {
    struct Members {
      const char *name;
      int ncols;
      int flags;
      std::function<Uint32(const struct Counts &)> estimate_rows;
      const char *comment;
    } m;
    Column col[1];

    int columns(void) const { return m.ncols; }
  };
  static int getNumTables();
  static const Table &getTable(int i);
  static const Table &getTable(Uint32 i);

  class Row {
    friend class SimulatedBlock;
    Uint32 *start;      // Start of row buffer
    Uint32 *curr;       // Current position in row buffer
    Uint32 *end;        // End of buffer
    int col_counter;    // Current column counter
    DbinfoScan &m_req;  // The scan parameters
    Row();              // Not impl
    Row(const Row &);   // Not impl
   public:
    Row(class Signal *signal, DbinfoScanReq &req);

    Uint32 getLength(void) const { return (Uint32)(curr - start); }

    Uint32 *getDataPtr() const { return start; }

    void write_string(const char *col);
    void write_uint32(Uint32 value);
    void write_uint64(Uint64 value);

    int columns(void) const { return col_counter; }

   private:
    bool check_buffer_space(class AttributeHeader &ah) const;
    void check_attribute_type(class AttributeHeader &ah, ColumnType) const;
  };

  struct ScanCursor {
    Uint32 senderRef;
    Uint32 saveSenderRef;
    Uint32 currRef;  // The current node, block and instance
    Uint32 saveCurrRef;
    /**
     * Flags
     *
     m = More data         - 1  Bit 1

               1111111111222222222233
     01234567890123456789012345678901
     m
    */
    Uint32 flags;
    Uint32 data[4];  // Cursor data

    Uint32 totalRows;
    Uint32 totalBytes;
    static constexpr Uint32 Length = 10;

    static constexpr Uint32 MOREDATA_SHIFT = 0;
    static constexpr Uint32 MOREDATA_MASK = 1;

    static bool getHasMoreData(const UintR &flags) {
      return (bool)((flags >> MOREDATA_SHIFT) & MOREDATA_MASK);
    }
    static void setHasMoreData(UintR &flags, bool value) {
      flags = (flags & ~(MOREDATA_MASK << MOREDATA_SHIFT)) |
              ((value & MOREDATA_MASK) << MOREDATA_SHIFT);
    }
  };

  class Ratelimit {
    friend class SimulatedBlock;
    Uint32 rows;
    Uint32 bytes;
    Ratelimit(const Ratelimit &);  // Not impl
   public:
    Ratelimit() : rows(0), bytes(0) {}

    bool need_break(const DbinfoScan &scan) const {
      const Uint32 MAX_ROWS = 256;

      // Upgrade zero to MAX_ROWS
      Uint32 maxRows = scan.maxRows ? scan.maxRows : MAX_ROWS;

      // Limit maxRows to MAX_ROWS
      if (maxRows > MAX_ROWS) maxRows = MAX_ROWS;

      if (maxRows != 0 && rows >= maxRows)
        return true;  // More than max rows already sent
      if (scan.maxBytes != 0 && bytes >= scan.maxBytes)
        return true;  // More than max bytes already sent
      return false;
    }
  };

  struct pool_entry {
    const char *poolname;
    Uint64 used;
    Uint64 total;
    Uint64 entry_size;
    Uint64 used_hi;
    Uint32 config_params[4];
    Uint32 record_type;
  };

  enum counter_id {
    ATTRINFO_COUNTER = 1,
    TRANSACTIONS_COUNTER = 2,
    COMMITS_COUNTER = 3,
    READS_COUNTER = 4,
    SIMPLE_READS_COUNTER = 5,
    WRITES_COUNTER = 6,
    ABORTS_COUNTER = 7,
    TABLE_SCANS_COUNTER = 8,
    RANGE_SCANS_COUNTER = 9,
    OPERATIONS_COUNTER = 10,
    /* Counters fetched from the SPJ block.*/
    SPJ_READS_RECEIVED_COUNTER = 11,
    SPJ_LOCAL_READS_SENT_COUNTER = 12,
    SPJ_REMOTE_READS_SENT_COUNTER = 13,
    SPJ_READS_NOT_FOUND_COUNTER = 14,
    SPJ_TABLE_SCANS_RECEIVED_COUNTER = 15,
    SPJ_LOCAL_TABLE_SCANS_SENT_COUNTER = 16,
    SPJ_RANGE_SCANS_RECEIVED_COUNTER = 17,
    SPJ_LOCAL_RANGE_SCANS_SENT_COUNTER = 18,
    SPJ_REMOTE_RANGE_SCANS_SENT_COUNTER = 19,
    SPJ_SCAN_BATCHES_RETURNED_COUNTER = 20,
    SPJ_SCAN_ROWS_RETURNED_COUNTER = 21,
    SPJ_PRUNED_RANGE_SCANS_RECEIVED_COUNTER = 22,
    SPJ_CONST_PRUNED_RANGE_SCANS_RECEIVED_COUNTER = 23,
    LOCAL_READ_COUNTER = 24,
    LOCAL_WRITE_COUNTER = 25,
    LQHKEY_OVERLOAD = 26,
    LQHKEY_OVERLOAD_TC = 27,
    LQHKEY_OVERLOAD_READER = 28,
    LQHKEY_OVERLOAD_NODE_PEER = 29,
    LQHKEY_OVERLOAD_SUBSCRIBER = 30,
    LQHSCAN_SLOWDOWN = 31
  };

  struct counter_entry {
    counter_id id;
    Uint64 val;
  };
};

#undef JAM_FILE_ID

#endif<|MERGE_RESOLUTION|>--- conflicted
+++ resolved
@@ -26,7 +26,7 @@
 #ifndef KERNEL_NDBINFO_HPP
 #define KERNEL_NDBINFO_HPP
 
-#include <functional>  // std::function
+#include <functional>   // std::function
 
 #include <signaldata/DbinfoScan.hpp>
 
@@ -43,48 +43,47 @@
   };
 
   enum TableId {
-    TABLES_TABLEID = 0,
-    COLUMNS_TABLEID = 1,
-    TEST_TABLEID = 2,
-    POOLS_TABLEID = 3,
-    TRANSPORTERS_TABLEID = 4,
-    LOGSPACES_TABLEID = 5,
-    LOGBUFFERS_TABLEID = 6,
-    RESOURCES_TABLEID = 7,
-    COUNTERS_TABLEID = 8,
-    NODES_TABLEID = 9,
-    DISKPAGEBUFFER_TABLEID = 10,
-    THREADBLOCKS_TABLEID = 11,
-    THREADSTAT_TABLEID = 12,
-    TRANSACTIONS_TABLEID = 13,
-    OPERATIONS_TABLEID = 14,
-    MEMBERSHIP_TABLEID = 15,
-    DICT_OBJ_INFO_TABLEID = 16,
-    FRAG_MEM_USE_TABLEID = 17,
+    TABLES_TABLEID =             0,
+    COLUMNS_TABLEID =            1,
+    TEST_TABLEID =               2,
+    POOLS_TABLEID =              3,
+    TRANSPORTERS_TABLEID =       4,
+    LOGSPACES_TABLEID =          5,
+    LOGBUFFERS_TABLEID =         6,
+    RESOURCES_TABLEID =          7,
+    COUNTERS_TABLEID =           8,
+    NODES_TABLEID =              9,
+    DISKPAGEBUFFER_TABLEID =     10,
+    THREADBLOCKS_TABLEID =       11,
+    THREADSTAT_TABLEID =         12,
+    TRANSACTIONS_TABLEID =       13,
+    OPERATIONS_TABLEID =         14,
+    MEMBERSHIP_TABLEID =         15,
+    DICT_OBJ_INFO_TABLEID =      16,
+    FRAG_MEM_USE_TABLEID =       17,
     DISK_WRITE_SPEED_BASE_TABLEID = 18,
     DISK_WRITE_SPEED_AGGREGATE_TABLEID = 19,
-    FRAG_OPERATIONS_TABLEID = 20,
-    RESTART_INFO_TABLEID = 21,
+    FRAG_OPERATIONS_TABLEID =    20,
+    RESTART_INFO_TABLEID =       21,
     TC_TIME_TRACK_STATS_TABLEID = 22,
-    CONFIG_VALUES_TABLEID = 23,
-    THREADS_TABLEID = 24,
-    CPUSTAT_50MS_TABLEID = 25,
-    CPUSTAT_1SEC_TABLEID = 26,
-    CPUSTAT_20SEC_TABLEID = 27,
-    CPUSTAT_TABLEID = 28,
-    FRAG_LOCKS_TABLEID = 29,
-    ACC_OPERATIONS_TABLEID = 30,
-    TABLE_DIST_STATUS_TABLEID = 31,
-    TABLE_FRAGMENTS_TABLEID = 32,
-    TABLE_REPLICAS_TABLEID = 33,
+    CONFIG_VALUES_TABLEID =      23,
+    THREADS_TABLEID =            24,
+    CPUSTAT_50MS_TABLEID =       25,
+    CPUSTAT_1SEC_TABLEID =       26,
+    CPUSTAT_20SEC_TABLEID =      27,
+    CPUSTAT_TABLEID =            28,
+    FRAG_LOCKS_TABLEID =         29,
+    ACC_OPERATIONS_TABLEID =     30,
+    TABLE_DIST_STATUS_TABLEID =  31,
+    TABLE_FRAGMENTS_TABLEID =    32,
+    TABLE_REPLICAS_TABLEID =     33,
     TABLE_DIST_STATUS_ALL_TABLEID = 34,
     TABLE_FRAGMENTS_ALL_TABLEID = 35,
     TABLE_REPLICAS_ALL_TABLEID = 36,
-    STORED_TABLES_TABLEID = 37,
-    PROCESSES_TABLEID = 38,
-    CONFIG_NODES_TABLEID = 39,
+    STORED_TABLES_TABLEID =      37,
+    PROCESSES_TABLEID =          38,
+    CONFIG_NODES_TABLEID =       39,
     PGMAN_TIME_TRACK_STATS_TABLEID = 40,
-<<<<<<< HEAD
     DISKSTAT_TABLEID =           41,
     DISKSTATS_1SEC_TABLEID =     42,
     HWINFO_TABLEID =             43,
@@ -95,16 +94,6 @@
     CPUDATA_20SEC_TABLEID =      48,
     TABLE_MEM_USE_TABLEID =      49,
     TABLE_MAP_TABLEID =          50
-=======
-    DISKSTAT_TABLEID = 41,
-    DISKSTATS_1SEC_TABLEID = 42,
-    HWINFO_TABLEID = 43,
-    CPUINFO_TABLEID = 44,
-    CPUDATA_TABLEID = 45,
-    CPUDATA_50MS_TABLEID = 46,
-    CPUDATA_1SEC_TABLEID = 47,
-    CPUDATA_20SEC_TABLEID = 48
->>>>>>> 2bf0f4a5
   };
 
   enum BufferId {
@@ -126,9 +115,9 @@
       int ldm{1};   // LDM threads, from getThreadCount(THRConfig::T_LDM)
     } threads;
     struct {
-      int tc{1};     // ndbMtTcWorkers
-      int lqh{1};    // ndbMtLqhWorkers
-      int pgman{1};  // ndbMtLqhWorkers + 1
+      int tc{1};    // ndbMtTcWorkers
+      int lqh{1};   // ndbMtLqhWorkers
+      int pgman{1}; // ndbMtLqhWorkers + 1
     } instances;
   };
 
@@ -157,7 +146,7 @@
     DbinfoScan &m_req;  // The scan parameters
     Row();              // Not impl
     Row(const Row &);   // Not impl
-   public:
+  public:
     Row(class Signal *signal, DbinfoScanReq &req);
 
     Uint32 getLength(void) const { return (Uint32)(curr - start); }
@@ -170,7 +159,7 @@
 
     int columns(void) const { return col_counter; }
 
-   private:
+  private:
     bool check_buffer_space(class AttributeHeader &ah) const;
     void check_attribute_type(class AttributeHeader &ah, ColumnType) const;
   };
@@ -178,7 +167,7 @@
   struct ScanCursor {
     Uint32 senderRef;
     Uint32 saveSenderRef;
-    Uint32 currRef;  // The current node, block and instance
+    Uint32 currRef; // The current node, block and instance
     Uint32 saveCurrRef;
     /**
      * Flags
@@ -213,22 +202,22 @@
     Uint32 rows;
     Uint32 bytes;
     Ratelimit(const Ratelimit &);  // Not impl
-   public:
+  public:
     Ratelimit() : rows(0), bytes(0) {}
 
     bool need_break(const DbinfoScan &scan) const {
       const Uint32 MAX_ROWS = 256;
 
-      // Upgrade zero to MAX_ROWS
-      Uint32 maxRows = scan.maxRows ? scan.maxRows : MAX_ROWS;
+      // Upgrade zero to MAX_ROWS 
+      Uint32 maxRows = scan.maxRows ? scan.maxRows : MAX_ROWS; 
 
       // Limit maxRows to MAX_ROWS
       if (maxRows > MAX_ROWS) maxRows = MAX_ROWS;
 
       if (maxRows != 0 && rows >= maxRows)
-        return true;  // More than max rows already sent
-      if (scan.maxBytes != 0 && bytes >= scan.maxBytes)
-        return true;  // More than max bytes already sent
+        return true; // More than max rows already sent
+      if (scan.maxBytes != 0 &&  bytes >= scan.maxBytes)
+        return true; // More than max bytes already sent
       return false;
     }
   };
