--- conflicted
+++ resolved
@@ -1,10 +1,6 @@
 /*
-<<<<<<< HEAD
-   Copyright (c) 2004, 2021, Oracle and/or its affiliates.
+   Copyright (c) 2004, 2022, Oracle and/or its affiliates.
    Copyright (c) 2021, 2022, Hopsworks and/or its affiliates.
-=======
-   Copyright (c) 2004, 2022, Oracle and/or its affiliates.
->>>>>>> 8d8c986e
 
    This program is free software; you can redistribute it and/or modify
    it under the terms of the GNU General Public License, version 2.0,
@@ -831,8 +827,7 @@
   return x >= NDBD_SUPPORT_TC_HBREP_API;
 }
 
-<<<<<<< HEAD
-#define NDBD_SUPPORT_VARSIZED_DISKDATA NDB_MAKE_VERSION(22,01,0)
+#define NDBD_SUPPORT_VARSIZED_DISKDATA NDB_MAKE_VERSION(22,05,0)
 static
 inline
 bool
@@ -840,13 +835,13 @@
 {
   return x >= NDBD_SUPPORT_VARSIZED_DISKDATA;
 }
-=======
+
 /*
  * Replace EncryptionPasswordData with EncryptionKeyMaterial. Mostly compatible
  * but old code had some redundant checks. New ndb_mgmd need to maintain the
  * conditions when sending to old data nodes.
  */
-#define NDBD_SUPPORT_ENCRYPTION_KEY_MATERIAL NDB_MAKE_VERSION(8,0,29)
+#define NDBD_SUPPORT_ENCRYPTION_KEY_MATERIAL NDB_MAKE_VERSION(22,05,0)
 static
 inline
 bool
@@ -854,6 +849,4 @@
 {
   return x >= NDBD_SUPPORT_ENCRYPTION_KEY_MATERIAL;
 }
-
->>>>>>> 8d8c986e
 #endif