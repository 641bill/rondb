/* Copyright (c) 2010, 2016, Oracle and/or its affiliates. All rights reserved.

  This program is free software; you can redistribute it and/or modify
  it under the terms of the GNU General Public License as published by
  the Free Software Foundation; version 2 of the License.

  This program is distributed in the hope that it will be useful,
  but WITHOUT ANY WARRANTY; without even the implied warranty of
  MERCHANTABILITY or FITNESS FOR A PARTICULAR PURPOSE.  See the
  GNU General Public License for more details.

  You should have received a copy of the GNU General Public License
  along with this program; if not, write to the Free Software
  Foundation, Inc., 51 Franklin Street, Fifth Floor, Boston, MA 02110-1301, USA */

/**
  @file storage/perfschema/table_helper.cc
  Performance schema table helpers (implementation).
*/

#include "my_global.h"
#include "my_thread.h"
#include "pfs_engine_table.h"
#include "table_helper.h"
#include "pfs_host.h"
#include "pfs_user.h"
#include "pfs_account.h"
#include "pfs_instr.h"
#include "pfs_program.h"
#include "field.h"
<<<<<<< HEAD
=======
#include "pfs_variable.h"
>>>>>>> 23032807

int PFS_host_row::make_row(PFS_host *pfs)
{
  m_hostname_length= pfs->m_hostname_length;
  if (m_hostname_length > sizeof(m_hostname))
    return 1;
  if (m_hostname_length > 0)
    memcpy(m_hostname, pfs->m_hostname, sizeof(m_hostname));
  return 0;
}

void PFS_host_row::set_field(Field *f)
{
  if (m_hostname_length > 0)
    PFS_engine_table::set_field_char_utf8(f, m_hostname, m_hostname_length);
  else
    f->set_null();
}

int PFS_user_row::make_row(PFS_user *pfs)
{
  m_username_length= pfs->m_username_length;
  if (m_username_length > sizeof(m_username))
    return 1;
  if (m_username_length > 0)
    memcpy(m_username, pfs->m_username, sizeof(m_username));
  return 0;
}

void PFS_user_row::set_field(Field *f)
{
  if (m_username_length > 0)
    PFS_engine_table::set_field_char_utf8(f, m_username, m_username_length);
  else
    f->set_null();
}

int PFS_account_row::make_row(PFS_account *pfs)
{
  m_username_length= pfs->m_username_length;
  if (m_username_length > sizeof(m_username))
    return 1;
  if (m_username_length > 0)
    memcpy(m_username, pfs->m_username, sizeof(m_username));

  m_hostname_length= pfs->m_hostname_length;
  if (m_hostname_length > sizeof(m_hostname))
    return 1;
  if (m_hostname_length > 0)
    memcpy(m_hostname, pfs->m_hostname, sizeof(m_hostname));

  return 0;
}

void PFS_account_row::set_field(uint index, Field *f)
{
  switch (index)
  {
    case 0: /* USER */
      if (m_username_length > 0)
        PFS_engine_table::set_field_char_utf8(f, m_username, m_username_length);
      else
        f->set_null();
      break;
    case 1: /* HOST */
      if (m_hostname_length > 0)
        PFS_engine_table::set_field_char_utf8(f, m_hostname, m_hostname_length);
      else
        f->set_null();
      break;
    default:
      DBUG_ASSERT(false);
      break;
  }
}

int PFS_digest_row::make_row(PFS_statements_digest_stat* pfs)
{
  m_schema_name_length= pfs->m_digest_key.m_schema_name_length;
  if (m_schema_name_length > sizeof(m_schema_name))
    m_schema_name_length= 0;
  if (m_schema_name_length > 0)
    memcpy(m_schema_name, pfs->m_digest_key.m_schema_name, m_schema_name_length);

  size_t safe_byte_count= pfs->m_digest_storage.m_byte_count;
  if (safe_byte_count > pfs_max_digest_length)
    safe_byte_count= 0;

  /*
    "0" value for byte_count indicates special entry i.e. aggregated
    stats at index 0 of statements_digest_stat_array. So do not calculate
    digest/digest_text as it should always be "NULL".
  */
  if (safe_byte_count > 0)
  {
    /*
      Calculate digest from MD5 HASH collected to be shown as
      DIGEST in this row.
    */
    MD5_HASH_TO_STRING(pfs->m_digest_storage.m_md5, m_digest);
    m_digest_length= MD5_HASH_TO_STRING_LENGTH;

    /*
      Calculate digest_text information from the token array collected
      to be shown as DIGEST_TEXT column.
    */
    compute_digest_text(&pfs->m_digest_storage, &m_digest_text);

    if (m_digest_text.length() == 0)
      m_digest_length= 0;
  }
  else
  {
    m_digest_length= 0;
  }

  return 0;
}

void PFS_digest_row::set_field(uint index, Field *f)
{
  switch (index)
  {
    case 0: /* SCHEMA_NAME */
      if (m_schema_name_length > 0)
        PFS_engine_table::set_field_varchar_utf8(f, m_schema_name,
                                                 m_schema_name_length);
      else
        f->set_null();
      break;
    case 1: /* DIGEST */
      if (m_digest_length > 0)
        PFS_engine_table::set_field_varchar_utf8(f, m_digest,
                                                 m_digest_length);
      else
        f->set_null();
      break;
    case 2: /* DIGEST_TEXT */
      if (m_digest_text.length() > 0)
        PFS_engine_table::set_field_longtext_utf8(f, m_digest_text.ptr(),
                                                  m_digest_text.length());
      else
        f->set_null();
      break;
    default:
      DBUG_ASSERT(false);
      break;
  }
}

int PFS_object_row::make_row(PFS_table_share *pfs)
{
  m_object_type= pfs->get_object_type();

  m_schema_name_length= pfs->m_schema_name_length;
  if (m_schema_name_length > sizeof(m_schema_name))
    return 1;
  if (m_schema_name_length > 0)
    memcpy(m_schema_name, pfs->m_schema_name, sizeof(m_schema_name));

  m_object_name_length= pfs->m_table_name_length;
  if (m_object_name_length > sizeof(m_object_name))
    return 1;
  if (m_object_name_length > 0)
    memcpy(m_object_name, pfs->m_table_name, sizeof(m_object_name));

  return 0;
}

int PFS_object_row::make_row(PFS_program *pfs)
{
  m_object_type= pfs->m_type;

  m_schema_name_length= pfs->m_schema_name_length;
  if (m_schema_name_length > sizeof(m_schema_name))
    return 1;
  if (m_schema_name_length > 0)
    memcpy(m_schema_name, pfs->m_schema_name, sizeof(m_schema_name));

  m_object_name_length= pfs->m_object_name_length;
  if (m_object_name_length > sizeof(m_object_name))
    return 1;
  if (m_object_name_length > 0)
    memcpy(m_object_name, pfs->m_object_name, sizeof(m_object_name));

  return 0;
}

int PFS_object_row::make_row(const MDL_key *mdl)
{
  switch(mdl->mdl_namespace())
  {
  case MDL_key::GLOBAL:
    m_object_type= OBJECT_TYPE_GLOBAL;
    m_schema_name_length= 0;
    m_object_name_length= 0;
    break;
  case MDL_key::SCHEMA:
    m_object_type= OBJECT_TYPE_SCHEMA;
    m_schema_name_length= mdl->db_name_length();
    m_object_name_length= 0;
    break;
  case MDL_key::TABLE:
    m_object_type= OBJECT_TYPE_TABLE;
    m_schema_name_length= mdl->db_name_length();
    m_object_name_length= mdl->name_length();
    break;
  case MDL_key::FUNCTION:
    m_object_type= OBJECT_TYPE_FUNCTION;
    m_schema_name_length= mdl->db_name_length();
    m_object_name_length= mdl->name_length();
    break;
  case MDL_key::PROCEDURE:
    m_object_type= OBJECT_TYPE_PROCEDURE;
    m_schema_name_length= mdl->db_name_length();
    m_object_name_length= mdl->name_length();
    break;
  case MDL_key::TRIGGER:
    m_object_type= OBJECT_TYPE_TRIGGER;
    m_schema_name_length= mdl->db_name_length();
    m_object_name_length= mdl->name_length();
    break;
  case MDL_key::EVENT:
    m_object_type= OBJECT_TYPE_EVENT;
    m_schema_name_length= mdl->db_name_length();
    m_object_name_length= mdl->name_length();
    break;
  case MDL_key::COMMIT:
    m_object_type= OBJECT_TYPE_COMMIT;
    m_schema_name_length= 0;
    m_object_name_length= 0;
    break;
  case MDL_key::USER_LEVEL_LOCK:
    m_object_type= OBJECT_TYPE_USER_LEVEL_LOCK;
    m_schema_name_length= 0;
    m_object_name_length= mdl->name_length();
    break;
  case MDL_key::TABLESPACE:
    m_object_type= OBJECT_TYPE_TABLESPACE;
    m_schema_name_length= 0;
    m_object_name_length= mdl->name_length();
    break;
  case MDL_key::LOCKING_SERVICE:
    m_object_type= OBJECT_TYPE_LOCKING_SERVICE;
    m_schema_name_length= mdl->db_name_length();
    m_object_name_length= mdl->name_length();
    break;
  case MDL_key::NAMESPACE_END:
  default:
    m_object_type= NO_OBJECT_TYPE;
    m_schema_name_length= 0;
    m_object_name_length= 0;
    break;
  }

  if (m_schema_name_length > sizeof(m_schema_name))
    return 1;
  if (m_schema_name_length > 0)
    memcpy(m_schema_name, mdl->db_name(), m_schema_name_length);

  if (m_object_name_length > sizeof(m_object_name))
    return 1;
  if (m_object_name_length > 0)
    memcpy(m_object_name, mdl->name(), m_object_name_length);

  return 0;
}

void PFS_object_row::set_field(uint index, Field *f)
{
  switch(index)
  {
    case 0: /* OBJECT_TYPE */
      set_field_object_type(f, m_object_type);
      break;
    case 1: /* SCHEMA_NAME */
      PFS_engine_table::set_field_varchar_utf8(f, m_schema_name, m_schema_name_length);
      break;
    case 2: /* OBJECT_NAME */
      PFS_engine_table::set_field_varchar_utf8(f, m_object_name, m_object_name_length);
      break;
    default:
      DBUG_ASSERT(false);
  }
}

void PFS_object_row::set_nullable_field(uint index, Field *f)
{
  switch(index)
  {
    case 0: /* OBJECT_TYPE */
      if (m_object_type != NO_OBJECT_TYPE)
        set_field_object_type(f, m_object_type);
      else
        f->set_null();
      break;
    case 1: /* SCHEMA_NAME */
      if (m_schema_name_length > 0)
        PFS_engine_table::set_field_varchar_utf8(f, m_schema_name, m_schema_name_length);
      else
        f->set_null();
      break;
    case 2: /* OBJECT_NAME */
      if (m_object_name_length > 0)
        PFS_engine_table::set_field_varchar_utf8(f, m_object_name, m_object_name_length);
      else
        f->set_null();
      break;
    default:
      DBUG_ASSERT(false);
  }
}

int PFS_index_row::make_row(PFS_table_share *pfs,
                            PFS_table_share_index *pfs_index,
                            uint table_index)
{
  if (m_object_row.make_row(pfs))
    return 1;

  if (pfs_index == NULL)
  {
    if (table_index < MAX_INDEXES)
    {
      m_index_name_length= sprintf(m_index_name, "(index %d)", table_index);
    }
    else
    {
      m_index_name_length= 0;
    }
    return 0;
  }

  if (table_index < MAX_INDEXES)
  {
    m_index_name_length= pfs_index->m_key.m_name_length;
    if (m_index_name_length > sizeof(m_index_name))
      return 1;

    memcpy(m_index_name, pfs_index->m_key.m_name, sizeof(m_index_name));
  }
  else
  {
    m_index_name_length= 0;
  }

  return 0;
}

void PFS_index_row::set_field(uint index, Field *f)
{
  switch(index)
  {
    case 0: /* OBJECT_TYPE */
    case 1: /* SCHEMA_NAME */
    case 2: /* OBJECT_NAME */
      m_object_row.set_field(index, f);
      break;
    case 3: /* INDEX_NAME */
      if (m_index_name_length > 0)
        PFS_engine_table::set_field_varchar_utf8(f, m_index_name, m_index_name_length);
      else
        f->set_null();
      break;
    default:
      DBUG_ASSERT(false);
  }
}

void PFS_statement_stat_row::set_field(uint index, Field *f)
{
  switch (index)
  {
    case 0: /* COUNT_STAR */
    case 1: /* SUM_TIMER_WAIT */
    case 2: /* MIN_TIMER_WAIT */
    case 3: /* AVG_TIMER_WAIT */
    case 4: /* MAX_TIMER_WAIT */
      m_timer1_row.set_field(index, f);
      break;
    case 5: /* SUM_LOCK_TIME */
      PFS_engine_table::set_field_ulonglong(f, m_lock_time);
      break;
    case 6: /* SUM_ERRORS */
      PFS_engine_table::set_field_ulonglong(f, m_error_count);
      break;
    case 7: /* SUM_WARNINGS */
      PFS_engine_table::set_field_ulonglong(f, m_warning_count);
      break;
    case 8: /* SUM_ROWS_AFFECTED */
      PFS_engine_table::set_field_ulonglong(f, m_rows_affected);
      break;
    case 9: /* SUM_ROWS_SENT */
      PFS_engine_table::set_field_ulonglong(f, m_rows_sent);
      break;
    case 10: /* SUM_ROWS_EXAMINED */
      PFS_engine_table::set_field_ulonglong(f, m_rows_examined);
      break;
    case 11: /* SUM_CREATED_TMP_DISK_TABLES */
      PFS_engine_table::set_field_ulonglong(f, m_created_tmp_disk_tables);
      break;
    case 12: /* SUM_CREATED_TMP_TABLES */
      PFS_engine_table::set_field_ulonglong(f, m_created_tmp_tables);
      break;
    case 13: /* SUM_SELECT_FULL_JOIN */
      PFS_engine_table::set_field_ulonglong(f, m_select_full_join);
      break;
    case 14: /* SUM_SELECT_FULL_RANGE_JOIN */
      PFS_engine_table::set_field_ulonglong(f, m_select_full_range_join);
      break;
    case 15: /* SUM_SELECT_RANGE */
      PFS_engine_table::set_field_ulonglong(f, m_select_range);
      break;
    case 16: /* SUM_SELECT_RANGE_CHECK */
      PFS_engine_table::set_field_ulonglong(f, m_select_range_check);
      break;
    case 17: /* SUM_SELECT_SCAN */
      PFS_engine_table::set_field_ulonglong(f, m_select_scan);
      break;
    case 18: /* SUM_SORT_MERGE_PASSES */
      PFS_engine_table::set_field_ulonglong(f, m_sort_merge_passes);
      break;
    case 19: /* SUM_SORT_RANGE */
      PFS_engine_table::set_field_ulonglong(f, m_sort_range);
      break;
    case 20: /* SUM_SORT_ROWS */
      PFS_engine_table::set_field_ulonglong(f, m_sort_rows);
      break;
    case 21: /* SUM_SORT_SCAN */
      PFS_engine_table::set_field_ulonglong(f, m_sort_scan);
      break;
    case 22: /* SUM_NO_INDEX_USED */
      PFS_engine_table::set_field_ulonglong(f, m_no_index_used);
      break;
    case 23: /* SUM_NO_GOOD_INDEX_USED */
      PFS_engine_table::set_field_ulonglong(f, m_no_good_index_used);
      break;
    default:
      DBUG_ASSERT(false);
      break;
  }
}

void PFS_transaction_stat_row::set_field(uint index, Field *f)
{
  switch (index)
  {
    case 0: /* COUNT_STAR */
    case 1: /* SUM_TIMER_WAIT */
    case 2: /* MIN_TIMER_WAIT */
    case 3: /* AVG_TIMER_WAIT */
    case 4: /* MAX_TIMER_WAIT */
      m_timer1_row.set_field(index, f);
      break;
    case 5: /* COUNT_READ_WRITE */
    case 6: /* SUM_TIMER_READ_WRITE */
    case 7: /* MIN_TIMER_READ_WRITE */
    case 8: /* AVG_TIMER_READ_WRITE */
    case 9: /* MAX_TIMER_READ_WRITE */
      m_read_write_row.set_field(index-5, f);
      break;
    case 10: /* COUNT_READ_ONLY */
    case 11: /* SUM_TIMER_READ_ONLY */
    case 12: /* MIN_TIMER_READ_ONLY */
    case 13: /* AVG_TIMER_READ_ONLY */
    case 14: /* MAX_TIMER_READ_ONLY */
      m_read_only_row.set_field(index-10, f);
      break;
    default:
      DBUG_ASSERT(false);
      break;
  }
}

void PFS_connection_stat_row::set_field(uint index, Field *f)
{
  switch (index)
  {
    case 0: /* CURRENT_CONNECTIONS */
      PFS_engine_table::set_field_ulonglong(f, m_current_connections);
      break;
    case 1: /* TOTAL_CONNECTIONS */
      PFS_engine_table::set_field_ulonglong(f, m_total_connections);
      break;
    default:
      DBUG_ASSERT(false);
      break;
  }
}

void set_field_object_type(Field *f, enum_object_type object_type)
{
  switch (object_type)
  {
  case OBJECT_TYPE_EVENT:
    PFS_engine_table::set_field_varchar_utf8(f, "EVENT", 5);
    break;
  case OBJECT_TYPE_FUNCTION:
    PFS_engine_table::set_field_varchar_utf8(f, "FUNCTION", 8);
    break;
  case OBJECT_TYPE_PROCEDURE:
    PFS_engine_table::set_field_varchar_utf8(f, "PROCEDURE", 9);
    break;
  case OBJECT_TYPE_TABLE:
    PFS_engine_table::set_field_varchar_utf8(f, "TABLE", 5);
    break;
  case OBJECT_TYPE_TEMPORARY_TABLE:
    PFS_engine_table::set_field_varchar_utf8(f, "TEMPORARY TABLE", 15);
    break;
  case OBJECT_TYPE_TRIGGER:
    PFS_engine_table::set_field_varchar_utf8(f, "TRIGGER", 7);
    break;
  case OBJECT_TYPE_GLOBAL:
    PFS_engine_table::set_field_varchar_utf8(f, "GLOBAL", 6);
    break;
  case OBJECT_TYPE_SCHEMA:
    PFS_engine_table::set_field_varchar_utf8(f, "SCHEMA", 6);
    break;
  case OBJECT_TYPE_COMMIT:
    PFS_engine_table::set_field_varchar_utf8(f, "COMMIT", 6);
    break;
  case OBJECT_TYPE_USER_LEVEL_LOCK:
    PFS_engine_table::set_field_varchar_utf8(f, "USER LEVEL LOCK", 15);
    break;
  case OBJECT_TYPE_TABLESPACE:
    PFS_engine_table::set_field_varchar_utf8(f, "TABLESPACE", 10);
    break;
  case OBJECT_TYPE_LOCKING_SERVICE:
    PFS_engine_table::set_field_varchar_utf8(f, "LOCKING SERVICE", 15);
    break;
  case NO_OBJECT_TYPE:
<<<<<<< HEAD
  default:
    DBUG_ASSERT(false);
    PFS_engine_table::set_field_varchar_utf8(f, "", 0);
    break;
  }
}

void set_field_lock_type(Field *f, PFS_TL_LOCK_TYPE lock_type)
{
  switch (lock_type)
  {
  case PFS_TL_READ:
    PFS_engine_table::set_field_varchar_utf8(f, "READ", 4);
    break;
  case PFS_TL_READ_WITH_SHARED_LOCKS:
    PFS_engine_table::set_field_varchar_utf8(f, "READ WITH SHARED LOCKS", 22);
    break;
  case PFS_TL_READ_HIGH_PRIORITY:
    PFS_engine_table::set_field_varchar_utf8(f, "READ HIGH PRIORITY", 18);
    break;
  case PFS_TL_READ_NO_INSERT:
    PFS_engine_table::set_field_varchar_utf8(f, "READ NO INSERT", 14);
    break;
  case PFS_TL_WRITE_ALLOW_WRITE:
    PFS_engine_table::set_field_varchar_utf8(f, "WRITE ALLOW WRITE", 17);
    break;
  case PFS_TL_WRITE_CONCURRENT_INSERT:
    PFS_engine_table::set_field_varchar_utf8(f, "WRITE CONCURRENT INSERT", 23);
    break;
  case PFS_TL_WRITE_LOW_PRIORITY:
    PFS_engine_table::set_field_varchar_utf8(f, "WRITE LOW PRIORITY", 18);
    break;
  case PFS_TL_WRITE:
    PFS_engine_table::set_field_varchar_utf8(f, "WRITE", 5);
    break;
  case PFS_TL_READ_EXTERNAL:
    PFS_engine_table::set_field_varchar_utf8(f, "READ EXTERNAL", 13);
    break;
  case PFS_TL_WRITE_EXTERNAL:
    PFS_engine_table::set_field_varchar_utf8(f, "WRITE EXTERNAL", 14);
    break;
  case PFS_TL_NONE:
    f->set_null();
    break;
=======
>>>>>>> 23032807
  default:
    DBUG_ASSERT(false);
    PFS_engine_table::set_field_varchar_utf8(f, "", 0);
    break;
  }
}

void set_field_lock_type(Field *f, PFS_TL_LOCK_TYPE lock_type)
{
  switch (lock_type)
  {
  case PFS_TL_READ:
    PFS_engine_table::set_field_varchar_utf8(f, "READ", 4);
    break;
  case PFS_TL_READ_WITH_SHARED_LOCKS:
    PFS_engine_table::set_field_varchar_utf8(f, "READ WITH SHARED LOCKS", 22);
    break;
  case PFS_TL_READ_HIGH_PRIORITY:
    PFS_engine_table::set_field_varchar_utf8(f, "READ HIGH PRIORITY", 18);
    break;
  case PFS_TL_READ_NO_INSERT:
    PFS_engine_table::set_field_varchar_utf8(f, "READ NO INSERT", 14);
    break;
  case PFS_TL_WRITE_ALLOW_WRITE:
    PFS_engine_table::set_field_varchar_utf8(f, "WRITE ALLOW WRITE", 17);
    break;
  case PFS_TL_WRITE_CONCURRENT_INSERT:
    PFS_engine_table::set_field_varchar_utf8(f, "WRITE CONCURRENT INSERT", 23);
    break;
  case PFS_TL_WRITE_LOW_PRIORITY:
    PFS_engine_table::set_field_varchar_utf8(f, "WRITE LOW PRIORITY", 18);
    break;
  case PFS_TL_WRITE:
    PFS_engine_table::set_field_varchar_utf8(f, "WRITE", 5);
    break;
  case PFS_TL_READ_EXTERNAL:
    PFS_engine_table::set_field_varchar_utf8(f, "READ EXTERNAL", 13);
    break;
  case PFS_TL_WRITE_EXTERNAL:
    PFS_engine_table::set_field_varchar_utf8(f, "WRITE EXTERNAL", 14);
    break;
  case PFS_TL_NONE:
    f->set_null();
    break;
  default:
    DBUG_ASSERT(false);
  }
}

void set_field_mdl_type(Field *f, opaque_mdl_type mdl_type)
{
  enum_mdl_type e= (enum_mdl_type) mdl_type;
  switch (e)
  {
  case MDL_INTENTION_EXCLUSIVE:
    PFS_engine_table::set_field_varchar_utf8(f, "INTENTION_EXCLUSIVE", 19);
    break;
  case MDL_SHARED:
    PFS_engine_table::set_field_varchar_utf8(f, "SHARED", 6);
    break;
  case MDL_SHARED_HIGH_PRIO:
    PFS_engine_table::set_field_varchar_utf8(f, "SHARED_HIGH_PRIO", 16);
    break;
  case MDL_SHARED_READ:
    PFS_engine_table::set_field_varchar_utf8(f, "SHARED_READ", 11);
    break;
  case MDL_SHARED_WRITE:
    PFS_engine_table::set_field_varchar_utf8(f, "SHARED_WRITE", 12);
    break;
  case MDL_SHARED_WRITE_LOW_PRIO:
    PFS_engine_table::set_field_varchar_utf8(f, "SHARED_WRITE_LOW_PRIO", 21);
    break;
  case MDL_SHARED_UPGRADABLE:
    PFS_engine_table::set_field_varchar_utf8(f, "SHARED_UPGRADABLE", 17);
    break;
  case MDL_SHARED_READ_ONLY:
    PFS_engine_table::set_field_varchar_utf8(f, "SHARED_READ_ONLY", 16);
    break;
  case MDL_SHARED_NO_WRITE:
    PFS_engine_table::set_field_varchar_utf8(f, "SHARED_NO_WRITE", 15);
    break;
  case MDL_SHARED_NO_READ_WRITE:
    PFS_engine_table::set_field_varchar_utf8(f, "SHARED_NO_READ_WRITE", 20);
    break;
  case MDL_EXCLUSIVE:
    PFS_engine_table::set_field_varchar_utf8(f, "EXCLUSIVE", 9);
    break;
  default:
    DBUG_ASSERT(false);
  }
}

void set_field_mdl_duration(Field *f, opaque_mdl_duration mdl_duration)
{
  enum_mdl_duration e= (enum_mdl_duration) mdl_duration;
  switch (e)
  {
  case MDL_STATEMENT:
    PFS_engine_table::set_field_varchar_utf8(f, "STATEMENT", 9);
    break;
  case MDL_TRANSACTION:
    PFS_engine_table::set_field_varchar_utf8(f, "TRANSACTION", 11);
    break;
  case MDL_EXPLICIT:
    PFS_engine_table::set_field_varchar_utf8(f, "EXPLICIT", 8);
    break;
  case MDL_DURATION_END:
  default:
    DBUG_ASSERT(false);
  }
}

void set_field_mdl_status(Field *f, opaque_mdl_status mdl_status)
{
  MDL_ticket::enum_psi_status e=
    static_cast<MDL_ticket::enum_psi_status>(mdl_status);
  switch (e)
  {
  case MDL_ticket::PENDING:
    PFS_engine_table::set_field_varchar_utf8(f, "PENDING", 7);
    break;
  case MDL_ticket::GRANTED:
    PFS_engine_table::set_field_varchar_utf8(f, "GRANTED", 7);
    break;
  case MDL_ticket::PRE_ACQUIRE_NOTIFY:
    PFS_engine_table::set_field_varchar_utf8(f, "PRE_ACQUIRE_NOTIFY", 18);
    break;
  case MDL_ticket::POST_RELEASE_NOTIFY:
    PFS_engine_table::set_field_varchar_utf8(f, "POST_RELEASE_NOTIFY", 19);
    break;
  default:
    DBUG_ASSERT(false);
  }
}

void PFS_memory_stat_row::set_field(uint index, Field *f)
{
  ssize_t val;

  switch (index)
  {
    case 0: /* COUNT_ALLOC */
      PFS_engine_table::set_field_ulonglong(f, m_stat.m_alloc_count);
      break;
    case 1: /* COUNT_FREE */
      PFS_engine_table::set_field_ulonglong(f, m_stat.m_free_count);
      break;
    case 2: /* SUM_NUMBER_OF_BYTES_ALLOC */
      PFS_engine_table::set_field_ulonglong(f, m_stat.m_alloc_size);
      break;
    case 3: /* SUM_NUMBER_OF_BYTES_FREE */
      PFS_engine_table::set_field_ulonglong(f, m_stat.m_free_size);
      break;
    case 4: /* LOW_COUNT_USED */
      val= m_stat.m_alloc_count - m_stat.m_free_count - m_stat.m_free_count_capacity;
      PFS_engine_table::set_field_longlong(f, val);
      break;
    case 5: /* CURRENT_COUNT_USED */
      val= m_stat.m_alloc_count - m_stat.m_free_count;
      PFS_engine_table::set_field_longlong(f, val);
      break;
    case 6: /* HIGH_COUNT_USED */
      val= m_stat.m_alloc_count - m_stat.m_free_count + m_stat.m_alloc_count_capacity;
      PFS_engine_table::set_field_longlong(f, val);
      break;
    case 7: /* LOW_NUMBER_OF_BYTES_USED */
      val= m_stat.m_alloc_size - m_stat.m_free_size - m_stat.m_free_size_capacity;
      PFS_engine_table::set_field_longlong(f, val);
      break;
    case 8: /* CURRENT_NUMBER_OF_BYTES_USED */
      val= m_stat.m_alloc_size - m_stat.m_free_size;
      PFS_engine_table::set_field_longlong(f, val);
      break;
    case 9: /* HIGH_NUMBER_OF_BYTES_USED */
      val= m_stat.m_alloc_size - m_stat.m_free_size + m_stat.m_alloc_size_capacity;
      PFS_engine_table::set_field_longlong(f, val);
      break;
    default:
      DBUG_ASSERT(false);
      break;
  }
}

void set_field_isolation_level(Field *f, enum_isolation_level iso_level)
{
  switch (iso_level)
  {
  case TRANS_LEVEL_READ_UNCOMMITTED:
    PFS_engine_table::set_field_varchar_utf8(f, "READ UNCOMMITTED", 16);
    break;
  case TRANS_LEVEL_READ_COMMITTED:
    PFS_engine_table::set_field_varchar_utf8(f, "READ COMMITTED", 14);
    break;
  case TRANS_LEVEL_REPEATABLE_READ:
    PFS_engine_table::set_field_varchar_utf8(f, "REPEATABLE READ", 15);
    break;
  case TRANS_LEVEL_SERIALIZABLE:
    PFS_engine_table::set_field_varchar_utf8(f, "SERIALIZABLE", 12);
    break;
  default:
    DBUG_ASSERT(false);
  }
}

void set_field_xa_state(Field *f, enum_xa_transaction_state xa_state)
{
  switch (xa_state)
  {
  case TRANS_STATE_XA_NOTR:
    PFS_engine_table::set_field_varchar_utf8(f, "NOTR", 4);
    break;
  case TRANS_STATE_XA_ACTIVE:
    PFS_engine_table::set_field_varchar_utf8(f, "ACTIVE", 6);
    break;
  case TRANS_STATE_XA_IDLE:
    PFS_engine_table::set_field_varchar_utf8(f, "IDLE", 4);
    break;
  case TRANS_STATE_XA_PREPARED:
    PFS_engine_table::set_field_varchar_utf8(f, "PREPARED", 8);
    break;
  case TRANS_STATE_XA_ROLLBACK_ONLY:
    PFS_engine_table::set_field_varchar_utf8(f, "ROLLBACK ONLY", 13);
    break;
  case TRANS_STATE_XA_COMMITTED:
    PFS_engine_table::set_field_varchar_utf8(f, "COMMITTED", 9);
    break;
  default:
    DBUG_ASSERT(false);
  }
}

void PFS_variable_name_row::make_row(const char* str, size_t length)
{
  DBUG_ASSERT(length <= sizeof(m_str));
  DBUG_ASSERT(length <= NAME_CHAR_LEN);

  m_length= MY_MIN(length, NAME_CHAR_LEN); /* enforce max name length */
  if (m_length > 0)
    memcpy(m_str, str, length);
  m_str[m_length]= '\0';
}

void PFS_variable_value_row::make_row(const Status_variable *var)
{
  make_row(var->m_charset, var->m_value_str, var->m_value_length);
}

void PFS_variable_value_row::make_row(const System_variable *var)
{
  make_row(var->m_charset, var->m_value_str, var->m_value_length);
}

void PFS_variable_value_row::make_row(const CHARSET_INFO *cs, const char* str, size_t length)
{
  DBUG_ASSERT(cs != NULL);
  DBUG_ASSERT(length <= sizeof(m_str));
  if (length > 0)
  {
    memcpy(m_str, str, length);
  }
  m_length= length;
  m_charset= cs;
}

void PFS_variable_value_row::set_field(Field *f)
{
  PFS_engine_table::set_field_varchar(f, m_charset, m_str, m_length);
}

void PFS_user_variable_value_row::clear()
{
  my_free(m_value);
  m_value= NULL;
  m_value_length= 0;
}

void PFS_user_variable_value_row::make_row(const char* val, size_t length)
{
  if (length > 0)
  {
    m_value= (char*) my_malloc(PSI_NOT_INSTRUMENTED, length, MYF(0));
    m_value_length= length;
    memcpy(m_value, val, length);
  }
  else
  {
    m_value= NULL;
    m_value_length= 0;
  }
}

void set_field_mdl_type(Field *f, opaque_mdl_type mdl_type)
{
  enum_mdl_type e= (enum_mdl_type) mdl_type;
  switch (e)
  {
  case MDL_INTENTION_EXCLUSIVE:
    PFS_engine_table::set_field_varchar_utf8(f, "INTENTION_EXCLUSIVE", 19);
    break;
  case MDL_SHARED:
    PFS_engine_table::set_field_varchar_utf8(f, "SHARED", 6);
    break;
  case MDL_SHARED_HIGH_PRIO:
    PFS_engine_table::set_field_varchar_utf8(f, "SHARED_HIGH_PRIO", 16);
    break;
  case MDL_SHARED_READ:
    PFS_engine_table::set_field_varchar_utf8(f, "SHARED_READ", 11);
    break;
  case MDL_SHARED_WRITE:
    PFS_engine_table::set_field_varchar_utf8(f, "SHARED_WRITE", 12);
    break;
  case MDL_SHARED_WRITE_LOW_PRIO:
    PFS_engine_table::set_field_varchar_utf8(f, "SHARED_WRITE_LOW_PRIO", 21);
    break;
  case MDL_SHARED_UPGRADABLE:
    PFS_engine_table::set_field_varchar_utf8(f, "SHARED_UPGRADABLE", 17);
    break;
  case MDL_SHARED_READ_ONLY:
    PFS_engine_table::set_field_varchar_utf8(f, "SHARED_READ_ONLY", 16);
    break;
  case MDL_SHARED_NO_WRITE:
    PFS_engine_table::set_field_varchar_utf8(f, "SHARED_NO_WRITE", 15);
    break;
  case MDL_SHARED_NO_READ_WRITE:
    PFS_engine_table::set_field_varchar_utf8(f, "SHARED_NO_READ_WRITE", 20);
    break;
  case MDL_EXCLUSIVE:
    PFS_engine_table::set_field_varchar_utf8(f, "EXCLUSIVE", 9);
    break;
  default:
    DBUG_ASSERT(false);
  }
}

void set_field_mdl_duration(Field *f, opaque_mdl_duration mdl_duration)
{
  enum_mdl_duration e= (enum_mdl_duration) mdl_duration;
  switch (e)
  {
  case MDL_STATEMENT:
    PFS_engine_table::set_field_varchar_utf8(f, "STATEMENT", 9);
    break;
  case MDL_TRANSACTION:
    PFS_engine_table::set_field_varchar_utf8(f, "TRANSACTION", 11);
    break;
  case MDL_EXPLICIT:
    PFS_engine_table::set_field_varchar_utf8(f, "EXPLICIT", 8);
    break;
  case MDL_DURATION_END:
  default:
    DBUG_ASSERT(false);
  }
}

void set_field_mdl_status(Field *f, opaque_mdl_status mdl_status)
{
  MDL_ticket::enum_psi_status e=
    static_cast<MDL_ticket::enum_psi_status>(mdl_status);
  switch (e)
  {
  case MDL_ticket::PENDING:
    PFS_engine_table::set_field_varchar_utf8(f, "PENDING", 7);
    break;
  case MDL_ticket::GRANTED:
    PFS_engine_table::set_field_varchar_utf8(f, "GRANTED", 7);
    break;
  case MDL_ticket::PRE_ACQUIRE_NOTIFY:
    PFS_engine_table::set_field_varchar_utf8(f, "PRE_ACQUIRE_NOTIFY", 18);
    break;
  case MDL_ticket::POST_RELEASE_NOTIFY:
    PFS_engine_table::set_field_varchar_utf8(f, "POST_RELEASE_NOTIFY", 19);
    break;
  default:
    DBUG_ASSERT(false);
  }
}

void PFS_memory_stat_row::set_field(uint index, Field *f)
{
  ssize_t val;

  switch (index)
  {
    case 0: /* COUNT_ALLOC */
      PFS_engine_table::set_field_ulonglong(f, m_stat.m_alloc_count);
      break;
    case 1: /* COUNT_FREE */
      PFS_engine_table::set_field_ulonglong(f, m_stat.m_free_count);
      break;
    case 2: /* SUM_NUMBER_OF_BYTES_ALLOC */
      PFS_engine_table::set_field_ulonglong(f, m_stat.m_alloc_size);
      break;
    case 3: /* SUM_NUMBER_OF_BYTES_FREE */
      PFS_engine_table::set_field_ulonglong(f, m_stat.m_free_size);
      break;
    case 4: /* LOW_COUNT_USED */
      val= m_stat.m_alloc_count - m_stat.m_free_count - m_stat.m_free_count_capacity;
      PFS_engine_table::set_field_longlong(f, val);
      break;
    case 5: /* CURRENT_COUNT_USED */
      val= m_stat.m_alloc_count - m_stat.m_free_count;
      PFS_engine_table::set_field_longlong(f, val);
      break;
    case 6: /* HIGH_COUNT_USED */
      val= m_stat.m_alloc_count - m_stat.m_free_count + m_stat.m_alloc_count_capacity;
      PFS_engine_table::set_field_longlong(f, val);
      break;
    case 7: /* LOW_NUMBER_OF_BYTES_USED */
      val= m_stat.m_alloc_size - m_stat.m_free_size - m_stat.m_free_size_capacity;
      PFS_engine_table::set_field_longlong(f, val);
      break;
    case 8: /* CURRENT_NUMBER_OF_BYTES_USED */
      val= m_stat.m_alloc_size - m_stat.m_free_size;
      PFS_engine_table::set_field_longlong(f, val);
      break;
    case 9: /* HIGH_NUMBER_OF_BYTES_USED */
      val= m_stat.m_alloc_size - m_stat.m_free_size + m_stat.m_alloc_size_capacity;
      PFS_engine_table::set_field_longlong(f, val);
      break;
    default:
      DBUG_ASSERT(false);
      break;
  }
}

void set_field_isolation_level(Field *f, enum_isolation_level iso_level)
{
  switch (iso_level)
  {
  case TRANS_LEVEL_READ_UNCOMMITTED:
    PFS_engine_table::set_field_varchar_utf8(f, "READ UNCOMMITTED", 16);
    break;
  case TRANS_LEVEL_READ_COMMITTED:
    PFS_engine_table::set_field_varchar_utf8(f, "READ COMMITTED", 14);
    break;
  case TRANS_LEVEL_REPEATABLE_READ:
    PFS_engine_table::set_field_varchar_utf8(f, "REPEATABLE READ", 15);
    break;
  case TRANS_LEVEL_SERIALIZABLE:
    PFS_engine_table::set_field_varchar_utf8(f, "SERIALIZABLE", 12);
    break;
  default:
    DBUG_ASSERT(false);
  }
}

void set_field_xa_state(Field *f, enum_xa_transaction_state xa_state)
{
  switch (xa_state)
  {
  case TRANS_STATE_XA_NOTR:
    PFS_engine_table::set_field_varchar_utf8(f, "NOTR", 4);
    break;
  case TRANS_STATE_XA_ACTIVE:
    PFS_engine_table::set_field_varchar_utf8(f, "ACTIVE", 6);
    break;
  case TRANS_STATE_XA_IDLE:
    PFS_engine_table::set_field_varchar_utf8(f, "IDLE", 4);
    break;
  case TRANS_STATE_XA_PREPARED:
    PFS_engine_table::set_field_varchar_utf8(f, "PREPARED", 8);
    break;
  case TRANS_STATE_XA_ROLLBACK_ONLY:
    PFS_engine_table::set_field_varchar_utf8(f, "ROLLBACK ONLY", 13);
    break;
  case TRANS_STATE_XA_COMMITTED:
    PFS_engine_table::set_field_varchar_utf8(f, "COMMITTED", 9);
    break;
  default:
    DBUG_ASSERT(false);
  }
}

void PFS_variable_name_row::make_row(const char* str, size_t length)
{
  DBUG_ASSERT(length <= sizeof(m_str));
  DBUG_ASSERT(length <= NAME_CHAR_LEN);

  m_length= MY_MIN(length, NAME_CHAR_LEN); /* enforce max name length */
  if (m_length > 0)
    memcpy(m_str, str, length);
  m_str[m_length]= '\0';
}

void PFS_variable_value_row::make_row(const char* str, size_t length)
{
  DBUG_ASSERT(length <= sizeof(m_str));
  if (length > 0)
  {
    memcpy(m_str, str, length);
  }
  m_length= length;
}

void PFS_user_variable_value_row::clear()
{
  my_free(m_value);
  m_value= NULL;
  m_value_length= 0;
}

void PFS_user_variable_value_row::make_row(const char* val, size_t length)
{
  if (length > 0)
  {
    m_value= (char*) my_malloc(PSI_NOT_INSTRUMENTED, length, MYF(0));
    m_value_length= length;
    memcpy(m_value, val, length);
  }
  else
  {
    m_value= NULL;
    m_value_length= 0;
  }
}
<|MERGE_RESOLUTION|>--- conflicted
+++ resolved
@@ -28,10 +28,7 @@
 #include "pfs_instr.h"
 #include "pfs_program.h"
 #include "field.h"
-<<<<<<< HEAD
-=======
 #include "pfs_variable.h"
->>>>>>> 23032807
 
 int PFS_host_row::make_row(PFS_host *pfs)
 {
@@ -563,53 +560,6 @@
     PFS_engine_table::set_field_varchar_utf8(f, "LOCKING SERVICE", 15);
     break;
   case NO_OBJECT_TYPE:
-<<<<<<< HEAD
-  default:
-    DBUG_ASSERT(false);
-    PFS_engine_table::set_field_varchar_utf8(f, "", 0);
-    break;
-  }
-}
-
-void set_field_lock_type(Field *f, PFS_TL_LOCK_TYPE lock_type)
-{
-  switch (lock_type)
-  {
-  case PFS_TL_READ:
-    PFS_engine_table::set_field_varchar_utf8(f, "READ", 4);
-    break;
-  case PFS_TL_READ_WITH_SHARED_LOCKS:
-    PFS_engine_table::set_field_varchar_utf8(f, "READ WITH SHARED LOCKS", 22);
-    break;
-  case PFS_TL_READ_HIGH_PRIORITY:
-    PFS_engine_table::set_field_varchar_utf8(f, "READ HIGH PRIORITY", 18);
-    break;
-  case PFS_TL_READ_NO_INSERT:
-    PFS_engine_table::set_field_varchar_utf8(f, "READ NO INSERT", 14);
-    break;
-  case PFS_TL_WRITE_ALLOW_WRITE:
-    PFS_engine_table::set_field_varchar_utf8(f, "WRITE ALLOW WRITE", 17);
-    break;
-  case PFS_TL_WRITE_CONCURRENT_INSERT:
-    PFS_engine_table::set_field_varchar_utf8(f, "WRITE CONCURRENT INSERT", 23);
-    break;
-  case PFS_TL_WRITE_LOW_PRIORITY:
-    PFS_engine_table::set_field_varchar_utf8(f, "WRITE LOW PRIORITY", 18);
-    break;
-  case PFS_TL_WRITE:
-    PFS_engine_table::set_field_varchar_utf8(f, "WRITE", 5);
-    break;
-  case PFS_TL_READ_EXTERNAL:
-    PFS_engine_table::set_field_varchar_utf8(f, "READ EXTERNAL", 13);
-    break;
-  case PFS_TL_WRITE_EXTERNAL:
-    PFS_engine_table::set_field_varchar_utf8(f, "WRITE EXTERNAL", 14);
-    break;
-  case PFS_TL_NONE:
-    f->set_null();
-    break;
-=======
->>>>>>> 23032807
   default:
     DBUG_ASSERT(false);
     PFS_engine_table::set_field_varchar_utf8(f, "", 0);
@@ -900,228 +850,3 @@
     m_value_length= 0;
   }
 }
-
-void set_field_mdl_type(Field *f, opaque_mdl_type mdl_type)
-{
-  enum_mdl_type e= (enum_mdl_type) mdl_type;
-  switch (e)
-  {
-  case MDL_INTENTION_EXCLUSIVE:
-    PFS_engine_table::set_field_varchar_utf8(f, "INTENTION_EXCLUSIVE", 19);
-    break;
-  case MDL_SHARED:
-    PFS_engine_table::set_field_varchar_utf8(f, "SHARED", 6);
-    break;
-  case MDL_SHARED_HIGH_PRIO:
-    PFS_engine_table::set_field_varchar_utf8(f, "SHARED_HIGH_PRIO", 16);
-    break;
-  case MDL_SHARED_READ:
-    PFS_engine_table::set_field_varchar_utf8(f, "SHARED_READ", 11);
-    break;
-  case MDL_SHARED_WRITE:
-    PFS_engine_table::set_field_varchar_utf8(f, "SHARED_WRITE", 12);
-    break;
-  case MDL_SHARED_WRITE_LOW_PRIO:
-    PFS_engine_table::set_field_varchar_utf8(f, "SHARED_WRITE_LOW_PRIO", 21);
-    break;
-  case MDL_SHARED_UPGRADABLE:
-    PFS_engine_table::set_field_varchar_utf8(f, "SHARED_UPGRADABLE", 17);
-    break;
-  case MDL_SHARED_READ_ONLY:
-    PFS_engine_table::set_field_varchar_utf8(f, "SHARED_READ_ONLY", 16);
-    break;
-  case MDL_SHARED_NO_WRITE:
-    PFS_engine_table::set_field_varchar_utf8(f, "SHARED_NO_WRITE", 15);
-    break;
-  case MDL_SHARED_NO_READ_WRITE:
-    PFS_engine_table::set_field_varchar_utf8(f, "SHARED_NO_READ_WRITE", 20);
-    break;
-  case MDL_EXCLUSIVE:
-    PFS_engine_table::set_field_varchar_utf8(f, "EXCLUSIVE", 9);
-    break;
-  default:
-    DBUG_ASSERT(false);
-  }
-}
-
-void set_field_mdl_duration(Field *f, opaque_mdl_duration mdl_duration)
-{
-  enum_mdl_duration e= (enum_mdl_duration) mdl_duration;
-  switch (e)
-  {
-  case MDL_STATEMENT:
-    PFS_engine_table::set_field_varchar_utf8(f, "STATEMENT", 9);
-    break;
-  case MDL_TRANSACTION:
-    PFS_engine_table::set_field_varchar_utf8(f, "TRANSACTION", 11);
-    break;
-  case MDL_EXPLICIT:
-    PFS_engine_table::set_field_varchar_utf8(f, "EXPLICIT", 8);
-    break;
-  case MDL_DURATION_END:
-  default:
-    DBUG_ASSERT(false);
-  }
-}
-
-void set_field_mdl_status(Field *f, opaque_mdl_status mdl_status)
-{
-  MDL_ticket::enum_psi_status e=
-    static_cast<MDL_ticket::enum_psi_status>(mdl_status);
-  switch (e)
-  {
-  case MDL_ticket::PENDING:
-    PFS_engine_table::set_field_varchar_utf8(f, "PENDING", 7);
-    break;
-  case MDL_ticket::GRANTED:
-    PFS_engine_table::set_field_varchar_utf8(f, "GRANTED", 7);
-    break;
-  case MDL_ticket::PRE_ACQUIRE_NOTIFY:
-    PFS_engine_table::set_field_varchar_utf8(f, "PRE_ACQUIRE_NOTIFY", 18);
-    break;
-  case MDL_ticket::POST_RELEASE_NOTIFY:
-    PFS_engine_table::set_field_varchar_utf8(f, "POST_RELEASE_NOTIFY", 19);
-    break;
-  default:
-    DBUG_ASSERT(false);
-  }
-}
-
-void PFS_memory_stat_row::set_field(uint index, Field *f)
-{
-  ssize_t val;
-
-  switch (index)
-  {
-    case 0: /* COUNT_ALLOC */
-      PFS_engine_table::set_field_ulonglong(f, m_stat.m_alloc_count);
-      break;
-    case 1: /* COUNT_FREE */
-      PFS_engine_table::set_field_ulonglong(f, m_stat.m_free_count);
-      break;
-    case 2: /* SUM_NUMBER_OF_BYTES_ALLOC */
-      PFS_engine_table::set_field_ulonglong(f, m_stat.m_alloc_size);
-      break;
-    case 3: /* SUM_NUMBER_OF_BYTES_FREE */
-      PFS_engine_table::set_field_ulonglong(f, m_stat.m_free_size);
-      break;
-    case 4: /* LOW_COUNT_USED */
-      val= m_stat.m_alloc_count - m_stat.m_free_count - m_stat.m_free_count_capacity;
-      PFS_engine_table::set_field_longlong(f, val);
-      break;
-    case 5: /* CURRENT_COUNT_USED */
-      val= m_stat.m_alloc_count - m_stat.m_free_count;
-      PFS_engine_table::set_field_longlong(f, val);
-      break;
-    case 6: /* HIGH_COUNT_USED */
-      val= m_stat.m_alloc_count - m_stat.m_free_count + m_stat.m_alloc_count_capacity;
-      PFS_engine_table::set_field_longlong(f, val);
-      break;
-    case 7: /* LOW_NUMBER_OF_BYTES_USED */
-      val= m_stat.m_alloc_size - m_stat.m_free_size - m_stat.m_free_size_capacity;
-      PFS_engine_table::set_field_longlong(f, val);
-      break;
-    case 8: /* CURRENT_NUMBER_OF_BYTES_USED */
-      val= m_stat.m_alloc_size - m_stat.m_free_size;
-      PFS_engine_table::set_field_longlong(f, val);
-      break;
-    case 9: /* HIGH_NUMBER_OF_BYTES_USED */
-      val= m_stat.m_alloc_size - m_stat.m_free_size + m_stat.m_alloc_size_capacity;
-      PFS_engine_table::set_field_longlong(f, val);
-      break;
-    default:
-      DBUG_ASSERT(false);
-      break;
-  }
-}
-
-void set_field_isolation_level(Field *f, enum_isolation_level iso_level)
-{
-  switch (iso_level)
-  {
-  case TRANS_LEVEL_READ_UNCOMMITTED:
-    PFS_engine_table::set_field_varchar_utf8(f, "READ UNCOMMITTED", 16);
-    break;
-  case TRANS_LEVEL_READ_COMMITTED:
-    PFS_engine_table::set_field_varchar_utf8(f, "READ COMMITTED", 14);
-    break;
-  case TRANS_LEVEL_REPEATABLE_READ:
-    PFS_engine_table::set_field_varchar_utf8(f, "REPEATABLE READ", 15);
-    break;
-  case TRANS_LEVEL_SERIALIZABLE:
-    PFS_engine_table::set_field_varchar_utf8(f, "SERIALIZABLE", 12);
-    break;
-  default:
-    DBUG_ASSERT(false);
-  }
-}
-
-void set_field_xa_state(Field *f, enum_xa_transaction_state xa_state)
-{
-  switch (xa_state)
-  {
-  case TRANS_STATE_XA_NOTR:
-    PFS_engine_table::set_field_varchar_utf8(f, "NOTR", 4);
-    break;
-  case TRANS_STATE_XA_ACTIVE:
-    PFS_engine_table::set_field_varchar_utf8(f, "ACTIVE", 6);
-    break;
-  case TRANS_STATE_XA_IDLE:
-    PFS_engine_table::set_field_varchar_utf8(f, "IDLE", 4);
-    break;
-  case TRANS_STATE_XA_PREPARED:
-    PFS_engine_table::set_field_varchar_utf8(f, "PREPARED", 8);
-    break;
-  case TRANS_STATE_XA_ROLLBACK_ONLY:
-    PFS_engine_table::set_field_varchar_utf8(f, "ROLLBACK ONLY", 13);
-    break;
-  case TRANS_STATE_XA_COMMITTED:
-    PFS_engine_table::set_field_varchar_utf8(f, "COMMITTED", 9);
-    break;
-  default:
-    DBUG_ASSERT(false);
-  }
-}
-
-void PFS_variable_name_row::make_row(const char* str, size_t length)
-{
-  DBUG_ASSERT(length <= sizeof(m_str));
-  DBUG_ASSERT(length <= NAME_CHAR_LEN);
-
-  m_length= MY_MIN(length, NAME_CHAR_LEN); /* enforce max name length */
-  if (m_length > 0)
-    memcpy(m_str, str, length);
-  m_str[m_length]= '\0';
-}
-
-void PFS_variable_value_row::make_row(const char* str, size_t length)
-{
-  DBUG_ASSERT(length <= sizeof(m_str));
-  if (length > 0)
-  {
-    memcpy(m_str, str, length);
-  }
-  m_length= length;
-}
-
-void PFS_user_variable_value_row::clear()
-{
-  my_free(m_value);
-  m_value= NULL;
-  m_value_length= 0;
-}
-
-void PFS_user_variable_value_row::make_row(const char* val, size_t length)
-{
-  if (length > 0)
-  {
-    m_value= (char*) my_malloc(PSI_NOT_INSTRUMENTED, length, MYF(0));
-    m_value_length= length;
-    memcpy(m_value, val, length);
-  }
-  else
-  {
-    m_value= NULL;
-    m_value_length= 0;
-  }
-}
