--- conflicted
+++ resolved
@@ -209,13 +209,8 @@
 
 static PFS_socket_class *socket_class_array= NULL;
 
-<<<<<<< HEAD
-static volatile uint32 memory_class_dirty_count= 0;
-static volatile uint32 memory_class_allocated_count= 0;
-=======
 static uint32 memory_class_dirty_count= 0;
 static uint32 memory_class_allocated_count= 0;
->>>>>>> 871dd169
 
 static PFS_memory_class *memory_class_array= NULL;
 
@@ -1490,33 +1485,10 @@
       res= lf_hash_insert(&table_share_hash, pins, &pfs);
       if (likely(res == 0))
       {
-<<<<<<< HEAD
-        pfs->m_key= key;
-        pfs->m_schema_name= &pfs->m_key.m_hash_key[1];
-        pfs->m_schema_name_length= schema_name_length;
-        pfs->m_table_name= &pfs->m_key.m_hash_key[schema_name_length + 2];
-        pfs->m_table_name_length= table_name_length;
-        pfs->m_enabled= enabled;
-        pfs->m_timed= timed;
-        pfs->init_refcount();
-        pfs->m_table_stat.fast_reset();
-        set_keys(pfs, share);
-
-        int res;
-        pfs->m_lock.dirty_to_allocated();
-        res= lf_hash_insert(&table_share_hash, pins, &pfs);
-        if (likely(res == 0))
-        {
-          return pfs;
-        }
-
-        pfs->m_lock.allocated_to_free();
-=======
         return pfs;
       }
 
       pfs->m_lock.allocated_to_free();
->>>>>>> 871dd169
 
       if (res > 0)
       {
