<<<<<<< HEAD
/* Copyright (c) 2000, 2011, Oracle and/or its affiliates. All rights reserved.
=======
/* Copyright (c) 2000, 2013, Oracle and/or its affiliates. All rights reserved.
>>>>>>> 74bccd37

   This program is free software; you can redistribute it and/or modify
   it under the terms of the GNU General Public License as published by
   the Free Software Foundation; version 2 of the License.

   This program is distributed in the hope that it will be useful,
   but WITHOUT ANY WARRANTY; without even the implied warranty of
   MERCHANTABILITY or FITNESS FOR A PARTICULAR PURPOSE.  See the
   GNU General Public License for more details.

   You should have received a copy of the GNU General Public License
   along with this program; if not, write to the Free Software
   Foundation, Inc., 51 Franklin St, Fifth Floor, Boston, MA 02110-1301  USA */

/* Functions to handle keys */

#include "myisamdef.h"
#include "m_ctype.h"
#include "sp_defs.h"
#ifdef HAVE_IEEEFP_H
#include <ieeefp.h>
#endif

#define CHECK_KEYS                              /* Enable safety checks */

#define FIX_LENGTH(cs, pos, length, char_length)                            \
            do {                                                            \
              if (length > char_length)                                     \
                char_length= my_charpos(cs, pos, pos+length, char_length);  \
              set_if_smaller(char_length,length);                           \
            } while(0)

static int _mi_put_key_in_record(MI_INFO *info, uint keynr, 
                                 my_bool unpack_blobs, uchar *record);

/*
  Make a intern key from a record

  SYNOPSIS
    _mi_make_key()
    info		MyiSAM handler
    keynr		key number
    key			Store created key here
    record		Record
    filepos		Position to record in the data file

  RETURN
    Length of key
*/

uint _mi_make_key(register MI_INFO *info, uint keynr, uchar *key,
		  const uchar *record, my_off_t filepos)
{
  uchar *pos;
  uchar *start;
  reg1 HA_KEYSEG *keyseg;
  my_bool is_ft= info->s->keyinfo[keynr].flag & HA_FULLTEXT;
  DBUG_ENTER("_mi_make_key");

  if (info->s->keyinfo[keynr].flag & HA_SPATIAL)
  {
    /*
      TODO: nulls processing
    */
#ifdef HAVE_SPATIAL
    DBUG_RETURN(sp_make_key(info,keynr,key,record,filepos));
#else
    DBUG_ASSERT(0); /* mi_open should check that this never happens*/
#endif
  }

  start=key;
  for (keyseg=info->s->keyinfo[keynr].seg ; keyseg->type ;keyseg++)
  {
    enum ha_base_keytype type=(enum ha_base_keytype) keyseg->type;
    uint length=keyseg->length;
    uint char_length;
    const CHARSET_INFO *cs= keyseg->charset;

    if (keyseg->null_bit)
    {
      if (record[keyseg->null_pos] & keyseg->null_bit)
      {
	*key++= 0;				/* NULL in key */
	continue;
      }
      *key++=1;					/* Not NULL */
    }

    char_length= ((!is_ft && cs && cs->mbmaxlen > 1) ? length/cs->mbmaxlen :
                  length);

    pos= (uchar*) record+keyseg->start;
    if (type == HA_KEYTYPE_BIT)
    {
      if (keyseg->bit_length)
      {
        uchar bits= get_rec_bits((uchar*) record + keyseg->bit_pos,
                                 keyseg->bit_start, keyseg->bit_length);
        *key++= bits;
        length--;
      }
      memcpy((uchar*) key, pos, length);
      key+= length;
      continue;
    }
    if (keyseg->flag & HA_SPACE_PACK)
    {
      if (type != HA_KEYTYPE_NUM)
      {
        length= cs->cset->lengthsp(cs, (char*) pos, length);
      }
      else
      {
        uchar *end= pos + length;
	while (pos < end && pos[0] == ' ')
	  pos++;
	length=(uint) (end-pos);
      }
      FIX_LENGTH(cs, pos, length, char_length);
      store_key_length_inc(key,char_length);
      memcpy((uchar*) key,(uchar*) pos,(size_t) char_length);
      key+=char_length;
      continue;
    }
    if (keyseg->flag & HA_VAR_LENGTH_PART)
    {
      uint pack_length= (keyseg->bit_start == 1 ? 1 : 2);
      uint tmp_length= (pack_length == 1 ? (uint) *(uchar*) pos :
                        uint2korr(pos));
      pos+= pack_length;			/* Skip VARCHAR length */
      set_if_smaller(length,tmp_length);
      FIX_LENGTH(cs, pos, length, char_length);
      store_key_length_inc(key,char_length);
      memcpy((uchar*) key,(uchar*) pos,(size_t) char_length);
      key+= char_length;
      continue;
    }
    else if (keyseg->flag & HA_BLOB_PART)
    {
      uint tmp_length=_mi_calc_blob_length(keyseg->bit_start,pos);
      memcpy(&pos,pos+keyseg->bit_start,sizeof(char*));
      set_if_smaller(length,tmp_length);
      FIX_LENGTH(cs, pos, length, char_length);
      store_key_length_inc(key,char_length);
      memcpy((uchar*) key,(uchar*) pos,(size_t) char_length);
      key+= char_length;
      continue;
    }
    else if (keyseg->flag & HA_SWAP_KEY)
    {						/* Numerical column */
#ifdef HAVE_ISNAN
      if (type == HA_KEYTYPE_FLOAT)
      {
	float nr;
	float4get(nr,pos);
	if (isnan(nr))
	{
	  /* Replace NAN with zero */
	  memset(key, 0, length);
	  key+=length;
	  continue;
	}
      }
      else if (type == HA_KEYTYPE_DOUBLE)
      {
	double nr;
	float8get(nr,pos);
	if (isnan(nr))
	{
	  memset(key, 0, length);
	  key+=length;
	  continue;
	}
      }
#endif
      pos+=length;
      while (length--)
      {
	*key++ = *--pos;
      }
      continue;
    }
    FIX_LENGTH(cs, pos, length, char_length);
    memcpy((uchar*) key, pos, char_length);
    if (length > char_length)
      cs->cset->fill(cs, (char*) key+char_length, length-char_length, ' ');
    key+= length;
  }
  _mi_dpointer(info,key,filepos);
  DBUG_PRINT("exit",("keynr: %d",keynr));
  DBUG_DUMP("key",(uchar*) start,(uint) (key-start)+keyseg->length);
  DBUG_EXECUTE("key",
	       _mi_print_key(DBUG_FILE,info->s->keyinfo[keynr].seg,start,
			     (uint) (key-start)););
  DBUG_RETURN((uint) (key-start));		/* Return keylength */
} /* _mi_make_key */


/*
  Pack a key to intern format from given format (c_rkey)

  SYNOPSIS
    _mi_pack_key()
    info		MyISAM handler
    uint keynr		key number
    key			Store packed key here
    old			Not packed key
    keypart_map         bitmap of used keyparts
    last_used_keyseg	out parameter.  May be NULL

   RETURN
     length of packed key

     last_use_keyseg    Store pointer to the keyseg after the last used one
*/

uint _mi_pack_key(register MI_INFO *info, uint keynr, uchar *key, uchar *old,
                  key_part_map keypart_map, HA_KEYSEG **last_used_keyseg)
{
  uchar *start_key=key;
  HA_KEYSEG *keyseg;
  my_bool is_ft= info->s->keyinfo[keynr].flag & HA_FULLTEXT;
  DBUG_ENTER("_mi_pack_key");

  /* "one part" rtree key is 2*SPDIMS part key in MyISAM */
  if (info->s->keyinfo[keynr].key_alg == HA_KEY_ALG_RTREE)
    keypart_map= (((key_part_map)1) << (2*SPDIMS)) - 1;

  /* only key prefixes are supported */
  DBUG_ASSERT(((keypart_map+1) & keypart_map) == 0);

  for (keyseg= info->s->keyinfo[keynr].seg ; keyseg->type && keypart_map;
       old+= keyseg->length, keyseg++)
  {
    enum ha_base_keytype type= (enum ha_base_keytype) keyseg->type;
    uint length= keyseg->length;
    uint char_length;
    uchar *pos;

    const CHARSET_INFO *cs= keyseg->charset;
    keypart_map>>= 1;
    if (keyseg->null_bit)
    {
      if (!(*key++= (char) 1-*old++))			/* Copy null marker */
      {
        if (keyseg->flag & (HA_VAR_LENGTH_PART | HA_BLOB_PART))
          old+= 2;
	continue;					/* Found NULL */
      }
    }
    char_length= (!is_ft && cs && cs->mbmaxlen > 1) ? length/cs->mbmaxlen : length;
    pos=old;
    if (keyseg->flag & HA_SPACE_PACK)
    {
      if (type == HA_KEYTYPE_NUM)
      {
        uchar *end= pos + length;
        while (pos < end && pos[0] == ' ')
          pos++;
        length= (uint) (end - pos);
      }
      else if (type != HA_KEYTYPE_BINARY)
      {
        length= cs->cset->lengthsp(cs, (char*) pos, length);
      }
      FIX_LENGTH(cs, pos, length, char_length);
      store_key_length_inc(key,char_length);
      memcpy((uchar*) key,pos,(size_t) char_length);
      key+= char_length;
      continue;
    }
    else if (keyseg->flag & (HA_VAR_LENGTH_PART | HA_BLOB_PART))
    {
      /* Length of key-part used with mi_rkey() always 2 */
      uint tmp_length=uint2korr(pos);
      pos+=2;
      set_if_smaller(length,tmp_length);	/* Safety */
      FIX_LENGTH(cs, pos, length, char_length);
      store_key_length_inc(key,char_length);
      old+=2;					/* Skip length */
      memcpy((uchar*) key, pos,(size_t) char_length);
      key+= char_length;
      continue;
    }
    else if (keyseg->flag & HA_SWAP_KEY)
    {						/* Numerical column */
      pos+=length;
      while (length--)
	*key++ = *--pos;
      continue;
    }
    FIX_LENGTH(cs, pos, length, char_length);
    memcpy((uchar*) key, pos, char_length);
    if (length > char_length)
      cs->cset->fill(cs, (char*) key+char_length, length-char_length, ' ');
    key+= length;
  }
  if (last_used_keyseg)
    *last_used_keyseg= keyseg;

  DBUG_RETURN((uint) (key-start_key));
} /* _mi_pack_key */



/*
  Store found key in record

  SYNOPSIS
    _mi_put_key_in_record()
    info		MyISAM handler
    keynr		Key number that was used
    unpack_blobs        TRUE  <=> Unpack blob columns
                        FALSE <=> Skip them. This is used by index condition 
                                  pushdown check function
    record 		Store key here

    Last read key is in info->lastkey

 NOTES
   Used when only-keyread is wanted

 RETURN
   0   ok
   1   error
*/

static int _mi_put_key_in_record(register MI_INFO *info, uint keynr, 
                                 my_bool unpack_blobs, uchar *record)
{
  reg2 uchar *key;
  uchar *pos,*key_end;
  reg1 HA_KEYSEG *keyseg;
  uchar *blob_ptr;
  DBUG_ENTER("_mi_put_key_in_record");

  blob_ptr= (uchar*) info->lastkey2;             /* Place to put blob parts */
  key=(uchar*) info->lastkey;                    /* KEy that was read */
  key_end=key+info->lastkey_length;
  for (keyseg=info->s->keyinfo[keynr].seg ; keyseg->type ;keyseg++)
  {
    if (keyseg->null_bit)
    {
      if (!*key++)
      {
	record[keyseg->null_pos]|= keyseg->null_bit;
	continue;
      }
      record[keyseg->null_pos]&= ~keyseg->null_bit;
    }
    if (keyseg->type == HA_KEYTYPE_BIT)
    {
      uint length= keyseg->length;

      if (keyseg->bit_length)
      {
        uchar bits= *key++;
        set_rec_bits(bits, record + keyseg->bit_pos, keyseg->bit_start,
                     keyseg->bit_length);
        length--;
      }
      else
      {
        clr_rec_bits(record + keyseg->bit_pos, keyseg->bit_start,
                     keyseg->bit_length);
      }
      memcpy(record + keyseg->start, (uchar*) key, length);
      key+= length;
      continue;
    }
    if (keyseg->flag & HA_SPACE_PACK)
    {
      uint length;
      get_key_length(length,key);
#ifdef CHECK_KEYS
      if (length > keyseg->length || key+length > key_end)
	goto err;
#endif
      pos= record+keyseg->start;
      if (keyseg->type != (int) HA_KEYTYPE_NUM)
      {
        memcpy(pos,key,(size_t) length);
        keyseg->charset->cset->fill(keyseg->charset,
                                    (char*) pos + length,
                                    keyseg->length - length,
                                    ' ');
      }
      else
      {
	memset(pos, ' ', keyseg->length-length);
	memcpy(pos+keyseg->length-length,key,(size_t) length);
      }
      key+=length;
      continue;
    }

    if (keyseg->flag & HA_VAR_LENGTH_PART)
    {
      uint length;
      get_key_length(length,key);
#ifdef CHECK_KEYS
      if (length > keyseg->length || key+length > key_end)
	goto err;
#endif
      /* Store key length */
      if (keyseg->bit_start == 1)
        *(uchar*) (record+keyseg->start)= (uchar) length;
      else
        int2store(record+keyseg->start, length);
      /* And key data */
      memcpy(record+keyseg->start + keyseg->bit_start, (uchar*) key, length);
      key+= length;
    }
    else if (keyseg->flag & HA_BLOB_PART)
    {
      uint length;
      get_key_length(length,key);
#ifdef CHECK_KEYS
      if (length > keyseg->length || key+length > key_end)
	goto err;
#endif
      if (unpack_blobs)
      {
        memcpy(record+keyseg->start+keyseg->bit_start,
<<<<<<< HEAD
               (char*) &blob_ptr,sizeof(char*));
=======
               &blob_ptr, sizeof(char*));
>>>>>>> 74bccd37
        memcpy(blob_ptr,key,length);
        blob_ptr+=length;
        /* The above changed info->lastkey2. Inform mi_rnext_same(). */
        info->update&= ~HA_STATE_RNEXT_SAME;
        _mi_store_blob_length(record+keyseg->start,
                              (uint) keyseg->bit_start,length);
      }
      key+=length;
    }
    else if (keyseg->flag & HA_SWAP_KEY)
    {
      uchar *to=  record+keyseg->start+keyseg->length;
      uchar *end= key+keyseg->length;
#ifdef CHECK_KEYS
      if (end > key_end)
	goto err;
#endif
      do
      {
	 *--to= *key++;
      } while (key != end);
      continue;
    }
    else
    {
#ifdef CHECK_KEYS
      if (key+keyseg->length > key_end)
	goto err;
#endif
      memcpy(record+keyseg->start,(uchar*) key,
	     (size_t) keyseg->length);
      key+= keyseg->length;
    }
  }
  DBUG_RETURN(0);

err:
  DBUG_RETURN(1);				/* Crashed row */
} /* _mi_put_key_in_record */


	/* Here when key reads are used */

int _mi_read_key_record(MI_INFO *info, my_off_t filepos, uchar *buf)
{
  fast_mi_writeinfo(info);
  if (filepos != HA_OFFSET_ERROR)
  {
    if (info->lastinx >= 0)
    {				/* Read only key */
      if (_mi_put_key_in_record(info, (uint)info->lastinx, TRUE, buf))
      {
        mi_print_error(info->s, HA_ERR_CRASHED);
	my_errno=HA_ERR_CRASHED;
	return -1;
      }
      info->update|= HA_STATE_AKTIV; /* We should find a record */
      return 0;
    }
    my_errno=HA_ERR_WRONG_INDEX;
  }
  return(-1);				/* Wrong data to read */
}


/*
  Save current key tuple to record and call index condition check function

  SYNOPSIS
    mi_check_index_cond()
      info    MyISAM handler
      keynr   Index we're running a scan on
      record  Record buffer to use (it is assumed that index check function 
              will look for column values there)

  RETURN
    -1  Error 
    0   Index condition is not satisfied, continue scanning
    1   Index condition is satisfied
    2   Index condition is not satisfied, end the scan. 
*/

int mi_check_index_cond(register MI_INFO *info, uint keynr, uchar *record)
{
  if (_mi_put_key_in_record(info, keynr, FALSE, record))
  {
    mi_print_error(info->s, HA_ERR_CRASHED);
    my_errno=HA_ERR_CRASHED;
    return -1;
  }
  return info->index_cond_func(info->index_cond_func_arg);
}


/*
  Retrieve auto_increment info

  SYNOPSIS
    retrieve_auto_increment()
    info			MyISAM handler
    record			Row to update

  IMPLEMENTATION
    For signed columns we don't retrieve the auto increment value if it's
    less than zero.
*/

ulonglong retrieve_auto_increment(MI_INFO *info,const uchar *record)
{
  ulonglong value= 0;			/* Store unsigned values here */
  longlong s_value= 0;			/* Store signed values here */
  HA_KEYSEG *keyseg= info->s->keyinfo[info->s->base.auto_key-1].seg;
  const uchar *key= (uchar*) record + keyseg->start;

  switch (keyseg->type) {
  case HA_KEYTYPE_INT8:
    s_value= (longlong) *(char*)key;
    break;
  case HA_KEYTYPE_BINARY:
    value=(ulonglong)  *(uchar*) key;
    break;
  case HA_KEYTYPE_SHORT_INT:
    s_value= (longlong) sint2korr(key);
    break;
  case HA_KEYTYPE_USHORT_INT:
    value=(ulonglong) uint2korr(key);
    break;
  case HA_KEYTYPE_LONG_INT:
    s_value= (longlong) sint4korr(key);
    break;
  case HA_KEYTYPE_ULONG_INT:
    value=(ulonglong) uint4korr(key);
    break;
  case HA_KEYTYPE_INT24:
    s_value= (longlong) sint3korr(key);
    break;
  case HA_KEYTYPE_UINT24:
    value=(ulonglong) uint3korr(key);
    break;
  case HA_KEYTYPE_FLOAT:                        /* This shouldn't be used */
  {
    float f_1;
    float4get(f_1,key);
    /* Ignore negative values */
    value = (f_1 < (float) 0.0) ? 0 : (ulonglong) f_1;
    break;
  }
  case HA_KEYTYPE_DOUBLE:                       /* This shouldn't be used */
  {
    double f_1;
    float8get(f_1,key);
    /* Ignore negative values */
    value = (f_1 < 0.0) ? 0 : (ulonglong) f_1;
    break;
  }
  case HA_KEYTYPE_LONGLONG:
    s_value= sint8korr(key);
    break;
  case HA_KEYTYPE_ULONGLONG:
    value= uint8korr(key);
    break;
  default:
    DBUG_ASSERT(0);
    value=0;                                    /* Error */
    break;
  }

  /*
    The following code works becasue if s_value < 0 then value is 0
    and if s_value == 0 then value will contain either s_value or the
    correct value.
  */
  return (s_value > 0) ? (ulonglong) s_value : value;
}<|MERGE_RESOLUTION|>--- conflicted
+++ resolved
@@ -1,8 +1,4 @@
-<<<<<<< HEAD
-/* Copyright (c) 2000, 2011, Oracle and/or its affiliates. All rights reserved.
-=======
 /* Copyright (c) 2000, 2013, Oracle and/or its affiliates. All rights reserved.
->>>>>>> 74bccd37
 
    This program is free software; you can redistribute it and/or modify
    it under the terms of the GNU General Public License as published by
@@ -428,11 +424,7 @@
       if (unpack_blobs)
       {
         memcpy(record+keyseg->start+keyseg->bit_start,
-<<<<<<< HEAD
-               (char*) &blob_ptr,sizeof(char*));
-=======
                &blob_ptr, sizeof(char*));
->>>>>>> 74bccd37
         memcpy(blob_ptr,key,length);
         blob_ptr+=length;
         /* The above changed info->lastkey2. Inform mi_rnext_same(). */
