--- conflicted
+++ resolved
@@ -2875,80 +2875,6 @@
 }
 
 /*****************************************************************//**
-<<<<<<< HEAD
-=======
-Set the Lock an InnoDB table using the table id.
-@return DB_SUCCESS or error code */
-ib_err_t
-ib_table_lock(
-/*==========*/
-	ib_trx_t	ib_trx,		/*!< in/out: transaction */
-	ib_id_u64_t	table_id,	/*!< in: table id */
-	ib_lck_mode_t	ib_lck_mode)	/*!< in: InnoDB lock mode */
-{
-	ib_err_t	err;
-	que_thr_t*	thr;
-	mem_heap_t*	heap;
-	dict_table_t*	table;
-	ib_qry_proc_t	q_proc;
-	trx_t*		trx = (trx_t*) ib_trx;
-
-	ut_ad(trx_is_started(trx));
-
-	table = ib_open_table_by_id(table_id, FALSE);
-
-	if (table == NULL) {
-		return(DB_TABLE_NOT_FOUND);
-	}
-
-	ut_a(ib_lck_mode <= static_cast<ib_lck_mode_t>(LOCK_NUM));
-	ut_ad(!dict_table_have_virtual_index(table));
-
-	heap = mem_heap_create(128);
-
-	q_proc.node.sel = sel_node_create(heap);
-
-	thr = pars_complete_graph_for_exec(q_proc.node.sel, trx, heap, NULL);
-
-	q_proc.grph.sel = static_cast<que_fork_t*>(que_node_get_parent(thr));
-	q_proc.grph.sel->state = QUE_FORK_ACTIVE;
-
-	trx->op_info = "setting table lock";
-
-	ut_a(ib_lck_mode == IB_LOCK_IS || ib_lck_mode == IB_LOCK_IX);
-	err = static_cast<ib_err_t>(
-		lock_table(0, table, (enum lock_mode) ib_lck_mode, thr));
-
-	trx->error_state = err;
-
-	mem_heap_free(heap);
-
-	return(err);
-}
-
-/*****************************************************************//**
-Unlock an InnoDB table.
-@return DB_SUCCESS or error code */
-ib_err_t
-ib_cursor_unlock(
-/*=============*/
-	ib_crsr_t	ib_crsr)	/*!< in/out: InnoDB cursor */
-{
-	ib_err_t	err = DB_SUCCESS;
-	ib_cursor_t*	cursor = (ib_cursor_t*) ib_crsr;
-	row_prebuilt_t*	prebuilt = cursor->prebuilt;
-
-	if (prebuilt->trx->mysql_n_tables_locked > 0) {
-		--prebuilt->trx->mysql_n_tables_locked;
-	} else {
-		err = DB_ERROR;
-	}
-
-	return(err);
-}
-
-/*****************************************************************//**
->>>>>>> 472570b4
 Set the Lock mode of the cursor.
 @return DB_SUCCESS or error code */
 ib_err_t
