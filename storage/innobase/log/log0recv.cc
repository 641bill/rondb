/*****************************************************************************

Copyright (c) 1997, 2017, Oracle and/or its affiliates. All Rights Reserved.
Copyright (c) 2012, Facebook Inc.

This program is free software; you can redistribute it and/or modify it under
the terms of the GNU General Public License as published by the Free Software
Foundation; version 2 of the License.

This program is distributed in the hope that it will be useful, but WITHOUT
ANY WARRANTY; without even the implied warranty of MERCHANTABILITY or FITNESS
FOR A PARTICULAR PURPOSE. See the GNU General Public License for more details.

You should have received a copy of the GNU General Public License along with
this program; if not, write to the Free Software Foundation, Inc.,
51 Franklin Street, Suite 500, Boston, MA 02110-1335 USA

*****************************************************************************/

/**************************************************//**
@file log/log0recv.cc
Recovery

Created 9/20/1997 Heikki Tuuri
*******************************************************/

#include "ha_prototypes.h"

#include <my_aes.h>
#include <sys/types.h>

#include <array>
#include <map>
#include <new>
#include <string>
#include <vector>
#include <iomanip>

#include "log0recv.h"
#include "btr0btr.h"
#include "btr0cur.h"
#include "buf0buf.h"
#include "buf0flu.h"
#include "dict0dd.h"
#include "mtr0mtr.h"
#include "fil0fil.h"
#include "ha_prototypes.h"
#include "ibuf0ibuf.h"
#include "log0recv.h"
#include "mem0mem.h"
#include "mtr0log.h"
#include "mtr0mtr.h"
#include "my_compiler.h"
#include "my_dbug.h"
#include "my_inttypes.h"
#include "os0thread-create.h"
#include "page0cur.h"
#include "page0zip.h"
#include "trx0rec.h"
#include "trx0undo.h"
#include "ut0new.h"
#ifndef UNIV_HOTBACKUP
# include "buf0rea.h"
# include "row0merge.h"
# include "srv0srv.h"
# include "srv0start.h"
# include "trx0purge.h"
#else /* !UNIV_HOTBACKUP */
/** This is set to false if the backup was originally taken with the
mysqlbackup --include regexp option: then we do not want to create tables in
directories which were not included */
bool	meb_replay_file_ops	= true;
# include "../meb/mutex.h"
#endif /* !UNIV_HOTBACKUP */

const char* const ib_logfile_basename = "ib_logfile";

/** Log records are stored in the hash table in chunks at most of this size;
this must be less than UNIV_PAGE_SIZE as it is stored in the buffer pool */
#define RECV_DATA_BLOCK_SIZE	(MEM_MAX_ALLOC_IN_BUF - sizeof(recv_data_t))

/** Read-ahead area in applying log records to file pages */
static const size_t RECV_READ_AHEAD_AREA = 32;

/** The recovery system */
recv_sys_t*	recv_sys = nullptr;

/** true when applying redo log records during crash recovery; false
otherwise.  Note that this is false while a background thread is
rolling back incomplete transactions. */
volatile bool	recv_recovery_on;

#ifdef UNIV_HOTBACKUP
volatile bool is_online_redo_copy = true;
volatile lsn_t backup_redo_log_flushed_lsn;

/* Re-define mutex macros to use the Mutex class defined by the MEB
source. MEB calls the routines in "fil0fil.cc" in parallel and,
therefore, the mutex protecting the critical sections of the tablespace
memory cache must be included also in the MEB compilation of this
module. (For other modules the mutex macros are defined as no ops in the
MEB compilation in "meb/src/include/bh_univ.i".) */

# undef mutex_enter
# undef mutex_exit
# undef mutex_own
# undef mutex_validate

# define mutex_enter(M)			recv_mutex.lock()
# define mutex_exit(M)			recv_mutex.unlock()
# define mutex_own(M)			1
# define mutex_validate(M)		1

/* Re-define the mutex macros for the mutex protecting the critical
sections of the log subsystem using an object of the meb::Mutex class. */

meb::Mutex recv_mutex;
extern meb::Mutex log_mutex;
meb::Mutex apply_log_mutex;

# undef log_mutex_enter
# undef log_mutex_exit
# define log_mutex_enter()  log_mutex.lock()
# define log_mutex_exit()  log_mutex.unlock()

/** Print important values from a page header.
@param[in]	page	page */
void
meb_print_page_header(
	const page_t*	page)
{
	ib::trace()
		<< "space " << mach_read_from_4(page + FIL_PAGE_SPACE_ID)
		<< " nr " << mach_read_from_4(page + FIL_PAGE_OFFSET)
		<< " lsn " << mach_read_from_8(page + FIL_PAGE_LSN)
		<< " type " << mach_read_from_2(page + FIL_PAGE_TYPE);
}
#endif /* UNIV_HOTBACKUP */

#ifndef UNIV_HOTBACKUP
PSI_memory_key	mem_log_recv_page_hash_key;
PSI_memory_key	mem_log_recv_space_hash_key;
#endif /* !UNIV_HOTBACKUP */

/** true when recv_init_crash_recovery() has been called. */
bool	recv_needed_recovery;

/** true if buf_page_is_corrupted() should check if the log sequence
number (FIL_PAGE_LSN) is in the future.  Initially false, and set by
recv_recovery_from_checkpoint_start(). */
bool	recv_lsn_checks_on;

/** If the following is true, the buffer pool file pages must be invalidated
after recovery and no ibuf operations are allowed; this becomes true if
the log record hash table becomes too full, and log records must be merged
to file pages already before the recovery is finished: in this case no
ibuf operations are allowed, as they could modify the pages read in the
buffer pool before the pages have been recovered to the up-to-date state.

true means that recovery is running and no operations on the log files
are allowed yet: the variable name is misleading. */
bool	recv_no_ibuf_operations;

/** true When the redo log is being backed up */
bool	recv_is_making_a_backup	= false;

/** true when recovering from a backed up redo log file */
bool	recv_is_from_backup	= false;

# define buf_pool_get_curr_size() (5 * 1024 * 1024)

/** The following counter is used to decide when to print info on
log scan */
static ulint	recv_scan_print_counter;

/** The type of the previous parsed redo log record */
static mlog_id_t	recv_previous_parsed_rec_type;

/** The offset of the previous parsed redo log record */
static ulint	recv_previous_parsed_rec_offset;

/** The 'multi' flag of the previous parsed redo log record */
static ulint	recv_previous_parsed_rec_is_multi;

/** This many frames must be left free in the buffer pool when we scan
the log and store the scanned log records in the buffer pool: we will
use these free frames to read in pages when we start applying the
log records to the database.
This is the default value. If the actual size of the buffer pool is
larger than 10 MB we'll set this value to 512. */
ulint	recv_n_pool_free_frames;

/** The maximum lsn we see for a page during the recovery process. If this
is bigger than the lsn we are able to scan up to, that is an indication that
the recovery failed and the database may be corrupt. */
static lsn_t	recv_max_page_lsn;

#ifndef UNIV_HOTBACKUP
# ifdef UNIV_PFS_THREAD
mysql_pfs_key_t	recv_writer_thread_key;
# endif /* UNIV_PFS_THREAD */

/** Flag indicating if recv_writer thread is active. */
static bool	recv_writer_thread_active = false;
#endif /* !UNIV_HOTBACKUP */

/* prototypes */

#ifndef UNIV_HOTBACKUP

/** Reads a specified log segment to a buffer.
@param[in,out]	buf		buffer where to read
@param[in,out]	group		log group
@param[in]	start_lsn	read area start
@param[in]	end_lsn		read area end */
static
void
recv_read_log_seg(
	byte*		buf,
	log_group_t*	group,
	lsn_t		start_lsn,
	lsn_t		end_lsn);


/** Initialize crash recovery environment. Can be called iff
recv_needed_recovery == false. */
static
void
recv_init_crash_recovery();
#endif /* !UNIV_HOTBACKUP */

/** Calculates the new value for lsn when more data is added to the log.
@param[in]	lsn		Old LSN
@param[in]	len		This many bytes of data is addedd, log block
				headers not included
@return LSN after data addition */
lsn_t
recv_calc_lsn_on_data_add(
	lsn_t		lsn,
	uint64_t	len)
{
	ulint		frag_len;
	uint64_t	lsn_len;

	frag_len = (lsn % OS_FILE_LOG_BLOCK_SIZE) - LOG_BLOCK_HDR_SIZE;

	ut_ad(frag_len < OS_FILE_LOG_BLOCK_SIZE - LOG_BLOCK_HDR_SIZE
	      - LOG_BLOCK_TRL_SIZE);

	lsn_len = len;

	lsn_len += (lsn_len + frag_len)
		/ (OS_FILE_LOG_BLOCK_SIZE - LOG_BLOCK_HDR_SIZE
		   - LOG_BLOCK_TRL_SIZE)
		* (LOG_BLOCK_HDR_SIZE + LOG_BLOCK_TRL_SIZE);

	return(lsn + lsn_len);
}

/** Destructor */
MetadataRecover::~MetadataRecover()
{
	PersistentTables::iterator	iter;

	for (auto table : m_tables) {

		UT_DELETE(table.second);
	}
}

/** Get the dynamic metadata of a specified table, create a new one
if not exist
@param[in]	id	table id
@return the metadata of the specified table */
PersistentTableMetadata*
MetadataRecover::getMetadata(
	table_id_t	id)
{
	PersistentTableMetadata*	metadata = nullptr;
	PersistentTables::iterator	iter = m_tables.find(id);

	if (iter == m_tables.end()) {
		metadata = UT_NEW_NOKEY(PersistentTableMetadata(id, 0));
		m_tables.insert(std::make_pair(id, metadata));
	} else {
		metadata = iter->second;
		ut_ad(metadata->get_table_id() == id);
	}

	ut_ad(metadata != nullptr);
	return(metadata);
}

/** Parse a dynamic metadata redo log of a table and store
the metadata locally
@param[in]	id	table id
@param[in]	version	table dynamic metadata version
@param[in]	ptr	redo log start
@param[in]	end	end of redo log
@retval ptr to next redo log record, nullptr if this log record
was truncated */
byte*
MetadataRecover::parseMetadataLog(
	table_id_t	id,
	uint64_t	version,
	byte*		ptr,
	byte*		end)
{
	if (ptr + 2 > end) {
		/* At least we should get type byte and another one byte
		for data, if not, it's an incompleted log */
		return(nullptr);
	}

	persistent_type_t	type = static_cast<persistent_type_t>(ptr[0]);

	ut_ad(dict_persist->persisters != nullptr);

	Persister*		persister = dict_persist->persisters->get(
		type);
	PersistentTableMetadata*metadata = getMetadata(id);

	bool			corrupt;
	ulint			consumed = persister->read(
		*metadata, ptr, end - ptr, &corrupt);

	if (corrupt) {
		recv_sys->found_corrupt_log = true;
	} else if (consumed != 0) {
		metadata->set_version(version);
	}

	if (consumed == 0) {
		return(nullptr);
	} else {
		return(ptr + consumed);
	}
}

/** Apply the collected persistent dynamic metadata to in-memory
table objects */
void
MetadataRecover::apply()
{
	PersistentTables::iterator	iter;

	for (iter = m_tables.begin();
	     iter != m_tables.end();
	     ++iter) {

		table_id_t		table_id = iter->first;
		PersistentTableMetadata*metadata = iter->second;
		dict_table_t*		table;

		table = dd_table_open_on_id(table_id, nullptr, nullptr, false, true);

		/* If the table is nullptr, it might be already dropped */
		if (table == nullptr) {
			continue;
		}

		mutex_enter(&dict_sys->mutex);

		/* At this time, the metadata in DDTableBuffer has
		already been applied to table object, we can apply
		the latest status of metadata read from redo logs to
		the table now. We can read the dirty_status directly
		since it's in recovery phase */

		/* The table should be either CLEAN or applied BUFFERED
		metadata from DDTableBuffer just now */
		ut_ad(table->dirty_status == METADATA_CLEAN
		      || table->dirty_status == METADATA_BUFFERED);

		bool buffered = (table->dirty_status == METADATA_BUFFERED);

		mutex_enter(&dict_persist->mutex);

		bool is_dirty = dict_table_apply_dynamic_metadata(
			table, metadata);

		if (is_dirty) {
			/* This table was not marked as METADATA_BUFFERED
			before the redo logs are applied, so it's not in
			the list */
			if (!buffered) {
				ut_ad(!table->in_dirty_dict_tables_list);

				UT_LIST_ADD_LAST(
					dict_persist->dirty_dict_tables,
					table);
			}

			table->dirty_status = METADATA_DIRTY;
			ut_d(table->in_dirty_dict_tables_list = true);
			++dict_persist->num_dirty_tables;
		}

		mutex_exit(&dict_persist->mutex);
		mutex_exit(&dict_sys->mutex);

		dd_table_close(table, NULL, NULL, false);
	}
}

#ifndef UNIV_HOTBACKUP
/** Store the collected persistent dynamic metadata to
mysql.innodb_dynamic_metadata */
void
MetadataRecover::store()
{
	ut_ad(dict_sys->dynamic_metadata != nullptr);
	ut_ad(dict_persist->table_buffer != nullptr);

	DDTableBuffer*		table_buffer = dict_persist->table_buffer;

	if (empty()) {
		return;
	}

	mutex_enter(&dict_persist->mutex);

	for (auto meta : m_tables) {
		table_id_t		table_id = meta.first;
		PersistentTableMetadata*metadata = meta.second;
		byte			buffer[REC_MAX_DATA_SIZE];
		ulint			size;

		size = dict_persist->persisters->write(*metadata, buffer);

		dberr_t	error = table_buffer->replace(
			table_id, metadata->get_version(), buffer, size);
		if (error != DB_SUCCESS) {
			ut_ad(0);
		}
	}

	mutex_exit(&dict_persist->mutex);
}
#endif /* !UNIV_HOTBACKUP */

/** Creates the recovery system. */
void
recv_sys_create()
{
	if (recv_sys != nullptr) {

		return;
	}

	recv_sys = static_cast<recv_sys_t*>(
		ut_zalloc_nokey(sizeof(*recv_sys)));

	mutex_create(LATCH_ID_RECV_SYS, &recv_sys->mutex);
	mutex_create(LATCH_ID_RECV_WRITER, &recv_sys->writer_mutex);

	recv_sys->spaces = nullptr;
}

/** Free up recovery data structures. */
static
void
recv_sys_finish()
{
	if (recv_sys->spaces != nullptr) {
		for (auto& space : *recv_sys->spaces) {

			if (space.second.m_heap != nullptr) {
				mem_heap_free(space.second.m_heap);
				space.second.m_heap = nullptr;
			}
		}

		UT_DELETE(recv_sys->spaces);
	}

#ifndef UNIV_HOTBACKUP
	ut_a(recv_sys->dblwr.pages.empty());

	if (!recv_sys->dblwr.deferred.empty()) {

		/* Free the pages that were not required for recovery. */
		for (auto& page : recv_sys->dblwr.deferred) {
			page.close();
		}
	}

	recv_sys->dblwr.deferred.clear();
#endif /* !UNIV_HOTBACKUP */

	ut_free(recv_sys->buf);
	ut_free(recv_sys->last_block_buf_start);
	UT_DELETE(recv_sys->metadata_recover);

	recv_sys->buf = nullptr;
	recv_sys->spaces = nullptr;
	recv_sys->metadata_recover = nullptr;
	recv_sys->last_block_buf_start = nullptr;
}

/** Release recovery system mutexes. */
void
recv_sys_close()
{
	if (recv_sys == nullptr) {

		return;
	}

	recv_sys_finish();

#ifndef UNIV_HOTBACKUP
	if (recv_sys->flush_start != nullptr) {
		os_event_destroy(recv_sys->flush_start);
	}

	if (recv_sys->flush_end != nullptr) {
		os_event_destroy(recv_sys->flush_end);
	}
#endif /* !UNIV_HOTBACKUP */

#ifndef UNIV_HOTBACKUP
	ut_ad(!recv_writer_thread_active);
	mutex_free(&recv_sys->writer_mutex);
#endif /* !UNIV_HOTBACKUP */

	call_destructor(&recv_sys->dblwr);
	call_destructor(&recv_sys->deleted);
	call_destructor(&recv_sys->missing_ids);

	mutex_free(&recv_sys->mutex);

	ut_free(recv_sys);
	recv_sys = nullptr;
}

#ifndef UNIV_HOTBACKUP
/** Reset the state of the recovery system variables. */
void
recv_sys_var_init()
{
	recv_recovery_on = false;
	recv_needed_recovery = false;
	recv_lsn_checks_on = false;
	recv_no_ibuf_operations = false;
	recv_scan_print_counter	= 0;
	recv_previous_parsed_rec_type = MLOG_SINGLE_REC_FLAG;
	recv_previous_parsed_rec_offset	= 0;
	recv_previous_parsed_rec_is_multi = 0;
	recv_n_pool_free_frames	= 256;
	recv_max_page_lsn = 0;
}
#endif /* !UNIV_HOTBACKUP */

/** Get the number of bytes used by all the heaps
@return number of bytes used */
#ifndef UNIV_HOTBACKUP
static
size_t
recv_heap_used()
#else /* !UNIV_HOTBACKUP */
size_t
meb_heap_used()
#endif /* !UNIV_HOTBACKUP */
{
	size_t	size = 0;

	for (auto& space : *recv_sys->spaces) {

		if (space.second.m_heap != nullptr) {
			size += mem_heap_get_size(space.second.m_heap);
		}
	}

	return(size);
}

/** Prints diagnostic info of corrupt log.
@param[in]	ptr	pointer to corrupt log record
@param[in]	type	type of the log record (could be garbage)
@param[in]	space	tablespace ID (could be garbage)
@param[in]	page_no	page number (could be garbage)
@return whether processing should continue */
static
bool
recv_report_corrupt_log(
	const byte*	ptr,
	int		type,
	space_id_t	space,
	page_no_t	page_no)
{
	ib::error()
		<< "############### CORRUPT LOG RECORD FOUND ###############";

	ib::info()
		<< "Log record type " << type << ", page " << space << ":"
		<< page_no << ". Log parsing proceeded successfully up to "
		<< recv_sys->recovered_lsn << ". Previous log record type "
		<< recv_previous_parsed_rec_type << ", is multi "
		<< recv_previous_parsed_rec_is_multi << " Recv offset "
		<< (ptr - recv_sys->buf) << ", prev "
		<< recv_previous_parsed_rec_offset;

	ut_ad(ptr <= recv_sys->buf + recv_sys->len);

	const ulint	limit	= 100;
	const ulint	before
		= std::min(recv_previous_parsed_rec_offset, limit);
	const ulint	after
		= std::min(recv_sys->len - (ptr - recv_sys->buf), limit);

	ib::info()
		<< "Hex dump starting " << before << " bytes before and"
		" ending " << after << " bytes after the corrupted record:";

	ut_print_buf(stderr,
		     recv_sys->buf
		     + recv_previous_parsed_rec_offset - before,
		     ptr - recv_sys->buf + before + after
		     - recv_previous_parsed_rec_offset);
	putc('\n', stderr);

#ifndef UNIV_HOTBACKUP
	if (srv_force_recovery == 0) {

		ib::info()
			<< "Set innodb_force_recovery to ignore this error.";

		return(false);
	}
#endif /* !UNIV_HOTBACKUP */

	ib::warn()
		<< "The log file may have been corrupt and it is possible"
		" that the log scan did not proceed far enough in recovery!"
		" Please run CHECK TABLE on your InnoDB tables to check"
		" that they are ok! If mysqld crashes after this recovery; "
		<< FORCE_RECOVERY_MSG;
	return(true);
}

#ifndef UNIV_HOTBACKUP
/** recv_writer thread tasked with flushing dirty pages from the buffer
pools. */
static
void
recv_writer_thread()
{
	ut_ad(!srv_read_only_mode);

	/* The code flow is as follows:
	Step 1: In recv_recovery_from_checkpoint_start().
	Step 2: This recv_writer thread is started.
	Step 3: In recv_recovery_from_checkpoint_finish().
	Step 4: Wait for recv_writer thread to complete. This is based
	        on the flag recv_writer_thread_active.
	Step 5: Assert that recv_writer thread is not active anymore.

	It is possible that the thread that is started in step 2,
	becomes active only after step 4 and hence the assert in
	step 5 fails.  So mark this thread active only if necessary. */
	mutex_enter(&recv_sys->writer_mutex);

	if (recv_recovery_on) {
		recv_writer_thread_active = true;
	} else {
		mutex_exit(&recv_sys->writer_mutex);
		return;
	}
	mutex_exit(&recv_sys->writer_mutex);

	while (srv_shutdown_state == SRV_SHUTDOWN_NONE) {

		os_thread_sleep(100000);

		mutex_enter(&recv_sys->writer_mutex);

		if (!recv_recovery_on) {
			mutex_exit(&recv_sys->writer_mutex);
			break;
		}

		/* Flush pages from end of LRU if required */
		os_event_reset(recv_sys->flush_end);
		recv_sys->flush_type = BUF_FLUSH_LRU;
		os_event_set(recv_sys->flush_start);
		os_event_wait(recv_sys->flush_end);

		mutex_exit(&recv_sys->writer_mutex);
	}

	recv_writer_thread_active = false;

	my_thread_end();
}
#endif /* !UNIV_HOTBACKUP */

/** Inits the recovery system for a recovery operation.
@param[in]	max_mem		Available memory in bytes */
void
recv_sys_init(ulint max_mem)
{
	if (recv_sys->spaces != nullptr) {

		return;
	}

	mutex_enter(&recv_sys->mutex);

#ifndef UNIV_HOTBACKUP
	if (!srv_read_only_mode) {
		recv_sys->flush_start = os_event_create(0);
		recv_sys->flush_end = os_event_create(0);
	}
#else /* !UNIV_HOTBACKUP */
	recv_is_from_backup = true;
#endif /* !UNIV_HOTBACKUP */

	/* Set appropriate value of recv_n_pool_free_frames. If capacity
	is at least 10M and 25% above 512 pages then bump free frames to
	512. */
	if (buf_pool_get_curr_size() >= (10 * 1024 * 1024)
	    && (buf_pool_get_curr_size() >= ((512 + 128) * UNIV_PAGE_SIZE))) {
		/* Buffer pool of size greater than 10 MB. */
		recv_n_pool_free_frames = 512;
	}

	recv_sys->buf = static_cast<byte*>(
		ut_malloc_nokey(RECV_PARSING_BUF_SIZE));

	recv_sys->len = 0;
	recv_sys->recovered_offset = 0;

	using Spaces = recv_sys_t::Spaces;

	recv_sys->spaces = UT_NEW(Spaces(), mem_log_recv_space_hash_key);

	recv_sys->n_addrs = 0;

	recv_sys->apply_log_recs = false;
	recv_sys->apply_batch_on = false;
	recv_sys->is_cloned_db = false;

	recv_sys->last_block_buf_start = static_cast<byte*>(
		ut_malloc_nokey(2 * OS_FILE_LOG_BLOCK_SIZE));

	recv_sys->last_block = static_cast<byte*>(ut_align(
		recv_sys->last_block_buf_start, OS_FILE_LOG_BLOCK_SIZE));

	recv_sys->found_corrupt_log = false;
	recv_sys->found_corrupt_fs = false;

	recv_max_page_lsn = 0;

	/* Call the constructor for both placement new objects. */
	new (&recv_sys->dblwr) recv_dblwr_t();

	new (&recv_sys->deleted) recv_sys_t::Missing_Ids();

	new (&recv_sys->missing_ids) recv_sys_t::Missing_Ids();

	recv_sys->metadata_recover = UT_NEW_NOKEY(MetadataRecover());

	mutex_exit(&recv_sys->mutex);
}

/** Empties the hash table when it has been fully processed. */
static
void
recv_sys_empty_hash()
{
	ut_ad(mutex_own(&recv_sys->mutex));

	if (recv_sys->n_addrs != 0) {

		ib::fatal()
			<< recv_sys->n_addrs
			<< " pages with log records"
			<< " were left unprocessed!";
	}

	for (auto& space : *recv_sys->spaces) {

		if (space.second.m_heap != nullptr) {
			mem_heap_free(space.second.m_heap);
			space.second.m_heap = nullptr;
		}
	}

	UT_DELETE(recv_sys->spaces);

	using Spaces = recv_sys_t::Spaces;

	recv_sys->spaces = UT_NEW(Spaces(), mem_log_recv_space_hash_key);
}

#ifndef UNIV_HOTBACKUP
/** Frees the recovery system. */
void
recv_sys_free()
{
	mutex_enter(&recv_sys->mutex);

	recv_sys_finish();

	/* wake page cleaner up to progress */
	if (!srv_read_only_mode) {
		ut_ad(!recv_recovery_on);
		ut_ad(!recv_writer_thread_active);
		os_event_reset(buf_flush_event);
		os_event_set(recv_sys->flush_start);
	}

	/* Free encryption data structures. */
	if (recv_sys->keys != nullptr) {

		for (auto& key : *recv_sys->keys) {

			if (key.ptr != nullptr) {
				ut_free(key.ptr);
				key.ptr = nullptr;
			}

			if (key.iv != nullptr) {
				ut_free(key.iv);
				key.iv = nullptr;
			}
		}

		recv_sys->keys->swap(*recv_sys->keys);

		UT_DELETE(recv_sys->keys);
		recv_sys->keys = nullptr;
	}

	mutex_exit(&recv_sys->mutex);
}

/** Copies a log segment from the most up-to-date log group to the other log
groups, so that they all contain the latest log data. Also writes the info
about the latest checkpoint to the groups, and inits the fields in the group
memory structs to up-to-date values. */
static
void
recv_synchronize_groups()
{
	lsn_t	recovered_lsn;

	recovered_lsn = recv_sys->recovered_lsn;

	/* Read the last recovered log block to the recovery system buffer:
	the block is always incomplete */

	lsn_t	start_lsn = ut_uint64_align_down(
		recovered_lsn, OS_FILE_LOG_BLOCK_SIZE);

	lsn_t	end_lsn;

	end_lsn = ut_uint64_align_up(recovered_lsn, OS_FILE_LOG_BLOCK_SIZE);

	ut_a(start_lsn != end_lsn);

	recv_read_log_seg(
		recv_sys->last_block,
		UT_LIST_GET_FIRST(log_sys->log_groups), start_lsn, end_lsn);

	for (log_group_t* group = UT_LIST_GET_FIRST(log_sys->log_groups);
	     group;
	     group = UT_LIST_GET_NEXT(log_groups, group)) {
		/* Update the fields in the group struct to correspond to
		recovered_lsn */

		log_group_set_fields(group, recovered_lsn);
	}

	/* Copy the checkpoint info to the log; remember that we have
	incremented checkpoint_no by one, and the info will not be written
	over the max checkpoint info, thus making the preservation of max
	checkpoint info on disk certain */

	log_write_checkpoint_info(true);
	log_mutex_enter();
}
#endif /* !UNIV_HOTBACKUP */

/** Check the consistency of a log header block.
@param[in]	buf	header block
@return true if ok */
#ifndef UNIV_HOTBACKUP
static
#endif /* !UNIV_HOTBACKUP */
bool
recv_check_log_header_checksum(const byte* buf)
{
<<<<<<< HEAD
	auto	c1 = log_block_get_checksum(buf);
	auto	c2 = log_block_calc_checksum_crc32(buf);

	return(c1 == c2);
=======
	ulint	block_checksum = log_block_get_checksum(buf);
	ulint	calc_checksum = log_block_calc_checksum_crc32(buf);
#ifdef UNIV_DEBUG
	if (block_checksum != calc_checksum) {
		ib::info()
			<< "log header checksum mismatch, found "
			<< block_checksum << " should be " << calc_checksum;
	}
#endif /* UNIV_DEBUG */
	return(block_checksum == calc_checksum);
>>>>>>> 0d2d35ae
}

#ifndef UNIV_HOTBACKUP
/** Copy of the LOG_HEADER_CREATOR field. */
static char log_header_creator[LOG_HEADER_CREATOR_END - LOG_HEADER_CREATOR + 1];

/** Determine if a redo log from a version before MySQL 8.0.3 is clean.
@param[in]	lsn	checkpoint LSN
@return error code
@retval DB_SUCCESS	if the redo log is clean
@retval DB_ERROR	if the redo log is corrupted or dirty */
static
dberr_t
recv_log_recover_pre_8_0_4(lsn_t lsn)
{
	log_group_t*	group = UT_LIST_GET_FIRST(log_sys->log_groups);
	lsn_t	source_offset = log_group_calc_lsn_offset(lsn, group);

	page_no_t       page_no;

	page_no = (page_no_t) (source_offset / univ_page_size.physical());

	byte*           buf = log_sys->buf;

	static const char* NO_UPGRADE_RECOVERY_MSG =
		"Upgrade after a crash is not supported."
		" This redo log was created with ";

	static const char* NO_UPGRADE_RTFM_MSG =
		". Please follow the instructions at "
		REFMAN "upgrading.html";

	dberr_t err;

	err = fil_redo_io(
		IORequestLogRead,
                page_id_t(group->space_id, page_no), univ_page_size,
                (ulint) ((source_offset & ~(OS_FILE_LOG_BLOCK_SIZE - 1))
                         % univ_page_size.physical()),
                OS_FILE_LOG_BLOCK_SIZE, buf);

	ut_a(err == DB_SUCCESS);

	if (log_block_calc_checksum(buf) != log_block_get_checksum(buf)) {

		ib::error()
			<< NO_UPGRADE_RECOVERY_MSG
			<< log_header_creator
			<< ", and it appears corrupted"
			<< NO_UPGRADE_RTFM_MSG;

		return(DB_CORRUPTION);
	}

	/* On a clean shutdown, the redo log will be logically empty
	after the checkpoint LSN. */

	if (log_block_get_data_len(buf)
	    != (source_offset & (OS_FILE_LOG_BLOCK_SIZE - 1))) {

		ib::error()
			<< NO_UPGRADE_RECOVERY_MSG
			<< log_header_creator
			<< NO_UPGRADE_RTFM_MSG;

		return(DB_ERROR);
	}

	/* Mark the redo log for upgrading. */
	srv_log_file_size = 0;

	recv_sys->parse_start_lsn = recv_sys->recovered_lsn
		= recv_sys->scanned_lsn = lsn;

	log_sys->last_checkpoint_lsn = log_sys->next_checkpoint_lsn
		= log_sys->lsn = log_sys->write_lsn
		= log_sys->current_flush_lsn = log_sys->flushed_to_disk_lsn
		= lsn;

	log_sys->next_checkpoint_no = 0;

	return(DB_SUCCESS);
}

/** Find the latest checkpoint in the log header.
@param[out]	max_group	log group, or nullptr
@param[out]	max_field	LOG_CHECKPOINT_1 or LOG_CHECKPOINT_2
@return error code or DB_SUCCESS */
static MY_ATTRIBUTE((warn_unused_result))
dberr_t
recv_find_max_checkpoint(
	log_group_t*&	max_group,
	ulint*		max_field)
{

	*max_field = 0;
	max_group = nullptr;

	/* We've never supported more than one group. */
	ut_a(UT_LIST_GET_LEN(log_sys->log_groups) == 1);

	auto group = UT_LIST_GET_FIRST(log_sys->log_groups);

	group->state = LOG_GROUP_CORRUPTED;

<<<<<<< HEAD
	log_group_header_read(group, 0);
=======
		/* Read block into log_sys->checkpoint_buf (== buf) */
		log_group_header_read(group, 0);
>>>>>>> 0d2d35ae

	byte*	buf = log_sys->checkpoint_buf;

	/* Check the header page checksum. There was no
	checksum in the first redo log format (version 0). */
	group->format = mach_read_from_4(buf + LOG_HEADER_FORMAT);

	if (group->format != 0 && !recv_check_log_header_checksum(buf)) {

		ib::error() << "Invalid redo log header checksum.";

		return(DB_CORRUPTION);
	}

	auto	ptr = buf + LOG_HEADER_CREATOR;

	memcpy(log_header_creator, ptr, sizeof(log_header_creator));

	log_header_creator[sizeof(log_header_creator) - 1] = 0;

	switch (group->format) {
	case 0:
		ib::error()
			<< "Unsupported redo log format ("
			<< group->format << "). The redo log was created"
			<< " before MySQL 5.7.9";

		return(DB_ERROR);

	case LOG_HEADER_FORMAT_5_7_9:
	case LOG_HEADER_FORMAT_8_0_1:

		ib::info()
			<< "Redo log format is v" << group->format
			<< ". The redo log was created before"
			<< " MySQL 8.0.3.";

	case LOG_HEADER_FORMAT_CURRENT:
		/* The checkpoint page format is identical upto v3. */
		break;

	default:
		ib::error()
			<< "Unknown redo log format ("
			<< group->format << ")."
			<< " Please follow the instructions at "
			REFMAN "upgrading-downgrading.html";

		return(DB_ERROR);
	}

	uint64_t	max_no = 0;
	constexpr ulint	CKP1 = LOG_CHECKPOINT_1;
	constexpr ulint	CKP2 = LOG_CHECKPOINT_2;

	for (auto i = CKP1; i <= CKP2; i += CKP2 - CKP1) {

		log_group_header_read(group, i);

		if (!recv_check_log_header_checksum(buf)) {
			DBUG_PRINT("ib_log",
				   ("invalid checkpoint,"
				    " group " ULINTPF " at %d"
				    ", checksum %x",
				    group->id, (int) i,
				    (unsigned) log_block_get_checksum(buf)));
			continue;
		}

		group->state = LOG_GROUP_OK;

		group->lsn = mach_read_from_8(buf + LOG_CHECKPOINT_LSN);

		ptr = buf + LOG_CHECKPOINT_OFFSET;

		group->lsn_offset = mach_read_from_8(ptr);

		ptr = buf + LOG_CHECKPOINT_NO;

		uint64_t	checkpoint_no = mach_read_from_8(ptr);

		DBUG_PRINT("ib_log",
			   ("checkpoint " UINT64PF " at " LSN_PF
			    " found in group " ULINTPF,
			    checkpoint_no, group->lsn, group->id));

		if (checkpoint_no >= max_no) {
			*max_field = i;
			max_group = group;
			max_no = checkpoint_no;
		}
	}

	if (max_group == nullptr) {

		/* Before 5.7.9, we could get here during database
		initialization if we created an ib_logfile0 file that
		was filled with zeroes, and were killed. After
		5.7.9, we would reject such a file already earlier,
		when checking the file header. */

		ib::error()
			<< "No valid checkpoint found"
			" (corrupted redo log)."
			" You can try --innodb-force-recovery=6"
			" as a last resort.";
		return(DB_ERROR);
	}

	return(DB_SUCCESS);
}
#else /* !UNIV_HOTBACKUP */
/** Reads the checkpoint info needed in hot backup.
@param[in]	hdr		buffer containing the log group header
@param[out]	lsn		checkpoint lsn
@param[out]	offset		checkpoint offset in the log group
@param[out]	cp_no		checkpoint number
@param[out]	first_header_lsn lsn of of the start of the first log file
@return true if success */
bool
meb_read_checkpoint_info(
	const byte*	hdr,
	lsn_t*		lsn,
	lsn_t*		offset,
	lsn_t*		cp_no,
	lsn_t*		first_header_lsn)
{
	ulint		max_cp		= 0;
	uint64_t	max_cp_no	= 0;
	const byte*	cp_buf = hdr + LOG_CHECKPOINT_1;

	if (recv_check_log_header_checksum(cp_buf)) {
		max_cp_no = mach_read_from_8(cp_buf + LOG_CHECKPOINT_NO);
		max_cp = LOG_CHECKPOINT_1;
	}

	cp_buf = hdr + LOG_CHECKPOINT_2;

	if (recv_check_log_header_checksum(cp_buf)) {
		if (mach_read_from_8(cp_buf + LOG_CHECKPOINT_NO) > max_cp_no) {
			max_cp = LOG_CHECKPOINT_2;
		}
	}

	if (max_cp == 0) {
		return(false);
	}

	cp_buf = hdr + max_cp;

	*lsn = mach_read_from_8(cp_buf + LOG_CHECKPOINT_LSN);
	*offset = mach_read_from_8(cp_buf + LOG_CHECKPOINT_OFFSET);

	*cp_no = mach_read_from_8(cp_buf + LOG_CHECKPOINT_NO);

	*first_header_lsn = mach_read_from_8(hdr + LOG_HEADER_START_LSN);

	return(true);
}
#endif /* !UNIV_HOTBACKUP */

/** Check the 4-byte checksum to the trailer checksum field of a log
block.
@param[in]	block	pointer to a log block
@return whether the checksum matches */
static
bool
log_block_checksum_is_ok(
	const byte*	block)
{
	return(!innodb_log_checksums
	       || log_block_get_checksum(block)
	       == log_block_calc_checksum(block));
}

#ifdef UNIV_HOTBACKUP
/** Scans the log segment and n_bytes_scanned is set to the length of valid
log scanned.
@param[in]	buf			buffer containing log data
@param[in]	buf_len			data length in that buffer
@param[in,out]	scanned_lsn		LSN of buffer start, we return scanned
lsn
@param[in,out]	scanned_checkpoint_no	4 lowest bytes of the highest scanned
checkpoint number so far
@param[out]	n_bytes_scanned		how much we were able to scan, smaller
than buf_len if log data ended here */
void
meb_scan_log_seg(
	byte*		buf,
	ulint		buf_len,
	lsn_t*		scanned_lsn,
	ulint*		scanned_checkpoint_no,
	ulint*		n_bytes_scanned)
{
	*n_bytes_scanned = 0;

	for (auto log_block = buf;
	     log_block < buf + buf_len;
	     log_block += OS_FILE_LOG_BLOCK_SIZE) {

		ulint	no = log_block_get_hdr_no(log_block);

		if (no != log_block_convert_lsn_to_no(*scanned_lsn)
		    || !log_block_checksum_is_ok(log_block)) {

			ib::trace_2()
				<< "Scanned lsn: "
				<< *scanned_lsn
				<< " header no: "
				<< no
				<< " converted no: "
				<< log_block_convert_lsn_to_no(*scanned_lsn)
				<< " checksum: "
				<< log_block_checksum_is_ok(log_block)
				<< " block cp no: "
				<< log_block_get_checkpoint_no(log_block);

			/* Garbage or an incompletely written log block */

			log_block += OS_FILE_LOG_BLOCK_SIZE;
			break;
		}

		if (*scanned_checkpoint_no > 0
		    && log_block_get_checkpoint_no(log_block)
		    < *scanned_checkpoint_no
		    && *scanned_checkpoint_no
		    - log_block_get_checkpoint_no(log_block)
		    > 0x80000000UL) {

			/* Garbage from a log buffer flush which was made
			before the most recent database recovery */

			ib::trace_2()
				<< "Scanned cp no: "
				<< *scanned_checkpoint_no
				<< " block cp no "
				<< log_block_get_checkpoint_no(log_block);

			break;
		}

		ulint	data_len = log_block_get_data_len(log_block);

		*scanned_checkpoint_no
			= log_block_get_checkpoint_no(log_block);
		*scanned_lsn += data_len;

		*n_bytes_scanned += data_len;

		if (data_len < OS_FILE_LOG_BLOCK_SIZE) {
			/* Log data ends here */

			break;
		}
	}
}
#endif /* UNIV_HOTBACKUP */

<<<<<<< HEAD
=======
/** Parse or process a write encryption info record.
@param[in]	ptr		redo log record
@param[in]	end		end of the redo log buffer
@param[in]	space_id	the tablespace ID
@return log record end, nullptr if not a complete record */
static
byte*
fil_write_encryption_parse(
	byte*		ptr,
	const byte*	end,
	space_id_t	space_id)
{
	byte*		iv = nullptr;
	byte*		key = nullptr;
	bool		is_new = false;

	fil_space_t*	space = fil_space_get(space_id);

	if (space == nullptr) {

		if (recv_sys->keys == nullptr) {

			recv_sys->keys = UT_NEW_NOKEY(
				recv_sys_t::Encryption_Keys());
		}

		for (auto& recv_key : *recv_sys->keys) {

			if (recv_key.space_id == space_id) {
				iv = recv_key.iv;
				key = recv_key.ptr;
			}
		}

		if (key == nullptr) {

			key = static_cast<byte*>(
				ut_malloc_nokey(ENCRYPTION_KEY_LEN));

			iv = static_cast<byte*>(
				ut_malloc_nokey(ENCRYPTION_KEY_LEN));

			is_new = true;
		}

	} else {
		iv = space->encryption_iv;
		key = space->encryption_key;
	}

	ulint	offset;

	offset = mach_read_from_2(ptr);
	ptr += 2;

	ulint	len;

	len = mach_read_from_2(ptr);
	ptr += 2;

	if (end < ptr + len) {
		return(nullptr);
	}

	if (offset >= UNIV_PAGE_SIZE
	    || len + offset > UNIV_PAGE_SIZE
	    || (len != ENCRYPTION_INFO_SIZE_V1
		&& len != ENCRYPTION_INFO_SIZE_V2)) {

		recv_sys->found_corrupt_log = true;
		return(nullptr);
	}

#ifdef UNIV_HOTBACKUP
        if (fil_space_get(space_id)
	    && !meb_get_encryption_key(space_id, key, iv)) {
		recv_sys->found_corrupt_log = TRUE;
		ib::fatal()
			<< "Encryption information"
			<< " in the redo log of space "
			<< space_id << " is invalid"
			<< "MEB cannot proceed with the operation.";
        }
#else /* UNIV_HOTBACKUP */
	if (!Encryption::decode_encryption_info(key, iv, ptr)) {

		recv_sys->found_corrupt_log = true;

		ib::warn()
			<< "Encryption information"
			<< " in the redo log of space "
			<< space_id << " is invalid";
	}
#endif /* UNIV_HOTBACKUP */

	ut_ad(len == ENCRYPTION_INFO_SIZE_V1
	      || len == ENCRYPTION_INFO_SIZE_V2);

	ptr += len;

	if (space == nullptr) {

		if (is_new) {

			recv_sys_t::Encryption_Key	new_key;

			new_key.iv = iv;
			new_key.ptr = key;
			new_key.space_id = space_id;

			recv_sys->keys->push_back(new_key);
		}

	} else {
		ut_ad(FSP_FLAGS_GET_ENCRYPTION(space->flags));

		space->encryption_type = Encryption::AES;
		space->encryption_klen = ENCRYPTION_KEY_LEN;
	}

	return(ptr);
}

>>>>>>> 0d2d35ae
/** Try to parse a single log record body and also applies it if
specified.
@param[in]	type		redo log entry type
@param[in]	ptr		redo log record body
@param[in]	end_ptr		end of buffer
@param[in]	space_id	tablespace identifier
@param[in]	page_no		page number
@param[in,out]	block		buffer block, or nullptr if
				a page log record should not be applied
				or if it is a MLOG_FILE_ operation
@param[in,out]	mtr		mini-transaction, or nullptr if
				a page log record should not be applied
@param[in]	parsed_bytes	Number of bytes parsed so far
@return log record end, nullptr if not a complete record */
static
byte*
recv_parse_or_apply_log_rec_body(
	mlog_id_t	type,
	byte*		ptr,
	byte*		end_ptr,
	space_id_t	space_id,
	page_no_t	page_no,
	buf_block_t*	block,
	mtr_t*		mtr,
	ulint		parsed_bytes)
{
	ut_ad(!block == !mtr);

	switch (type) {
	case MLOG_FILE_DELETE:

		return(fil_tablespace_redo_delete(
			ptr,end_ptr, page_id_t(space_id, page_no),
			parsed_bytes));

	case MLOG_FILE_CREATE:

		return(fil_tablespace_redo_create(
			ptr,end_ptr, page_id_t(space_id, page_no),
			parsed_bytes));

	case MLOG_FILE_RENAME:

		return(fil_tablespace_redo_rename(
			ptr, end_ptr, page_id_t(space_id, page_no),
			parsed_bytes));

	case MLOG_INDEX_LOAD:
#ifdef UNIV_HOTBACKUP
		/* While scaning redo logs during  backup phase a
		MLOG_INDEX_LOAD type redo log record indicates a DDL
		(create index, alter table...)is performed with
		'algorithm=inplace'. This redo log indicates that

		1. The DDL was started after MEB started backing up, in which
		case MEB will not be able to take a consistent backup and should
		fail. or
		2. There is a possibility of this record existing in the REDO
		even after the completion of the index create operation. This is
		because of InnoDB does  not checkpointing after the flushing the
		index pages.

		If MEB gets the last_redo_flush_lsn and that is less than the
		lsn of the current record MEB fails the backup process.
		Error out in case of online backup and emit a warning in case
		of offline backup and continue. */
		if (!recv_recovery_on) {
			if (is_online_redo_copy) {
				if (backup_redo_log_flushed_lsn
				    < recv_sys->recovered_lsn) {
					ib::trace()
						<< "Last flushed lsn: "
						<< backup_redo_log_flushed_lsn
						<< " load_index lsn "
						<< recv_sys->recovered_lsn;

					if (backup_redo_log_flushed_lsn == 0) {
						ib::error()
							<< "MEB was not able"
							<< " to determine the"
							<< " InnoDB Engine"
							<< " Status";
					}

					ib::fatal()
						<< "An optimized(without"
						<< " redo logging) DDL"
						<< " operation has been"
						<< " performed. All modified"
						<< " pages may not have been"
						<< " flushed to the disk yet.\n"
						<< "    MEB will not be able to"
						<< " take a consistent backup."
						<< " Retry the backup"
						<< " operation";
				}
				/** else the index is flushed to disk before
				backup started hence no error */
			} else {
				/* offline backup */
				ib::trace()
					<< "Last flushed lsn: "
					<< backup_redo_log_flushed_lsn
					<< " load_index lsn "
					<< recv_sys->recovered_lsn;

				ib::warn()
					<< "An optimized(without redo"
					<< " logging) DDL operation has been"
					<< " performed. All modified pages may"
					<< " not have been flushed to the disk"
					<< " yet.\n    This offline backup may"
					<< " not be consistent";
			}
		}
#endif /* UNIV_HOTBACKUP */
		if (end_ptr < ptr + 8) {

			return(nullptr);
		}

		return(ptr + 8);

	case MLOG_WRITE_STRING:

#ifdef UNIV_HOTBACKUP
		if (recv_recovery_on) {
#endif /* UNIV_HOTBACKUP */
		/* For encrypted tablespace, we need to get the
		encryption key information before the page 0 is recovered.
		Otherwise, redo will not find the key to decrypt
		the data pages. */

		if (page_no == 0
		    && !fsp_is_system_or_temp_tablespace(space_id)) {

			return(fil_tablespace_redo_encryption(
				ptr, end_ptr, space_id));
		}
#ifdef UNIV_HOTBACKUP
		}
#endif /* UNIV_HOTBACKUP */

		break;

	default:
		break;
	}

	page_t*		page;
	page_zip_des_t*	page_zip;
	dict_index_t*	index = nullptr;

#ifdef UNIV_DEBUG
	ulint		page_type;
#endif /* UNIV_DEBUG */

#ifdef UNIV_HOTBACKUP
#ifdef UNIV_DEBUG
	ib::trace_3()
		<< "recv_parse_or_apply_log_rec_body { type: "
		<< get_mlog_string(type)
		<< ", space_id: " << space_id
		<< ", page_no: " << page_no
		<< ", ptr : " << static_cast<const void *> (ptr)
		<< ", end_ptr: " << static_cast<const void *>(end_ptr)
		<< ", block: " << static_cast<const void *>(block)
		<< ", mtr: " << static_cast<const void *>(mtr) << " }";
#endif /* UNIV_DEBUG */
#endif /* UNIV_HOTBACKUP */

	if (block != nullptr) {

		/* Applying a page log record. */

		page = block->frame;
		page_zip = buf_block_get_page_zip(block);

		ut_d(page_type = fil_page_get_type(page));
#ifdef UNIV_HOTBACKUP
#ifdef UNIV_DEBUG
		if (page_type == 0) {
			meb_print_page_header(page);
		}
#endif /* UNIV_DEBUG */
#endif /* UNIV_HOTBACKUP */

	} else {

		/* Parsing a page log record. */
		page = nullptr;
		page_zip = nullptr;

		ut_d(page_type = FIL_PAGE_TYPE_ALLOCATED);
	}

	const byte*	old_ptr = ptr;

	switch (type) {
#ifdef UNIV_LOG_LSN_DEBUG
	case MLOG_LSN:
		/* The LSN is checked in recv_parse_log_rec(). */
		break;
#endif /* UNIV_LOG_LSN_DEBUG */
	case MLOG_4BYTES:

		ut_ad(page == nullptr || end_ptr > ptr + 2);

		/* Most FSP flags can only be changed by CREATE or ALTER with
		ALGORITHM=COPY, so they do not change once the file
		is created. The SDI flag is the only one that can be
		changed by a recoverable transaction. So if there is
		change in FSP flags, update the in-memory space structure
		(fil_space_t) */

		if (page != nullptr
		    && page_no == 0
		    && mach_read_from_2(ptr)
		    == FSP_HEADER_OFFSET + FSP_SPACE_FLAGS) {

			ptr = mlog_parse_nbytes(
				MLOG_4BYTES, ptr, end_ptr, page, page_zip);

			/* When applying log, we have complete records.
			They can be incomplete (ptr=nullptr) only during
			scanning (page==nullptr) */

			ut_ad(ptr != nullptr);

			fil_space_t*	space = fil_space_acquire(space_id);

			ut_ad(space != nullptr);

			fil_space_set_flags(
				space, mach_read_from_4(
					FSP_HEADER_OFFSET
					+ FSP_SPACE_FLAGS
					+ page));

			fil_space_release(space);

			break;
		}

		// fall through

	case MLOG_1BYTE:
	case MLOG_2BYTES:
	case MLOG_8BYTES:
#ifdef UNIV_DEBUG
		if (page
		    && page_type == FIL_PAGE_TYPE_ALLOCATED
		    && end_ptr >= ptr + 2) {

			/* It is OK to set FIL_PAGE_TYPE and certain
			list node fields on an empty page.  Any other
			write is not OK. */

			/* NOTE: There may be bogus assertion failures for
			dict_hdr_create(), trx_rseg_header_create(),
			trx_sys_create_doublewrite_buf(), and
			trx_sysf_create().
			These are only called during database creation. */

			ulint	offs = mach_read_from_2(ptr);

			switch (type) {
			default:
				ut_error;
			case MLOG_2BYTES:
				/* Note that this can fail when the
				redo log been written with something
				older than InnoDB Plugin 1.0.4. */
				ut_ad(offs == FIL_PAGE_TYPE
				      || offs == IBUF_TREE_SEG_HEADER
				      + IBUF_HEADER + FSEG_HDR_OFFSET
				      || offs == PAGE_BTR_IBUF_FREE_LIST
				      + PAGE_HEADER + FIL_ADDR_BYTE
				      || offs == PAGE_BTR_IBUF_FREE_LIST
				      + PAGE_HEADER + FIL_ADDR_BYTE
				      + FIL_ADDR_SIZE
				      || offs == PAGE_BTR_SEG_LEAF
				      + PAGE_HEADER + FSEG_HDR_OFFSET
				      || offs == PAGE_BTR_SEG_TOP
				      + PAGE_HEADER + FSEG_HDR_OFFSET
				      || offs == PAGE_BTR_IBUF_FREE_LIST_NODE
				      + PAGE_HEADER + FIL_ADDR_BYTE
				      + 0 /*FLST_PREV*/
				      || offs == PAGE_BTR_IBUF_FREE_LIST_NODE
				      + PAGE_HEADER + FIL_ADDR_BYTE
				      + FIL_ADDR_SIZE /*FLST_NEXT*/);
				break;
			case MLOG_4BYTES:
				/* Note that this can fail when the
				redo log been written with something
				older than InnoDB Plugin 1.0.4. */
				ut_ad(0
				      || offs == IBUF_TREE_SEG_HEADER
				      + IBUF_HEADER + FSEG_HDR_SPACE
				      || offs == IBUF_TREE_SEG_HEADER
				      + IBUF_HEADER + FSEG_HDR_PAGE_NO
				      || offs == PAGE_BTR_IBUF_FREE_LIST
				      + PAGE_HEADER/* flst_init */
				      || offs == PAGE_BTR_IBUF_FREE_LIST
				      + PAGE_HEADER + FIL_ADDR_PAGE
				      || offs == PAGE_BTR_IBUF_FREE_LIST
				      + PAGE_HEADER + FIL_ADDR_PAGE
				      + FIL_ADDR_SIZE
				      || offs == PAGE_BTR_SEG_LEAF
				      + PAGE_HEADER + FSEG_HDR_PAGE_NO
				      || offs == PAGE_BTR_SEG_LEAF
				      + PAGE_HEADER + FSEG_HDR_SPACE
				      || offs == PAGE_BTR_SEG_TOP
				      + PAGE_HEADER + FSEG_HDR_PAGE_NO
				      || offs == PAGE_BTR_SEG_TOP
				      + PAGE_HEADER + FSEG_HDR_SPACE
				      || offs == PAGE_BTR_IBUF_FREE_LIST_NODE
				      + PAGE_HEADER + FIL_ADDR_PAGE
				      + 0 /*FLST_PREV*/
				      || offs == PAGE_BTR_IBUF_FREE_LIST_NODE
				      + PAGE_HEADER + FIL_ADDR_PAGE
				      + FIL_ADDR_SIZE /*FLST_NEXT*/);
				break;
			}
		}
#endif /* UNIV_DEBUG */

		ptr = mlog_parse_nbytes(type, ptr, end_ptr, page, page_zip);

		if (ptr != nullptr
		    && page != nullptr
		    && page_no == 0
		    && type == MLOG_4BYTES) {

			ulint	offs = mach_read_from_2(old_ptr);

			switch (offs) {
				fil_space_t*	space;
				uint32_t	val;
			default:
				break;

			case FSP_HEADER_OFFSET + FSP_SPACE_FLAGS:
			case FSP_HEADER_OFFSET + FSP_SIZE:
			case FSP_HEADER_OFFSET + FSP_FREE_LIMIT:
			case FSP_HEADER_OFFSET + FSP_FREE + FLST_LEN:

				space = fil_space_get(space_id);

				ut_a(space != nullptr);

				val = mach_read_from_4(page + offs);

				switch (offs) {
				case FSP_HEADER_OFFSET + FSP_SPACE_FLAGS:
					space->flags = val;
					break;

				case FSP_HEADER_OFFSET + FSP_SIZE:

					space->size_in_header = val;

					if (space->size >= val) {

						break;
					}

					ib::info()
						<< "Extending tablespace : "
						<< space->id
						<< " space name: "
						<< space->name
						<< " to new size: " << val
						<< " pages during recovery.";

					if (fil_space_extend(space, val)) {

						break;
					}

					ib::error()
						<< "Could not extend tablespace"
						<< ": " << space->id << " space"
						<< " name: " << space->name
						<< " to new size: " << val
						<< " pages during recovery.";

					break;

				case FSP_HEADER_OFFSET + FSP_FREE_LIMIT:
					space->free_limit = val;
					break;

				case FSP_HEADER_OFFSET + FSP_FREE + FLST_LEN:
					space->free_len = val;
					ut_ad(val == flst_get_len(page + offs));
					break;
				}
			}
		}
		break;

	case MLOG_REC_INSERT:
	case MLOG_COMP_REC_INSERT:

		ut_ad(!page || fil_page_type_is_index(page_type));

		if (nullptr != (ptr = mlog_parse_index(
				     ptr, end_ptr,
				     type == MLOG_COMP_REC_INSERT,
				     &index))) {
			ut_a(!page
			     || (ibool)!!page_is_comp(page)
			     == dict_table_is_comp(index->table));

			ptr = page_cur_parse_insert_rec(
				FALSE, ptr, end_ptr, block, index, mtr);
		}

		break;

	case MLOG_REC_CLUST_DELETE_MARK:
	case MLOG_COMP_REC_CLUST_DELETE_MARK:

		ut_ad(!page || fil_page_type_is_index(page_type));

		if (nullptr != (ptr = mlog_parse_index(
				     ptr, end_ptr,
				     type == MLOG_COMP_REC_CLUST_DELETE_MARK,
				     &index))) {

			ut_a(!page
			     || (ibool)!!page_is_comp(page)
			     == dict_table_is_comp(index->table));

			ptr = btr_cur_parse_del_mark_set_clust_rec(
				ptr, end_ptr, page, page_zip, index);
		}

		break;

	case MLOG_COMP_REC_SEC_DELETE_MARK:

		ut_ad(!page || fil_page_type_is_index(page_type));

		/* This log record type is obsolete, but we process it for
		backward compatibility with MySQL 5.0.3 and 5.0.4. */

		ut_a(!page || page_is_comp(page));
		ut_a(!page_zip);

		ptr = mlog_parse_index(ptr, end_ptr, true, &index);

		if (ptr == nullptr) {
			break;
		}

		/* Fall through */

	case MLOG_REC_SEC_DELETE_MARK:

		ut_ad(!page || fil_page_type_is_index(page_type));

		ptr = btr_cur_parse_del_mark_set_sec_rec(
			ptr, end_ptr, page, page_zip);
		break;

	case MLOG_REC_UPDATE_IN_PLACE:
	case MLOG_COMP_REC_UPDATE_IN_PLACE:

		ut_ad(!page || fil_page_type_is_index(page_type));

		if (nullptr != (ptr = mlog_parse_index(
				     ptr, end_ptr,
				     type == MLOG_COMP_REC_UPDATE_IN_PLACE,
				     &index))) {
			ut_a(!page
			     || (ibool)!!page_is_comp(page)
			     == dict_table_is_comp(index->table));

			ptr = btr_cur_parse_update_in_place(
				ptr, end_ptr, page, page_zip, index);
		}

		break;

	case MLOG_LIST_END_DELETE:
	case MLOG_COMP_LIST_END_DELETE:
	case MLOG_LIST_START_DELETE:
	case MLOG_COMP_LIST_START_DELETE:

		ut_ad(!page || fil_page_type_is_index(page_type));

		if (nullptr != (ptr = mlog_parse_index(
				     ptr, end_ptr,
				     type == MLOG_COMP_LIST_END_DELETE
				     || type == MLOG_COMP_LIST_START_DELETE,
				     &index))) {
			ut_a(!page
			     || (ibool)!!page_is_comp(page)
			     == dict_table_is_comp(index->table));

			ptr = page_parse_delete_rec_list(
				type, ptr, end_ptr, block, index, mtr);
		}

		break;

	case MLOG_LIST_END_COPY_CREATED: case MLOG_COMP_LIST_END_COPY_CREATED:

		ut_ad(!page || fil_page_type_is_index(page_type));

		if (nullptr != (ptr = mlog_parse_index(
				     ptr, end_ptr,
				     type == MLOG_COMP_LIST_END_COPY_CREATED,
				     &index))) {

			ut_a(!page
			     || (ibool)!!page_is_comp(page)
			     == dict_table_is_comp(index->table));

			ptr = page_parse_copy_rec_list_to_created_page(
				ptr, end_ptr, block, index, mtr);
		}

		break;

	case MLOG_PAGE_REORGANIZE:
	case MLOG_COMP_PAGE_REORGANIZE:
	case MLOG_ZIP_PAGE_REORGANIZE:

		ut_ad(!page || fil_page_type_is_index(page_type));

		if (nullptr != (ptr = mlog_parse_index(
				     ptr, end_ptr,
				     type != MLOG_PAGE_REORGANIZE,
				     &index))) {
			ut_a(!page
			     || (ibool)!!page_is_comp(page)
			     == dict_table_is_comp(index->table));

			ptr = btr_parse_page_reorganize(
				ptr, end_ptr, index,
				type == MLOG_ZIP_PAGE_REORGANIZE,
				block, mtr);
		}

		break;

	case MLOG_PAGE_CREATE:
	case MLOG_COMP_PAGE_CREATE:

		/* Allow anything in page_type when creating a page. */
		ut_a(!page_zip);

		page_parse_create(
			block, type == MLOG_COMP_PAGE_CREATE,
			FIL_PAGE_INDEX);

		break;

	case MLOG_PAGE_CREATE_RTREE:
	case MLOG_COMP_PAGE_CREATE_RTREE:

		page_parse_create(
			block, type == MLOG_COMP_PAGE_CREATE_RTREE,
			FIL_PAGE_RTREE);

		break;

	case MLOG_PAGE_CREATE_SDI:
	case MLOG_COMP_PAGE_CREATE_SDI:

		page_parse_create(
			block, type == MLOG_COMP_PAGE_CREATE_SDI,
			FIL_PAGE_SDI);

		break;

	case MLOG_UNDO_INSERT:

		ut_ad(!page || page_type == FIL_PAGE_UNDO_LOG);

		ptr = trx_undo_parse_add_undo_rec(ptr, end_ptr, page);

		break;

	case MLOG_UNDO_ERASE_END:

		ut_ad(!page || page_type == FIL_PAGE_UNDO_LOG);

		ptr = trx_undo_parse_erase_page_end(ptr, end_ptr, page, mtr);

		break;

	case MLOG_UNDO_INIT:

		/* Allow anything in page_type when creating a page. */

		ptr = trx_undo_parse_page_init(ptr, end_ptr, page, mtr);

		break;
	case MLOG_UNDO_HDR_CREATE:
	case MLOG_UNDO_HDR_REUSE:

		ut_ad(!page || page_type == FIL_PAGE_UNDO_LOG);

		ptr = trx_undo_parse_page_header(
			type, ptr, end_ptr, page, mtr);

		break;

	case MLOG_REC_MIN_MARK:
	case MLOG_COMP_REC_MIN_MARK:

		ut_ad(!page || fil_page_type_is_index(page_type));

		/* On a compressed page, MLOG_COMP_REC_MIN_MARK
		will be followed by MLOG_COMP_REC_DELETE
		or MLOG_ZIP_WRITE_HEADER(FIL_PAGE_PREV, FIL_nullptr)
		in the same mini-transaction. */

		ut_a(type == MLOG_COMP_REC_MIN_MARK || !page_zip);

		ptr = btr_parse_set_min_rec_mark(
			ptr, end_ptr, type == MLOG_COMP_REC_MIN_MARK,
			page, mtr);

		break;

	case MLOG_REC_DELETE:
	case MLOG_COMP_REC_DELETE:

		ut_ad(!page || fil_page_type_is_index(page_type));

		if (nullptr != (ptr = mlog_parse_index(
				     ptr, end_ptr,
				     type == MLOG_COMP_REC_DELETE,
				     &index))) {
			ut_a(!page
			     || (ibool)!!page_is_comp(page)
			     == dict_table_is_comp(index->table));

			ptr = page_cur_parse_delete_rec(
				ptr, end_ptr, block, index, mtr);
		}

		break;

	case MLOG_IBUF_BITMAP_INIT:

		/* Allow anything in page_type when creating a page. */

		ptr = ibuf_parse_bitmap_init(ptr, end_ptr, block, mtr);

		break;

	case MLOG_INIT_FILE_PAGE:
	case MLOG_INIT_FILE_PAGE2:

		/* Allow anything in page_type when creating a page. */

		ptr = fsp_parse_init_file_page(ptr, end_ptr, block);

		break;

	case MLOG_WRITE_STRING:

		ut_ad(!page || page_type != FIL_PAGE_TYPE_ALLOCATED
		      || page_no == 0);

		ptr = mlog_parse_string(ptr, end_ptr, page, page_zip);

		break;

	case MLOG_ZIP_WRITE_NODE_PTR:

		ut_ad(!page || fil_page_type_is_index(page_type));

		ptr = page_zip_parse_write_node_ptr(
			ptr, end_ptr, page, page_zip);

		break;

	case MLOG_ZIP_WRITE_BLOB_PTR:

		ut_ad(!page || fil_page_type_is_index(page_type));

		ptr = page_zip_parse_write_blob_ptr(
			ptr, end_ptr, page, page_zip);

		break;

	case MLOG_ZIP_WRITE_HEADER:

		ut_ad(!page || fil_page_type_is_index(page_type));

		ptr = page_zip_parse_write_header(
			ptr, end_ptr, page, page_zip);

		break;

	case MLOG_ZIP_PAGE_COMPRESS:

		/* Allow anything in page_type when creating a page. */
		ptr = page_zip_parse_compress(ptr, end_ptr, page, page_zip);
		break;

	case MLOG_ZIP_PAGE_COMPRESS_NO_DATA:

		if (nullptr != (ptr = mlog_parse_index(
				ptr, end_ptr, true, &index))) {

			ut_a(!page || ((ibool)!!page_is_comp(page)
				== dict_table_is_comp(index->table)));

			ptr = page_zip_parse_compress_no_data(
				ptr, end_ptr, page, page_zip, index);
		}

		break;

	default:
		ptr = nullptr;
		recv_sys->found_corrupt_log = true;
	}

	if (index != nullptr) {

		dict_table_t*	table = index->table;

		dict_mem_index_free(index);
		dict_mem_table_free(table);
	}

	return(ptr);
}

/** Get the page map for a tablespace. It will create one if one isn't found.
@param[in]	space_id	Tablespace ID for which page map required.
@param[in]	create		false if lookup only
@return the space data or null if not found */
static
recv_sys_t::Space*
recv_get_page_map(space_id_t space_id, bool create)
{
	auto	it = recv_sys->spaces->find(space_id);

	if (it != recv_sys->spaces->end()) {

		return(&it->second);

	} else if (create) {

		mem_heap_t*	heap;

		heap = mem_heap_create_typed(256, MEM_HEAP_FOR_RECV_SYS);

		using Space = recv_sys_t::Space;
		using value_type = recv_sys_t::Spaces::value_type;

		auto	where = recv_sys->spaces->insert(
			it, value_type(space_id, Space(heap)));

		return(&where->second);
	}

	return(nullptr);
}

/** Gets the list of log records for a <space, page>.
@param[in]	space_id	Tablespace ID
@param[in]	page_no		Page number
@return the redo log entries or nullptr if not found */
static
recv_addr_t*
recv_get_rec(
	space_id_t	space_id,
	page_no_t	page_no)
{
	recv_sys_t::Space*	space;

	space = recv_get_page_map(space_id, false);

	if (space != nullptr) {

		auto	it = space->m_pages.find(page_no);

		if (it != space->m_pages.end()) {

			return(it->second);
		}
	}

	return(nullptr);
}

/** Adds a new log record to the hash table of log records.
@param[in]	type		log record type
@param[in]	space_id	Tablespace id
@param[in]	page_no		page number
@param[in]	body		log record body
@param[in]	rec_end		log record end
@param[in]	start_lsn	start lsn of the mtr
@param[in]	end_lsn		end lsn of the mtr */
static
void
recv_add_to_hash_table(
	mlog_id_t	type,
	space_id_t	space_id,
	page_no_t	page_no,
	byte*		body,
	byte*		rec_end,
	lsn_t		start_lsn,
	lsn_t		end_lsn)
{
	ut_ad(type != MLOG_FILE_DELETE);
	ut_ad(type != MLOG_FILE_CREATE);
	ut_ad(type != MLOG_FILE_RENAME);
	ut_ad(type != MLOG_DUMMY_RECORD);
	ut_ad(type != MLOG_INDEX_LOAD);

	recv_sys_t::Space*	space;

	space = recv_get_page_map(space_id, true);

	recv_t*	recv;

	recv = static_cast<recv_t*>(
		mem_heap_alloc(space->m_heap, sizeof(*recv)));

	recv->type = type;
	recv->end_lsn = end_lsn;
	recv->len = rec_end - body;
	recv->start_lsn = start_lsn;

	auto	it = space->m_pages.find(page_no);

	recv_addr_t*	recv_addr;

	if (it != space->m_pages.end()) {

		recv_addr = it->second;

	} else {

		recv_addr = static_cast<recv_addr_t*>(
			mem_heap_alloc(space->m_heap, sizeof(*recv_addr)));

		recv_addr->space = space_id;
		recv_addr->page_no = page_no;
		recv_addr->state = RECV_NOT_PROCESSED;

		UT_LIST_INIT(recv_addr->rec_list, &recv_t::rec_list);

		using value_type = recv_sys_t::Pages::value_type;

		space->m_pages.insert(it, value_type(page_no, recv_addr));

		++recv_sys->n_addrs;
	}

	UT_LIST_ADD_LAST(recv_addr->rec_list, recv);

	recv_data_t**	prev_field;

	prev_field = &recv->data;

	/* Store the log record body in chunks of less than UNIV_PAGE_SIZE:
	the heap grows into the buffer pool, and bigger chunks could not
	be allocated */

	while (rec_end > body) {

		ulint	len = rec_end - body;

		if (len > RECV_DATA_BLOCK_SIZE) {
			len = RECV_DATA_BLOCK_SIZE;
		}

		recv_data_t*	recv_data;

		recv_data = static_cast<recv_data_t*>(
			mem_heap_alloc(
				space->m_heap, sizeof(*recv_data) + len));

		*prev_field = recv_data;

		memcpy(recv_data + 1, body, len);

		prev_field = &recv_data->next;

		body += len;
	}

	*prev_field = nullptr;
}

/** Copies the log record body from recv to buf.
@param[in]	buf		Buffer of length at least recv->len
@param[in]	recv		Log record */
static
void
recv_data_copy_to_buf(byte* buf, recv_t* recv)
{
	ulint		len = recv->len;
	recv_data_t*	recv_data = recv->data;

	while (len > 0) {

		ulint	part_len;

		if (len > RECV_DATA_BLOCK_SIZE) {
			part_len = RECV_DATA_BLOCK_SIZE;
		} else {
			part_len = len;
		}

		memcpy(buf, ((byte*) recv_data) + sizeof(*recv_data), part_len);

		buf += part_len;
		len -= part_len;

		recv_data = recv_data->next;
	}
}

/** Applies the hashed log records to the page, if the page lsn is less than the
lsn of a log record. This can be called when a buffer page has just been
read in, or also for a page already in the buffer pool.
@param[in]	just_read_in	true if the IO handler calls this for a freshly
				read page
@param[in,out]	block		Buffer block */
void
recv_recover_page_func(
#ifndef UNIV_HOTBACKUP
	bool		just_read_in,
#endif /* !UNIV_HOTBACKUP */
	buf_block_t*	block)
{
	mutex_enter(&recv_sys->mutex);

	if (recv_sys->apply_log_recs == false) {

		/* Log records should not be applied now */

		mutex_exit(&recv_sys->mutex);

		return;
	}

	recv_addr_t*	recv_addr;

	recv_addr = recv_get_rec(
		block->page.id.space(), block->page.id.page_no());

	if (recv_addr == nullptr
	    || recv_addr->state == RECV_BEING_PROCESSED
	    || recv_addr->state == RECV_PROCESSED) {

		ut_ad(recv_addr == nullptr || recv_needed_recovery);

		mutex_exit(&recv_sys->mutex);

		return;
	}

#ifndef UNIV_HOTBACKUP
	/* this is explicitly false in case of meb, skip the assert */
	ut_ad(recv_needed_recovery);

	DBUG_PRINT("ib_log",
		   ("Applying log to page %u:%u",
		    recv_addr->space, recv_addr->page_no));

# ifdef UNIV_DEBUG
	lsn_t		max_lsn;

	ut_d(max_lsn = UT_LIST_GET_FIRST(log_sys->log_groups)->scanned_lsn);
# endif /* UNIV_DEBUG */
#else /* !UNIV_HOTBACKUP */
	ib::trace_2()
		<< "Applying log to space " << recv_addr->space
		<< " page " << recv_addr->page_no;
#endif /* !UNIV_HOTBACKUP */

	recv_addr->state = RECV_BEING_PROCESSED;

	mutex_exit(&recv_sys->mutex);

	mtr_t	mtr;

	mtr_start(&mtr);

	mtr_set_log_mode(&mtr, MTR_LOG_NONE);

	page_t*	page = block->frame;

	page_zip_des_t*	page_zip = buf_block_get_page_zip(block);

#ifndef UNIV_HOTBACKUP
	if (just_read_in) {
		/* Move the ownership of the x-latch on the page to
		this OS thread, so that we can acquire a second
		x-latch on it.  This is needed for the operations to
		the page to pass the debug checks. */

		rw_lock_x_lock_move_ownership(&block->lock);
	}

	bool	success = buf_page_get_known_nowait(
		RW_X_LATCH, block, BUF_KEEP_OLD,
		__FILE__, __LINE__, &mtr);
	ut_a(success);

	buf_block_dbg_add_level(block, SYNC_NO_ORDER_CHECK);
#endif /* !UNIV_HOTBACKUP */

	/* Read the newest modification lsn from the page */
	lsn_t	page_lsn = mach_read_from_8(page + FIL_PAGE_LSN);

#ifndef UNIV_HOTBACKUP

	/* It may be that the page has been modified in the buffer
	pool: read the newest modification LSN there */

	lsn_t	page_newest_lsn;

	page_newest_lsn = buf_page_get_newest_modification(&block->page);

	if (page_newest_lsn) {

		page_lsn = page_newest_lsn;
	}
#else /* !UNIV_HOTBACKUP */
	/* In recovery from a backup we do not really use the buffer pool */
	lsn_t	page_newest_lsn = 0;
	/* Count applied and skipped log records */
	size_t	applied_recs = 0;
	size_t	skipped_recs = 0;
#endif /* !UNIV_HOTBACKUP */

#ifndef UNIV_HOTBACKUP
	lsn_t	end_lsn = 0;
#endif /* !UNIV_HOTBACKUP */
	lsn_t	start_lsn = 0;
	bool	modification_to_page = false;

	for (auto recv = UT_LIST_GET_FIRST(recv_addr->rec_list);
	     recv != nullptr;
	     recv = UT_LIST_GET_NEXT(rec_list, recv)) {

#ifndef UNIV_HOTBACKUP
		end_lsn = recv->end_lsn;

		ut_ad(end_lsn <= max_lsn);
#endif /* !UNIV_HOTBACKUP */

		byte*	buf;

		if (recv->len > RECV_DATA_BLOCK_SIZE) {

			/* We have to copy the record body to a separate
			buffer */

			buf = static_cast<byte*>(ut_malloc_nokey(recv->len));

			recv_data_copy_to_buf(buf, recv);
		} else {
			buf = ((byte*)(recv->data)) + sizeof(recv_data_t);
		}

		if (recv->type == MLOG_INIT_FILE_PAGE) {

			page_lsn = page_newest_lsn;

			memset(FIL_PAGE_LSN + page, 0, 8);
			memset(UNIV_PAGE_SIZE - FIL_PAGE_END_LSN_OLD_CHKSUM
			       + page, 0, 8);

			if (page_zip) {
				memset(FIL_PAGE_LSN + page_zip->data, 0, 8);
			}
		}

		/* Ignore applying the redo logs for tablespace that is
		truncated. Truncated tablespaces are handled explicitly
		post-recovery, where we will restore the tablespace back
		to a normal state.

		Applying redo at this stage will cause problems because the
		redo will have action recorded on page before tablespace
		was re-inited and that would lead to a problem later. */

		if (recv->start_lsn >= page_lsn
#ifndef UNIV_HOTBACKUP
		    && undo::is_active(recv_addr->space)
#endif /* !UNIV_HOTBACKUP */
		    ) {

			lsn_t	end_lsn;

			if (!modification_to_page) {

				modification_to_page = true;
				start_lsn = recv->start_lsn;
			}

			DBUG_PRINT("ib_log",
				   ("apply " LSN_PF ":"
				    " %s len " ULINTPF " page %u:%u",
				    recv->start_lsn,
				    get_mlog_string(recv->type), recv->len,
				    recv_addr->space,
				    recv_addr->page_no));

			recv_parse_or_apply_log_rec_body(
				recv->type, buf, buf + recv->len,
				recv_addr->space, recv_addr->page_no,
				block, &mtr, ULINT_UNDEFINED);

			end_lsn = recv->start_lsn + recv->len;

			mach_write_to_8(FIL_PAGE_LSN + page, end_lsn);

			mach_write_to_8(UNIV_PAGE_SIZE
					- FIL_PAGE_END_LSN_OLD_CHKSUM
					+ page, end_lsn);

			if (page_zip) {

				mach_write_to_8(FIL_PAGE_LSN
						+ page_zip->data, end_lsn);
			}
#ifdef UNIV_HOTBACKUP
			++applied_recs;
		} else {
			++skipped_recs;
#endif /* UNIV_HOTBACKUP */
		}

		if (recv->len > RECV_DATA_BLOCK_SIZE) {
			ut_free(buf);
		}
	}

#ifdef UNIV_ZIP_DEBUG
	if (fil_page_index_page_check(page)) {
		page_zip_des_t*	page_zip = buf_block_get_page_zip(block);

		ut_a(!page_zip
		     || page_zip_validate_low(page_zip, page, nullptr, FALSE));
	}
#endif /* UNIV_ZIP_DEBUG */

#ifndef UNIV_HOTBACKUP
	if (modification_to_page) {
		ut_a(block);

		log_flush_order_mutex_enter();
		buf_flush_recv_note_modification(block, start_lsn, end_lsn);
		log_flush_order_mutex_exit();
	}
#else /* !UNIV_HOTBACKUP */
	UT_NOT_USED(start_lsn);
#endif /* !UNIV_HOTBACKUP */

	/* Make sure that committing mtr does not change the modification
	LSN values of page */

	mtr.discard_modifications();

	mtr_commit(&mtr);

	mutex_enter(&recv_sys->mutex);

	if (recv_max_page_lsn < page_lsn) {
		recv_max_page_lsn = page_lsn;
	}

	recv_addr->state = RECV_PROCESSED;

	ut_a(recv_sys->n_addrs > 0);
	--recv_sys->n_addrs;

	mutex_exit(&recv_sys->mutex);

#ifdef UNIV_HOTBACKUP
	ib::trace_2()
		<< "Applied " << applied_recs
		<< " Skipped " << skipped_recs;
#endif /* UNIV_HOTBACKUP */
}

#ifndef UNIV_HOTBACKUP
/** Reads in pages which have hashed log records, from an area around a given
page number.
@param[in]	page_id		Read the pages around this page number
@return number of pages found */
static
ulint
recv_read_in_area(const page_id_t& page_id)
{
	page_no_t	low_limit;

	low_limit = page_id.page_no()
		- (page_id.page_no() % RECV_READ_AHEAD_AREA);

	ulint	n = 0;

	std::array<page_no_t, RECV_READ_AHEAD_AREA>	page_nos;

	for (page_no_t page_no = low_limit;
	     page_no < low_limit + RECV_READ_AHEAD_AREA;
	     ++page_no) {

		recv_addr_t*	recv_addr;

		recv_addr = recv_get_rec(page_id.space(), page_no);

		const page_id_t	cur_page_id(page_id.space(), page_no);

		if (recv_addr != nullptr && !buf_page_peek(cur_page_id)) {

			mutex_enter(&recv_sys->mutex);

			if (recv_addr->state == RECV_NOT_PROCESSED) {

				recv_addr->state = RECV_BEING_READ;

				page_nos[n] = page_no;

				++n;
			}

			mutex_exit(&recv_sys->mutex);
		}
	}

	buf_read_recv_pages(false, page_id.space(), &page_nos[0], n);

	return(n);
}

/** Apply the log records to a page
@param[in,out]	recv_addr	Redo log records to apply */
static
void
recv_apply_log_rec(recv_addr_t* recv_addr)
{
	if (recv_addr->state == RECV_DISCARDED) {
		ut_a(recv_sys->n_addrs > 0);
		--recv_sys->n_addrs;
		return;
	}

	bool			found;
	const page_id_t		page_id(recv_addr->space, recv_addr->page_no);

	const page_size_t	page_size =
			fil_space_get_page_size(recv_addr->space, &found);

	if (!found
	    || recv_sys->missing_ids.find(recv_addr->space)
	    != recv_sys->missing_ids.end()) {

		/* Tablespace was discarded or dropped after changes were
		made to it. Or, we have ignored redo log for this tablespace
		earlier and somehow it has been found now. We can't apply
		this redo log out of order. */

		recv_addr->state = RECV_PROCESSED;

		ut_a(recv_sys->n_addrs > 0);
		--recv_sys->n_addrs;

		/* If the tablespace has been explicitly deleted, we
		can safely ignore it. */

		if (recv_sys->deleted.find(recv_addr->space)
		    == recv_sys->deleted.end()) {

			recv_sys->missing_ids.insert(recv_addr->space);
		}

	} else if (recv_addr->state == RECV_NOT_PROCESSED) {

		mutex_exit(&recv_sys->mutex);

		if (buf_page_peek(page_id)) {

			mtr_t	mtr;

			mtr_start(&mtr);

			buf_block_t*	block;

			block = buf_page_get(
				page_id, page_size, RW_X_LATCH, &mtr);

			buf_block_dbg_add_level(block, SYNC_NO_ORDER_CHECK);

			recv_recover_page(false, block);

			mtr_commit(&mtr);

		} else {
			recv_read_in_area(page_id);
		}

		mutex_enter(&recv_sys->mutex);
	}
}

/** Empties the hash table of stored log records, applying them to appropriate
pages.
@param[in]	allow_ibuf	if true, ibuf operations are allowed during
				the application; if false, no ibuf operations
				are allowed, and after the application all
				file pages are flushed to disk and invalidated
				in buffer pool: this alternative means that
				no new log records can be generated during
				the application; the caller must in this case
				own the log mutex */
void
recv_apply_hashed_log_recs(bool allow_ibuf)
{
	for (;;) {

		mutex_enter(&recv_sys->mutex);

		if (!recv_sys->apply_batch_on) {

			break;
		}

		mutex_exit(&recv_sys->mutex);

		os_thread_sleep(500000);
	}

	ut_ad(!allow_ibuf == log_mutex_own());

	if (!allow_ibuf) {
		recv_no_ibuf_operations = true;
	}

	recv_sys->apply_log_recs = true;
	recv_sys->apply_batch_on = true;

	auto	batch_size = recv_sys->n_addrs;

	ib::info()
		<< "Applying a batch of "
		<< batch_size
		<< " redo log records ...";

	static const size_t	PCT = 10;

	size_t	pct = PCT;
	size_t	applied = 0;
	auto	unit = batch_size / PCT;

	if (unit <= PCT) {
		pct = 100;
		unit = batch_size;
	}

	auto	start_time = ut_time();

	for (const auto& space : *recv_sys->spaces) {

		bool	dropped;

		if (space.first != TRX_SYS_SPACE
		    && !fil_tablespace_open_for_recovery(space.first)) {

			/* Tablespace was dropped. */
			ut_ad(!fil_tablespace_lookup_for_recovery(space.first));

			dropped = true;
		} else {
			dropped = false;
		}

		for (auto pages : space.second.m_pages) {

			ut_ad(pages.second->space == space.first);

			if (dropped) {
				pages.second->state = RECV_DISCARDED;
			}

			recv_apply_log_rec(pages.second);

			++applied;

			if (unit == 0 || (applied % unit) == 0) {

				ib::info() << pct << "%";

				pct += PCT;

				start_time = ut_time();

			} else if (ut_time() - start_time
                                   >= PRINT_INTERVAL_SECS) {

				start_time = ut_time();

				ib::info()
					<< std::setprecision(2)
					<< ((double) applied * 100)
					   / (double) batch_size << "%";
			}
		}
	}

	/* Wait until all the pages have been processed */

	while (recv_sys->n_addrs != 0) {

		mutex_exit(&recv_sys->mutex);

		os_thread_sleep(500000);

		mutex_enter(&recv_sys->mutex);
	}

	if (!allow_ibuf) {

		/* Flush all the file pages to disk and invalidate them in
		the buffer pool */

		ut_d(log_sys->disable_redo_writes = true);

		mutex_exit(&recv_sys->mutex);

		log_mutex_exit();

		/* Stop the recv_writer thread from issuing any LRU
		flush batches. */
		mutex_enter(&recv_sys->writer_mutex);

		/* Wait for any currently run batch to end. */
		buf_flush_wait_LRU_batch_end();

		os_event_reset(recv_sys->flush_end);

		recv_sys->flush_type = BUF_FLUSH_LIST;

		os_event_set(recv_sys->flush_start);

		os_event_wait(recv_sys->flush_end);

		buf_pool_invalidate();

		/* Allow batches from recv_writer thread. */
		mutex_exit(&recv_sys->writer_mutex);

		log_mutex_enter();

		ut_d(log_sys->disable_redo_writes = false);

		mutex_enter(&recv_sys->mutex);

		recv_no_ibuf_operations = false;
	}

	recv_sys->apply_log_recs = false;
	recv_sys->apply_batch_on = false;

	recv_sys_empty_hash();

	mutex_exit(&recv_sys->mutex);

	ib::info() << "Apply batch completed!";
}

#else /* !UNIV_HOTBACKUP */

/** Apply a single log record stored in the hash table.
@param[in,out]	recv_addr	a parsed log record
@param[in,out]	block           a buffer pool frame for applying the record */
void
meb_apply_log_record(
	recv_addr_t*	recv_addr,
	buf_block_t*	block)
{
	bool	found;
	const page_id_t	page_id(recv_addr->space, recv_addr->page_no);

	const page_size_t&	page_size =
			fil_space_get_page_size(recv_addr->space, &found);

	ib::trace_3()
		<< "recv_addr {State: " << recv_addr->state
		<< ", Space id: " << recv_addr->space
		<< ", Page no: " << recv_addr->page_no
		<< ", Page size: " << page_size
		<< ", found: " << found << "\n";

	if (!found) {

		recv_addr->state = RECV_DISCARDED;

		mutex_enter(&(recv_sys->mutex));

		ut_a(recv_sys->n_addrs);
		--recv_sys->n_addrs;

		mutex_exit(&(recv_sys->mutex));

		return;
	}

	mutex_enter(&(recv_sys->mutex));

	/* We simulate a page read made by the buffer pool, to
	make sure the recovery apparatus works ok. We must init
	the block. */

	meb_page_init(page_id, page_size, block);

	/* Extend the tablespace's last file if the page_no
	does not fall inside its bounds; we assume the last
	file is auto-extending, and mysqlbackup copied the file
	when it still was smaller */

	fil_space_t*	space = fil_space_get(recv_addr->space);

	bool	success;

	success = fil_space_extend(space, recv_addr->page_no + 1);

	if (!success) {
		ib::fatal()
			<< "Cannot extend tablespace "
			<< recv_addr->space << " to hold "
			<< recv_addr->page_no << " pages";
	}

<<<<<<< HEAD
	/* Read the page from the tablespace file. */
=======
	mutex_exit(&(recv_sys->mutex));

	/* Read the page from the tablespace file using the
	fil0fil.cc routines */
>>>>>>> 0d2d35ae

	dberr_t	err;

	if (page_size.is_compressed()) {

		err = fil_io(
			IORequestRead, true,
			page_id,
			page_size, 0, page_size.physical(),
			block->page.zip.data, nullptr);

		if (err == DB_SUCCESS && !buf_zip_decompress(block, TRUE)) {

			ut_error;
		}
	} else {

		err = fil_io(
			IORequestRead, true,
			page_id, page_size, 0, page_size.logical(),
			block->frame, nullptr);
	}

	if (err != DB_SUCCESS) {

		ib::fatal()
			<< "Cannot read from tablespace "
			<< recv_addr->space << " page number "
			<< recv_addr->page_no;
	}

	apply_log_mutex.lock();

	/* Apply the log records to this page */
	recv_recover_page(false, block);

	apply_log_mutex.unlock();

	mutex_enter(&(recv_sys->mutex));

	/* Write the page back to the tablespace file using the
	fil0fil.cc routines */

	buf_flush_init_for_writing(
		block, block->frame, buf_block_get_page_zip(block),
		mach_read_from_8(block->frame + FIL_PAGE_LSN),
		fsp_is_checksum_disabled(block->page.id.space()));

	mutex_exit(&(recv_sys->mutex));

	if (page_size.is_compressed()) {

		err = fil_io(
			IORequestWrite, true, page_id,
			page_size, 0, page_size.physical(),
			block->page.zip.data, nullptr);
	} else {
		err = fil_io(
			IORequestWrite, true, page_id,
			page_size, 0, page_size.logical(),
			block->frame, nullptr);
	}

<<<<<<< HEAD
        ut_a(err == DB_SUCCESS);
=======
	if (err != DB_SUCCESS) {

		ib::fatal()
			<< "Cannot write to tablespace "
			<< recv_addr->space << " page number "
			<< recv_addr->page_no;
	}
}

/** Apply a single log record stored in the hash table using default block.
@param[in,out]	recv_addr	a parsed log record */
void
meb_apply_log_rec_func(
	recv_addr_t*	recv_addr)
{
	meb_apply_log_record(recv_addr, back_block1);
}

/** Dummy wait function for meb_apply_log_recs_via_callback(). */
void
meb_nowait_func()
{
	return;
>>>>>>> 0d2d35ae
}

/** Applies log records in the hash table to a backup. */
void
meb_apply_log_recs()
{
	meb_apply_log_recs_via_callback(
		meb_apply_log_rec_func, meb_nowait_func);
}

/** Apply all log records in the hash table to a backup using callback
functions. This function employes two callback functions that allow redo
log records to be applied in parallel. The apply_log_record_function
assigns a parsed redo log record for application. The
apply_log_record_function is called repeatedly until all log records in
the hash table are assigned for application. After that the
wait_till_done_function is called once. The wait_till_done_function
function blocks until the application of all the redo log records
previously assigned with apply_log_record_function calls is complete.
Even though this function assigns the log records in the hash table
sequentially, the application of the log records may be done in parallel
if the apply_log_record_function delegates the actual application work
to multiple worker threads running in parallel.
@param[in]  apply_log_record_function	a function that assigns one redo log
record for application
@param[in]  wait_till_done_function     a function that blocks until all
assigned redo log records have been applied */
void
meb_apply_log_recs_via_callback(
	void (*apply_log_record_function)(recv_addr_t*),
	void (*wait_till_done_function)())
{
	ulint		n_hash_cells = recv_sys->n_addrs;
	ulint		i = 0;

	recv_sys->apply_log_recs = true;
	recv_sys->apply_batch_on = true;

	ib::info()
		<< "Starting to apply a batch of log records to the"
		<< " database...";

	fputs("InnoDB: Progress in percent: ", stderr);

	for (const auto& space : *recv_sys->spaces) {

		for (auto pages : space.second.m_pages) {

			ut_ad(pages.second->space == space.first);

			(*apply_log_record_function)(pages.second);
		}

		++i;
		if ((100 * i) / n_hash_cells
		    != (100 * (i + 1)) / n_hash_cells) {
			fprintf(stderr, "%lu ",
				(ulong) ((100 * i) / n_hash_cells));
			fflush(stderr);
		}
	}

	/* wait till all the redo log records have been applied */
	(*wait_till_done_function)();

	/* write logs in next line */
	fprintf(stderr, "\n");
	recv_sys->apply_log_recs = false;
	recv_sys->apply_batch_on = false;
	recv_sys_empty_hash();
}

#endif /* !UNIV_HOTBACKUP */

/** Tries to parse a single log record.
@param[out]	type		log record type
@param[in]	ptr		pointer to a buffer
@param[in]	end_ptr		end of the buffer
@param[out]	space_id	tablespace identifier
@param[out]	page_no		page number
@param[out]	body		start of log record body
@return length of the record, or 0 if the record was not complete */
static
ulint
recv_parse_log_rec(
	mlog_id_t*	type,
	byte*		ptr,
	byte*		end_ptr,
	space_id_t*	space_id,
	page_no_t*	page_no,
	byte**		body)
{
	byte*	new_ptr;

	*body = nullptr;

	UNIV_MEM_INVALID(type, sizeof *type);
	UNIV_MEM_INVALID(space_id, sizeof *space_id);
	UNIV_MEM_INVALID(page_no, sizeof *page_no);
	UNIV_MEM_INVALID(body, sizeof *body);

	if (ptr == end_ptr) {

		return(0);
	}

	switch (*ptr) {

#ifdef UNIV_LOG_LSN_DEBUG
	case MLOG_LSN | MLOG_SINGLE_REC_FLAG:
	case MLOG_LSN:

		new_ptr = mlog_parse_initial_log_record(
			ptr, end_ptr, type, space_id, page_no);

		if (new_ptr != nullptr) {

			const lsn_t	lsn = static_cast<lsn_t>(
				*space_id) << 32 | *page_no;

			ut_a(lsn == recv_sys->recovered_lsn);
		}

		*type = MLOG_LSN;
		return(new_ptr - ptr);
#endif /* UNIV_LOG_LSN_DEBUG */

	case MLOG_MULTI_REC_END:
	case MLOG_DUMMY_RECORD:
		*page_no = FIL_NULL;
		*space_id = SPACE_UNKNOWN;
		*type = static_cast<mlog_id_t>(*ptr);
		return(1);

	case MLOG_MULTI_REC_END | MLOG_SINGLE_REC_FLAG:
	case MLOG_DUMMY_RECORD | MLOG_SINGLE_REC_FLAG:
		recv_sys->found_corrupt_log = true;
		return(0);

	case MLOG_TABLE_DYNAMIC_META:
	case MLOG_TABLE_DYNAMIC_META | MLOG_SINGLE_REC_FLAG:

		table_id_t	id;
		uint64		version;

		*page_no = FIL_NULL;
		*space_id = SPACE_UNKNOWN;

		new_ptr = mlog_parse_initial_dict_log_record(
			ptr, end_ptr, type, &id, &version);

		if (new_ptr != nullptr) {
			new_ptr = recv_sys->metadata_recover->parseMetadataLog(
				id, version, new_ptr, end_ptr);
		}

		return(new_ptr == nullptr ? 0 : new_ptr - ptr);
	}

	new_ptr = mlog_parse_initial_log_record(
		ptr, end_ptr, type, space_id, page_no);

	*body = new_ptr;

	if (new_ptr == nullptr) {

		return(0);
	}

	new_ptr = recv_parse_or_apply_log_rec_body(
		*type, new_ptr, end_ptr, *space_id, *page_no,
		nullptr, nullptr, new_ptr - ptr);

	if (new_ptr == nullptr) {

		return(0);
	}

	return(new_ptr - ptr);
}

/** Parse and store a single log record entry.
@param[in]	ptr		Start of buffer
@param[in]	end_ptr		End of buffer
@return true if end of processing */
static
bool
recv_single_rec(
	byte*		ptr,
	byte*		end_ptr)
{
	ut_ad(log_mutex_own());

	/* The mtr did not modify multiple pages */

	lsn_t	old_lsn = recv_sys->recovered_lsn;

	/* Try to parse a log record, fetching its type, space id,
	page no, and a pointer to the body of the log record */

	byte*		body;
	mlog_id_t	type;
	page_no_t	page_no;
	space_id_t	space_id;

	ulint	len = recv_parse_log_rec(
		&type, ptr, end_ptr, &space_id, &page_no, &body);

	if (recv_sys->found_corrupt_log) {

		recv_report_corrupt_log( ptr, type, space_id, page_no);

#ifdef UNIV_HOTBACKUP
		return(true);
#endif /* UNIV_HOTBACKUP */

	} else if (len == 0 || recv_sys->found_corrupt_fs) {

		return(true);
	}

	lsn_t	new_recovered_lsn;

	new_recovered_lsn = recv_calc_lsn_on_data_add(old_lsn, len);

	if (new_recovered_lsn > recv_sys->scanned_lsn) {

		/* The log record filled a log block, and we
		require that also the next log block should
		have been scanned in */

		return(true);
	}

	recv_previous_parsed_rec_type = type;
	recv_previous_parsed_rec_is_multi = 0;
	recv_previous_parsed_rec_offset = recv_sys->recovered_offset;

	recv_sys->recovered_offset += len;
	recv_sys->recovered_lsn = new_recovered_lsn;

	switch (type) {
	case MLOG_DUMMY_RECORD:
		/* Do nothing */
		break;

#ifdef UNIV_LOG_LSN_DEBUG
	case MLOG_LSN:
		/* Do not add these records to the hash table.
		The page number and space id fields are misused
		for something else. */
		break;
#endif /* UNIV_LOG_LSN_DEBUG */

	default:

		if (recv_recovery_on) {

#ifndef UNIV_HOTBACKUP
			if (space_id == TRX_SYS_SPACE
			    || fil_tablespace_lookup_for_recovery(space_id)) {
#endif /* !UNIV_HOTBACKUP */

				recv_add_to_hash_table(
					type, space_id, page_no, body,
					ptr + len, old_lsn,
					recv_sys->recovered_lsn);

#ifndef UNIV_HOTBACKUP
			} else {

				recv_sys->missing_ids.insert(space_id);
			}
#endif /* !UNIV_HOTBACKUP */
		}

		/* fall through */

	case MLOG_INDEX_LOAD:
	case MLOG_FILE_DELETE:
	case MLOG_FILE_RENAME:
	case MLOG_FILE_CREATE:
	case MLOG_TABLE_DYNAMIC_META:

		/* These were already handled by
		recv_parse_log_rec() and
		recv_parse_or_apply_log_rec_body(). */

		DBUG_PRINT("ib_log",
			   ("scan " LSN_PF ": log rec %s"
			    " len " ULINTPF " " PAGE_ID_PF,
			    old_lsn, get_mlog_string(type),
			    len, space_id, page_no));
		break;
	}

	return(false);
}

/** Parse and store a multiple record log entry.
@param[in]	ptr		Start of buffer
@param[in]	end_ptr		End of buffer
@return true if end of processing */
static
bool
recv_multi_rec(byte* ptr, byte*	end_ptr)
{
	ut_ad(log_mutex_own());

	/* Check that all the records associated with the single mtr
	are included within the buffer */

	ulint	n_recs = 0;
	ulint	total_len = 0;

	for (;;) {

		mlog_id_t	type;
		byte*		body;
		page_no_t	page_no;
		space_id_t	space_id;

		ulint	len = recv_parse_log_rec(
			&type, ptr, end_ptr, &space_id, &page_no, &body);

		if (recv_sys->found_corrupt_log) {

			recv_report_corrupt_log(ptr, type, space_id, page_no);

			return(true);

		} else if (len == 0) {

			return(true);

		} else if ((*ptr & MLOG_SINGLE_REC_FLAG)) {

			recv_sys->found_corrupt_log = true;

			recv_report_corrupt_log(ptr, type, space_id, page_no);

			return(true);

		} else if (recv_sys->found_corrupt_fs) {

			return(true);
		}

		recv_previous_parsed_rec_type = type;

		recv_previous_parsed_rec_offset
			= recv_sys->recovered_offset + total_len;

		recv_previous_parsed_rec_is_multi = 1;

		total_len += len;
		++n_recs;

		ptr += len;

		if (type == MLOG_MULTI_REC_END) {

			DBUG_PRINT("ib_log",
				("scan " LSN_PF
				 ": multi-log end total_len " ULINTPF
				 " n=" ULINTPF,
				 recv_sys->recovered_lsn,
				 total_len, n_recs));

			break;
		}

		DBUG_PRINT("ib_log",
			   ("scan " LSN_PF ": multi-log rec %s len "
			    ULINTPF " " PAGE_ID_PF,
			    recv_sys->recovered_lsn,
			    get_mlog_string(type),
			    len, space_id, page_no));
	}

	lsn_t	new_recovered_lsn = recv_calc_lsn_on_data_add(
		recv_sys->recovered_lsn, total_len);

	if (new_recovered_lsn > recv_sys->scanned_lsn) {

		/* The log record filled a log block, and we require
		that also the next log block should have been scanned in */

		return(true);
	}

	/* Add all the records to the hash table */

	ptr = recv_sys->buf + recv_sys->recovered_offset;

	for (;;) {

		lsn_t	old_lsn = recv_sys->recovered_lsn;

		/* This will apply MLOG_FILE_ records. */

		mlog_id_t	type;
		byte*		body;
		page_no_t	page_no;
		space_id_t	space_id;

		ulint	len = recv_parse_log_rec(
			&type, ptr, end_ptr, &space_id, &page_no, &body);

		if (recv_sys->found_corrupt_log
		    && !recv_report_corrupt_log(
			    ptr, type, space_id, page_no)) {

			return(true);

		} else if (recv_sys->found_corrupt_fs) {

			return(true);
		}

		ut_a(len != 0);
		ut_a(!(*ptr & MLOG_SINGLE_REC_FLAG));

		recv_sys->recovered_offset += len;

		recv_sys->recovered_lsn
			= recv_calc_lsn_on_data_add(old_lsn, len);

		switch (type) {
		case MLOG_MULTI_REC_END:

			/* Found the end mark for the records */
			return(false);

#ifdef UNIV_LOG_LSN_DEBUG
		case MLOG_LSN:
			/* Do not add these records to the hash table.
			The page number and space id fields are misused
			for something else. */
			break;
#endif /* UNIV_LOG_LSN_DEBUG */

		case MLOG_FILE_DELETE:
		case MLOG_FILE_CREATE:
		case MLOG_FILE_RENAME:
		case MLOG_TABLE_DYNAMIC_META:
			/* case MLOG_TRUNCATE: Disabled for WL6378 */
			/* These were already handled by
			recv_parse_or_apply_log_rec_body(). */
			break;

		default:

			if (recv_recovery_on) {

#ifndef UNIV_HOTBACKUP
				if (space_id == TRX_SYS_SPACE
				    || fil_tablespace_lookup_for_recovery(
					    space_id)) {
#endif /* !UNIV_HOTBACKUP */

				recv_add_to_hash_table(
					type, space_id, page_no,
					body, ptr + len, old_lsn,
					new_recovered_lsn);

#ifndef UNIV_HOTBACKUP
				} else {

					recv_sys->missing_ids.insert(space_id);
				}
#endif /* !UNIV_HOTBACKUP */
			}
		}

		ptr += len;
	}

	return(false);
}

/** Parse log records from a buffer and optionally store them to a
hash table to wait merging to file pages.
@param[in]	checkpoint_lsn	the LSN of the latest checkpoint */
static
void
recv_parse_log_recs(lsn_t checkpoint_lsn)
{
	ut_ad(log_mutex_own());
	ut_ad(recv_sys->parse_start_lsn != 0);

	for (;;) {

		byte*	ptr = recv_sys->buf + recv_sys->recovered_offset;

		byte*	end_ptr = recv_sys->buf + recv_sys->len;

		if (ptr == end_ptr) {

			return;
		}

		bool	single_rec;

		switch (*ptr) {
#ifdef UNIV_LOG_LSN_DEBUG
		case MLOG_LSN:
#endif /* UNIV_LOG_LSN_DEBUG */
		case MLOG_DUMMY_RECORD:
			single_rec = true;
			break;
		default:
			single_rec = !!(*ptr & MLOG_SINGLE_REC_FLAG);
		}

		if (single_rec) {

			if (recv_single_rec(ptr, end_ptr)) {

				return;
			}

		} else if (recv_multi_rec(ptr, end_ptr)) {

			return;
		}
	}
}

/** Adds data from a new log block to the parsing buffer of recv_sys if
recv_sys->parse_start_lsn is non-zero.
@param[in]	log_block		log block
@param[in]	scanned_lsn		lsn of how far we were able
					to find data in this log block
@return true if more data added */
static
bool
recv_sys_add_to_parsing_buf(
	const byte*	log_block,
	lsn_t		scanned_lsn)
{
	ut_ad(scanned_lsn >= recv_sys->scanned_lsn);

	if (!recv_sys->parse_start_lsn) {
		/* Cannot start parsing yet because no start point for
		it found */

		return(false);
	}

	ulint	more_len;
	ulint	data_len = log_block_get_data_len(log_block);

	if (recv_sys->parse_start_lsn >= scanned_lsn) {

		return(false);

	} else if (recv_sys->scanned_lsn >= scanned_lsn) {

		return(false);

	} else if (recv_sys->parse_start_lsn > recv_sys->scanned_lsn) {

		more_len = (ulint) (scanned_lsn - recv_sys->parse_start_lsn);

	} else {
		more_len = (ulint) (scanned_lsn - recv_sys->scanned_lsn);
	}

	if (more_len == 0) {

		return(false);
	}

	ut_ad(data_len >= more_len);

	ulint	start_offset = data_len - more_len;

	if (start_offset < LOG_BLOCK_HDR_SIZE) {
		start_offset = LOG_BLOCK_HDR_SIZE;
	}

	ulint	end_offset = data_len;

	if (end_offset > OS_FILE_LOG_BLOCK_SIZE - LOG_BLOCK_TRL_SIZE) {
		end_offset = OS_FILE_LOG_BLOCK_SIZE - LOG_BLOCK_TRL_SIZE;
	}

	ut_ad(start_offset <= end_offset);

	if (start_offset < end_offset) {
		ut_memcpy(recv_sys->buf + recv_sys->len,
			  log_block + start_offset, end_offset - start_offset);

		recv_sys->len += end_offset - start_offset;

		ut_a(recv_sys->len <= RECV_PARSING_BUF_SIZE);
	}

	return(true);
}

/** Moves the parsing buffer data left to the buffer start. */
static
void
recv_reset_buffer()
{
	ut_memmove(recv_sys->buf, recv_sys->buf + recv_sys->recovered_offset,
		   recv_sys->len - recv_sys->recovered_offset);

	recv_sys->len -= recv_sys->recovered_offset;

	recv_sys->recovered_offset = 0;
}

/** Scans log from a buffer and stores new log data to the parsing buffer.
Parses and hashes the log records if new data found.  Unless
UNIV_HOTBACKUP is defined, this function will apply log records
automatically when the hash table becomes full.
@param[in]	max_memory	we let the hash table of recs to grow to
				this size, at the maximum
@param[in]	buf		buffer containing a log segment or garbage
@param[in]	len		buffer length
@param[in]	checkpoint_lsn	latest checkpoint LSN
@param[in]	start_lsn	buffer start lsn
@param[in,out]	contiguous_lsn	it is known that all log groups contain
				contiguous log data up to this lsn
@param[out]	read_upto_lsn	scanning succeeded up to this lsn
@return true if not able to scan any more in this log group */
#ifndef UNIV_HOTBACKUP
static
bool
recv_scan_log_recs(
#else /* !UNIV_HOTBACKUP */
bool
meb_scan_log_recs(
#endif /* !UNIV_HOTBACKUP */
	ulint		max_memory,
	const byte*	buf,
	ulint		len,
	lsn_t		checkpoint_lsn,
	lsn_t		start_lsn,
	lsn_t*		contiguous_lsn,
	lsn_t*		read_upto_lsn)
{
	const byte*	log_block	= buf;
	lsn_t		scanned_lsn	= start_lsn;
	bool		finished	= false;
	bool		more_data	= false;

	ut_ad(start_lsn % OS_FILE_LOG_BLOCK_SIZE == 0);
	ut_ad(len % OS_FILE_LOG_BLOCK_SIZE == 0);
	ut_ad(len >= OS_FILE_LOG_BLOCK_SIZE);

	do {
		ut_ad(!finished);

		ulint	no = log_block_get_hdr_no(log_block);

		ulint	expected_no = log_block_convert_lsn_to_no(scanned_lsn);

		if (no != expected_no) {

			/* Garbage or an incompletely written log block.

			We will not report any error, because this can
			happen when InnoDB was killed while it was
			writing redo log. We simply treat this as an
			abrupt end of the redo log. */

			finished = true;

			break;
		}

		if (!log_block_checksum_is_ok(log_block)) {

			ib::error()
				<< "Log block " << no <<
				" at lsn " << scanned_lsn << " has valid"
				" header, but checksum field contains "
				<< log_block_get_checksum(log_block)
				<< ", should be "
				<< log_block_calc_checksum(log_block);

			/* Garbage or an incompletely written log block.

			This could be the result of killing the server
			while it was writing this log block. We treat
			this as an abrupt end of the redo log. */

			finished = true;

			break;
		}

		if (log_block_get_flush_bit(log_block)) {

			/* This block was a start of a log flush operation:
			we know that the previous flush operation must have
			been completed for all log groups before this block
			can have been flushed to any of the groups. Therefore,
			we know that log data is contiguous up to scanned_lsn
			in all non-corrupt log groups. */

			if (scanned_lsn > *contiguous_lsn) {

				*contiguous_lsn = scanned_lsn;
			}
		}

		ulint	data_len = log_block_get_data_len(log_block);

		if (scanned_lsn + data_len > recv_sys->scanned_lsn
		    && log_block_get_checkpoint_no(log_block)
		    < recv_sys->scanned_checkpoint_no
		    && (recv_sys->scanned_checkpoint_no
			- log_block_get_checkpoint_no(log_block)
			> 0x80000000UL)) {

			/* Garbage from a log buffer flush which was made
			before the most recent database recovery */

			finished = true;

			break;
		}

		if (!recv_sys->parse_start_lsn
		    && log_block_get_first_rec_group(log_block) > 0) {

			/* We found a point from which to start the parsing
			of log records */

			recv_sys->parse_start_lsn = scanned_lsn
				+ log_block_get_first_rec_group(log_block);

			recv_sys->scanned_lsn = recv_sys->parse_start_lsn;

			recv_sys->recovered_lsn = recv_sys->parse_start_lsn;
		}

		scanned_lsn += data_len;

		if (scanned_lsn > recv_sys->scanned_lsn) {

#ifndef UNIV_HOTBACKUP
			if (srv_read_only_mode) {

				ib::warn()
					<< "Recovery skipped,"
					<< " --innodb-read-only set!";

				return(true);

			} else if (!recv_needed_recovery) {

				ib::info()
					<< "Log scan progressed past the"
					<< " checkpoint LSN "
					<< recv_sys->scanned_lsn;

				recv_init_crash_recovery();
			}
#endif /* !UNIV_HOTBACKUP */

			/* We were able to find more log data: add it to the
			parsing buffer if parse_start_lsn is already
			non-zero */

			if (recv_sys->len + 4 * OS_FILE_LOG_BLOCK_SIZE
			    >= RECV_PARSING_BUF_SIZE) {

				ib::error()
					<< "Log parsing buffer overflow."
					" Recovery may have failed!";

				recv_sys->found_corrupt_log = true;

#ifndef UNIV_HOTBACKUP
				if (srv_force_recovery == 0) {

					ib::error()
						<< "Set innodb_force_recovery"
						" to ignore this error.";
					return(true);
				}
#endif /* !UNIV_HOTBACKUP */

			} else if (!recv_sys->found_corrupt_log) {

				more_data = recv_sys_add_to_parsing_buf(
					log_block, scanned_lsn);
			}

			recv_sys->scanned_lsn = scanned_lsn;

			recv_sys->scanned_checkpoint_no
				= log_block_get_checkpoint_no(log_block);
		}

		if (data_len < OS_FILE_LOG_BLOCK_SIZE) {

			/* Log data for this group ends here */
			finished = true;

			break;

		} else {
			log_block += OS_FILE_LOG_BLOCK_SIZE;
		}

	} while (log_block < buf + len);

	*read_upto_lsn = scanned_lsn;

	if (recv_needed_recovery
	    || (recv_is_from_backup && !recv_is_making_a_backup)) {

		++recv_scan_print_counter;

		if (finished || (recv_scan_print_counter % 80) == 0) {

			ib::info()
				<< "Doing recovery: scanned up to"
				" log sequence number " << scanned_lsn;
		}
	}

	if (more_data && !recv_sys->found_corrupt_log) {

		/* Try to parse more log records */

		recv_parse_log_recs(checkpoint_lsn);

#ifndef UNIV_HOTBACKUP
		if (recv_heap_used() > max_memory) {

			recv_apply_hashed_log_recs(false);
		}
#endif /* !UNIV_HOTBACKUP */

		if (recv_sys->recovered_offset > RECV_PARSING_BUF_SIZE / 4) {

			/* Move parsing buffer data to the buffer start */

			recv_reset_buffer();
		}
	}

	return(finished);
}

#ifndef UNIV_HOTBACKUP
/** Reads a specified log segment to a buffer.
@param[in,out]	buf		buffer where to read
@param[in,out]	group		log group
@param[in]	start_lsn	read area start
@param[in]	end_lsn		read area end */
static
void
recv_read_log_seg(
	byte*		buf,
	log_group_t*	group,
	lsn_t		start_lsn,
	lsn_t		end_lsn)
{
	ut_ad(log_mutex_own());

	do {
		lsn_t	source_offset;

		source_offset = log_group_calc_lsn_offset(start_lsn, group);

		ut_a(end_lsn - start_lsn <= ULINT_MAX);

		ulint	len;

		len = (ulint) (end_lsn - start_lsn);

		ut_ad(len != 0);

		if ((source_offset % group->file_size) + len
		    > group->file_size) {

			/* If the above condition is true then len
			(which is ulint) is > the expression below,
			so the typecast is ok */
			len = (ulint) (group->file_size -
				(source_offset % group->file_size));
		}

		++log_sys->n_log_ios;

		MONITOR_INC(MONITOR_LOG_IO);

		ut_a(source_offset / UNIV_PAGE_SIZE <= PAGE_NO_MAX);

		const page_no_t	page_no = static_cast<page_no_t>(
			source_offset / univ_page_size.physical());

                dberr_t

		err = fil_redo_io(
                        IORequestLogRead,
                        page_id_t(group->space_id, page_no),
                        univ_page_size,
                        (ulint) (source_offset % univ_page_size.physical()),
                        len, buf);

                ut_a(err == DB_SUCCESS);

		start_lsn += len;
		buf += len;

	} while (start_lsn != end_lsn);
}

/** Scans log from a buffer and stores new log data to the parsing buffer.
Parses and hashes the log records if new data found.
@param[in,out]	group			log group
@param[in,out]	contiguous_lsn		log sequence number
					until which all redo log has been
					scanned */
static
void
recv_recovery_begin(
	log_group_t*	group,
	lsn_t*		contiguous_lsn)
{
	mutex_enter(&recv_sys->mutex);

	recv_sys->len = 0;
	recv_sys->recovered_offset = 0;
	recv_sys->n_addrs = 0;
	recv_sys_empty_hash();
	srv_start_lsn = *contiguous_lsn;
	recv_sys->parse_start_lsn = *contiguous_lsn;
	recv_sys->scanned_lsn = *contiguous_lsn;
	recv_sys->recovered_lsn = *contiguous_lsn;

	recv_sys->scanned_checkpoint_no = 0;
	recv_previous_parsed_rec_type = MLOG_SINGLE_REC_FLAG;
	recv_previous_parsed_rec_offset	= 0;
	recv_previous_parsed_rec_is_multi = 0;
	ut_ad(recv_max_page_lsn == 0);

	mutex_exit(&recv_sys->mutex);

	ulint	max_mem	= UNIV_PAGE_SIZE
		* (buf_pool_get_n_pages()
		   - (recv_n_pool_free_frames * srv_buf_pool_instances));

	*contiguous_lsn = ut_uint64_align_down(
		*contiguous_lsn, OS_FILE_LOG_BLOCK_SIZE);

	lsn_t	start_lsn = *contiguous_lsn;

	lsn_t	checkpoint_lsn	= start_lsn;

	bool	finished = false;

	while (!finished) {

		lsn_t	end_lsn = start_lsn + RECV_SCAN_SIZE;

		recv_read_log_seg(log_sys->buf, group, start_lsn, end_lsn);

		finished = recv_scan_log_recs(
			 max_mem,
			 log_sys->buf,
			 RECV_SCAN_SIZE,
			 checkpoint_lsn,
			 start_lsn,
			 contiguous_lsn,
			 &group->scanned_lsn);

		start_lsn = end_lsn;
	}

	DBUG_PRINT("ib_log",
		   ("scan " LSN_PF " completed for log group " ULINTPF,
		    group->scanned_lsn, group->id));
}

/** Initialize crash recovery environment. Can be called iff
recv_needed_recovery == false. */
static
void
recv_init_crash_recovery()
{
	ut_ad(!srv_read_only_mode);
	ut_a(!recv_needed_recovery);

	recv_needed_recovery = true;

	ib::info() << "Database was not shutdown normally!";
	ib::info() << "Starting crash recovery.";

	buf_dblwr_process();

	if (srv_force_recovery < SRV_FORCE_NO_LOG_REDO) {

		/* Spawn the background thread to flush dirty pages
		from the buffer pools. */

		os_thread_create(
			recv_writer_thread_key,
			recv_writer_thread);
	}
}
#endif /* !UNIV_HOTBACKUP */

#ifndef UNIV_HOTBACKUP
/** Start recovering from a redo log checkpoint.
@see recv_recovery_from_checkpoint_finish
@param[in]	flush_lsn	FIL_PAGE_FILE_FLUSH_LSN
				of first system tablespace page
@return error code or DB_SUCCESS */
dberr_t
recv_recovery_from_checkpoint_start(lsn_t flush_lsn)
{
	/* Initialize red-black tree for fast insertions into the
	flush_list during recovery process. */
	buf_flush_init_flush_rbt();

	if (srv_force_recovery >= SRV_FORCE_NO_LOG_REDO) {

		ib::info()
			<< "The user has set SRV_FORCE_NO_LOG_REDO on,"
			<< " skipping log redo";

		return(DB_SUCCESS);
	}

	recv_recovery_on = true;

	log_mutex_enter();

	/* Look for the latest checkpoint from any of the log groups */

	dberr_t		err;
	log_group_t*	max_cp_group;
	ulint		max_cp_field;

	err = recv_find_max_checkpoint(max_cp_group, &max_cp_field);

	if (err != DB_SUCCESS) {

		log_mutex_exit();

		return(err);
	}

	log_group_header_read(max_cp_group, max_cp_field);

	byte*		buf;

	buf = log_sys->checkpoint_buf;

	lsn_t		checkpoint_lsn;

	checkpoint_lsn = mach_read_from_8(buf + LOG_CHECKPOINT_LSN);

	uint64_t	checkpoint_no;

	checkpoint_no = mach_read_from_8(buf + LOG_CHECKPOINT_NO);

	/* Read the first log file header to print a note if this is
	a recovery from a restored InnoDB Hot Backup */

	byte		log_hdr_buf[LOG_FILE_HDR_SIZE];
	const page_id_t	page_id(max_cp_group->space_id, 0);

	err = fil_redo_io(
                IORequestLogRead, page_id, univ_page_size, 0,
                LOG_FILE_HDR_SIZE, log_hdr_buf);

        ut_a(err == DB_SUCCESS);

	if (0 == ut_memcmp(
		log_hdr_buf + LOG_HEADER_CREATOR, (byte*) "MEB",
		(sizeof "MEB") - 1)) {

		if (srv_read_only_mode) {
			log_mutex_exit();

			ib::error()
				<< "Cannot restore from mysqlbackup,"
				" InnoDB running in read-only mode!";

			return(DB_ERROR);
		}

		/* This log file was created by mysqlbackup --restore: print
		a note to the user about it */

		ib::info()
			<< "The log file was created by mysqlbackup"
			" --apply-log at "
			<< log_hdr_buf + LOG_HEADER_CREATOR
			<< ". The following crash recovery is part of a"
			" normal restore.";

		/* Replace the label. */
		ut_ad(LOG_HEADER_CREATOR_END - LOG_HEADER_CREATOR
		      >= sizeof LOG_HEADER_CREATOR_CURRENT);

		memset(log_hdr_buf + LOG_HEADER_CREATOR, 0,
		       LOG_HEADER_CREATOR_END - LOG_HEADER_CREATOR);

		strcpy(reinterpret_cast<char*>(log_hdr_buf)
		       + LOG_HEADER_CREATOR, LOG_HEADER_CREATOR_CURRENT);

		/* Re-calculate the header block checksum. */
		log_block_set_checksum(
			log_hdr_buf,
			log_block_calc_checksum_crc32(log_hdr_buf));

		/* Write to the log file to wipe over the label */
		err = fil_redo_io(
                        IORequestLogWrite, page_id,
                        univ_page_size, 0, OS_FILE_LOG_BLOCK_SIZE,
			log_hdr_buf);

                ut_a(err == DB_SUCCESS);

	} else if (0 == ut_memcmp(log_hdr_buf + LOG_HEADER_CREATOR,
		(byte*)LOG_HEADER_CREATOR_CLONE,
		(sizeof LOG_HEADER_CREATOR_CLONE) - 1)) {

		recv_sys->is_cloned_db = true;
		ib::info() << "Opening cloned database";
	}

	/* Start reading the log groups from the checkpoint LSN up. The
	variable contiguous_lsn contains an LSN up to which the log is
	known to be contiguously written to all log groups. */

	ut_ad(RECV_SCAN_SIZE <= log_sys->buf_size);

	ut_ad(UT_LIST_GET_LEN(log_sys->log_groups) == 1);

	log_group_t*	group;

	group = UT_LIST_GET_FIRST(log_sys->log_groups);

	ut_ad(recv_sys->n_addrs == 0);

	lsn_t		contiguous_lsn;

	contiguous_lsn = checkpoint_lsn;

	switch (group->format) {
	case LOG_HEADER_FORMAT_CURRENT:
		break;

	case LOG_HEADER_FORMAT_5_7_9:
	case LOG_HEADER_FORMAT_8_0_1:

		ib::info()
			<< "Redo log is from an earlier version,"
			<< " v" << group->format << ".";

		/* Check if the redo log from an older known redo log
		version is from a clean shutdown. */
		err = recv_log_recover_pre_8_0_4(checkpoint_lsn);

		log_mutex_exit();

		return(err);

	default:
		ib::error()
			<< "Redo log format (" << group->format << ")"
			<< " not supported. Current supported format is"
			<< " v" << LOG_HEADER_FORMAT_CURRENT;

		ut_ad(0);
		recv_sys->found_corrupt_log = true;
		log_mutex_exit();
		return(DB_ERROR);
	}

	/* NOTE: we always do a 'recovery' at startup, but only if
	there is something wrong we will print a message to the
	user about recovery: */

	if (checkpoint_lsn != flush_lsn) {

		if (checkpoint_lsn < flush_lsn) {

			ib::warn()
				<< " Are you sure you are using the"
				" right ib_logfiles to start up the database?"
				" Log sequence number in the ib_logfiles is "
				<< checkpoint_lsn << ", less than the"
				" log sequence number in the first system"
				" tablespace file header, "
				<< flush_lsn << ".";
		}

		if (!recv_needed_recovery) {

			ib::info()
				<< "The log sequence number " << flush_lsn
				<< " in the system tablespace does not match"
				" the log sequence number " << checkpoint_lsn
				<< " in the ib_logfiles!";

			if (srv_read_only_mode) {

				ib::error()
					<< "Can't initiate database"
					<< " recovery, running in"
					<< " read-only-mode.";

				log_mutex_exit();

				return(DB_READ_ONLY);
			}

			recv_init_crash_recovery();
		}

	}

	contiguous_lsn = checkpoint_lsn;

	recv_recovery_begin(group, &contiguous_lsn);

	log_sys->lsn = recv_sys->recovered_lsn;

	/* We currently have only one log group */

	if (group->scanned_lsn < checkpoint_lsn
	    || group->scanned_lsn < recv_max_page_lsn) {

		ib::error()
			<< "We scanned the log up to " << group->scanned_lsn
			<< ". A checkpoint was at " << checkpoint_lsn << " and"
			" the maximum LSN on a database page was "
			<< recv_max_page_lsn << ". It is possible that the"
			" database is now corrupt!";
	}

	if (recv_sys->recovered_lsn < checkpoint_lsn) {

		log_mutex_exit();

		/* No harm in trying to do RO access. */
		if (!srv_read_only_mode) {
			ut_error;
		}

		return(DB_ERROR);
	}

	if ((recv_sys->found_corrupt_log && srv_force_recovery == 0)
	    || recv_sys->found_corrupt_fs) {

		log_mutex_exit();

		return(DB_ERROR);
	}

	/* Synchronize the uncorrupted log groups to the most up-to-date log
	group; we also copy checkpoint info to groups */

	log_sys->next_checkpoint_lsn = checkpoint_lsn;
	log_sys->next_checkpoint_no = checkpoint_no + 1;

	recv_synchronize_groups();

	if (!recv_needed_recovery) {
		ut_a(checkpoint_lsn == recv_sys->recovered_lsn);
	} else {
		srv_start_lsn = recv_sys->recovered_lsn;
	}

	ut_memcpy(log_sys->buf, recv_sys->last_block, OS_FILE_LOG_BLOCK_SIZE);

	log_sys->buf_free = (ulint) log_sys->lsn % OS_FILE_LOG_BLOCK_SIZE;
	log_sys->buf_next_to_write = log_sys->buf_free;
	log_sys->write_lsn = log_sys->lsn;

	log_sys->last_checkpoint_lsn = checkpoint_lsn;

	MONITOR_SET(MONITOR_LSN_CHECKPOINT_AGE,
		    log_sys->lsn - log_sys->last_checkpoint_lsn);

	log_sys->next_checkpoint_no = checkpoint_no + 1;

	mutex_enter(&recv_sys->mutex);

	recv_sys->apply_log_recs = true;

	mutex_exit(&recv_sys->mutex);

	log_mutex_exit();

	/* The database is now ready to start almost normal processing of user
	transactions: transaction rollbacks and the application of the log
	records in the hash table can be run in background. */

	return(DB_SUCCESS);
}

/** Complete the recovery from the latest checkpoint.
@param[in]	aborting	true if the server has to abort due to an error
@return recovered persistent metadata */
MetadataRecover*
recv_recovery_from_checkpoint_finish(bool aborting)
{
	/* Make sure that the recv_writer thread is done. This is
	required because it grabs various mutexes and we want to
	ensure that when we enable sync_order_checks there is no
	mutex currently held by any thread. */
	mutex_enter(&recv_sys->writer_mutex);

	/* Free the resources of the recovery system */
	recv_recovery_on = false;

	/* By acquring the mutex we ensure that the recv_writer thread
	won't trigger any more LRU batches. Now wait for currently
	in progress batches to finish. */
	buf_flush_wait_LRU_batch_end();

	mutex_exit(&recv_sys->writer_mutex);

	ulint	count = 0;

	while (recv_writer_thread_active) {

		++count;

		os_thread_sleep(100000);

		if (srv_print_verbose_log && count > 600) {

			ib::info()
				<< "Waiting for recv_writer to"
				" finish flushing of buffer pool";
			count = 0;
		}
	}

	MetadataRecover*	metadata;

	if (!aborting) {

		metadata = recv_sys->metadata_recover;

		recv_sys->metadata_recover = nullptr;
	} else {
		metadata = nullptr;
	}

	recv_sys_free();

	if (!aborting) {
		/* Validate a few system page types that were left uninitialized
		by older versions of MySQL. */
		mtr_t	mtr;

		mtr.start();

		buf_block_t*	block;

		/* Bitmap page types will be reset in buf_dblwr_check_block()
		without redo logging. */

		block = buf_page_get(
			page_id_t(IBUF_SPACE_ID, FSP_IBUF_HEADER_PAGE_NO),
			univ_page_size, RW_X_LATCH, &mtr);

		fil_block_check_type(block, FIL_PAGE_TYPE_SYS, &mtr);

		/* Already MySQL 3.23.53 initialized FSP_IBUF_TREE_ROOT_PAGE_NO
		to FIL_PAGE_INDEX. No need to reset that one. */

		block = buf_page_get(
			page_id_t(TRX_SYS_SPACE, TRX_SYS_PAGE_NO),
			univ_page_size, RW_X_LATCH, &mtr);

		fil_block_check_type(block, FIL_PAGE_TYPE_TRX_SYS, &mtr);

		block = buf_page_get(
			page_id_t(TRX_SYS_SPACE, FSP_FIRST_RSEG_PAGE_NO),
			univ_page_size, RW_X_LATCH, &mtr);

		fil_block_check_type(block, FIL_PAGE_TYPE_SYS, &mtr);

		block = buf_page_get(
			page_id_t(TRX_SYS_SPACE, FSP_DICT_HDR_PAGE_NO),
			univ_page_size, RW_X_LATCH, &mtr);

		fil_block_check_type(block, FIL_PAGE_TYPE_SYS, &mtr);

		mtr.commit();
	}

	/* Free up the flush_rbt. */
	buf_flush_free_flush_rbt();

	return(metadata);
}

/** Resets the logs. The contents of log files will be lost!
@param[in]	lsn		reset to this lsn rounded up to be divisible
				by OS_FILE_LOG_BLOCK_SIZE, after which we
				add LOG_BLOCK_HDR_SIZE */
void
recv_reset_logs(lsn_t lsn)
{
	ut_ad(log_mutex_own());

	log_sys->lsn = ut_uint64_align_up(lsn, OS_FILE_LOG_BLOCK_SIZE);

	for (auto group = UT_LIST_GET_FIRST(log_sys->log_groups);
	     group != nullptr;
	     group = UT_LIST_GET_NEXT(log_groups, group)) {

		group->lsn = log_sys->lsn;
		group->lsn_offset = LOG_FILE_HDR_SIZE;
	}

	log_sys->buf_next_to_write = 0;
	log_sys->write_lsn = log_sys->lsn;

	log_sys->next_checkpoint_no = 0;
	log_sys->last_checkpoint_lsn = 0;

	log_block_init(log_sys->buf, log_sys->lsn);
	log_block_set_first_rec_group(log_sys->buf, LOG_BLOCK_HDR_SIZE);

	log_sys->buf_free = LOG_BLOCK_HDR_SIZE;
	log_sys->lsn += LOG_BLOCK_HDR_SIZE;

	MONITOR_SET(MONITOR_LSN_CHECKPOINT_AGE,
		    (log_sys->lsn - log_sys->last_checkpoint_lsn));

	log_mutex_exit();

	/* Reset the checkpoint fields in logs */

	log_make_checkpoint_at(LSN_MAX, true);

	log_mutex_enter();
}
#endif /* !UNIV_HOTBACKUP */

/** Find a doublewrite copy of a page.
@param[in]	space_id	tablespace identifier
@param[in]	page_no		page number
@return	page frame
@retval nullptr if no page was found */
const byte*
recv_dblwr_t::find_page(space_id_t space_id, page_no_t page_no)
{
	typedef std::vector<const byte*, ut_allocator<const byte*> >
		matches_t;

	matches_t	matches;
	const byte*	result = 0;

	for (auto i = pages.begin(); i != pages.end(); ++i) {
		if (page_get_space_id(*i) == space_id
		    && page_get_page_no(*i) == page_no) {
			matches.push_back(*i);
		}
	}

	for (auto i = deferred.begin(); i != deferred.end(); ++i) {

		if (page_get_space_id(i->m_page) == space_id
		    && page_get_page_no(i->m_page) == page_no) {

			matches.push_back(i->m_page);
		}
	}

	if (matches.size() == 1) {
		result = matches[0];
	} else if (matches.size() > 1) {

		lsn_t max_lsn	= 0;
		lsn_t page_lsn	= 0;

		for (matches_t::iterator i = matches.begin();
		     i != matches.end();
		     ++i) {

			page_lsn = mach_read_from_8(*i + FIL_PAGE_LSN);

			if (page_lsn > max_lsn) {
				max_lsn = page_lsn;
				result = *i;
			}
		}
	}

	return(result);
}

#if defined(UNIV_DEBUG) || defined(UNIV_HOTBACKUP)
/** Return string name of the redo log record type.
@param[in]	type	record log record enum
@return string name of record log record */
const char*
get_mlog_string(mlog_id_t type)
{
	switch (type) {
	case MLOG_SINGLE_REC_FLAG:
		return("MLOG_SINGLE_REC_FLAG");

	case MLOG_1BYTE:
		return("MLOG_1BYTE");

	case MLOG_2BYTES:
		return("MLOG_2BYTES");

	case MLOG_4BYTES:
		return("MLOG_4BYTES");

	case MLOG_8BYTES:
		return("MLOG_8BYTES");

	case MLOG_REC_INSERT:
		return("MLOG_REC_INSERT");

	case MLOG_REC_CLUST_DELETE_MARK:
		return("MLOG_REC_CLUST_DELETE_MARK");

	case MLOG_REC_SEC_DELETE_MARK:
		return("MLOG_REC_SEC_DELETE_MARK");

	case MLOG_REC_UPDATE_IN_PLACE:
		return("MLOG_REC_UPDATE_IN_PLACE");

	case MLOG_REC_DELETE:
		return("MLOG_REC_DELETE");

	case MLOG_LIST_END_DELETE:
		return("MLOG_LIST_END_DELETE");

	case MLOG_LIST_START_DELETE:
		return("MLOG_LIST_START_DELETE");

	case MLOG_LIST_END_COPY_CREATED:
		return("MLOG_LIST_END_COPY_CREATED");

	case MLOG_PAGE_REORGANIZE:
		return("MLOG_PAGE_REORGANIZE");

	case MLOG_PAGE_CREATE:
		return("MLOG_PAGE_CREATE");

	case MLOG_UNDO_INSERT:
		return("MLOG_UNDO_INSERT");

	case MLOG_UNDO_ERASE_END:
		return("MLOG_UNDO_ERASE_END");

	case MLOG_UNDO_INIT:
		return("MLOG_UNDO_INIT");

	case MLOG_UNDO_HDR_REUSE:
		return("MLOG_UNDO_HDR_REUSE");

	case MLOG_UNDO_HDR_CREATE:
		return("MLOG_UNDO_HDR_CREATE");

	case MLOG_REC_MIN_MARK:
		return("MLOG_REC_MIN_MARK");

	case MLOG_IBUF_BITMAP_INIT:
		return("MLOG_IBUF_BITMAP_INIT");

#ifdef UNIV_LOG_LSN_DEBUG
	case MLOG_LSN:
		return("MLOG_LSN");
#endif /* UNIV_LOG_LSN_DEBUG */

	case MLOG_INIT_FILE_PAGE:
		return("MLOG_INIT_FILE_PAGE");

	case MLOG_WRITE_STRING:
		return("MLOG_WRITE_STRING");

	case MLOG_MULTI_REC_END:
		return("MLOG_MULTI_REC_END");

	case MLOG_DUMMY_RECORD:
		return("MLOG_DUMMY_RECORD");

	case MLOG_FILE_DELETE:
		return("MLOG_FILE_DELETE");

	case MLOG_COMP_REC_MIN_MARK:
		return("MLOG_COMP_REC_MIN_MARK");

	case MLOG_COMP_PAGE_CREATE:
		return("MLOG_COMP_PAGE_CREATE");

	case MLOG_COMP_REC_INSERT:
		return("MLOG_COMP_REC_INSERT");

	case MLOG_COMP_REC_CLUST_DELETE_MARK:
		return("MLOG_COMP_REC_CLUST_DELETE_MARK");

	case MLOG_COMP_REC_SEC_DELETE_MARK:
		return("MLOG_COMP_REC_SEC_DELETE_MARK");

	case MLOG_COMP_REC_UPDATE_IN_PLACE:
		return("MLOG_COMP_REC_UPDATE_IN_PLACE");

	case MLOG_COMP_REC_DELETE:
		return("MLOG_COMP_REC_DELETE");

	case MLOG_COMP_LIST_END_DELETE:
		return("MLOG_COMP_LIST_END_DELETE");

	case MLOG_COMP_LIST_START_DELETE:
		return("MLOG_COMP_LIST_START_DELETE");

	case MLOG_COMP_LIST_END_COPY_CREATED:
		return("MLOG_COMP_LIST_END_COPY_CREATED");

	case MLOG_COMP_PAGE_REORGANIZE:
		return("MLOG_COMP_PAGE_REORGANIZE");

	case MLOG_FILE_CREATE:
		return("MLOG_FILE_CREATE");

	case MLOG_ZIP_WRITE_NODE_PTR:
		return("MLOG_ZIP_WRITE_NODE_PTR");

	case MLOG_ZIP_WRITE_BLOB_PTR:
		return("MLOG_ZIP_WRITE_BLOB_PTR");

	case MLOG_ZIP_WRITE_HEADER:
		return("MLOG_ZIP_WRITE_HEADER");

	case MLOG_ZIP_PAGE_COMPRESS:
		return("MLOG_ZIP_PAGE_COMPRESS");

	case MLOG_ZIP_PAGE_COMPRESS_NO_DATA:
		return("MLOG_ZIP_PAGE_COMPRESS_NO_DATA");

	case MLOG_ZIP_PAGE_REORGANIZE:
		return("MLOG_ZIP_PAGE_REORGANIZE");

	case MLOG_FILE_RENAME:
		return("MLOG_FILE_RENAME");

	case MLOG_PAGE_CREATE_RTREE:
		return("MLOG_PAGE_CREATE_RTREE");

	case MLOG_COMP_PAGE_CREATE_RTREE:
		return("MLOG_COMP_PAGE_CREATE_RTREE");

	case MLOG_INIT_FILE_PAGE2:
		return("MLOG_INIT_FILE_PAGE2");

	case MLOG_INDEX_LOAD:
		return("MLOG_INDEX_LOAD");

	/* Disabled for WL6378
	case MLOG_TRUNCATE:
		return("MLOG_TRUNCATE");
	*/

	case MLOG_TABLE_DYNAMIC_META:
		return("MLOG_TABLE_DYNAMIC_META");

	case MLOG_PAGE_CREATE_SDI:
		return("MLOG_PAGE_CREATE_SDI");

	case MLOG_COMP_PAGE_CREATE_SDI:
		return("MLOG_COMP_PAGE_CREATE_SDI");
	}

	DBUG_ASSERT(0);

	return(nullptr);
}
#endif /* UNIV_DEBUG || UNIV_HOTBACKUP */<|MERGE_RESOLUTION|>--- conflicted
+++ resolved
@@ -262,9 +262,9 @@
 {
 	PersistentTables::iterator	iter;
 
-	for (auto table : m_tables) {
-
-		UT_DELETE(table.second);
+	for (iter = m_tables.begin(); iter != m_tables.end(); ++iter) {
+
+		ut_free(iter->second);
 	}
 }
 
@@ -280,7 +280,12 @@
 	PersistentTables::iterator	iter = m_tables.find(id);
 
 	if (iter == m_tables.end()) {
-		metadata = UT_NEW_NOKEY(PersistentTableMetadata(id, 0));
+		PersistentTableMetadata* mem =
+			static_cast<PersistentTableMetadata*>(
+				ut_zalloc_nokey(sizeof *metadata));
+
+		metadata = new (mem) PersistentTableMetadata(id, 0);
+
 		m_tables.insert(std::make_pair(id, metadata));
 	} else {
 		metadata = iter->second;
@@ -892,23 +897,10 @@
 bool
 recv_check_log_header_checksum(const byte* buf)
 {
-<<<<<<< HEAD
 	auto	c1 = log_block_get_checksum(buf);
 	auto	c2 = log_block_calc_checksum_crc32(buf);
 
 	return(c1 == c2);
-=======
-	ulint	block_checksum = log_block_get_checksum(buf);
-	ulint	calc_checksum = log_block_calc_checksum_crc32(buf);
-#ifdef UNIV_DEBUG
-	if (block_checksum != calc_checksum) {
-		ib::info()
-			<< "log header checksum mismatch, found "
-			<< block_checksum << " should be " << calc_checksum;
-	}
-#endif /* UNIV_DEBUG */
-	return(block_checksum == calc_checksum);
->>>>>>> 0d2d35ae
 }
 
 #ifndef UNIV_HOTBACKUP
@@ -1014,12 +1006,7 @@
 
 	group->state = LOG_GROUP_CORRUPTED;
 
-<<<<<<< HEAD
 	log_group_header_read(group, 0);
-=======
-		/* Read block into log_sys->checkpoint_buf (== buf) */
-		log_group_header_read(group, 0);
->>>>>>> 0d2d35ae
 
 	byte*	buf = log_sys->checkpoint_buf;
 
@@ -1279,132 +1266,6 @@
 }
 #endif /* UNIV_HOTBACKUP */
 
-<<<<<<< HEAD
-=======
-/** Parse or process a write encryption info record.
-@param[in]	ptr		redo log record
-@param[in]	end		end of the redo log buffer
-@param[in]	space_id	the tablespace ID
-@return log record end, nullptr if not a complete record */
-static
-byte*
-fil_write_encryption_parse(
-	byte*		ptr,
-	const byte*	end,
-	space_id_t	space_id)
-{
-	byte*		iv = nullptr;
-	byte*		key = nullptr;
-	bool		is_new = false;
-
-	fil_space_t*	space = fil_space_get(space_id);
-
-	if (space == nullptr) {
-
-		if (recv_sys->keys == nullptr) {
-
-			recv_sys->keys = UT_NEW_NOKEY(
-				recv_sys_t::Encryption_Keys());
-		}
-
-		for (auto& recv_key : *recv_sys->keys) {
-
-			if (recv_key.space_id == space_id) {
-				iv = recv_key.iv;
-				key = recv_key.ptr;
-			}
-		}
-
-		if (key == nullptr) {
-
-			key = static_cast<byte*>(
-				ut_malloc_nokey(ENCRYPTION_KEY_LEN));
-
-			iv = static_cast<byte*>(
-				ut_malloc_nokey(ENCRYPTION_KEY_LEN));
-
-			is_new = true;
-		}
-
-	} else {
-		iv = space->encryption_iv;
-		key = space->encryption_key;
-	}
-
-	ulint	offset;
-
-	offset = mach_read_from_2(ptr);
-	ptr += 2;
-
-	ulint	len;
-
-	len = mach_read_from_2(ptr);
-	ptr += 2;
-
-	if (end < ptr + len) {
-		return(nullptr);
-	}
-
-	if (offset >= UNIV_PAGE_SIZE
-	    || len + offset > UNIV_PAGE_SIZE
-	    || (len != ENCRYPTION_INFO_SIZE_V1
-		&& len != ENCRYPTION_INFO_SIZE_V2)) {
-
-		recv_sys->found_corrupt_log = true;
-		return(nullptr);
-	}
-
-#ifdef UNIV_HOTBACKUP
-        if (fil_space_get(space_id)
-	    && !meb_get_encryption_key(space_id, key, iv)) {
-		recv_sys->found_corrupt_log = TRUE;
-		ib::fatal()
-			<< "Encryption information"
-			<< " in the redo log of space "
-			<< space_id << " is invalid"
-			<< "MEB cannot proceed with the operation.";
-        }
-#else /* UNIV_HOTBACKUP */
-	if (!Encryption::decode_encryption_info(key, iv, ptr)) {
-
-		recv_sys->found_corrupt_log = true;
-
-		ib::warn()
-			<< "Encryption information"
-			<< " in the redo log of space "
-			<< space_id << " is invalid";
-	}
-#endif /* UNIV_HOTBACKUP */
-
-	ut_ad(len == ENCRYPTION_INFO_SIZE_V1
-	      || len == ENCRYPTION_INFO_SIZE_V2);
-
-	ptr += len;
-
-	if (space == nullptr) {
-
-		if (is_new) {
-
-			recv_sys_t::Encryption_Key	new_key;
-
-			new_key.iv = iv;
-			new_key.ptr = key;
-			new_key.space_id = space_id;
-
-			recv_sys->keys->push_back(new_key);
-		}
-
-	} else {
-		ut_ad(FSP_FLAGS_GET_ENCRYPTION(space->flags));
-
-		space->encryption_type = Encryption::AES;
-		space->encryption_klen = ENCRYPTION_KEY_LEN;
-	}
-
-	return(ptr);
-}
-
->>>>>>> 0d2d35ae
 /** Try to parse a single log record body and also applies it if
 specified.
 @param[in]	type		redo log entry type
@@ -2947,14 +2808,7 @@
 			<< recv_addr->page_no << " pages";
 	}
 
-<<<<<<< HEAD
 	/* Read the page from the tablespace file. */
-=======
-	mutex_exit(&(recv_sys->mutex));
-
-	/* Read the page from the tablespace file using the
-	fil0fil.cc routines */
->>>>>>> 0d2d35ae
 
 	dberr_t	err;
 
@@ -3018,9 +2872,6 @@
 			block->frame, nullptr);
 	}
 
-<<<<<<< HEAD
-        ut_a(err == DB_SUCCESS);
-=======
 	if (err != DB_SUCCESS) {
 
 		ib::fatal()
@@ -3044,7 +2895,6 @@
 meb_nowait_func()
 {
 	return;
->>>>>>> 0d2d35ae
 }
 
 /** Applies log records in the hash table to a backup. */
