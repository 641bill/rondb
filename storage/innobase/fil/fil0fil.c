--- conflicted
+++ resolved
@@ -3531,11 +3531,7 @@
 
 		if (check_msg) {
 			fprintf(stderr,
-<<<<<<< HEAD
-				"InnoDB: Error: %s in file %s",
-=======
 				"InnoDB: Error: %s in file %s\n",
->>>>>>> 3607b4a9
 				check_msg, filepath);
 			goto func_exit;
 		}
