/*****************************************************************************

Copyright (c) 1995, 2013, Oracle and/or its affiliates. All Rights Reserved.

This program is free software; you can redistribute it and/or modify it under
the terms of the GNU General Public License as published by the Free Software
Foundation; version 2 of the License.

This program is distributed in the hope that it will be useful, but WITHOUT
ANY WARRANTY; without even the implied warranty of MERCHANTABILITY or FITNESS
FOR A PARTICULAR PURPOSE. See the GNU General Public License for more details.

You should have received a copy of the GNU General Public License along with
this program; if not, write to the Free Software Foundation, Inc.,
51 Franklin Street, Suite 500, Boston, MA 02110-1335 USA

*****************************************************************************/

/**************************************************//**
@file fil/fil0fil.cc
The tablespace memory cache

Created 10/25/1995 Heikki Tuuri
*******************************************************/

#include "ha_prototypes.h"

#include "fil0fil.h"
#include "mem0mem.h"
#include "hash0hash.h"
#include "os0file.h"
#include "mach0data.h"
#include "buf0buf.h"
#include "buf0flu.h"
#include "log0recv.h"
#include "fsp0fsp.h"
#include "srv0srv.h"
#include "srv0start.h"
#include "mtr0mtr.h"
#include "mtr0log.h"
#include "dict0dict.h"
#include "page0page.h"
#include "page0zip.h"
#include "trx0sys.h"
#include "row0mysql.h"
#ifndef UNIV_HOTBACKUP
# include "buf0lru.h"
# include "ibuf0ibuf.h"
# include "sync0sync.h"
<<<<<<< HEAD
# include "os0event.h"
=======
>>>>>>> acc0f772
#else /* !UNIV_HOTBACKUP */
# include "srv0srv.h"
static ulint srv_data_read, srv_data_written;
#endif /* !UNIV_HOTBACKUP */
#include "srv0space.h"

/*
		IMPLEMENTATION OF THE TABLESPACE MEMORY CACHE
		=============================================

The tablespace cache is responsible for providing fast read/write access to
tablespaces and logs of the database. File creation and deletion is done
in other modules which know more of the logic of the operation, however.

A tablespace consists of a chain of files. The size of the files does not
have to be divisible by the database block size, because we may just leave
the last incomplete block unused. When a new file is appended to the
tablespace, the maximum size of the file is also specified. At the moment,
we think that it is best to extend the file to its maximum size already at
the creation of the file, because then we can avoid dynamically extending
the file when more space is needed for the tablespace.

A block's position in the tablespace is specified with a 32-bit unsigned
integer. The files in the chain are thought to be catenated, and the block
corresponding to an address n is the nth block in the catenated file (where
the first block is named the 0th block, and the incomplete block fragments
at the end of files are not taken into account). A tablespace can be extended
by appending a new file at the end of the chain.

Our tablespace concept is similar to the one of Oracle.

To acquire more speed in disk transfers, a technique called disk striping is
sometimes used. This means that logical block addresses are divided in a
round-robin fashion across several disks. Windows NT supports disk striping,
so there we do not need to support it in the database. Disk striping is
implemented in hardware in RAID disks. We conclude that it is not necessary
to implement it in the database. Oracle 7 does not support disk striping,
either.

Another trick used at some database sites is replacing tablespace files by
raw disks, that is, the whole physical disk drive, or a partition of it, is
opened as a single file, and it is accessed through byte offsets calculated
from the start of the disk or the partition. This is recommended in some
books on database tuning to achieve more speed in i/o. Using raw disk
certainly prevents the OS from fragmenting disk space, but it is not clear
if it really adds speed. We measured on the Pentium 100 MHz + NT + NTFS file
system + EIDE Conner disk only a negligible difference in speed when reading
from a file, versus reading from a raw disk.

To have fast access to a tablespace or a log file, we put the data structures
to a hash table. Each tablespace and log file is given an unique 32-bit
identifier.

Some operating systems do not support many open files at the same time,
though NT seems to tolerate at least 900 open files. Therefore, we put the
open files in an LRU-list. If we need to open another file, we may close the
file at the end of the LRU-list. When an i/o-operation is pending on a file,
the file cannot be closed. We take the file nodes with pending i/o-operations
out of the LRU-list and keep a count of pending operations. When an operation
completes, we decrement the count and return the file node to the LRU-list if
the count drops to zero. */

/** When mysqld is run, the default directory "." is the mysqld datadir,
but in the MySQL Embedded Server Library and ibbackup it is not the default
directory, and we must set the base file path explicitly */
const char*	fil_path_to_mysql_datadir	= ".";

/** The number of fsyncs done to the log */
ulint	fil_n_log_flushes			= 0;

/** Number of pending redo log flushes */
ulint	fil_n_pending_log_flushes		= 0;
/** Number of pending tablespace flushes */
ulint	fil_n_pending_tablespace_flushes	= 0;

/** Number of files currently open */
ulint	fil_n_file_opened			= 0;

/** The null file address */
fil_addr_t	fil_addr_null = {FIL_NULL, 0};

#ifdef UNIV_PFS_MUTEX
/* Key to register fil_system_mutex with performance schema */
mysql_pfs_key_t	fil_system_mutex_key;
#endif /* UNIV_PFS_MUTEX */

#ifdef UNIV_PFS_RWLOCK
/* Key to register file space latch with performance schema */
mysql_pfs_key_t	fil_space_latch_key;
#endif /* UNIV_PFS_RWLOCK */

/** File node of a tablespace or the log data space */
struct fil_node_t {
	fil_space_t*	space;	/*!< backpointer to the space where this node
				belongs */
	char*		name;	/*!< path to the file */
	ibool		open;	/*!< TRUE if file open */
	os_file_t	handle;	/*!< OS handle to the file, if file open */
	os_event_t	sync_event;/*!< Condition event to group and
				serialize calls to fsync */
	ibool		is_raw_disk;/*!< TRUE if the 'file' is actually a raw
				device or a raw disk partition */
	ulint		size;	/*!< size of the file in database pages, 0 if
				not known yet; the possible last incomplete
				megabyte may be ignored if space == 0 */
	ulint		n_pending;
				/*!< count of pending i/o's on this file;
				closing of the file is not allowed if
				this is > 0 */
	ulint		n_pending_flushes;
				/*!< count of pending flushes on this file;
				closing of the file is not allowed if
				this is > 0 */
	ibool		being_extended;
				/*!< TRUE if the node is currently
				being extended. */
	ib_int64_t	modification_counter;/*!< when we write to the file we
				increment this by one */
	ib_int64_t	flush_counter;/*!< up to what
				modification_counter value we have
				flushed the modifications to disk */
	UT_LIST_NODE_T(fil_node_t) chain;
				/*!< link field for the file chain */
	UT_LIST_NODE_T(fil_node_t) LRU;
				/*!< link field for the LRU list */
	ulint		magic_n;/*!< FIL_NODE_MAGIC_N */
};

/** Value of fil_node_t::magic_n */
#define	FIL_NODE_MAGIC_N	89389

/** Tablespace or log data space: let us call them by a common name space */
struct fil_space_t {
	char*		name;	/*!< space name = the path to the first file in
				it */
	ulint		id;	/*!< space id */
	ib_int64_t	tablespace_version;
				/*!< in DISCARD/IMPORT this timestamp
				is used to check if we should ignore
				an insert buffer merge request for a
				page because it actually was for the
				previous incarnation of the space */
	ibool		stop_ios;/*!< TRUE if we want to rename the
				.ibd file of tablespace and want to
				stop temporarily posting of new i/o
				requests on the file */
	ibool		stop_new_ops;
				/*!< we set this TRUE when we start
				deleting a single-table tablespace.
				When this is set following new ops
				are not allowed:
				* read IO request
				* ibuf merge
				* file flush
				Note that we can still possibly have
				new write operations because we don't
				check this flag when doing flush
				batches. */
	ulint		purpose;/*!< FIL_TABLESPACE, FIL_LOG, or
				FIL_ARCH_LOG */
	UT_LIST_BASE_NODE_T(fil_node_t) chain;
				/*!< base node for the file chain */
	ulint		size;	/*!< space size in pages; 0 if a single-table
				tablespace whose size we do not know yet;
				last incomplete megabytes in data files may be
				ignored if space == 0 */
	ulint		flags;	/*!< tablespace flags; see
				fsp_flags_is_valid(),
				fsp_flags_get_zip_size() */
	ulint		n_reserved_extents;
				/*!< number of reserved free extents for
				ongoing operations like B-tree page split */
	ulint		n_pending_flushes; /*!< this is positive when flushing
				the tablespace to disk; dropping of the
				tablespace is forbidden if this is positive */
	ulint		n_pending_ops;/*!< this is positive when we
				have pending operations against this
				tablespace. The pending operations can
				be ibuf merges or lock validation code
				trying to read a block.
				Dropping of the tablespace is forbidden
				if this is positive */
	hash_node_t	hash;	/*!< hash chain node */
	hash_node_t	name_hash;/*!< hash chain the name_hash table */
#ifndef UNIV_HOTBACKUP
	rw_lock_t	latch;	/*!< latch protecting the file space storage
				allocation */
#endif /* !UNIV_HOTBACKUP */
	UT_LIST_NODE_T(fil_space_t) unflushed_spaces;
				/*!< list of spaces with at least one unflushed
				file we have written to */
	bool		is_in_unflushed_spaces;
				/*!< true if this space is currently in
				unflushed_spaces */
	UT_LIST_NODE_T(fil_space_t) space_list;
				/*!< list of all spaces */
	ulint		magic_n;/*!< FIL_SPACE_MAGIC_N */
};

/** Value of fil_space_t::magic_n */
#define	FIL_SPACE_MAGIC_N	89472

/** The tablespace memory cache; also the totality of logs (the log
data space) is stored here; below we talk about tablespaces, but also
the ib_logfiles form a 'space' and it is handled here */
struct fil_system_t {
#ifndef UNIV_HOTBACKUP
	ib_mutex_t		mutex;		/*!< The mutex protecting the cache */
#endif /* !UNIV_HOTBACKUP */
	hash_table_t*	spaces;		/*!< The hash table of spaces in the
					system; they are hashed on the space
					id */
	hash_table_t*	name_hash;	/*!< hash table based on the space
					name */
	UT_LIST_BASE_NODE_T(fil_node_t) LRU;
					/*!< base node for the LRU list of the
					most recently used open files with no
					pending i/o's; if we start an i/o on
					the file, we first remove it from this
					list, and return it to the start of
					the list when the i/o ends;
					log files and the system tablespace are
					not put to this list: they are opened
					after the startup, and kept open until
					shutdown */
	UT_LIST_BASE_NODE_T(fil_space_t) unflushed_spaces;
					/*!< base node for the list of those
					tablespaces whose files contain
					unflushed writes; those spaces have
					at least one file node where
					modification_counter > flush_counter */
	ulint		n_open;		/*!< number of files currently open */
	ulint		max_n_open;	/*!< n_open is not allowed to exceed
					this */
	ib_int64_t	modification_counter;/*!< when we write to a file we
					increment this by one */
	ulint		max_assigned_id;/*!< maximum space id in the existing
					tables, or assigned during the time
					mysqld has been up; at an InnoDB
					startup we scan the data dictionary
					and set here the maximum of the
					space id's of the tables there */
	ib_int64_t	tablespace_version;
					/*!< a counter which is incremented for
					every space object memory creation;
					every space mem object gets a
					'timestamp' from this; in DISCARD/
					IMPORT this is used to check if we
					should ignore an insert buffer merge
					request */
	UT_LIST_BASE_NODE_T(fil_space_t) space_list;
					/*!< list of all file spaces */
	ibool		space_id_reuse_warned;
					/* !< TRUE if fil_space_create()
					has issued a warning about
					potential space_id reuse */
};

/** The tablespace memory cache. This variable is NULL before the module is
initialized. */
static fil_system_t*	fil_system	= NULL;

/** Determine if (i) is a user tablespace id or not. */
# define fil_is_user_tablespace_id(i) ((i) > srv_undo_tablespaces_open)

/** Determine if user has explicitly disabled fsync(). */
#ifndef _WIN32
# define fil_buffering_disabled(s)	\
	((s)->purpose == FIL_TABLESPACE	\
	 && srv_unix_file_flush_method	\
	 == SRV_UNIX_O_DIRECT_NO_FSYNC)
#else /* _WIN32 */
# define fil_buffering_disabled(s)	(0)
#endif /* _WIN32_ */

#ifdef UNIV_DEBUG
/** Try fil_validate() every this many times */
# define FIL_VALIDATE_SKIP	17

/******************************************************************//**
Checks the consistency of the tablespace cache some of the time.
@return	TRUE if ok or the check was skipped */
static
ibool
fil_validate_skip(void)
/*===================*/
{
	/** The fil_validate() call skip counter. Use a signed type
	because of the race condition below. */
	static int fil_validate_count = FIL_VALIDATE_SKIP;

	/* There is a race condition below, but it does not matter,
	because this call is only for heuristic purposes. We want to
	reduce the call frequency of the costly fil_validate() check
	in debug builds. */
	if (--fil_validate_count > 0) {
		return(TRUE);
	}

	fil_validate_count = FIL_VALIDATE_SKIP;
	return(fil_validate());
}
#endif /* UNIV_DEBUG */

/********************************************************************//**
Determines if a file node belongs to the least-recently-used list.
@return TRUE if the file belongs to fil_system->LRU mutex. */
UNIV_INLINE
ibool
fil_space_belongs_in_lru(
/*=====================*/
	const fil_space_t*	space)	/*!< in: file space */
{
	/* Even if temp-tablespace id > undo-tablespace-open it serve
	as system-level-tablepsace so indicate it accordingly.*/
	return(space->purpose == FIL_TABLESPACE
	       && (space->id == srv_tmp_space.space_id()
		   ? false : fil_is_user_tablespace_id(space->id)));
}

/********************************************************************//**
NOTE: you must call fil_mutex_enter_and_prepare_for_io() first!

Prepares a file node for i/o. Opens the file if it is closed. Updates the
pending i/o's field in the node and the system appropriately. Takes the node
off the LRU list if it is in the LRU list. The caller must hold the fil_sys
mutex. */
static
void
fil_node_prepare_for_io(
/*====================*/
	fil_node_t*	node,	/*!< in: file node */
	fil_system_t*	system,	/*!< in: tablespace memory cache */
	fil_space_t*	space);	/*!< in: space */
/********************************************************************//**
Updates the data structures when an i/o operation finishes. Updates the
pending i/o's field in the node appropriately. */
static
void
fil_node_complete_io(
/*=================*/
	fil_node_t*	node,	/*!< in: file node */
	fil_system_t*	system,	/*!< in: tablespace memory cache */
	ulint		type);	/*!< in: OS_FILE_WRITE or OS_FILE_READ; marks
				the node as modified if
				type == OS_FILE_WRITE */
/*******************************************************************//**
Frees a space object from the tablespace memory cache. Closes the files in
the chain but does not delete them. There must not be any pending i/o's or
flushes on the files.
@return TRUE on success */
static
ibool
fil_space_free(
/*===========*/
	ulint		id,		/* in: space id */
	ibool		x_latched);	/* in: TRUE if caller has space->latch
					in X mode */
/********************************************************************//**
Reads data from a space to a buffer. Remember that the possible incomplete
blocks at the end of file are ignored: they are not taken into account when
calculating the byte offset within a space.
@return DB_SUCCESS, or DB_TABLESPACE_DELETED if we are trying to do
i/o on a tablespace which does not exist */
UNIV_INLINE
dberr_t
fil_read(
/*=====*/
	bool	sync,		/*!< in: true if synchronous aio is desired */
	ulint	space_id,	/*!< in: space id */
	ulint	zip_size,	/*!< in: compressed page size in bytes;
				0 for uncompressed pages */
	ulint	block_offset,	/*!< in: offset in number of blocks */
	ulint	byte_offset,	/*!< in: remainder of offset in bytes; in aio
				this must be divisible by the OS block size */
	ulint	len,		/*!< in: how many bytes to read; this must not
				cross a file boundary; in aio this must be a
				block size multiple */
	void*	buf,		/*!< in/out: buffer where to store data read;
				in aio this must be appropriately aligned */
	void*	message)	/*!< in: message for aio handler if non-sync
				aio used, else ignored */
{
	return(fil_io(OS_FILE_READ, sync, space_id, zip_size, block_offset,
					  byte_offset, len, buf, message));
}

/********************************************************************//**
Writes data to a space from a buffer. Remember that the possible incomplete
blocks at the end of file are ignored: they are not taken into account when
calculating the byte offset within a space.
@return DB_SUCCESS, or DB_TABLESPACE_DELETED if we are trying to do
i/o on a tablespace which does not exist */
UNIV_INLINE
dberr_t
fil_write(
/*======*/
	bool	sync,		/*!< in: true if synchronous aio is desired */
	ulint	space_id,	/*!< in: space id */
	ulint	zip_size,	/*!< in: compressed page size in bytes;
				0 for uncompressed pages */
	ulint	block_offset,	/*!< in: offset in number of blocks */
	ulint	byte_offset,	/*!< in: remainder of offset in bytes; in aio
				this must be divisible by the OS block size */
	ulint	len,		/*!< in: how many bytes to write; this must
				not cross a file boundary; in aio this must
				be a block size multiple */
	void*	buf,		/*!< in: buffer from which to write; in aio
				this must be appropriately aligned */
	void*	message)	/*!< in: message for aio handler if non-sync
				aio used, else ignored */
{
	ut_ad(!srv_read_only_mode);

	return(fil_io(OS_FILE_WRITE, sync, space_id, zip_size, block_offset,
					   byte_offset, len, buf, message));
}

/*******************************************************************//**
Returns the table space by a given id, NULL if not found. */
UNIV_INLINE
fil_space_t*
fil_space_get_by_id(
/*================*/
	ulint	id)	/*!< in: space id */
{
	fil_space_t*	space;

	ut_ad(mutex_own(&fil_system->mutex));

	HASH_SEARCH(hash, fil_system->spaces, id,
		    fil_space_t*, space,
		    ut_ad(space->magic_n == FIL_SPACE_MAGIC_N),
		    space->id == id);

	return(space);
}

/*******************************************************************//**
Returns the table space by a given name, NULL if not found. */
UNIV_INLINE
fil_space_t*
fil_space_get_by_name(
/*==================*/
	const char*	name)	/*!< in: space name */
{
	fil_space_t*	space;
	ulint		fold;

	ut_ad(mutex_own(&fil_system->mutex));

	fold = ut_fold_string(name);

	HASH_SEARCH(name_hash, fil_system->name_hash, fold,
		    fil_space_t*, space,
		    ut_ad(space->magic_n == FIL_SPACE_MAGIC_N),
		    !strcmp(name, space->name));

	return(space);
}

#ifndef UNIV_HOTBACKUP
/*******************************************************************//**
Returns the version number of a tablespace, -1 if not found.
@return version number, -1 if the tablespace does not exist in the
memory cache */

ib_int64_t
fil_space_get_version(
/*==================*/
	ulint	id)	/*!< in: space id */
{
	fil_space_t*	space;
	ib_int64_t	version		= -1;

	ut_ad(fil_system);

	mutex_enter(&fil_system->mutex);

	space = fil_space_get_by_id(id);

	if (space) {
		version = space->tablespace_version;
	}

	mutex_exit(&fil_system->mutex);

	return(version);
}

/*******************************************************************//**
Returns the latch of a file space.
@return	latch protecting storage allocation */

rw_lock_t*
fil_space_get_latch(
/*================*/
	ulint	id,	/*!< in: space id */
	ulint*	flags)	/*!< out: tablespace flags */
{
	fil_space_t*	space;

	ut_ad(fil_system);

	mutex_enter(&fil_system->mutex);

	space = fil_space_get_by_id(id);

	ut_a(space);

	if (flags) {
		*flags = space->flags;
	}

	mutex_exit(&fil_system->mutex);

	return(&(space->latch));
}

/*******************************************************************//**
Returns the type of a file space.
@return	FIL_TABLESPACE or FIL_LOG */

ulint
fil_space_get_type(
/*===============*/
	ulint	id)	/*!< in: space id */
{
	fil_space_t*	space;

	ut_ad(fil_system);

	mutex_enter(&fil_system->mutex);

	space = fil_space_get_by_id(id);

	ut_a(space);

	mutex_exit(&fil_system->mutex);

	return(space->purpose);
}
#endif /* !UNIV_HOTBACKUP */

/**********************************************************************//**
Checks if all the file nodes in a space are flushed. The caller must hold
the fil_system mutex.
@return	true if all are flushed */
static
bool
fil_space_is_flushed(
/*=================*/
	fil_space_t*	space)	/*!< in: space */
{
	fil_node_t*	node;

	ut_ad(mutex_own(&fil_system->mutex));

	node = UT_LIST_GET_FIRST(space->chain);

	while (node) {
		if (node->modification_counter > node->flush_counter) {

			ut_ad(!fil_buffering_disabled(space));
			return(false);
		}

		node = UT_LIST_GET_NEXT(chain, node);
	}

	return(true);
}

/*******************************************************************//**
Appends a new file to the chain of files of a space. File must be closed.
@return pointer to the file name, or NULL on error */

char*
fil_node_create(
/*============*/
	const char*	name,	/*!< in: file name (file must be closed) */
	ulint		size,	/*!< in: file size in database blocks, rounded
				downwards to an integer */
	ulint		id,	/*!< in: space id where to append */
	ibool		is_raw)	/*!< in: TRUE if a raw device or
				a raw disk partition */
{
	fil_node_t*	node;
	fil_space_t*	space;

	ut_a(fil_system);
	ut_a(name);

	mutex_enter(&fil_system->mutex);

	node = static_cast<fil_node_t*>(mem_zalloc(sizeof(fil_node_t)));

	node->name = mem_strdup(name);

	ut_a(!is_raw || srv_start_raw_disk_in_use);

	node->sync_event = os_event_create("fsync_event");
	node->is_raw_disk = is_raw;
	node->size = size;
	node->magic_n = FIL_NODE_MAGIC_N;

	space = fil_space_get_by_id(id);

	if (!space) {
		ut_print_timestamp(stderr);
		fprintf(stderr,
			"  InnoDB: Error: Could not find tablespace %lu for\n"
			"InnoDB: file ", (ulong) id);
		ut_print_filename(stderr, name);
		fputs(" in the tablespace memory cache.\n", stderr);
		mem_free(node->name);

		mem_free(node);

		mutex_exit(&fil_system->mutex);

		return(NULL);
	}

	space->size += size;

	node->space = space;

	UT_LIST_ADD_LAST(space->chain, node);

	if (id < SRV_LOG_SPACE_FIRST_ID && fil_system->max_assigned_id < id) {

		fil_system->max_assigned_id = id;
	}

	mutex_exit(&fil_system->mutex);

	return(node->name);
}

/********************************************************************//**
Opens a file of a node of a tablespace. The caller must own the fil_system
mutex. */
static
void
fil_node_open_file(
/*===============*/
	fil_node_t*	node,	/*!< in: file node */
	fil_system_t*	system,	/*!< in: tablespace memory cache */
	fil_space_t*	space)	/*!< in: space */
{
	os_offset_t	size_bytes;
	ibool		ret;
	ibool		success;
	byte*		buf2;
	byte*		page;
	ulint		space_id;
	ulint		flags;
	ulint		page_size;

	ut_ad(mutex_own(&(system->mutex)));
	ut_a(node->n_pending == 0);
	ut_a(node->open == FALSE);

	if (node->size == 0) {
		/* It must be a single-table tablespace and we do not know the
		size of the file yet. First we open the file in the normal
		mode, no async I/O here, for simplicity. Then do some checks,
		and close the file again.
		NOTE that we could not use the simple file read function
		os_file_read() in Windows to read from a file opened for
		async I/O! */

		node->handle = os_file_create_simple_no_error_handling(
			innodb_data_file_key, node->name, OS_FILE_OPEN,
			OS_FILE_READ_ONLY, &success);
		if (!success) {
			/* The following call prints an error message */
			os_file_get_last_error(true);

			ut_print_timestamp(stderr);

			fprintf(stderr,
				"  InnoDB: Fatal error: cannot open %s\n."
				"InnoDB: Have you deleted .ibd files"
				" under a running mysqld server?\n",
				node->name);
			ut_a(0);
		}

		size_bytes = os_file_get_size(node->handle);
		ut_a(size_bytes != (os_offset_t) -1);
#ifdef UNIV_HOTBACKUP
		if (space->id == 0) {
			node->size = (ulint) (size_bytes / UNIV_PAGE_SIZE);
			os_file_close(node->handle);
			goto add_size;
		}
#endif /* UNIV_HOTBACKUP */
		ut_a(space->purpose != FIL_LOG);
		ut_a(fil_is_user_tablespace_id(space->id));

		if (size_bytes < FIL_IBD_FILE_INITIAL_SIZE * UNIV_PAGE_SIZE) {
			fprintf(stderr,
				"InnoDB: Error: the size of single-table"
				" tablespace file %s\n"
				"InnoDB: is only "UINT64PF","
				" should be at least %lu!\n",
				node->name,
				size_bytes,
				(ulong) (FIL_IBD_FILE_INITIAL_SIZE
					 * UNIV_PAGE_SIZE));

			ut_a(0);
		}

		/* Read the first page of the tablespace */

		buf2 = static_cast<byte*>(ut_malloc(2 * UNIV_PAGE_SIZE));
		/* Align the memory for file i/o if we might have O_DIRECT
		set */
		page = static_cast<byte*>(ut_align(buf2, UNIV_PAGE_SIZE));

		success = os_file_read(node->handle, page, 0, UNIV_PAGE_SIZE);
		space_id = fsp_header_get_space_id(page);
		flags = fsp_header_get_flags(page);
		page_size = fsp_flags_get_page_size(flags);

		ut_free(buf2);

		/* Close the file now that we have read the space id from it */

		os_file_close(node->handle);

		if (UNIV_UNLIKELY(space_id != space->id)) {
			ib_logf(IB_LOG_LEVEL_FATAL,
				"Tablespace id is %lu in the data"
				" dictionary but in file %s it is %lu!",
				space->id, node->name, space_id);
		}

		if (UNIV_UNLIKELY(space_id == ULINT_UNDEFINED
				  || space_id == 0)) {
			ib_logf(IB_LOG_LEVEL_FATAL,
				"Tablespace id %lu in file %s"
				" is not sensible",
				(ulong) space_id, node->name);
		}

		if (UNIV_UNLIKELY(fsp_flags_get_page_size(space->flags)
				  != page_size)) {
			ib_logf(IB_LOG_LEVEL_FATAL,
				"Error: Tablespace file %s has page size"
				" 0x%lx but the data dictionary expects"
				" page size 0x%lx!",
				node->name, flags,
				fsp_flags_get_page_size(space->flags));
		}

		if (UNIV_UNLIKELY(space->flags != flags)) {
			ib_logf(IB_LOG_LEVEL_FATAL,
				"Error: table flags are 0x%lx in the"
				" data dictionary but the flags in file"
				" %s are 0x%lx!",
				space->flags, node->name, flags);
		}

		if (size_bytes >= 1024 * 1024) {
			/* Truncate the size to whole megabytes. */
			size_bytes = ut_2pow_round(size_bytes, 1024 * 1024);
		}

		if (!fsp_flags_is_compressed(flags)) {
			node->size = (ulint) (size_bytes / UNIV_PAGE_SIZE);
		} else {
			node->size = (ulint)
				(size_bytes
				 / fsp_flags_get_zip_size(flags));
		}

#ifdef UNIV_HOTBACKUP
add_size:
#endif /* UNIV_HOTBACKUP */
		space->size += node->size;
	}

	/* printf("Opening file %s\n", node->name); */

	/* Open the file for reading and writing, in Windows normally in the
	unbuffered async I/O mode, though global variables may make
	os_file_create() to fall back to the normal file I/O mode. */

	if (space->purpose == FIL_LOG) {
		node->handle = os_file_create(innodb_log_file_key,
					      node->name, OS_FILE_OPEN,
					      OS_FILE_AIO, OS_LOG_FILE,
					      &ret);
	} else if (node->is_raw_disk) {
		node->handle = os_file_create(innodb_data_file_key,
					      node->name,
					      OS_FILE_OPEN_RAW,
					      OS_FILE_AIO, OS_DATA_FILE,
						     &ret);
	} else {
		node->handle = os_file_create(innodb_data_file_key,
					      node->name, OS_FILE_OPEN,
					      OS_FILE_AIO, OS_DATA_FILE,
					      &ret);
	}

	ut_a(ret);

	node->open = TRUE;

	system->n_open++;
	fil_n_file_opened++;

	if (fil_space_belongs_in_lru(space)) {

		/* Put the node to the LRU list */
		UT_LIST_ADD_FIRST(system->LRU, node);
	}
}

/**********************************************************************//**
Closes a file. */
static
void
fil_node_close_file(
/*================*/
	fil_node_t*	node,	/*!< in: file node */
	fil_system_t*	system)	/*!< in: tablespace memory cache */
{
	ibool	ret;

	ut_ad(node && system);
	ut_ad(mutex_own(&(system->mutex)));
	ut_a(node->open);
	ut_a(node->n_pending == 0);
	ut_a(node->n_pending_flushes == 0);
	ut_a(!node->being_extended);
#ifndef UNIV_HOTBACKUP
	ut_a(node->modification_counter == node->flush_counter
	     || srv_fast_shutdown == 2);
#endif /* !UNIV_HOTBACKUP */

	ret = os_file_close(node->handle);
	ut_a(ret);

	/* printf("Closing file %s\n", node->name); */

	node->open = FALSE;
	ut_a(system->n_open > 0);
	system->n_open--;
	fil_n_file_opened--;

	if (fil_space_belongs_in_lru(node->space)) {

		ut_a(UT_LIST_GET_LEN(system->LRU) > 0);

		/* The node is in the LRU list, remove it */
		UT_LIST_REMOVE(system->LRU, node);
	}
}

/********************************************************************//**
Tries to close a file in the LRU list. The caller must hold the fil_sys
mutex.
@return TRUE if success, FALSE if should retry later; since i/o's
generally complete in < 100 ms, and as InnoDB writes at most 128 pages
from the buffer pool in a batch, and then immediately flushes the
files, there is a good chance that the next time we find a suitable
node from the LRU list */
static
ibool
fil_try_to_close_file_in_LRU(
/*=========================*/
	ibool	print_info)	/*!< in: if TRUE, prints information why it
				cannot close a file */
{
	fil_node_t*	node;

	ut_ad(mutex_own(&fil_system->mutex));

	if (print_info) {
		fprintf(stderr,
			"InnoDB: fil_sys open file LRU len %lu\n",
			(ulong) UT_LIST_GET_LEN(fil_system->LRU));
	}

	for (node = UT_LIST_GET_LAST(fil_system->LRU);
	     node != NULL;
	     node = UT_LIST_GET_PREV(LRU, node)) {

		if (node->modification_counter == node->flush_counter
		    && node->n_pending_flushes == 0
		    && !node->being_extended) {

			fil_node_close_file(node, fil_system);

			return(TRUE);
		}

		if (!print_info) {
			continue;
		}

		if (node->n_pending_flushes > 0) {
			fputs("InnoDB: cannot close file ", stderr);
			ut_print_filename(stderr, node->name);
			fprintf(stderr, ", because n_pending_flushes %lu\n",
				(ulong) node->n_pending_flushes);
		}

		if (node->modification_counter != node->flush_counter) {
			fputs("InnoDB: cannot close file ", stderr);
			ut_print_filename(stderr, node->name);
			fprintf(stderr,
				", because mod_count %ld != fl_count %ld\n",
				(long) node->modification_counter,
				(long) node->flush_counter);

		}

		if (node->being_extended) {
			fputs("InnoDB: cannot close file ", stderr);
			ut_print_filename(stderr, node->name);
			fprintf(stderr, ", because it is being extended\n");
		}
	}

	return(FALSE);
}

/*******************************************************************//**
Reserves the fil_system mutex and tries to make sure we can open at least one
file while holding it. This should be called before calling
fil_node_prepare_for_io(), because that function may need to open a file. */
static
void
fil_mutex_enter_and_prepare_for_io(
/*===============================*/
	ulint	space_id)	/*!< in: space id */
{
	fil_space_t*	space;
	ibool		success;
	ibool		print_info	= FALSE;
	ulint		count		= 0;
	ulint		count2		= 0;

retry:
	mutex_enter(&fil_system->mutex);

	if (space_id == 0 || space_id >= SRV_LOG_SPACE_FIRST_ID) {
		/* We keep log files and system tablespace files always open;
		this is important in preventing deadlocks in this module, as
		a page read completion often performs another read from the
		insert buffer. The insert buffer is in tablespace 0, and we
		cannot end up waiting in this function. */

		return;
	}

	space = fil_space_get_by_id(space_id);

	if (space != NULL && space->stop_ios) {
		/* We are going to do a rename file and want to stop new i/o's
		for a while */

		if (count2 > 20000) {
			fputs("InnoDB: Warning: tablespace ", stderr);
			ut_print_filename(stderr, space->name);
			fprintf(stderr,
				" has i/o ops stopped for a long time %lu\n",
				(ulong) count2);
		}

		mutex_exit(&fil_system->mutex);

#ifndef UNIV_HOTBACKUP

		/* Wake the i/o-handler threads to make sure pending
		i/o's are performed */
		os_aio_simulated_wake_handler_threads();

		/* The sleep here is just to give IO helper threads a
		bit of time to do some work. It is not required that
		all IO related to the tablespace being renamed must
		be flushed here as we do fil_flush() in
		fil_rename_tablespace() as well. */
		os_thread_sleep(20000);

#endif /* UNIV_HOTBACKUP */

		/* Flush tablespaces so that we can close modified
		files in the LRU list */
		fil_flush_file_spaces(FIL_TABLESPACE);

		os_thread_sleep(20000);

		count2++;

		goto retry;
	}

	if (fil_system->n_open < fil_system->max_n_open) {

		return;
	}

	/* If the file is already open, no need to do anything; if the space
	does not exist, we handle the situation in the function which called
	this function */

	if (!space || UT_LIST_GET_FIRST(space->chain)->open) {

		return;
	}

	if (count > 1) {
		print_info = TRUE;
	}

	/* Too many files are open, try to close some */
close_more:
	success = fil_try_to_close_file_in_LRU(print_info);

	if (success && fil_system->n_open >= fil_system->max_n_open) {

		goto close_more;
	}

	if (fil_system->n_open < fil_system->max_n_open) {
		/* Ok */

		return;
	}

	if (count >= 2) {
		ut_print_timestamp(stderr);
		fprintf(stderr,
			"  InnoDB: Warning: too many (%lu) files stay open"
			" while the maximum\n"
			"InnoDB: allowed value would be %lu.\n"
			"InnoDB: You may need to raise the value of"
			" innodb_open_files in\n"
			"InnoDB: my.cnf.\n",
			(ulong) fil_system->n_open,
			(ulong) fil_system->max_n_open);

		return;
	}

	mutex_exit(&fil_system->mutex);

#ifndef UNIV_HOTBACKUP
	/* Wake the i/o-handler threads to make sure pending i/o's are
	performed */
	os_aio_simulated_wake_handler_threads();

	os_thread_sleep(20000);
#endif
	/* Flush tablespaces so that we can close modified files in the LRU
	list */

	fil_flush_file_spaces(FIL_TABLESPACE);

	count++;

	goto retry;
}

/*******************************************************************//**
Frees a file node object from a tablespace memory cache. */
static
void
fil_node_free(
/*==========*/
	fil_node_t*	node,	/*!< in, own: file node */
	fil_system_t*	system,	/*!< in: tablespace memory cache */
	fil_space_t*	space)	/*!< in: space where the file node is chained */
{
	ut_ad(node && system && space);
	ut_ad(mutex_own(&(system->mutex)));
	ut_a(node->magic_n == FIL_NODE_MAGIC_N);
	ut_a(node->n_pending == 0);
	ut_a(!node->being_extended);

	if (node->open) {
		/* We fool the assertion in fil_node_close_file() to think
		there are no unflushed modifications in the file */

		node->modification_counter = node->flush_counter;
		os_event_set(node->sync_event);

		if (fil_buffering_disabled(space)) {

			ut_ad(!space->is_in_unflushed_spaces);
			ut_ad(fil_space_is_flushed(space));

		} else if (space->is_in_unflushed_spaces
			   && fil_space_is_flushed(space)) {

			space->is_in_unflushed_spaces = false;

			UT_LIST_REMOVE(system->unflushed_spaces, space);
		}

		fil_node_close_file(node, system);
	}

	space->size -= node->size;

	UT_LIST_REMOVE(space->chain, node);

	os_event_destroy(node->sync_event);
	mem_free(node->name);
	mem_free(node);
}

/*******************************************************************//**
Creates a space memory object and puts it to the 'fil system' hash table.
If there is an error, prints an error message to the .err log.
@return	TRUE if success */

ibool
fil_space_create(
/*=============*/
	const char*	name,	/*!< in: space name */
	ulint		id,	/*!< in: space id */
	ulint		flags,	/*!< in: tablespace flags */
	ulint		purpose)/*!< in: FIL_TABLESPACE, or FIL_LOG if log */
{
	fil_space_t*	space;

	DBUG_EXECUTE_IF("fil_space_create_failure", return(false););

	ut_a(fil_system);
	ut_a(fsp_flags_is_valid(flags));

	/* Look for a matching tablespace and if found free it. */
	do {
		mutex_enter(&fil_system->mutex);

		space = fil_space_get_by_name(name);

		if (space != 0) {
			ib_logf(IB_LOG_LEVEL_WARN,
				"Tablespace '%s' exists in the cache "
				"with id %lu != %lu",
				name, (ulong) space->id, (ulong) id);

			if (Tablespace::is_system_tablespace(id)
			    || purpose != FIL_TABLESPACE) {

				mutex_exit(&fil_system->mutex);

				return(FALSE);
			}

			ib_logf(IB_LOG_LEVEL_WARN,
				"Freeing existing tablespace '%s' entry "
				"from the cache with id %lu",
				name, (ulong) id);

			ibool	success = fil_space_free(space->id, FALSE);
			ut_a(success);

			mutex_exit(&fil_system->mutex);
		}

	} while (space != 0);

	space = fil_space_get_by_id(id);

	if (space != 0) {
		ib_logf(IB_LOG_LEVEL_ERROR,
			"Trying to add tablespace '%s' with id %lu "
			"to the tablespace memory cache, but tablespace '%s' "
			"with id %lu already exists in the cache!",
			name, (ulong) id, space->name, (ulong) space->id);

		mutex_exit(&fil_system->mutex);

		return(FALSE);
	}

	space = static_cast<fil_space_t*>(mem_zalloc(sizeof(*space)));

	space->name = mem_strdup(name);
	space->id = id;

 	UT_LIST_INIT(space->chain, &fil_node_t::chain);

	fil_system->tablespace_version++;
	space->tablespace_version = fil_system->tablespace_version;

	if (purpose == FIL_TABLESPACE
	    && !recv_recovery_on
	    && id > fil_system->max_assigned_id) {

		if (!fil_system->space_id_reuse_warned) {
			fil_system->space_id_reuse_warned = TRUE;

			ib_logf(IB_LOG_LEVEL_WARN,
				"Allocated tablespace %lu, old maximum "
				"was %lu",
				(ulong) id,
				(ulong) fil_system->max_assigned_id);
		}

		fil_system->max_assigned_id = id;
	}

	space->purpose = purpose;
	space->flags = flags;

	space->magic_n = FIL_SPACE_MAGIC_N;

	rw_lock_create(fil_space_latch_key, &space->latch, SYNC_FSP);

	HASH_INSERT(fil_space_t, hash, fil_system->spaces, id, space);

	HASH_INSERT(fil_space_t, name_hash, fil_system->name_hash,
		    ut_fold_string(name), space);
	space->is_in_unflushed_spaces = false;

	UT_LIST_ADD_LAST(fil_system->space_list, space);

	mutex_exit(&fil_system->mutex);

	return(TRUE);
}

/*******************************************************************//**
Assigns a new space id for a new single-table tablespace. This works simply by
incrementing the global counter. If 4 billion id's is not enough, we may need
to recycle id's.
@return	TRUE if assigned, FALSE if not */

ibool
fil_assign_new_space_id(
/*====================*/
	ulint*	space_id)	/*!< in/out: space id */
{
	ulint	id;
	ibool	success;

	mutex_enter(&fil_system->mutex);

	id = *space_id;

	if (id < fil_system->max_assigned_id) {
		id = fil_system->max_assigned_id;
	}

	id++;

	if (id > (SRV_LOG_SPACE_FIRST_ID / 2) && (id % 1000000UL == 0)) {
		ut_print_timestamp(stderr);
		fprintf(stderr,
			"InnoDB: Warning: you are running out of new"
			" single-table tablespace id's.\n"
			"InnoDB: Current counter is %lu and it"
			" must not exceed %lu!\n"
			"InnoDB: To reset the counter to zero"
			" you have to dump all your tables and\n"
			"InnoDB: recreate the whole InnoDB installation.\n",
			(ulong) id,
			(ulong) SRV_LOG_SPACE_FIRST_ID);
	}

	success = (id < SRV_LOG_SPACE_FIRST_ID);

	if (success) {
		*space_id = fil_system->max_assigned_id = id;
	} else {
		ut_print_timestamp(stderr);
		fprintf(stderr,
			"InnoDB: You have run out of single-table"
			" tablespace id's!\n"
			"InnoDB: Current counter is %lu.\n"
			"InnoDB: To reset the counter to zero you"
			" have to dump all your tables and\n"
			"InnoDB: recreate the whole InnoDB installation.\n",
			(ulong) id);
		*space_id = ULINT_UNDEFINED;
	}

	mutex_exit(&fil_system->mutex);

	return(success);
}

/*******************************************************************//**
Frees a space object from the tablespace memory cache. Closes the files in
the chain but does not delete them. There must not be any pending i/o's or
flushes on the files.
@return	TRUE if success */
static
ibool
fil_space_free(
/*===========*/
					/* out: TRUE if success */
	ulint		id,		/* in: space id */
	ibool		x_latched)	/* in: TRUE if caller has space->latch
					in X mode */
{
	fil_space_t*	space;
	fil_space_t*	fnamespace;

	ut_ad(mutex_own(&fil_system->mutex));

	space = fil_space_get_by_id(id);

	if (!space) {
		ut_print_timestamp(stderr);
		fprintf(stderr,
			"  InnoDB: Error: trying to remove tablespace %lu"
			" from the cache but\n"
			"InnoDB: it is not there.\n", (ulong) id);

		return(FALSE);
	}

	HASH_DELETE(fil_space_t, hash, fil_system->spaces, id, space);

	fnamespace = fil_space_get_by_name(space->name);
	ut_a(fnamespace);
	ut_a(space == fnamespace);

	HASH_DELETE(fil_space_t, name_hash, fil_system->name_hash,
		    ut_fold_string(space->name), space);

	if (space->is_in_unflushed_spaces) {

		ut_ad(!fil_buffering_disabled(space));
		space->is_in_unflushed_spaces = false;

		UT_LIST_REMOVE(fil_system->unflushed_spaces, space);
	}

	UT_LIST_REMOVE(fil_system->space_list, space);

	ut_a(space->magic_n == FIL_SPACE_MAGIC_N);
	ut_a(0 == space->n_pending_flushes);

	for (fil_node_t* fil_node = UT_LIST_GET_FIRST(space->chain);
	     fil_node != NULL;
	     fil_node = UT_LIST_GET_FIRST(space->chain)) {

		fil_node_free(fil_node, fil_system, space);
	}

	ut_a(0 == UT_LIST_GET_LEN(space->chain));

	if (x_latched) {
		rw_lock_x_unlock(&space->latch);
	}

	rw_lock_free(&(space->latch));

	mem_free(space->name);
	mem_free(space);

	return(TRUE);
}

/*******************************************************************//**
Returns a pointer to the file_space_t that is in the memory cache
associated with a space id. The caller must lock fil_system->mutex.
@return	file_space_t pointer, NULL if space not found */
UNIV_INLINE
fil_space_t*
fil_space_get_space(
/*================*/
	ulint	id)	/*!< in: space id */
{
	fil_space_t*	space;
	fil_node_t*	node;

	ut_ad(fil_system);

	space = fil_space_get_by_id(id);
	if (space == NULL) {
		return(NULL);
	}

	if (space->size == 0 && space->purpose == FIL_TABLESPACE) {
		ut_a(id != 0);

		mutex_exit(&fil_system->mutex);

		/* It is possible that the space gets evicted at this point
		before the fil_mutex_enter_and_prepare_for_io() acquires
		the fil_system->mutex. Check for this after completing the
		call to fil_mutex_enter_and_prepare_for_io(). */
		fil_mutex_enter_and_prepare_for_io(id);

		/* We are still holding the fil_system->mutex. Check if
		the space is still in memory cache. */
		space = fil_space_get_by_id(id);
		if (space == NULL) {
			return(NULL);
		}

		/* The following code must change when InnoDB supports
		multiple datafiles per tablespace. */
		ut_a(1 == UT_LIST_GET_LEN(space->chain));

		node = UT_LIST_GET_FIRST(space->chain);

		/* It must be a single-table tablespace and we have not opened
		the file yet; the following calls will open it and update the
		size fields */

		fil_node_prepare_for_io(node, fil_system, space);
		fil_node_complete_io(node, fil_system, OS_FILE_READ);
	}

	return(space);
}

/*******************************************************************//**
Returns the path from the first fil_node_t found for the space ID sent.
The caller is responsible for freeing the memory allocated here for the
value returned.
@return	own: A copy of fil_node_t::path, NULL if space ID is zero
or not found. */

char*
fil_space_get_first_path(
/*=====================*/
	ulint		id)	/*!< in: space id */
{
	fil_space_t*	space;
	fil_node_t*	node;
	char*		path;

	ut_ad(fil_system);
	ut_a(id);

	fil_mutex_enter_and_prepare_for_io(id);

	space = fil_space_get_space(id);

	if (space == NULL) {
		mutex_exit(&fil_system->mutex);

		return(NULL);
	}

	ut_ad(mutex_own(&fil_system->mutex));

	node = UT_LIST_GET_FIRST(space->chain);

	path = mem_strdup(node->name);

	mutex_exit(&fil_system->mutex);

	return(path);
}

/*******************************************************************//**
Returns the size of the space in pages. The tablespace must be cached in the
memory cache.
@return	space size, 0 if space not found */

ulint
fil_space_get_size(
/*===============*/
	ulint	id)	/*!< in: space id */
{
	fil_space_t*	space;
	ulint		size;

	ut_ad(fil_system);
	mutex_enter(&fil_system->mutex);

	space = fil_space_get_space(id);

	size = space ? space->size : 0;

	mutex_exit(&fil_system->mutex);

	return(size);
}

/*******************************************************************//**
Returns the flags of the space. The tablespace must be cached
in the memory cache.
@return	flags, ULINT_UNDEFINED if space not found */

ulint
fil_space_get_flags(
/*================*/
	ulint	id)	/*!< in: space id */
{
	fil_space_t*	space;
	ulint		flags;

	ut_ad(fil_system);

	if (!id) {
		return(0);
	}

	mutex_enter(&fil_system->mutex);

	space = fil_space_get_space(id);

	if (space == NULL) {
		mutex_exit(&fil_system->mutex);

		return(ULINT_UNDEFINED);
	}

	flags = space->flags;

	mutex_exit(&fil_system->mutex);

	return(flags);
}

/*******************************************************************//**
Returns the compressed page size of the space, or 0 if the space
is not compressed. The tablespace must be cached in the memory cache.
@return	compressed page size, ULINT_UNDEFINED if space not found */

ulint
fil_space_get_zip_size(
/*===================*/
	ulint	id)	/*!< in: space id */
{
	ulint	flags;

	flags = fil_space_get_flags(id);

	if (flags && flags != ULINT_UNDEFINED) {

		return(fsp_flags_get_zip_size(flags));
	}

	return(flags);
}

/*******************************************************************//**
Checks if the pair space, page_no refers to an existing page in a tablespace
file space. The tablespace must be cached in the memory cache.
@return	TRUE if the address is meaningful */

ibool
fil_check_adress_in_tablespace(
/*===========================*/
	ulint	id,	/*!< in: space id */
	ulint	page_no)/*!< in: page number */
{
	if (fil_space_get_size(id) > page_no) {

		return(TRUE);
	}

	return(FALSE);
}

/****************************************************************//**
Initializes the tablespace memory cache. */

void
fil_init(
/*=====*/
	ulint	hash_size,	/*!< in: hash table size */
	ulint	max_n_open)	/*!< in: max number of open files */
{
	ut_a(fil_system == NULL);

	ut_a(hash_size > 0);
	ut_a(max_n_open > 0);

	fil_system = static_cast<fil_system_t*>(mem_zalloc(sizeof(*fil_system)));

	mutex_create("fil_system", &fil_system->mutex);

	fil_system->spaces = hash_create(hash_size);
	fil_system->name_hash = hash_create(hash_size);

	UT_LIST_INIT(fil_system->LRU, &fil_node_t::LRU);
	UT_LIST_INIT(fil_system->space_list, &fil_space_t::space_list);

	UT_LIST_INIT(fil_system->unflushed_spaces,
		     &fil_space_t::unflushed_spaces);

	fil_system->max_n_open = max_n_open;
}

/*******************************************************************//**
Opens all log files and system tablespace data files. They stay open until the
database server shutdown. This should be called at a server startup after the
space objects for the log and the system tablespace have been created. The
purpose of this operation is to make sure we never run out of file descriptors
if we need to read from the insert buffer or to write to the log. */

void
fil_open_log_and_system_tablespace_files(void)
/*==========================================*/
{
	fil_space_t*	space;

	mutex_enter(&fil_system->mutex);

	for (space = UT_LIST_GET_FIRST(fil_system->space_list);
	     space != NULL;
	     space = UT_LIST_GET_NEXT(space_list, space)) {

		fil_node_t*	node;

		if (fil_space_belongs_in_lru(space)) {

			continue;
		}

		for (node = UT_LIST_GET_FIRST(space->chain);
		     node != NULL;
		     node = UT_LIST_GET_NEXT(chain, node)) {

			if (!node->open) {
				fil_node_open_file(node, fil_system, space);
			}

			if (fil_system->max_n_open < 10 + fil_system->n_open) {

				fprintf(stderr,
					"InnoDB: Warning: you must"
					" raise the value of"
					" innodb_open_files in\n"
					"InnoDB: my.cnf! Remember that"
					" InnoDB keeps all log files"
					" and all system\n"
					"InnoDB: tablespace files open"
					" for the whole time mysqld is"
					" running, and\n"
					"InnoDB: needs to open also"
					" some .ibd files if the"
					" file-per-table storage\n"
					"InnoDB: model is used."
					" Current open files %lu,"
					" max allowed"
					" open files %lu.\n",
					(ulong) fil_system->n_open,
					(ulong) fil_system->max_n_open);
			}
		}
	}

	mutex_exit(&fil_system->mutex);
}

/*******************************************************************//**
Closes all open files. There must not be any pending i/o's or not flushed
modifications in the files. */

void
fil_close_all_files(void)
/*=====================*/
{
	fil_space_t*	space;

	mutex_enter(&fil_system->mutex);

	space = UT_LIST_GET_FIRST(fil_system->space_list);

	while (space != NULL) {
		fil_node_t*	node;
		fil_space_t*	prev_space = space;

		for (node = UT_LIST_GET_FIRST(space->chain);
		     node != NULL;
		     node = UT_LIST_GET_NEXT(chain, node)) {

			if (node->open) {
				fil_node_close_file(node, fil_system);
			}
		}

		space = UT_LIST_GET_NEXT(space_list, space);

		fil_space_free(prev_space->id, FALSE);
	}

	mutex_exit(&fil_system->mutex);
}

/*******************************************************************//**
Closes the redo log files. There must not be any pending i/o's or not
flushed modifications in the files. */

void
fil_close_log_files(
/*================*/
	bool	free)	/*!< in: whether to free the memory object */
{
	fil_space_t*	space;

	mutex_enter(&fil_system->mutex);

	space = UT_LIST_GET_FIRST(fil_system->space_list);

	while (space != NULL) {
		fil_node_t*	node;
		fil_space_t*	prev_space = space;

		if (space->purpose != FIL_LOG) {
			space = UT_LIST_GET_NEXT(space_list, space);
			continue;
		}

		for (node = UT_LIST_GET_FIRST(space->chain);
		     node != NULL;
		     node = UT_LIST_GET_NEXT(chain, node)) {

			if (node->open) {
				fil_node_close_file(node, fil_system);
			}
		}

		space = UT_LIST_GET_NEXT(space_list, space);

		if (free) {
			fil_space_free(prev_space->id, FALSE);
		}
	}

	mutex_exit(&fil_system->mutex);
}

/*******************************************************************//**
Sets the max tablespace id counter if the given number is bigger than the
previous value. */

void
fil_set_max_space_id_if_bigger(
/*===========================*/
	ulint	max_id)	/*!< in: maximum known id */
{
	if (max_id >= SRV_LOG_SPACE_FIRST_ID) {
		ib_logf(IB_LOG_LEVEL_FATAL,
			"Fatal error: max tablespace id"
			" is too high, %lu", (ulong) max_id);
	}

	mutex_enter(&fil_system->mutex);

	if (fil_system->max_assigned_id < max_id) {

		fil_system->max_assigned_id = max_id;
	}

	mutex_exit(&fil_system->mutex);
}

/****************************************************************//**
Writes the flushed lsn and the latest archived log number to the page header
of the first page of a data file of the system tablespace (space 0),
which is uncompressed. */
static __attribute__((warn_unused_result))
dberr_t
fil_write_lsn_and_arch_no_to_file(
/*==============================*/
	ulint	space,		/*!< in: space to write to */
	ulint	sum_of_sizes,	/*!< in: combined size of previous files
				in space, in database pages */
	lsn_t	lsn,		/*!< in: lsn to write */
	ulint	arch_log_no __attribute__((unused)))
				/*!< in: archived log number to write */
{
	byte*	buf1;
	byte*	buf;
	dberr_t	err;

	buf1 = static_cast<byte*>(mem_alloc(2 * UNIV_PAGE_SIZE));
	buf = static_cast<byte*>(ut_align(buf1, UNIV_PAGE_SIZE));

	err = fil_read(TRUE, space, 0, sum_of_sizes, 0,
		       UNIV_PAGE_SIZE, buf, NULL);
	if (err == DB_SUCCESS) {
		mach_write_to_8(buf + FIL_PAGE_FILE_FLUSH_LSN, lsn);

		err = fil_write(TRUE, space, 0, sum_of_sizes, 0,
				UNIV_PAGE_SIZE, buf, NULL);
	}

	mem_free(buf1);

	return(err);
}

/****************************************************************//**
Writes the flushed lsn and the latest archived log number to the page
header of the first page of each data file in the system tablespace.
@return	DB_SUCCESS or error number */

dberr_t
fil_write_flushed_lsn_to_data_files(
/*================================*/
	lsn_t	lsn,		/*!< in: lsn to write */
	ulint	arch_log_no)	/*!< in: latest archived log file number */
{
	fil_space_t*	space;
	fil_node_t*	node;
	dberr_t		err;

	mutex_enter(&fil_system->mutex);

	for (space = UT_LIST_GET_FIRST(fil_system->space_list);
	     space != NULL;
	     space = UT_LIST_GET_NEXT(space_list, space)) {

		/* We only write the lsn to all existing data files which have
		been open during the lifetime of the mysqld process; they are
		represented by the space objects in the tablespace memory
		cache. Note that all data files in the system tablespace 0
		and the UNDO log tablespaces (if separate) are always open. */

		if (space->purpose == FIL_TABLESPACE
		    && !fil_is_user_tablespace_id(space->id)) {
			ulint	sum_of_sizes = 0;

			for (node = UT_LIST_GET_FIRST(space->chain);
			     node != NULL;
			     node = UT_LIST_GET_NEXT(chain, node)) {

				mutex_exit(&fil_system->mutex);

				err = fil_write_lsn_and_arch_no_to_file(
					space->id, sum_of_sizes, lsn,
					arch_log_no);

				if (err != DB_SUCCESS) {

					return(err);
				}

				mutex_enter(&fil_system->mutex);

				sum_of_sizes += node->size;
			}
		}
	}

	mutex_exit(&fil_system->mutex);

	return(DB_SUCCESS);
}

/*******************************************************************//**
Checks the consistency of the first data page of a data file
at database startup.
@retval NULL on success, or if innodb_force_recovery is set
@return pointer to an error message string */
static __attribute__((warn_unused_result))
const char*
fil_check_first_page(
/*=================*/
	const page_t*	page,		/*!< in: data page */
	bool		first_page)	/*!< in: true if this is the
					first page of the tablespace */
{
	ulint	space_id;
	ulint	flags;

	if (srv_force_recovery >= SRV_FORCE_IGNORE_CORRUPT) {
		return(NULL);
	}

	space_id = mach_read_from_4(FSP_HEADER_OFFSET + FSP_SPACE_ID + page);
	flags = mach_read_from_4(FSP_HEADER_OFFSET + FSP_SPACE_FLAGS + page);

	if (first_page && UNIV_PAGE_SIZE != fsp_flags_get_page_size(flags)) {
		return("innodb-page-size mismatch");
	}

	if (first_page && !space_id && !flags) {
		ulint		nonzero_bytes	= UNIV_PAGE_SIZE;
		const byte*	b		= page;

		while (!*b && --nonzero_bytes) {
			b++;
		}

		if (!nonzero_bytes) {
			return("space header page consists of zero bytes");
		}
	}

	if (buf_page_is_corrupted(
		    false, page, fsp_flags_get_zip_size(flags))) {
		return("checksum mismatch");
	}

	if (!first_page
	    || (page_get_space_id(page) == space_id
		&& page_get_page_no(page) == 0)) {
		return(NULL);
	}

	return("inconsistent data in space header");
}

/*******************************************************************//**
Reads the flushed lsn and tablespace flag fields from a data
file at database startup.
@retval NULL on success, or if innodb_force_recovery is set
@return pointer to an error message string */

const char*
fil_read_first_page(
/*================*/
	os_file_t	data_file,		/*!< in: open data file */
	bool		one_read_already,	/*!< in: true when not reading
						the first data file of a
						tablespace */
	ulint*		flags,			/*!< out: tablespace flags */
	ulint*		space_id,		/*!< out: tablespace ID */
	lsn_t*		min_flushed_lsn,	/*!< out: min of flushed
						lsn values in data files */
	lsn_t*		max_flushed_lsn)	/*!< out: max of flushed
						lsn values in data files */
{
	byte*		buf;
	byte*		page;
	lsn_t		flushed_lsn;
	const char*	check_msg;

	buf = static_cast<byte*>(ut_malloc(2 * UNIV_PAGE_SIZE));

	/* Align the memory for a possible read from a raw device */

	page = static_cast<byte*>(ut_align(buf, UNIV_PAGE_SIZE));

	os_file_read(data_file, page, 0, UNIV_PAGE_SIZE);

	*flags = fsp_header_get_flags(page);

	*space_id = fsp_header_get_space_id(page);

	flushed_lsn = mach_read_from_8(page + FIL_PAGE_FILE_FLUSH_LSN);

	check_msg = fil_check_first_page(page, !one_read_already);

	ut_free(buf);

	if (check_msg) {
		return(check_msg);
	}

	if (*min_flushed_lsn > flushed_lsn) {
		*min_flushed_lsn = flushed_lsn;
	}

	if (*max_flushed_lsn < flushed_lsn) {
		*max_flushed_lsn = flushed_lsn;
	}

	return(NULL);
}

/*================ SINGLE-TABLE TABLESPACES ==========================*/

#ifndef UNIV_HOTBACKUP
/*******************************************************************//**
Increments the count of pending operation, if space is not being deleted.
@return	TRUE if being deleted, and operation should be skipped */

ibool
fil_inc_pending_ops(
/*================*/
	ulint	id)	/*!< in: space id */
{
	fil_space_t*	space;

	mutex_enter(&fil_system->mutex);

	space = fil_space_get_by_id(id);

	if (space == NULL) {
		fprintf(stderr,
			"InnoDB: Error: trying to do an operation on a"
			" dropped tablespace %lu\n",
			(ulong) id);
	}

	if (space == NULL || space->stop_new_ops) {
		mutex_exit(&fil_system->mutex);

		return(TRUE);
	}

	space->n_pending_ops++;

	mutex_exit(&fil_system->mutex);

	return(FALSE);
}

/*******************************************************************//**
Decrements the count of pending operations. */

void
fil_decr_pending_ops(
/*=================*/
	ulint	id)	/*!< in: space id */
{
	fil_space_t*	space;

	mutex_enter(&fil_system->mutex);

	space = fil_space_get_by_id(id);

	if (space == NULL) {
		fprintf(stderr,
			"InnoDB: Error: decrementing pending operation"
			" of a dropped tablespace %lu\n",
			(ulong) id);
	}

	if (space != NULL) {
		space->n_pending_ops--;
	}

	mutex_exit(&fil_system->mutex);
}
#endif /* !UNIV_HOTBACKUP */

/********************************************************//**
Creates the database directory for a table if it does not exist yet. */
static
void
fil_create_directory_for_tablename(
/*===============================*/
	const char*	name)	/*!< in: name in the standard
				'databasename/tablename' format */
{
	const char*	namend;
	char*		path;
	ulint		len;

	len = strlen(fil_path_to_mysql_datadir);
	namend = strchr(name, '/');
	ut_a(namend);
	path = static_cast<char*>(mem_alloc(len + (namend - name) + 2));

	memcpy(path, fil_path_to_mysql_datadir, len);
	path[len] = '/';
	memcpy(path + len + 1, name, namend - name);
	path[len + (namend - name) + 1] = 0;

	srv_normalize_path_for_win(path);

	ut_a(os_file_create_directory(path, FALSE));
	mem_free(path);
}

#ifndef UNIV_HOTBACKUP
/********************************************************//**
Writes a log record about an .ibd file create/rename/delete. */
static
void
fil_op_write_log(
/*=============*/
	ulint		type,		/*!< in: MLOG_FILE_CREATE,
					MLOG_FILE_CREATE2,
					MLOG_FILE_DELETE, or
					MLOG_FILE_RENAME */
	ulint		space_id,	/*!< in: space id */
	ulint		log_flags,	/*!< in: redo log flags (stored
					in the page number field) */
	ulint		flags,		/*!< in: compressed page size
					and file format
					if type==MLOG_FILE_CREATE2, or 0 */
	const char*	name,		/*!< in: table name in the familiar
					'databasename/tablename' format, or
					the file path in the case of
					MLOG_FILE_DELETE */
	const char*	new_name,	/*!< in: if type is MLOG_FILE_RENAME,
					the new table name in the
					'databasename/tablename' format */
	mtr_t*		mtr)		/*!< in: mini-transaction handle */
{
	byte*	log_ptr;
	ulint	len;

	log_ptr = mlog_open(mtr, 11 + 2 + 1);

	if (!log_ptr) {
		/* Logging in mtr is switched off during crash recovery:
		in that case mlog_open returns NULL */
		return;
	}

	log_ptr = mlog_write_initial_log_record_for_file_op(
		type, space_id, log_flags, log_ptr, mtr);
	if (type == MLOG_FILE_CREATE2) {
		mach_write_to_4(log_ptr, flags);
		log_ptr += 4;
	}
	/* Let us store the strings as null-terminated for easier readability
	and handling */

	len = strlen(name) + 1;

	mach_write_to_2(log_ptr, len);
	log_ptr += 2;
	mlog_close(mtr, log_ptr);

	mlog_catenate_string(mtr, (byte*) name, len);

	if (type == MLOG_FILE_RENAME) {
		len = strlen(new_name) + 1;
		log_ptr = mlog_open(mtr, 2 + len);
		ut_a(log_ptr);
		mach_write_to_2(log_ptr, len);
		log_ptr += 2;
		mlog_close(mtr, log_ptr);

		mlog_catenate_string(mtr, (byte*) new_name, len);
	}
}
#endif

/*******************************************************************//**
Parses the body of a log record written about an .ibd file operation. That is,
the log record part after the standard (type, space id, page no) header of the
log record.

If desired, also replays the delete or rename operation if the .ibd file
exists and the space id in it matches. Replays the create operation if a file
at that path does not exist yet. If the database directory for the file to be
created does not exist, then we create the directory, too.

Note that ibbackup --apply-log sets fil_path_to_mysql_datadir to point to the
datadir that we should use in replaying the file operations.

InnoDB recovery does not replay these fully since it always sets the space id
to zero. But ibbackup does replay them.  TODO: If remote tablespaces are used,
ibbackup will only create tables in the default directory since MLOG_FILE_CREATE
and MLOG_FILE_CREATE2 only know the tablename, not the path.

@return end of log record, or NULL if the record was not completely
contained between ptr and end_ptr */

byte*
fil_op_log_parse_or_replay(
/*=======================*/
	byte*	ptr,		/*!< in: buffer containing the log record body,
				or an initial segment of it, if the record does
				not fir completely between ptr and end_ptr */
	byte*	end_ptr,	/*!< in: buffer end */
	ulint	type,		/*!< in: the type of this log record */
	ulint	space_id,	/*!< in: the space id of the tablespace in
				question, or 0 if the log record should
				only be parsed but not replayed */
	ulint	log_flags)	/*!< in: redo log flags
				(stored in the page number parameter) */
{
	ulint		name_len;
	ulint		new_name_len;
	const char*	name;
	const char*	new_name	= NULL;
	ulint		flags		= 0;

	if (type == MLOG_FILE_CREATE2) {
		if (end_ptr < ptr + 4) {

			return(NULL);
		}

		flags = mach_read_from_4(ptr);
		ptr += 4;
	}

	if (end_ptr < ptr + 2) {

		return(NULL);
	}

	name_len = mach_read_from_2(ptr);

	ptr += 2;

	if (end_ptr < ptr + name_len) {

		return(NULL);
	}

	name = (const char*) ptr;

	ptr += name_len;

	if (type == MLOG_FILE_RENAME) {
		if (end_ptr < ptr + 2) {

			return(NULL);
		}

		new_name_len = mach_read_from_2(ptr);

		ptr += 2;

		if (end_ptr < ptr + new_name_len) {

			return(NULL);
		}

		new_name = (const char*) ptr;

		ptr += new_name_len;
	}

	/* We managed to parse a full log record body */
	/*
	printf("Parsed log rec of type %lu space %lu\n"
	"name %s\n", type, space_id, name);

	if (type == MLOG_FILE_RENAME) {
	printf("new name %s\n", new_name);
	}
	*/
	if (!space_id) {
		return(ptr);
	}

	/* Let us try to perform the file operation, if sensible. Note that
	ibbackup has at this stage already read in all space id info to the
	fil0fil.cc data structures.

	NOTE that our algorithm is not guaranteed to work correctly if there
	were renames of tables during the backup. See ibbackup code for more
	on the problem. */

	switch (type) {
	case MLOG_FILE_DELETE:
		if (fil_tablespace_exists_in_mem(space_id)) {
			dberr_t	err = fil_delete_tablespace(
				space_id, BUF_REMOVE_FLUSH_NO_WRITE);
			ut_a(err == DB_SUCCESS);
		}

		break;

	case MLOG_FILE_RENAME:
		/* We do the rename based on space id, not old file name;
		this should guarantee that after the log replay each .ibd file
		has the correct name for the latest log sequence number; the
		proof is left as an exercise :) */

		if (fil_tablespace_exists_in_mem(space_id)) {
			/* Create the database directory for the new name, if
			it does not exist yet */
			fil_create_directory_for_tablename(new_name);

			/* Rename the table if there is not yet a tablespace
			with the same name */

			if (fil_get_space_id_for_table(new_name)
			    == ULINT_UNDEFINED) {
				/* We do not care about the old name, that
				is why we pass NULL as the first argument. */
				if (!fil_rename_tablespace(NULL, space_id,
							   new_name, NULL)) {
					ut_error;
				}
			}
		}

		break;

	case MLOG_FILE_CREATE:
	case MLOG_FILE_CREATE2:
		if (fil_tablespace_exists_in_mem(space_id)) {
			/* Do nothing */
		} else if (fil_get_space_id_for_table(name)
			   != ULINT_UNDEFINED) {
			/* Do nothing */
		} else if (log_flags & MLOG_FILE_FLAG_TEMP) {
			/* Temporary table, do nothing */
		} else {
			const char*	path = NULL;

			/* Create the database directory for name, if it does
			not exist yet */
			fil_create_directory_for_tablename(name);

			if (fil_create_new_single_table_tablespace(
				    space_id, name, path, flags,
				    DICT_TF2_USE_TABLESPACE,
				    FIL_IBD_FILE_INITIAL_SIZE) != DB_SUCCESS) {
				ut_error;
			}
		}

		break;

	default:
		ut_error;
	}

	return(ptr);
}

/*******************************************************************//**
Allocates a file name for the EXPORT/IMPORT config file name.  The
string must be freed by caller with mem_free().
@return own: file name */
static
char*
fil_make_cfg_name(
/*==============*/
	const char*	filepath)	/*!< in: .ibd file name */
{
	char*	cfg_name;

	/* Create a temporary file path by replacing the .ibd suffix
	with .cfg. */

	ut_ad(strlen(filepath) > 4);

	cfg_name = mem_strdup(filepath);
	ut_snprintf(cfg_name + strlen(cfg_name) - 3, 4, "cfg");
	return(cfg_name);
}

/*******************************************************************//**
Check for change buffer merges.
@return 0 if no merges else count + 1. */
static
ulint
fil_ibuf_check_pending_ops(
/*=======================*/
	fil_space_t*	space,	/*!< in/out: Tablespace to check */
	ulint		count)	/*!< in: number of attempts so far */
{
	ut_ad(mutex_own(&fil_system->mutex));

	if (space != 0 && space->n_pending_ops != 0) {

		if (count > 5000) {
			ib_logf(IB_LOG_LEVEL_WARN,
				"Trying to close/delete tablespace "
				"'%s' but there are %lu pending change "
				"buffer merges on it.",
				space->name,
				(ulong) space->n_pending_ops);
		}

		return(count + 1);
	}

	return(0);
}

/*******************************************************************//**
Check for pending IO.
@return 0 if no pending else count + 1. */
static
ulint
fil_check_pending_io(
/*=================*/
	fil_space_t*	space,	/*!< in/out: Tablespace to check */
	fil_node_t**	node,	/*!< out: Node in space list */
	ulint		count)	/*!< in: number of attempts so far */
{
	ut_ad(mutex_own(&fil_system->mutex));
	ut_a(space->n_pending_ops == 0);

	/* The following code must change when InnoDB supports
	multiple datafiles per tablespace. */
	ut_a(UT_LIST_GET_LEN(space->chain) == 1);

	*node = UT_LIST_GET_FIRST(space->chain);

	if (space->n_pending_flushes > 0 || (*node)->n_pending > 0) {

		ut_a(!(*node)->being_extended);

		if (count > 1000) {
			ib_logf(IB_LOG_LEVEL_WARN,
				"Trying to close/delete tablespace '%s' "
				"but there are %lu flushes "
				" and %lu pending i/o's on it.",
				space->name,
				(ulong) space->n_pending_flushes,
				(ulong) (*node)->n_pending);
		}

		return(count + 1);
	}

	return(0);
}

/*******************************************************************//**
Check pending operations on a tablespace.
@return DB_SUCCESS or error failure. */
static
dberr_t
fil_check_pending_operations(
/*=========================*/
	ulint		id,	/*!< in: space id */
	fil_space_t**	space,	/*!< out: tablespace instance in memory */
	char**		path)	/*!< out/own: tablespace path */
{
	ulint		count = 0;

	ut_a(!Tablespace::is_system_tablespace(id));
	ut_ad(space);

	*space = 0;

	mutex_enter(&fil_system->mutex);
	fil_space_t* sp = fil_space_get_by_id(id);
	if (sp) {
		sp->stop_new_ops = TRUE;
	}
	mutex_exit(&fil_system->mutex);

	/* Check for pending change buffer merges. */

	do {
		mutex_enter(&fil_system->mutex);

		sp = fil_space_get_by_id(id);

		count = fil_ibuf_check_pending_ops(sp, count);

		mutex_exit(&fil_system->mutex);

		if (count > 0) {
			os_thread_sleep(20000);
		}

	} while (count > 0);

	/* Check for pending IO. */

	*path = 0;

	do {
		mutex_enter(&fil_system->mutex);

		sp = fil_space_get_by_id(id);

		if (sp == NULL) {
			mutex_exit(&fil_system->mutex);
			return(DB_TABLESPACE_NOT_FOUND);
		}

		fil_node_t*	node;

		count = fil_check_pending_io(sp, &node, count);

		if (count == 0) {
			*path = mem_strdup(node->name);
		}

		mutex_exit(&fil_system->mutex);

		if (count > 0) {
			os_thread_sleep(20000);
		}

	} while (count > 0);

	ut_ad(sp);

	*space = sp;
	return(DB_SUCCESS);
}

/*******************************************************************//**
Closes a single-table tablespace. The tablespace must be cached in the
memory cache. Free all pages used by the tablespace.
@return	DB_SUCCESS or error */

dberr_t
fil_close_tablespace(
/*=================*/
	trx_t*		trx,	/*!< in/out: Transaction covering the close */
	ulint		id)	/*!< in: space id */
{
	char*		path = 0;
	fil_space_t*	space = 0;

	ut_a(!Tablespace::is_system_tablespace(id));

	dberr_t		err = fil_check_pending_operations(id, &space, &path);

	if (err != DB_SUCCESS) {
		return(err);
	}

	ut_a(space);
	ut_a(path != 0);

	rw_lock_x_lock(&space->latch);

#ifndef UNIV_HOTBACKUP
	/* Invalidate in the buffer pool all pages belonging to the
	tablespace. Since we have set space->stop_new_ops = TRUE, readahead
	or ibuf merge can no longer read more pages of this tablespace to the
	buffer pool. Thus we can clean the tablespace out of the buffer pool
	completely and permanently. The flag stop_new_ops also prevents
	fil_flush() from being applied to this tablespace. */

	buf_LRU_flush_or_remove_pages(id, BUF_REMOVE_FLUSH_WRITE, trx);
#endif
	mutex_enter(&fil_system->mutex);

	/* If the free is successful, the X lock will be released before
	the space memory data structure is freed. */

	if (!fil_space_free(id, TRUE)) {
		rw_lock_x_unlock(&space->latch);
		err = DB_TABLESPACE_NOT_FOUND;
	} else {
		err = DB_SUCCESS;
	}

	mutex_exit(&fil_system->mutex);

	/* If it is a delete then also delete any generated files, otherwise
	when we drop the database the remove directory will fail. */

	char*	cfg_name = fil_make_cfg_name(path);

	os_file_delete_if_exists(innodb_data_file_key, cfg_name, NULL);

	mem_free(path);
	mem_free(cfg_name);

	return(err);
}

/*******************************************************************//**
Deletes a single-table tablespace. The tablespace must be cached in the
memory cache.
@return	DB_SUCCESS or error */

dberr_t
fil_delete_tablespace(
/*==================*/
	ulint		id,		/*!< in: space id */
	buf_remove_t	buf_remove)	/*!< in: specify the action to take
					on the tables pages in the buffer
					pool */
{
	char*		path = 0;
	fil_space_t*	space = 0;

	ut_a(!Tablespace::is_system_tablespace(id));

	dberr_t		err = fil_check_pending_operations(id, &space, &path);

	if (err != DB_SUCCESS) {

		ib_logf(IB_LOG_LEVEL_ERROR,
			"Cannot delete tablespace %lu because it is not "
			"found in the tablespace memory cache.",
			(ulong) id);

		return(err);
	}

	ut_a(space);
	ut_a(path != 0);

	/* Important: We rely on the data dictionary mutex to ensure
	that a race is not possible here. It should serialize the tablespace
	drop/free. We acquire an X latch only to avoid a race condition
	when accessing the tablespace instance via:

	  fsp_get_available_space_in_free_extents().

	There our main motivation is to reduce the contention on the
	dictionary mutex. */

	rw_lock_x_lock(&space->latch);

#ifndef UNIV_HOTBACKUP
	/* IMPORTANT: Because we have set space::stop_new_ops there
	can't be any new ibuf merges, reads or flushes. We are here
	because node::n_pending was zero above. However, it is still
	possible to have pending read and write requests:

	A read request can happen because the reader thread has
	gone through the ::stop_new_ops check in buf_page_init_for_read()
	before the flag was set and has not yet incremented ::n_pending
	when we checked it above.

	A write request can be issued any time because we don't check
	the ::stop_new_ops flag when queueing a block for write.

	We deal with pending write requests in the following function
	where we'd minimally evict all dirty pages belonging to this
	space from the flush_list. Not that if a block is IO-fixed
	we'll wait for IO to complete.

	To deal with potential read requests by checking the
	::stop_new_ops flag in fil_io() */

	buf_LRU_flush_or_remove_pages(id, buf_remove, 0);

#endif /* !UNIV_HOTBACKUP */

	/* If it is a delete then also delete any generated files, otherwise
	when we drop the database the remove directory will fail. */
	{
		char*	cfg_name = fil_make_cfg_name(path);
		os_file_delete_if_exists(innodb_data_file_key, cfg_name, NULL);
		mem_free(cfg_name);
	}

	/* Delete the link file pointing to the ibd file we are deleting. */
	if (FSP_FLAGS_HAS_DATA_DIR(space->flags)) {
		fil_delete_link_file(space->name);
	}

	mutex_enter(&fil_system->mutex);

	/* Double check the sanity of pending ops after reacquiring
	the fil_system::mutex. */
	if (fil_space_get_by_id(id)) {
		ut_a(space->n_pending_ops == 0);
		ut_a(UT_LIST_GET_LEN(space->chain) == 1);
		fil_node_t* node = UT_LIST_GET_FIRST(space->chain);
		ut_a(node->n_pending == 0);
	}

	if (!fil_space_free(id, TRUE)) {
		err = DB_TABLESPACE_NOT_FOUND;
	}

	mutex_exit(&fil_system->mutex);

	if (err != DB_SUCCESS) {
		rw_lock_x_unlock(&space->latch);
	} else if (!os_file_delete(innodb_data_file_key, path)
		   && !os_file_delete_if_exists(
			innodb_data_file_key, path, NULL)) {

		/* Note: This is because we have removed the
		tablespace instance from the cache. */

		err = DB_IO_ERROR;
	}

	if (err == DB_SUCCESS) {
#ifndef UNIV_HOTBACKUP
		/* Write a log record about the deletion of the .ibd
		file, so that ibbackup can replay it in the
		--apply-log phase. We use a dummy mtr and the familiar
		log write mechanism. */
		mtr_t		mtr;

		/* When replaying the operation in ibbackup, do not try
		to write any log record */
		mtr_start(&mtr);

		fil_op_write_log(MLOG_FILE_DELETE, id, 0, 0, path, NULL, &mtr);
		mtr_commit(&mtr);
#endif
		err = DB_SUCCESS;
	}

	mem_free(path);

	return(err);
}

/*******************************************************************//**
Returns TRUE if a single-table tablespace is being deleted.
@return TRUE if being deleted */

ibool
fil_tablespace_is_being_deleted(
/*============================*/
	ulint		id)	/*!< in: space id */
{
	fil_space_t*	space;
	ibool		is_being_deleted;

	mutex_enter(&fil_system->mutex);

	space = fil_space_get_by_id(id);

	ut_a(space != NULL);

	is_being_deleted = space->stop_new_ops;

	mutex_exit(&fil_system->mutex);

	return(is_being_deleted);
}

#ifndef UNIV_HOTBACKUP
/*******************************************************************//**
Discards a single-table tablespace. The tablespace must be cached in the
memory cache. Discarding is like deleting a tablespace, but

 1. We do not drop the table from the data dictionary;

 2. We remove all insert buffer entries for the tablespace immediately;
    in DROP TABLE they are only removed gradually in the background;

 3. Free all the pages in use by the tablespace.
@return	DB_SUCCESS or error */

dberr_t
fil_discard_tablespace(
/*===================*/
	ulint	id)	/*!< in: space id */
{
	dberr_t	err;

	switch (err = fil_delete_tablespace(id, BUF_REMOVE_ALL_NO_WRITE)) {
	case DB_SUCCESS:
		break;

	case DB_IO_ERROR:
		ib_logf(IB_LOG_LEVEL_WARN,
			"While deleting tablespace %lu in DISCARD TABLESPACE."
			" File rename/delete failed: %s",
			(ulong) id, ut_strerr(err));
		break;

	case DB_TABLESPACE_NOT_FOUND:
		ib_logf(IB_LOG_LEVEL_WARN,
			"Cannot delete tablespace %lu in DISCARD "
			"TABLESPACE. %s",
			(ulong) id, ut_strerr(err));
		break;

	default:
		ut_error;
	}

	/* Remove all insert buffer entries for the tablespace */

	ibuf_delete_for_discarded_space(id);

	return(err);
}
#endif /* !UNIV_HOTBACKUP */

/*******************************************************************//**
Renames the memory cache structures of a single-table tablespace.
@return	TRUE if success */
static
ibool
fil_rename_tablespace_in_mem(
/*=========================*/
	fil_space_t*	space,	/*!< in: tablespace memory object */
	fil_node_t*	node,	/*!< in: file node of that tablespace */
	const char*	new_name,	/*!< in: new name */
	const char*	new_path)	/*!< in: new file path */
{
	fil_space_t*	space2;
	const char*	old_name	= space->name;

	ut_ad(mutex_own(&fil_system->mutex));

	space2 = fil_space_get_by_name(old_name);
	if (space != space2) {
		fputs("InnoDB: Error: cannot find ", stderr);
		ut_print_filename(stderr, old_name);
		fputs(" in tablespace memory cache\n", stderr);

		return(FALSE);
	}

	space2 = fil_space_get_by_name(new_name);
	if (space2 != NULL) {
		fputs("InnoDB: Error: ", stderr);
		ut_print_filename(stderr, new_name);
		fputs(" is already in tablespace memory cache\n", stderr);

		return(FALSE);
	}

	HASH_DELETE(fil_space_t, name_hash, fil_system->name_hash,
		    ut_fold_string(space->name), space);
	mem_free(space->name);
	mem_free(node->name);

	space->name = mem_strdup(new_name);
	node->name = mem_strdup(new_path);

	HASH_INSERT(fil_space_t, name_hash, fil_system->name_hash,
		    ut_fold_string(new_name), space);
	return(TRUE);
}

/*******************************************************************//**
Allocates a file name for a single-table tablespace. The string must be freed
by caller with mem_free().
@return	own: file name */

char*
fil_make_ibd_name(
/*==============*/
	const char*	name,		/*!< in: table name or a dir path */
	bool		is_full_path)	/*!< in: TRUE if it is a dir path */
{
	char*	filename;
	ulint	namelen		= strlen(name);
	ulint	dirlen		= strlen(fil_path_to_mysql_datadir);
	ulint	pathlen		= dirlen + namelen + sizeof "/.ibd";

	filename = static_cast<char*>(mem_alloc(pathlen));

	if (is_full_path) {
		memcpy(filename, name, namelen);
		memcpy(filename + namelen, ".ibd", sizeof ".ibd");
	} else {
		ut_snprintf(filename, pathlen, "%s/%s.ibd",
			fil_path_to_mysql_datadir, name);

	}

	srv_normalize_path_for_win(filename);

	return(filename);
}

/*******************************************************************//**
Allocates a file name for a tablespace ISL file (InnoDB Symbolic Link).
The string must be freed by caller with mem_free().
@return	own: file name */

char*
fil_make_isl_name(
/*==============*/
	const char*	name)	/*!< in: table name */
{
	char*	filename;
	ulint	namelen		= strlen(name);
	ulint	dirlen		= strlen(fil_path_to_mysql_datadir);
	ulint	pathlen		= dirlen + namelen + sizeof "/.isl";

	filename = static_cast<char*>(mem_alloc(pathlen));

	ut_snprintf(filename, pathlen, "%s/%s.isl",
		fil_path_to_mysql_datadir, name);

	srv_normalize_path_for_win(filename);

	return(filename);
}

/*******************************************************************//**
Renames a single-table tablespace. The tablespace must be cached in the
tablespace memory cache.
@return	TRUE if success */

ibool
fil_rename_tablespace(
/*==================*/
	const char*	old_name_in,	/*!< in: old table name in the
					standard databasename/tablename
					format of InnoDB, or NULL if we
					do the rename based on the space
					id only */
	ulint		id,		/*!< in: space id */
	const char*	new_name,	/*!< in: new table name in the
					standard databasename/tablename
					format of InnoDB */
	const char*	new_path_in)	/*!< in: new full datafile path
					if the tablespace is remotely
					located, or NULL if it is located
					in the normal data directory. */
{
	ibool		success;
	fil_space_t*	space;
	fil_node_t*	node;
	ulint		count		= 0;
	char*		new_path;
	char*		old_name;
	char*		old_path;
	const char*	not_given	= "(name not specified)";

	ut_a(id != 0);

retry:
	count++;

	if (!(count % 1000)) {
		ut_print_timestamp(stderr);
		fputs("  InnoDB: Warning: problems renaming ", stderr);
		ut_print_filename(stderr,
				  old_name_in ? old_name_in : not_given);
		fputs(" to ", stderr);
		ut_print_filename(stderr, new_name);
		fprintf(stderr, ", %lu iterations\n", (ulong) count);
	}

	mutex_enter(&fil_system->mutex);

	space = fil_space_get_by_id(id);

	DBUG_EXECUTE_IF("fil_rename_tablespace_failure_1", space = NULL; );

	if (space == NULL) {
		ib_logf(IB_LOG_LEVEL_ERROR,
			"Cannot find space id %lu in the tablespace "
			"memory cache, though the table '%s' in a "
			"rename operation should have that id.",
			(ulong) id, old_name_in ? old_name_in : not_given);
		mutex_exit(&fil_system->mutex);

		return(FALSE);
	}

	if (count > 25000) {
		space->stop_ios = FALSE;
		mutex_exit(&fil_system->mutex);

		return(FALSE);
	}

	/* We temporarily close the .ibd file because we do not trust that
	operating systems can rename an open file. For the closing we have to
	wait until there are no pending i/o's or flushes on the file. */

	space->stop_ios = TRUE;

	/* The following code must change when InnoDB supports
	multiple datafiles per tablespace. */
	ut_a(UT_LIST_GET_LEN(space->chain) == 1);
	node = UT_LIST_GET_FIRST(space->chain);

	if (node->n_pending > 0
	    || node->n_pending_flushes > 0
	    || node->being_extended) {
		/* There are pending i/o's or flushes or the file is
		currently being extended, sleep for a while and
		retry */

		mutex_exit(&fil_system->mutex);

		os_thread_sleep(20000);

		goto retry;

	} else if (node->modification_counter > node->flush_counter) {
		/* Flush the space */

		mutex_exit(&fil_system->mutex);

		os_thread_sleep(20000);

		fil_flush(id);

		goto retry;

	} else if (node->open) {
		/* Close the file */

		fil_node_close_file(node, fil_system);
	}

	/* Check that the old name in the space is right */

	if (old_name_in) {
		old_name = mem_strdup(old_name_in);
		ut_a(strcmp(space->name, old_name) == 0);
	} else {
		old_name = mem_strdup(space->name);
	}
	old_path = mem_strdup(node->name);

	/* Rename the tablespace and the node in the memory cache */
	new_path = new_path_in ? mem_strdup(new_path_in)
		: fil_make_ibd_name(new_name, false);

	success = fil_rename_tablespace_in_mem(
		space, node, new_name, new_path);

	if (success) {

		DBUG_EXECUTE_IF("fil_rename_tablespace_failure_2",
			goto skip_second_rename; );

		success = os_file_rename(
			innodb_data_file_key, old_path, new_path);

		DBUG_EXECUTE_IF("fil_rename_tablespace_failure_2",
skip_second_rename:
			success = FALSE; );

		if (!success) {
			/* We have to revert the changes we made
			to the tablespace memory cache */

			ut_a(fil_rename_tablespace_in_mem(
					space, node, old_name, old_path));
		}
	}

	space->stop_ios = FALSE;

	mutex_exit(&fil_system->mutex);

#ifndef UNIV_HOTBACKUP
	if (success && !recv_recovery_on) {
		mtr_t		mtr;

		mtr_start(&mtr);

		fil_op_write_log(MLOG_FILE_RENAME, id, 0, 0, old_name, new_name,
				 &mtr);
		mtr_commit(&mtr);
	}
#endif /* !UNIV_HOTBACKUP */

	mem_free(new_path);
	mem_free(old_path);
	mem_free(old_name);

	return(success);
}

/*******************************************************************//**
Creates a new InnoDB Symbolic Link (ISL) file.  It is always created
under the 'datadir' of MySQL. The datadir is the directory of a
running mysqld program. We can refer to it by simply using the path '.'.
@return	DB_SUCCESS or error code */

dberr_t
fil_create_link_file(
/*=================*/
	const char*	tablename,	/*!< in: tablename */
	const char*	filepath)	/*!< in: pathname of tablespace */
{
	os_file_t	file;
	ibool		success;
	dberr_t		err = DB_SUCCESS;
	char*		link_filepath;
	char*		prev_filepath = fil_read_link_file(tablename);

	ut_ad(!srv_read_only_mode);

	if (prev_filepath) {
		/* Truncate will call this with an existing
		link file which contains the same filepath. */
		if (0 == strcmp(prev_filepath, filepath)) {
			mem_free(prev_filepath);
			return(DB_SUCCESS);
		}
		mem_free(prev_filepath);
	}

	link_filepath = fil_make_isl_name(tablename);

	file = os_file_create_simple_no_error_handling(
		innodb_data_file_key, link_filepath,
		OS_FILE_CREATE, OS_FILE_READ_WRITE, &success);

	if (!success) {
		/* The following call will print an error message */
		ulint	error = os_file_get_last_error(true);

		ut_print_timestamp(stderr);
		fputs("  InnoDB: Cannot create file ", stderr);
		ut_print_filename(stderr, link_filepath);
		fputs(".\n", stderr);

		if (error == OS_FILE_ALREADY_EXISTS) {
			fputs("InnoDB: The link file: ", stderr);
			ut_print_filename(stderr, filepath);
			fputs(" already exists.\n", stderr);
			err = DB_TABLESPACE_EXISTS;

		} else if (error == OS_FILE_DISK_FULL) {
			err = DB_OUT_OF_FILE_SPACE;

		} else {
			err = DB_ERROR;
		}

		/* file is not open, no need to close it. */
		mem_free(link_filepath);
		return(err);
	}

	if (!os_file_write(link_filepath, file, filepath, 0,
			    strlen(filepath))) {
		err = DB_ERROR;
	}

	/* Close the file, we only need it at startup */
	os_file_close(file);

	mem_free(link_filepath);

	return(err);
}

/*******************************************************************//**
Deletes an InnoDB Symbolic Link (ISL) file. */

void
fil_delete_link_file(
/*=================*/
	const char*	tablename)	/*!< in: name of table */
{
	char* link_filepath = fil_make_isl_name(tablename);

	os_file_delete_if_exists(innodb_data_file_key, link_filepath, NULL);

	mem_free(link_filepath);
}

/*******************************************************************//**
Reads an InnoDB Symbolic Link (ISL) file.
It is always created under the 'datadir' of MySQL.  The name is of the
form {databasename}/{tablename}. and the isl file is expected to be in a
'{databasename}' directory called '{tablename}.isl'. The caller must free
the memory of the null-terminated path returned if it is not null.
@return	own: filepath found in link file, NULL if not found. */

char*
fil_read_link_file(
/*===============*/
	const char*	name)		/*!< in: tablespace name */
{
	char*		filepath = NULL;
	char*		link_filepath;
	FILE*		file = NULL;

	/* The .isl file is in the 'normal' tablespace location. */
	link_filepath = fil_make_isl_name(name);

	file = fopen(link_filepath, "r+b");

	mem_free(link_filepath);

	if (file) {
		filepath = static_cast<char*>(mem_alloc(OS_FILE_MAX_PATH));

		os_file_read_string(file, filepath, OS_FILE_MAX_PATH);
		fclose(file);

		if (strlen(filepath)) {
			/* Trim whitespace from end of filepath */
			ulint lastch = strlen(filepath) - 1;
			while (lastch > 4 && filepath[lastch] <= 0x20) {
				filepath[lastch--] = 0x00;
			}
			srv_normalize_path_for_win(filepath);
		}
	}

	return(filepath);
}

/*******************************************************************//**
Opens a handle to the file linked to in an InnoDB Symbolic Link file.
@return	TRUE if remote linked tablespace file is found and opened. */

ibool
fil_open_linked_file(
/*===============*/
	const char*	tablename,	/*!< in: database/tablename */
	char**		remote_filepath,/*!< out: remote filepath */
	os_file_t*	remote_file)	/*!< out: remote file handle */

{
	ibool		success;

	*remote_filepath = fil_read_link_file(tablename);
	if (*remote_filepath == NULL) {
		return(FALSE);
	}

	/* The filepath provided is different from what was
	found in the link file. */
	*remote_file = os_file_create_simple_no_error_handling(
		innodb_data_file_key, *remote_filepath,
		OS_FILE_OPEN, OS_FILE_READ_ONLY,
		&success);

	if (!success) {
		char*	link_filepath = fil_make_isl_name(tablename);

		/* The following call prints an error message */
		os_file_get_last_error(true);

		ib_logf(IB_LOG_LEVEL_ERROR,
			"A link file was found named '%s' "
			"but the linked tablespace '%s' "
			"could not be opened.",
			link_filepath, *remote_filepath);

		mem_free(link_filepath);
		mem_free(*remote_filepath);
		*remote_filepath = NULL;
	}

	return(success);
}

/*******************************************************************//**
Creates a new single-table tablespace to a database directory of MySQL.
Database directories are under the 'datadir' of MySQL. The datadir is the
directory of a running mysqld program. We can refer to it by simply the
path '.'. Tables created with CREATE TEMPORARY TABLE we place in the temp
dir of the mysqld server.

@return	DB_SUCCESS or error code */

dberr_t
fil_create_new_single_table_tablespace(
/*===================================*/
	ulint		space_id,	/*!< in: space id */
	const char*	tablename,	/*!< in: the table name in the usual
					databasename/tablename format
					of InnoDB */
	const char*	dir_path,	/*!< in: NULL or a dir path */
	ulint		flags,		/*!< in: tablespace flags */
	ulint		flags2,		/*!< in: table flags2 */
	ulint		size)		/*!< in: the initial size of the
					tablespace file in pages,
					must be >= FIL_IBD_FILE_INITIAL_SIZE */
{
	os_file_t	file;
	ibool		ret;
	dberr_t		err;
	byte*		buf2;
	byte*		page;
	char*		path;
	ibool		success;
	/* TRUE if a table is created with CREATE TEMPORARY TABLE */
	bool		is_temp = !!(flags2 & DICT_TF2_TEMPORARY);
	bool		has_data_dir = FSP_FLAGS_HAS_DATA_DIR(flags);

	ut_a(space_id > 0);
	ut_ad(!srv_read_only_mode);
	ut_a(space_id < SRV_LOG_SPACE_FIRST_ID);
	ut_a(size >= FIL_IBD_FILE_INITIAL_SIZE);
	ut_a(fsp_flags_is_valid(flags));

	if (is_temp) {
		/* Temporary table filepath */
		ut_ad(dir_path);
		path = fil_make_ibd_name(dir_path, true);
	} else if (has_data_dir) {
		ut_ad(dir_path);
		path = os_file_make_remote_pathname(dir_path, tablename, "ibd");

		/* Since this tablespace file will be created in a
		remote directory, let's create the subdirectories
		in the path, if they are not there already. */
		success = os_file_create_subdirs_if_needed(path);
		if (!success) {
			err = DB_ERROR;
			goto error_exit_3;
		}
	} else {
		path = fil_make_ibd_name(tablename, false);
	}

	file = os_file_create(
		innodb_data_file_key, path,
		OS_FILE_CREATE | OS_FILE_ON_ERROR_NO_EXIT,
		OS_FILE_NORMAL,
		OS_DATA_FILE,
		&ret);

	if (ret == FALSE) {
		/* The following call will print an error message */
		ulint	error = os_file_get_last_error(true);

		ib_logf(IB_LOG_LEVEL_ERROR,
			"Cannot create file '%s'\n", path);

		if (error == OS_FILE_ALREADY_EXISTS) {
			ib_logf(IB_LOG_LEVEL_ERROR,
				"The file '%s' already exists though the "
				"corresponding table did not exist "
				"in the InnoDB data dictionary. "
				"Have you moved InnoDB .ibd files "
				"around without using the SQL commands "
				"DISCARD TABLESPACE and IMPORT TABLESPACE, "
				"or did mysqld crash in the middle of "
				"CREATE TABLE? "
				"You can resolve the problem by removing "
				"the file '%s' under the 'datadir' of MySQL.",
				path, path);

			err = DB_TABLESPACE_EXISTS;
			goto error_exit_3;
		}

		if (error == OS_FILE_DISK_FULL) {
			err = DB_OUT_OF_FILE_SPACE;
			goto error_exit_3;
		}

		err = DB_ERROR;
		goto error_exit_3;
	}

	ret = os_file_set_size(path, file, size * UNIV_PAGE_SIZE);

	if (!ret) {
		err = DB_OUT_OF_FILE_SPACE;
		goto error_exit_2;
	}

	/* printf("Creating tablespace %s id %lu\n", path, space_id); */

	/* We have to write the space id to the file immediately and flush the
	file to disk. This is because in crash recovery we must be aware what
	tablespaces exist and what are their space id's, so that we can apply
	the log records to the right file. It may take quite a while until
	buffer pool flush algorithms write anything to the file and flush it to
	disk. If we would not write here anything, the file would be filled
	with zeros from the call of os_file_set_size(), until a buffer pool
	flush would write to it. */

	buf2 = static_cast<byte*>(ut_malloc(3 * UNIV_PAGE_SIZE));
	/* Align the memory for file i/o if we might have O_DIRECT set */
	page = static_cast<byte*>(ut_align(buf2, UNIV_PAGE_SIZE));

	memset(page, '\0', UNIV_PAGE_SIZE);

	/* Add the UNIV_PAGE_SIZE to the table flags and write them to the
	tablespace header. */
	flags = fsp_flags_set_page_size(flags, UNIV_PAGE_SIZE);
	fsp_header_init_fields(page, space_id, flags);
	mach_write_to_4(page + FIL_PAGE_ARCH_LOG_NO_OR_SPACE_ID, space_id);

	if (!(fsp_flags_is_compressed(flags))) {
		buf_flush_init_for_writing(page, NULL, 0);
		ret = os_file_write(path, file, page, 0, UNIV_PAGE_SIZE);
	} else {
		page_zip_des_t	page_zip;
		ulint		zip_size;

		zip_size = fsp_flags_get_zip_size(flags);

		page_zip_set_size(&page_zip, zip_size);
		page_zip.data = page + UNIV_PAGE_SIZE;
#ifdef UNIV_DEBUG
		page_zip.m_start =
#endif /* UNIV_DEBUG */
			page_zip.m_end = page_zip.m_nonempty =
			page_zip.n_blobs = 0;
		buf_flush_init_for_writing(page, &page_zip, 0);
		ret = os_file_write(path, file, page_zip.data, 0, zip_size);
	}

	ut_free(buf2);

	if (!ret) {
		ib_logf(IB_LOG_LEVEL_ERROR,
			"Could not write the first page to tablespace "
			"'%s'", path);

		err = DB_ERROR;
		goto error_exit_2;
	}

	ret = os_file_flush(file);

	if (!ret) {
		ib_logf(IB_LOG_LEVEL_ERROR,
			"File flush of tablespace '%s' failed", path);
		err = DB_ERROR;
		goto error_exit_2;
	}

	if (has_data_dir) {
		/* Now that the IBD file is created, make the ISL file. */
		err = fil_create_link_file(tablename, path);
		if (err != DB_SUCCESS) {
			goto error_exit_2;
		}
	}

	success = fil_space_create(tablename, space_id, flags, FIL_TABLESPACE);
	if (!success || !fil_node_create(path, size, space_id, FALSE)) {
		err = DB_ERROR;
		goto error_exit_1;
	}

#ifndef UNIV_HOTBACKUP
	{
		mtr_t		mtr;
		ulint		mlog_file_flag = 0;

		if (is_temp) {
			mlog_file_flag |= MLOG_FILE_FLAG_TEMP;
		}

		mtr_start(&mtr);

		fil_op_write_log(flags
				 ? MLOG_FILE_CREATE2
				 : MLOG_FILE_CREATE,
				 space_id, mlog_file_flag, flags,
				 tablename, NULL, &mtr);

		mtr_commit(&mtr);
	}
#endif
	err = DB_SUCCESS;

	/* Error code is set.  Cleanup the various variables used.
	These labels reflect the order in which variables are assigned or
	actions are done. */
error_exit_1:
	if (has_data_dir && err != DB_SUCCESS) {
		fil_delete_link_file(tablename);
	}
error_exit_2:
	os_file_close(file);
	if (err != DB_SUCCESS) {
		os_file_delete(innodb_data_file_key, path);
	}
error_exit_3:
	mem_free(path);

	return(err);
}

#ifndef UNIV_HOTBACKUP
/********************************************************************//**
Report information about a bad tablespace. */
static
void
fil_report_bad_tablespace(
/*======================*/
	const char*	filepath,	/*!< in: filepath */
	const char*	check_msg,	/*!< in: fil_check_first_page() */
	ulint		found_id,	/*!< in: found space ID */
	ulint		found_flags,	/*!< in: found flags */
	ulint		expected_id,	/*!< in: expected space id */
	ulint		expected_flags)	/*!< in: expected flags */
{
	if (check_msg) {
		ib_logf(IB_LOG_LEVEL_ERROR,
			"Error %s in file '%s',"
			"tablespace id=%lu, flags=%lu. "
			"Please refer to "
			REFMAN "innodb-troubleshooting-datadict.html "
			"for how to resolve the issue.",
			check_msg, filepath,
			(ulong) expected_id, (ulong) expected_flags);
		return;
	}

	ib_logf(IB_LOG_LEVEL_ERROR,
		"In file '%s', tablespace id and flags are %lu and %lu, "
		"but in the InnoDB data dictionary they are %lu and %lu. "
		"Have you moved InnoDB .ibd files around without using the "
		"commands DISCARD TABLESPACE and IMPORT TABLESPACE? "
		"Please refer to "
		REFMAN "innodb-troubleshooting-datadict.html "
		"for how to resolve the issue.",
		filepath, (ulong) found_id, (ulong) found_flags,
		(ulong) expected_id, (ulong) expected_flags);
}

struct fsp_open_info {
	ibool		success;	/*!< Has the tablespace been opened? */
	const char*	check_msg;	/*!< fil_check_first_page() message */
	ibool		valid;		/*!< Is the tablespace valid? */
	os_file_t	file;		/*!< File handle */
	char*		filepath;	/*!< File path to open */
	lsn_t		lsn;		/*!< Flushed LSN from header page */
	ulint		id;		/*!< Space ID */
	ulint		flags;		/*!< Tablespace flags */
};

/********************************************************************//**
Tries to open a single-table tablespace and optionally checks that the
space id in it is correct. If this does not succeed, print an error message
to the .err log. This function is used to open a tablespace when we start
mysqld after the dictionary has been booted, and also in IMPORT TABLESPACE.

NOTE that we assume this operation is used either at the database startup
or under the protection of the dictionary mutex, so that two users cannot
race here. This operation does not leave the file associated with the
tablespace open, but closes it after we have looked at the space id in it.

If the validate boolean is set, we read the first page of the file and
check that the space id in the file is what we expect. We assume that
this function runs much faster if no check is made, since accessing the
file inode probably is much faster (the OS caches them) than accessing
the first page of the file.  This boolean may be initially FALSE, but if
a remote tablespace is found it will be changed to true.

If the fix_dict boolean is set, then it is safe to use an internal SQL
statement to update the dictionary tables if they are incorrect.

@return	DB_SUCCESS or error code */

dberr_t
fil_open_single_table_tablespace(
/*=============================*/
	bool		validate,	/*!< in: Do we validate tablespace? */
	bool		fix_dict,	/*!< in: Can we fix the dictionary? */
	ulint		id,		/*!< in: space id */
	ulint		flags,		/*!< in: tablespace flags */
	const char*	tablename,	/*!< in: table name in the
					databasename/tablename format */
	const char*	path_in)	/*!< in: tablespace filepath */
{
	dberr_t		err = DB_SUCCESS;
	bool		dict_filepath_same_as_default = false;
	bool		link_file_found = false;
	bool		link_file_is_bad = false;
	fsp_open_info	def;
	fsp_open_info	dict;
	fsp_open_info	remote;
	ulint		tablespaces_found = 0;
	ulint		valid_tablespaces_found = 0;

#ifdef UNIV_SYNC_DEBUG
	ut_ad(!fix_dict || rw_lock_own(&dict_operation_lock, RW_LOCK_X));
#endif /* UNIV_SYNC_DEBUG */
	ut_ad(!fix_dict || mutex_own(&(dict_sys->mutex)));

	if (!fsp_flags_is_valid(flags)) {
		return(DB_CORRUPTION);
	}

	/* If the tablespace was relocated, we do not
	compare the DATA_DIR flag */
	ulint mod_flags = flags & ~FSP_FLAGS_MASK_DATA_DIR;

	memset(&def, 0, sizeof(def));
	memset(&dict, 0, sizeof(dict));
	memset(&remote, 0, sizeof(remote));

	/* Discover the correct filepath.  We will always look for an ibd
	in the default location. If it is remote, it should not be here. */
	def.filepath = fil_make_ibd_name(tablename, false);

	/* The path_in was read from SYS_DATAFILES. */
	if (path_in) {
		if (strcmp(def.filepath, path_in)) {
			dict.filepath = mem_strdup(path_in);
			/* possibility of multiple files. */
			validate = true;
		} else {
			dict_filepath_same_as_default = true;
		}
	}

	link_file_found = fil_open_linked_file(
		tablename, &remote.filepath, &remote.file);
	remote.success = link_file_found;
	if (remote.success) {
		/* possibility of multiple files. */
		validate = true;
		tablespaces_found++;

		/* A link file was found. MySQL does not allow a DATA
		DIRECTORY to be be the same as the default filepath. */
		ut_a(strcmp(def.filepath, remote.filepath));

		/* If there was a filepath found in SYS_DATAFILES,
		we hope it was the same as this remote.filepath found
		in the ISL file. */
		if (dict.filepath
		    && (0 == strcmp(dict.filepath, remote.filepath))) {
			remote.success = FALSE;
			os_file_close(remote.file);
			mem_free(remote.filepath);
			remote.filepath = NULL;
			tablespaces_found--;
		}
	}

	/* Attempt to open the tablespace at other possible filepaths. */
	if (dict.filepath) {
		dict.file = os_file_create_simple_no_error_handling(
			innodb_data_file_key, dict.filepath, OS_FILE_OPEN,
			OS_FILE_READ_ONLY, &dict.success);
		if (dict.success) {
			/* possibility of multiple files. */
			validate = true;
			tablespaces_found++;
		}
	}

	/* Always look for a file at the default location. */
	ut_a(def.filepath);
	def.file = os_file_create_simple_no_error_handling(
		innodb_data_file_key, def.filepath, OS_FILE_OPEN,
		OS_FILE_READ_ONLY, &def.success);
	if (def.success) {
		tablespaces_found++;
	}

	/*  We have now checked all possible tablespace locations and
	have a count of how many we found.  If things are normal, we
	only found 1. */
	if (!validate && tablespaces_found == 1) {
		goto skip_validate;
	}

	/* Read the first page of the datadir tablespace, if found. */
	if (def.success) {
		def.check_msg = fil_read_first_page(
			def.file, false, &def.flags,
			&def.id, &def.lsn, &def.lsn);
		def.valid = !def.check_msg;

		/* Validate this single-table-tablespace with SYS_TABLES,
		but do not compare the DATA_DIR flag, in case the
		tablespace was relocated. */
		if (def.valid && def.id == id
		    && (def.flags & ~FSP_FLAGS_MASK_DATA_DIR) == mod_flags) {
			valid_tablespaces_found++;
		} else {
			def.valid = false;
			/* Do not use this tablespace. */
			fil_report_bad_tablespace(
				def.filepath, def.check_msg, def.id,
				def.flags, id, flags);
		}
	}

	/* Read the first page of the remote tablespace */
	if (remote.success) {
		remote.check_msg = fil_read_first_page(
			remote.file, false, &remote.flags,
			&remote.id, &remote.lsn, &remote.lsn);
		remote.valid = !remote.check_msg;

		/* Validate this single-table-tablespace with SYS_TABLES,
		but do not compare the DATA_DIR flag, in case the
		tablespace was relocated. */
		if (remote.valid && remote.id == id
		    && (remote.flags & ~FSP_FLAGS_MASK_DATA_DIR) == mod_flags) {
			valid_tablespaces_found++;
		} else {
			remote.valid = false;
			/* Do not use this linked tablespace. */
			fil_report_bad_tablespace(
				remote.filepath, remote.check_msg, remote.id,
				remote.flags, id, flags);
			link_file_is_bad = true;
		}
	}

	/* Read the first page of the datadir tablespace, if found. */
	if (dict.success) {
		dict.check_msg = fil_read_first_page(
			dict.file, false, &dict.flags,
			&dict.id, &dict.lsn, &dict.lsn);
		dict.valid = !dict.check_msg;

		/* Validate this single-table-tablespace with SYS_TABLES,
		but do not compare the DATA_DIR flag, in case the
		tablespace was relocated. */
		if (dict.valid && dict.id == id
		    && (dict.flags & ~FSP_FLAGS_MASK_DATA_DIR) == mod_flags) {
			valid_tablespaces_found++;
		} else {
			dict.valid = false;
			/* Do not use this tablespace. */
			fil_report_bad_tablespace(
				dict.filepath, dict.check_msg, dict.id,
				dict.flags, id, flags);
		}
	}

	/* Make sense of these three possible locations.
	First, bail out if no tablespace files were found. */
	if (valid_tablespaces_found == 0) {
		/* The following call prints an error message */
		os_file_get_last_error(true);

		ib_logf(IB_LOG_LEVEL_ERROR,
			"Could not find a valid tablespace file for '%s'. "
			"See " REFMAN "innodb-troubleshooting-datadict.html "
			"for how to resolve the issue.",
			tablename);

		err = DB_CORRUPTION;

		goto cleanup_and_exit;
	}

	/* Do not open any tablespaces if more than one tablespace with
	the correct space ID and flags were found. */
	if (tablespaces_found > 1) {
		ib_logf(IB_LOG_LEVEL_ERROR,
			"A tablespace for %s has been found in "
			"multiple places;", tablename);
		if (def.success) {
			ib_logf(IB_LOG_LEVEL_ERROR,
				"Default location; %s, LSN=" LSN_PF
				", Space ID=%lu, Flags=%lu",
				def.filepath, def.lsn,
				(ulong) def.id, (ulong) def.flags);
		}
		if (remote.success) {
			ib_logf(IB_LOG_LEVEL_ERROR,
				"Remote location; %s, LSN=" LSN_PF
				", Space ID=%lu, Flags=%lu",
				remote.filepath, remote.lsn,
				(ulong) remote.id, (ulong) remote.flags);
		}
		if (dict.success) {
			ib_logf(IB_LOG_LEVEL_ERROR,
				"Dictionary location; %s, LSN=" LSN_PF
				", Space ID=%lu, Flags=%lu",
				dict.filepath, dict.lsn,
				(ulong) dict.id, (ulong) dict.flags);
		}

		/* Force-recovery will allow some tablespaces to be
		skipped by REDO if there was more than one file found.
		Unlike during the REDO phase of recovery, we now know
		if the tablespace is valid according to the dictionary,
		which was not available then. So if we did not force
		recovery and there is only one good tablespace, ignore
		any bad tablespaces. */
		if (valid_tablespaces_found > 1 || srv_force_recovery > 0) {
			ib_logf(IB_LOG_LEVEL_ERROR,
				"Will not open the tablespace for '%s'",
				tablename);

			if (def.success != def.valid
			    || dict.success != dict.valid
			    || remote.success != remote.valid) {
				err = DB_CORRUPTION;
			} else {
				err = DB_ERROR;
			}
			goto cleanup_and_exit;
		}

		/* There is only one valid tablespace found and we did
		not use srv_force_recovery during REDO.  Use this one
		tablespace and clean up invalid tablespace pointers */
		if (def.success && !def.valid) {
			def.success = false;
			os_file_close(def.file);
			tablespaces_found--;
		}
		if (dict.success && !dict.valid) {
			dict.success = false;
			os_file_close(dict.file);
			/* Leave dict.filepath so that SYS_DATAFILES
			can be corrected below. */
			tablespaces_found--;
		}
		if (remote.success && !remote.valid) {
			remote.success = false;
			os_file_close(remote.file);
			mem_free(remote.filepath);
			remote.filepath = NULL;
			tablespaces_found--;
		}
	}

	/* At this point, there should be only one filepath. */
	ut_a(tablespaces_found == 1);
	ut_a(valid_tablespaces_found == 1);

	/* Only fix the dictionary at startup when there is only one thread.
	Calls to dict_load_table() can be done while holding other latches. */
	if (!fix_dict) {
		goto skip_validate;
	}

	/* We may need to change what is stored in SYS_DATAFILES or
	SYS_TABLESPACES or adjust the link file.
	Since a failure to update SYS_TABLESPACES or SYS_DATAFILES does
	not prevent opening and using the single_table_tablespace either
	this time or the next, we do not check the return code or fail
	to open the tablespace. But dict_update_filepath() will issue a
	warning to the log. */
	if (dict.filepath) {
		if (remote.success) {
			dict_update_filepath(id, remote.filepath);
		} else if (def.success) {
			dict_update_filepath(id, def.filepath);
			if (link_file_is_bad) {
				fil_delete_link_file(tablename);
			}
		} else if (!link_file_found || link_file_is_bad) {
			ut_ad(dict.success);
			/* Fix the link file if we got our filepath
			from the dictionary but a link file did not
			exist or it did not point to a valid file. */
			fil_delete_link_file(tablename);
			fil_create_link_file(tablename, dict.filepath);
		}

	} else if (remote.success && dict_filepath_same_as_default) {
		dict_update_filepath(id, remote.filepath);

	} else if (remote.success && path_in == NULL) {
		/* SYS_DATAFILES record for this space ID was not found. */
		dict_insert_tablespace_and_filepath(
			id, tablename, remote.filepath, flags);
	}

skip_validate:
	if (err != DB_SUCCESS) {
		; // Don't load the tablespace into the cache
	} else if (!fil_space_create(tablename, id, flags, FIL_TABLESPACE)) {
		err = DB_ERROR;
	} else {
		/* We do not measure the size of the file, that is why
		we pass the 0 below */

		if (!fil_node_create(remote.success ? remote.filepath :
				     dict.success ? dict.filepath :
				     def.filepath, 0, id, FALSE)) {
			err = DB_ERROR;
		}
	}

cleanup_and_exit:
	if (remote.success) {
		os_file_close(remote.file);
	}
	if (remote.filepath) {
		mem_free(remote.filepath);
	}
	if (dict.success) {
		os_file_close(dict.file);
	}
	if (dict.filepath) {
		mem_free(dict.filepath);
	}
	if (def.success) {
		os_file_close(def.file);
	}
	mem_free(def.filepath);

	return(err);
}
#endif /* !UNIV_HOTBACKUP */

#ifdef UNIV_HOTBACKUP
/*******************************************************************//**
Allocates a file name for an old version of a single-table tablespace.
The string must be freed by caller with mem_free()!
@return	own: file name */
static
char*
fil_make_ibbackup_old_name(
/*=======================*/
	const char*	name)		/*!< in: original file name */
{
	static const char suffix[] = "_ibbackup_old_vers_";
	char*	path;
	ulint	len	= strlen(name);

	path = static_cast<char*>(mem_alloc(len + (15 + sizeof suffix)));

	memcpy(path, name, len);
	memcpy(path + len, suffix, (sizeof suffix) - 1);
	ut_sprintf_timestamp_without_extra_chars(
		path + len + ((sizeof suffix) - 1));
	return(path);
}
#endif /* UNIV_HOTBACKUP */

/********************************************************************//**
Opens an .ibd file and adds the associated single-table tablespace to the
InnoDB fil0fil.cc data structures.
Set fsp->success to TRUE if tablespace is valid, FALSE if not. */
static
void
fil_validate_single_table_tablespace(
/*=================================*/
	const char*	tablename,	/*!< in: database/tablename */
	fsp_open_info*	fsp)		/*!< in/out: tablespace info */
{
	if (const char* check_msg = fil_read_first_page(
		    fsp->file, false, &fsp->flags,
		    &fsp->id, &fsp->lsn, &fsp->lsn)) {
		ib_logf(IB_LOG_LEVEL_ERROR,
			"%s in tablespace %s (table %s)",
			check_msg, fsp->filepath, tablename);
		fsp->success = FALSE;
		return;
	}

	if (fsp->id == ULINT_UNDEFINED || fsp->id == 0) {
		ib_logf(IB_LOG_LEVEL_ERROR,
			"Tablespace is not sensible;"
			" Table: %s  Space ID: %lu  Filepath: %s\n",
		tablename, (ulong) fsp->id, fsp->filepath);
		fsp->success = FALSE;
		return;
	}

	mutex_enter(&fil_system->mutex);
	fil_space_t* space = fil_space_get_by_id(fsp->id);
	mutex_exit(&fil_system->mutex);
	if (space != NULL) {
		char* prev_filepath = fil_space_get_first_path(fsp->id);

		ib_logf(IB_LOG_LEVEL_ERROR,
			"Attempted to open a previously opened tablespace. "
			"Previous tablespace %s uses space ID: %lu at "
			"filepath: %s. Cannot open tablespace %s which uses "
			"space ID: %lu at filepath: %s",
			space->name, (ulong) space->id, prev_filepath,
			tablename, (ulong) fsp->id, fsp->filepath);

		mem_free(prev_filepath);
		fsp->success = FALSE;
		return;
	}

	fsp->success = TRUE;
}


/********************************************************************//**
Opens an .ibd file and adds the associated single-table tablespace to the
InnoDB fil0fil.cc data structures. */
static
void
fil_load_single_table_tablespace(
/*=============================*/
	const char*	dbname,		/*!< in: database name */
	const char*	filename)	/*!< in: file name (not a path),
					including the .ibd or .isl extension */
{
	char*		tablename;
	ulint		tablename_len;
	ulint		dbname_len = strlen(dbname);
	ulint		filename_len = strlen(filename);
	fsp_open_info	def;
	fsp_open_info	remote;
	os_offset_t	size;
#ifdef UNIV_HOTBACKUP
	fil_space_t*	space;
#endif

	memset(&def, 0, sizeof(def));
	memset(&remote, 0, sizeof(remote));

	/* The caller assured that the extension is ".ibd" or ".isl". */
	ut_ad(0 == memcmp(filename + filename_len - 4, ".ibd", 4)
	      || 0 == memcmp(filename + filename_len - 4, ".isl", 4));

	/* Build up the tablename in the standard form database/table. */
	tablename = static_cast<char*>(
		mem_alloc(dbname_len + filename_len + 2));
	sprintf(tablename, "%s/%s", dbname, filename);
	tablename_len = strlen(tablename) - strlen(".ibd");
	tablename[tablename_len] = '\0';

	/* There may be both .ibd and .isl file in the directory.
	And it is possible that the .isl file refers to a different
	.ibd file.  If so, we open and compare them the first time
	one of them is sent to this function.  So if this table has
	already been loaded, there is nothing to do.*/
	mutex_enter(&fil_system->mutex);
	if (fil_space_get_by_name(tablename)) {
		mem_free(tablename);
		mutex_exit(&fil_system->mutex);
		return;
	}
	mutex_exit(&fil_system->mutex);

	/* Build up the filepath of the .ibd tablespace in the datadir.
	This must be freed independent of def.success. */
	def.filepath = fil_make_ibd_name(tablename, false);

#ifdef _WIN32
# ifndef UNIV_HOTBACKUP
	/* If lower_case_table_names is 0 or 2, then MySQL allows database
	directory names with upper case letters. On Windows, all table and
	database names in InnoDB are internally always in lower case. Put the
	file path to lower case, so that we are consistent with InnoDB's
	internal data dictionary. */

	dict_casedn_str(def.filepath);
# endif /* !UNIV_HOTBACKUP */
#endif

	/* Check for a link file which locates a remote tablespace. */
	remote.success = fil_open_linked_file(
		tablename, &remote.filepath, &remote.file);

	/* Read the first page of the remote tablespace */
	if (remote.success) {
		fil_validate_single_table_tablespace(tablename, &remote);
		if (!remote.success) {
			os_file_close(remote.file);
			mem_free(remote.filepath);
		}
	}


	/* Try to open the tablespace in the datadir. */
	def.file = os_file_create_simple_no_error_handling(
		innodb_data_file_key, def.filepath, OS_FILE_OPEN,
		OS_FILE_READ_ONLY, &def.success);

	/* Read the first page of the remote tablespace */
	if (def.success) {
		fil_validate_single_table_tablespace(tablename, &def);
		if (!def.success) {
			os_file_close(def.file);
		}
	}

	if (!def.success && !remote.success) {
		/* The following call prints an error message */
		os_file_get_last_error(true);
		fprintf(stderr,
			"InnoDB: Error: could not open single-table"
			" tablespace file %s\n", def.filepath);

		if (!strncmp(filename,
			     TEMP_FILE_PREFIX, TEMP_FILE_PREFIX_LENGTH)) {
			/* Ignore errors for #sql tablespaces. */
			mem_free(tablename);
			if (remote.filepath) {
				mem_free(remote.filepath);
			}
			if (def.filepath) {
				mem_free(def.filepath);
			}
			return;
		}
no_good_file:
		fprintf(stderr,
			"InnoDB: We do not continue the crash recovery,"
			" because the table may become\n"
			"InnoDB: corrupt if we cannot apply the log"
			" records in the InnoDB log to it.\n"
			"InnoDB: To fix the problem and start mysqld:\n"
			"InnoDB: 1) If there is a permission problem"
			" in the file and mysqld cannot\n"
			"InnoDB: open the file, you should"
			" modify the permissions.\n"
			"InnoDB: 2) If the table is not needed, or you"
			" can restore it from a backup,\n"
			"InnoDB: then you can remove the .ibd file,"
			" and InnoDB will do a normal\n"
			"InnoDB: crash recovery and ignore that table.\n"
			"InnoDB: 3) If the file system or the"
			" disk is broken, and you cannot remove\n"
			"InnoDB: the .ibd file, you can set"
			" innodb_force_recovery > 0 in my.cnf\n"
			"InnoDB: and force InnoDB to continue crash"
			" recovery here.\n");
will_not_choose:
		mem_free(tablename);
		if (remote.filepath) {
			mem_free(remote.filepath);
		}
		if (def.filepath) {
			mem_free(def.filepath);
		}

		if (srv_force_recovery > 0) {
			ib_logf(IB_LOG_LEVEL_INFO,
				"innodb_force_recovery was set to %lu. "
				"Continuing crash recovery even though we "
				"cannot access the .ibd file of this table.",
				srv_force_recovery);
			return;
		}

		exit(1);
	}

	if (def.success && remote.success) {
		ib_logf(IB_LOG_LEVEL_ERROR,
			"Tablespaces for %s have been found in two places;\n"
			"Location 1: SpaceID: %lu  LSN: %lu  File: %s\n"
			"Location 2: SpaceID: %lu  LSN: %lu  File: %s\n"
			"You must delete one of them.",
			tablename, (ulong) def.id, (ulong) def.lsn,
			def.filepath, (ulong) remote.id, (ulong) remote.lsn,
			remote.filepath);

		def.success = FALSE;
		os_file_close(def.file);
		os_file_close(remote.file);
		goto will_not_choose;
	}

	/* At this point, only one tablespace is open */
	ut_a(def.success == !remote.success);

	fsp_open_info*	fsp = def.success ? &def : &remote;

	/* Get and test the file size. */
	size = os_file_get_size(fsp->file);

	if (size == (os_offset_t) -1) {
		/* The following call prints an error message */
		os_file_get_last_error(true);

		ib_logf(IB_LOG_LEVEL_ERROR,
			"could not measure the size of single-table "
			"tablespace file %s", fsp->filepath);

		os_file_close(fsp->file);
		goto no_good_file;
	}

	/* Every .ibd file is created >= 4 pages in size. Smaller files
	cannot be ok. */
	ulong minimum_size = FIL_IBD_FILE_INITIAL_SIZE * UNIV_PAGE_SIZE;
	if (size < minimum_size) {
#ifndef UNIV_HOTBACKUP
		ib_logf(IB_LOG_LEVEL_ERROR,
			"The size of single-table tablespace file %s "
			"is only " UINT64PF ", should be at least %lu!",
			fsp->filepath, size, minimum_size);
		os_file_close(fsp->file);
		goto no_good_file;
#else
		fsp->id = ULINT_UNDEFINED;
		fsp->flags = 0;
#endif /* !UNIV_HOTBACKUP */
	}

#ifdef UNIV_HOTBACKUP
	if (fsp->id == ULINT_UNDEFINED || fsp->id == 0) {
		char*	new_path;

		fprintf(stderr,
			"InnoDB: Renaming tablespace %s of id %lu,\n"
			"InnoDB: to %s_ibbackup_old_vers_<timestamp>\n"
			"InnoDB: because its size %" PRId64 " is too small"
			" (< 4 pages 16 kB each),\n"
			"InnoDB: or the space id in the file header"
			" is not sensible.\n"
			"InnoDB: This can happen in an ibbackup run,"
			" and is not dangerous.\n",
			fsp->filepath, fsp->id, fsp->filepath, size);
		os_file_close(fsp->file);

		new_path = fil_make_ibbackup_old_name(fsp->filepath);

		bool	success = os_file_rename(
			innodb_data_file_key, fsp->filepath, new_path);

		ut_a(success);

		mem_free(new_path);

		goto func_exit_after_close;
	}

	/* A backup may contain the same space several times, if the space got
	renamed at a sensitive time. Since it is enough to have one version of
	the space, we rename the file if a space with the same space id
	already exists in the tablespace memory cache. We rather rename the
	file than delete it, because if there is a bug, we do not want to
	destroy valuable data. */

	mutex_enter(&fil_system->mutex);

	space = fil_space_get_by_id(fsp->id);

	if (space) {
		char*	new_path;

		fprintf(stderr,
			"InnoDB: Renaming tablespace %s of id %lu,\n"
			"InnoDB: to %s_ibbackup_old_vers_<timestamp>\n"
			"InnoDB: because space %s with the same id\n"
			"InnoDB: was scanned earlier. This can happen"
			" if you have renamed tables\n"
			"InnoDB: during an ibbackup run.\n",
			fsp->filepath, fsp->id, fsp->filepath,
			space->name);
		os_file_close(fsp->file);

		new_path = fil_make_ibbackup_old_name(fsp->filepath);

		mutex_exit(&fil_system->mutex);

		bool	success = os_file_rename(
			innodb_data_file_key, fsp->filepath, new_path);

		ut_a(success);

		mem_free(new_path);

		goto func_exit_after_close;
	}
	mutex_exit(&fil_system->mutex);
#endif /* UNIV_HOTBACKUP */
	ibool file_space_create_success = fil_space_create(
		tablename, fsp->id, fsp->flags, FIL_TABLESPACE);

	if (!file_space_create_success) {
		if (srv_force_recovery > 0) {
			fprintf(stderr,
				"InnoDB: innodb_force_recovery was set"
				" to %lu. Continuing crash recovery\n"
				"InnoDB: even though the tablespace"
				" creation of this table failed.\n",
				srv_force_recovery);
			goto func_exit;
		}

		/* Exit here with a core dump, stack, etc. */
		ut_a(file_space_create_success);
	}

	/* We do not use the size information we have about the file, because
	the rounding formula for extents and pages is somewhat complex; we
	let fil_node_open() do that task. */

	if (!fil_node_create(fsp->filepath, 0, fsp->id, FALSE)) {
		ut_error;
	}

func_exit:
	os_file_close(fsp->file);

#ifdef UNIV_HOTBACKUP
func_exit_after_close:
#else
	ut_ad(!mutex_own(&fil_system->mutex));
#endif
	mem_free(tablename);
	if (remote.success) {
		mem_free(remote.filepath);
	}
	mem_free(def.filepath);
}

/***********************************************************************//**
A fault-tolerant function that tries to read the next file name in the
directory. We retry 100 times if os_file_readdir_next_file() returns -1. The
idea is to read as much good data as we can and jump over bad data.
@return 0 if ok, -1 if error even after the retries, 1 if at the end
of the directory */
static
int
fil_file_readdir_next_file(
/*=======================*/
	dberr_t*	err,	/*!< out: this is set to DB_ERROR if an error
				was encountered, otherwise not changed */
	const char*	dirname,/*!< in: directory name or path */
	os_file_dir_t	dir,	/*!< in: directory stream */
	os_file_stat_t*	info)	/*!< in/out: buffer where the
				info is returned */
{
	for (ulint i = 0; i < 100; i++) {
		int	ret = os_file_readdir_next_file(dirname, dir, info);

		if (ret != -1) {

			return(ret);
		}

		ib_logf(IB_LOG_LEVEL_ERROR,
			"os_file_readdir_next_file() returned -1 in "
			"directory %s, crash recovery may have failed "
			"for some .ibd files!", dirname);

		*err = DB_ERROR;
	}

	return(-1);
}

/********************************************************************//**
At the server startup, if we need crash recovery, scans the database
directories under the MySQL datadir, looking for .ibd files. Those files are
single-table tablespaces. We need to know the space id in each of them so that
we know into which file we should look to check the contents of a page stored
in the doublewrite buffer, also to know where to apply log records where the
space id is != 0.
@return	DB_SUCCESS or error number */

dberr_t
fil_load_single_table_tablespaces(void)
/*===================================*/
{
	int		ret;
	char*		dbpath		= NULL;
	ulint		dbpath_len	= 100;
	os_file_dir_t	dir;
	os_file_dir_t	dbdir;
	os_file_stat_t	dbinfo;
	os_file_stat_t	fileinfo;
	dberr_t		err		= DB_SUCCESS;

	/* The datadir of MySQL is always the default directory of mysqld */

	dir = os_file_opendir(fil_path_to_mysql_datadir, TRUE);

	if (dir == NULL) {

		return(DB_ERROR);
	}

	dbpath = static_cast<char*>(mem_alloc(dbpath_len));

	/* Scan all directories under the datadir. They are the database
	directories of MySQL. */

	ret = fil_file_readdir_next_file(&err, fil_path_to_mysql_datadir, dir,
					 &dbinfo);
	while (ret == 0) {
		ulint len;
		/* printf("Looking at %s in datadir\n", dbinfo.name); */

		if (dbinfo.type == OS_FILE_TYPE_FILE
		    || dbinfo.type == OS_FILE_TYPE_UNKNOWN) {

			goto next_datadir_item;
		}

		/* We found a symlink or a directory; try opening it to see
		if a symlink is a directory */

		len = strlen(fil_path_to_mysql_datadir)
			+ strlen (dbinfo.name) + 2;
		if (len > dbpath_len) {
			dbpath_len = len;

			if (dbpath) {
				mem_free(dbpath);
			}

			dbpath = static_cast<char*>(mem_alloc(dbpath_len));
		}
		ut_snprintf(dbpath, dbpath_len,
			    "%s/%s", fil_path_to_mysql_datadir, dbinfo.name);
		srv_normalize_path_for_win(dbpath);

		dbdir = os_file_opendir(dbpath, FALSE);

		if (dbdir != NULL) {

			/* We found a database directory; loop through it,
			looking for possible .ibd files in it */

			ret = fil_file_readdir_next_file(&err, dbpath, dbdir,
							 &fileinfo);
			while (ret == 0) {

				if (fileinfo.type == OS_FILE_TYPE_DIR) {

					goto next_file_item;
				}

				/* We found a symlink or a file */
				if (strlen(fileinfo.name) > 4
				    && (0 == strcmp(fileinfo.name
						   + strlen(fileinfo.name) - 4,
						   ".ibd")
					|| 0 == strcmp(fileinfo.name
						   + strlen(fileinfo.name) - 4,
						   ".isl"))) {
					/* The name ends in .ibd or .isl;
					try opening the file */
					fil_load_single_table_tablespace(
						dbinfo.name, fileinfo.name);
				}
next_file_item:
				ret = fil_file_readdir_next_file(&err,
								 dbpath, dbdir,
								 &fileinfo);
			}

			if (0 != os_file_closedir(dbdir)) {
				fputs("InnoDB: Warning: could not"
				      " close database directory ", stderr);
				ut_print_filename(stderr, dbpath);
				putc('\n', stderr);

				err = DB_ERROR;
			}
		}

next_datadir_item:
		ret = fil_file_readdir_next_file(&err,
						 fil_path_to_mysql_datadir,
						 dir, &dbinfo);
	}

	mem_free(dbpath);

	if (0 != os_file_closedir(dir)) {
		fprintf(stderr,
			"InnoDB: Error: could not close MySQL datadir\n");

		return(DB_ERROR);
	}

	return(err);
}

/*******************************************************************//**
Returns TRUE if a single-table tablespace does not exist in the memory cache,
or is being deleted there.
@return	TRUE if does not exist or is being deleted */

ibool
fil_tablespace_deleted_or_being_deleted_in_mem(
/*===========================================*/
	ulint		id,	/*!< in: space id */
	ib_int64_t	version)/*!< in: tablespace_version should be this; if
				you pass -1 as the value of this, then this
				parameter is ignored */
{
	fil_space_t*	space;

	ut_ad(fil_system);

	mutex_enter(&fil_system->mutex);

	space = fil_space_get_by_id(id);

	if (space == NULL || space->stop_new_ops) {
		mutex_exit(&fil_system->mutex);

		return(TRUE);
	}

	if (version != ((ib_int64_t)-1)
	    && space->tablespace_version != version) {
		mutex_exit(&fil_system->mutex);

		return(TRUE);
	}

	mutex_exit(&fil_system->mutex);

	return(FALSE);
}

/*******************************************************************//**
Returns TRUE if a single-table tablespace exists in the memory cache.
@return	TRUE if exists */

ibool
fil_tablespace_exists_in_mem(
/*=========================*/
	ulint	id)	/*!< in: space id */
{
	fil_space_t*	space;

	ut_ad(fil_system);

	mutex_enter(&fil_system->mutex);

	space = fil_space_get_by_id(id);

	mutex_exit(&fil_system->mutex);

	return(space != NULL);
}

/*******************************************************************//**
Report that a tablespace for a table was not found. */
static
void
fil_report_missing_tablespace(
/*===========================*/
	const char*	name,			/*!< in: table name */
	ulint		space_id)		/*!< in: table's space id */
{
	char index_name[MAX_FULL_NAME_LEN + 1];

	innobase_format_name(index_name, sizeof(index_name), name, TRUE);

	ib_logf(IB_LOG_LEVEL_ERROR,
		"Table %s in the InnoDB data dictionary has tablespace id %lu, "
		"but tablespace with that id or name does not exist. Have "
		"you deleted or moved .ibd files? This may also be a table "
		"created with CREATE TEMPORARY TABLE whose .ibd and .frm "
		"files MySQL automatically removed, but the table still "
		"exists in the InnoDB internal data dictionary.",
		name, space_id);
}

/*******************************************************************//**
Returns TRUE if a matching tablespace exists in the InnoDB tablespace memory
cache. Note that if we have not done a crash recovery at the database startup,
there may be many tablespaces which are not yet in the memory cache.
@return	TRUE if a matching tablespace exists in the memory cache */

ibool
fil_space_for_table_exists_in_mem(
/*==============================*/
	ulint		id,		/*!< in: space id */
	const char*	name,		/*!< in: table name used in
					fil_space_create().  Either the
					standard 'dbname/tablename' format
					or table->dir_path_of_temp_table */
	bool		print_error_if_does_not_exist,
					/*!< in: print detailed error
					information to the .err log if a
					matching tablespace is not found from
					memory */
	bool		adjust_space,	/*!< in: whether to adjust space id
					when find table space mismatch */
	mem_heap_t*	heap,		/*!< in: heap memory */
	table_id_t	table_id)	/*!< in: table id */
{
	fil_space_t*	fnamespace;
	fil_space_t*	space;

	ut_ad(fil_system);

	mutex_enter(&fil_system->mutex);

	/* Look if there is a space with the same id */

	space = fil_space_get_by_id(id);

	/* Look if there is a space with the same name; the name is the
	directory path from the datadir to the file */

	fnamespace = fil_space_get_by_name(name);
	if (space && space == fnamespace) {
		/* Found */

		mutex_exit(&fil_system->mutex);

		return(TRUE);
	}

	/* Info from "fnamespace" comes from the ibd file itself, it can
	be different from data obtained from System tables since it is
	not transactional. If adjust_space is set, and the mismatching
	space are between a user table and its temp table, we shall
	adjust the ibd file name according to system table info */
	if (adjust_space
	    && space != NULL
	    && row_is_mysql_tmp_table_name(space->name)
	    && !row_is_mysql_tmp_table_name(name)) {

		mutex_exit(&fil_system->mutex);

		DBUG_EXECUTE_IF("ib_crash_before_adjust_fil_space",
				DBUG_SUICIDE(););

		if (fnamespace) {
			char*	tmp_name;

			tmp_name = dict_mem_create_temporary_tablename(
				heap, name, table_id);

			fil_rename_tablespace(fnamespace->name, fnamespace->id,
					      tmp_name, NULL);
		}

		DBUG_EXECUTE_IF("ib_crash_after_adjust_one_fil_space",
				DBUG_SUICIDE(););

		fil_rename_tablespace(space->name, id, name, NULL);

		DBUG_EXECUTE_IF("ib_crash_after_adjust_fil_space",
				DBUG_SUICIDE(););

		mutex_enter(&fil_system->mutex);
		fnamespace = fil_space_get_by_name(name);
		ut_ad(space == fnamespace);
		mutex_exit(&fil_system->mutex);

		return(TRUE);
	}

	if (!print_error_if_does_not_exist) {

		mutex_exit(&fil_system->mutex);

		return(FALSE);
	}

	if (space == NULL) {
		if (fnamespace == NULL) {
			if (print_error_if_does_not_exist) {
				fil_report_missing_tablespace(name, id);
			}
		} else {
			ut_print_timestamp(stderr);
			fputs("  InnoDB: Error: table ", stderr);
			ut_print_filename(stderr, name);
			fprintf(stderr, "\n"
				"InnoDB: in InnoDB data dictionary has"
				" tablespace id %lu,\n"
				"InnoDB: but a tablespace with that id"
				" does not exist. There is\n"
				"InnoDB: a tablespace of name %s and id %lu,"
				" though. Have\n"
				"InnoDB: you deleted or moved .ibd files?\n",
				(ulong) id, fnamespace->name,
				(ulong) fnamespace->id);
		}
error_exit:
		fputs("InnoDB: Please refer to\n"
		      "InnoDB: " REFMAN "innodb-troubleshooting-datadict.html\n"
		      "InnoDB: for how to resolve the issue.\n", stderr);

		mutex_exit(&fil_system->mutex);

		return(FALSE);
	}

	if (0 != strcmp(space->name, name)) {
		ut_print_timestamp(stderr);
		fputs("  InnoDB: Error: table ", stderr);
		ut_print_filename(stderr, name);
		fprintf(stderr, "\n"
			"InnoDB: in InnoDB data dictionary has"
			" tablespace id %lu,\n"
			"InnoDB: but the tablespace with that id"
			" has name %s.\n"
			"InnoDB: Have you deleted or moved .ibd files?\n",
			(ulong) id, space->name);

		if (fnamespace != NULL) {
			fputs("InnoDB: There is a tablespace"
			      " with the right name\n"
			      "InnoDB: ", stderr);
			ut_print_filename(stderr, fnamespace->name);
			fprintf(stderr, ", but its id is %lu.\n",
				(ulong) fnamespace->id);
		}

		goto error_exit;
	}

	mutex_exit(&fil_system->mutex);

	return(FALSE);
}

/*******************************************************************//**
Checks if a single-table tablespace for a given table name exists in the
tablespace memory cache.
@return	space id, ULINT_UNDEFINED if not found */

ulint
fil_get_space_id_for_table(
/*=======================*/
	const char*	tablename)	/*!< in: table name in the standard
				'databasename/tablename' format */
{
	fil_space_t*	fnamespace;
	ulint		id		= ULINT_UNDEFINED;

	ut_ad(fil_system);

	mutex_enter(&fil_system->mutex);

	/* Look if there is a space with the same name. */

	fnamespace = fil_space_get_by_name(tablename);

	if (fnamespace) {
		id = fnamespace->id;
	}

	mutex_exit(&fil_system->mutex);

	return(id);
}

/**********************************************************************//**
Tries to extend a data file so that it would accommodate the number of pages
given. The tablespace must be cached in the memory cache. If the space is big
enough already, does nothing.
@return	TRUE if success */

ibool
fil_extend_space_to_desired_size(
/*=============================*/
	ulint*	actual_size,	/*!< out: size of the space after extension;
				if we ran out of disk space this may be lower
				than the desired size */
	ulint	space_id,	/*!< in: space id */
	ulint	size_after_extend)/*!< in: desired size in pages after the
				extension; if the current space size is bigger
				than this already, the function does nothing */
{
	fil_node_t*	node;
	fil_space_t*	space;
	byte*		buf2;
	byte*		buf;
	ulint		buf_size;
	ulint		start_page_no;
	ulint		file_start_page_no;
	ulint		page_size;
	ulint		pages_added;
	ibool		success;

	ut_ad(!srv_read_only_mode);

retry:
	pages_added = 0;
	success = TRUE;

	fil_mutex_enter_and_prepare_for_io(space_id);

	space = fil_space_get_by_id(space_id);
	ut_a(space);

	if (space->size >= size_after_extend) {
		/* Space already big enough */

		*actual_size = space->size;

		mutex_exit(&fil_system->mutex);

		return(TRUE);
	}

	page_size = fsp_flags_get_zip_size(space->flags);
	if (!page_size) {
		page_size = UNIV_PAGE_SIZE;
	}

	node = UT_LIST_GET_LAST(space->chain);

	if (!node->being_extended) {
		/* Mark this node as undergoing extension. This flag
		is used by other threads to wait for the extension
		opereation to finish. */
		node->being_extended = TRUE;
	} else {
		/* Another thread is currently extending the file. Wait
		for it to finish.
		It'd have been better to use event driven mechanism but
		the entire module is peppered with polling stuff. */
		mutex_exit(&fil_system->mutex);
		os_thread_sleep(100000);
		goto retry;
	}

	fil_node_prepare_for_io(node, fil_system, space);

	/* At this point it is safe to release fil_system mutex. No
	other thread can rename, delete or close the file because
	we have set the node->being_extended flag. */
	mutex_exit(&fil_system->mutex);

	start_page_no = space->size;
	file_start_page_no = space->size - node->size;

	/* Extend at most 64 pages at a time */
	buf_size = ut_min(64, size_after_extend - start_page_no) * page_size;
	buf2 = static_cast<byte*>(mem_alloc(buf_size + page_size));
	buf = static_cast<byte*>(ut_align(buf2, page_size));

	memset(buf, 0, buf_size);

	while (start_page_no < size_after_extend) {
		ulint		n_pages
			= ut_min(buf_size / page_size,
				 size_after_extend - start_page_no);

		os_offset_t	offset
			= ((os_offset_t) (start_page_no - file_start_page_no))
			* page_size;
#ifdef UNIV_HOTBACKUP
		success = os_file_write(node->name, node->handle, buf,
					offset, page_size * n_pages);
#else
		success = os_aio(OS_FILE_WRITE, OS_AIO_SYNC,
				 node->name, node->handle, buf,
				 offset, page_size * n_pages,
				 NULL, NULL);
#endif /* UNIV_HOTBACKUP */
		if (success) {
			os_has_said_disk_full = FALSE;
		} else {
			/* Let us measure the size of the file to determine
			how much we were able to extend it */
			os_offset_t	size;

			size = os_file_get_size(node->handle);
			ut_a(size != (os_offset_t) -1);

			n_pages = ((ulint) (size / page_size))
				- node->size - pages_added;

			pages_added += n_pages;
			break;
		}

		start_page_no += n_pages;
		pages_added += n_pages;
		DBUG_EXECUTE_IF("ib_crash_during_tablespace_extension",
				DBUG_SUICIDE(););
	}

	mem_free(buf2);

	mutex_enter(&fil_system->mutex);

	ut_a(node->being_extended);

	space->size += pages_added;
	node->size += pages_added;
	node->being_extended = FALSE;

	fil_node_complete_io(node, fil_system, OS_FILE_WRITE);

	*actual_size = space->size;

#ifndef UNIV_HOTBACKUP
	/* Keep the last data file size info up to date, rounded to
	full megabytes */
	ulint pages_per_mb = (1024 * 1024) / page_size;
	ulint size_in_pages = ((node->size / pages_per_mb) * pages_per_mb);

	if (space_id == srv_sys_space.space_id()) {
		srv_sys_space.set_last_file_size(size_in_pages);
	} else if (space_id == srv_tmp_space.space_id()) {
		srv_tmp_space.set_last_file_size(size_in_pages);
	}
#endif /* !UNIV_HOTBACKUP */

	/*
	printf("Extended %s to %lu, actual size %lu pages\n", space->name,
	size_after_extend, *actual_size); */
	mutex_exit(&fil_system->mutex);

	fil_flush(space_id);

	return(success);
}

#ifdef UNIV_HOTBACKUP
/********************************************************************//**
Extends all tablespaces to the size stored in the space header. During the
ibbackup --apply-log phase we extended the spaces on-demand so that log records
could be applied, but that may have left spaces still too small compared to
the size stored in the space header. */

void
fil_extend_tablespaces_to_stored_len(void)
/*======================================*/
{
	fil_space_t*	space;
	byte*		buf;
	ulint		actual_size;
	ulint		size_in_header;
	dberr_t		error;
	ibool		success;

	buf = mem_alloc(UNIV_PAGE_SIZE);

	mutex_enter(&fil_system->mutex);

	space = UT_LIST_GET_FIRST(fil_system->space_list);

	while (space) {
		ut_a(space->purpose == FIL_TABLESPACE);

		mutex_exit(&fil_system->mutex); /* no need to protect with a
					      mutex, because this is a
					      single-threaded operation */
		error = fil_read(TRUE, space->id,
				 fsp_flags_get_zip_size(space->flags),
				 0, 0, UNIV_PAGE_SIZE, buf, NULL);
		ut_a(error == DB_SUCCESS);

		size_in_header = fsp_get_size_low(buf);

		success = fil_extend_space_to_desired_size(
			&actual_size, space->id, size_in_header);
		if (!success) {
			fprintf(stderr,
				"InnoDB: Error: could not extend the"
				" tablespace of %s\n"
				"InnoDB: to the size stored in header,"
				" %lu pages;\n"
				"InnoDB: size after extension %lu pages\n"
				"InnoDB: Check that you have free disk space"
				" and retry!\n",
				space->name, size_in_header, actual_size);
			ut_a(success);
		}

		mutex_enter(&fil_system->mutex);

		space = UT_LIST_GET_NEXT(space_list, space);
	}

	mutex_exit(&fil_system->mutex);

	mem_free(buf);
}
#endif

/*========== RESERVE FREE EXTENTS (for a B-tree split, for example) ===*/

/*******************************************************************//**
Tries to reserve free extents in a file space.
@return	TRUE if succeed */

ibool
fil_space_reserve_free_extents(
/*===========================*/
	ulint	id,		/*!< in: space id */
	ulint	n_free_now,	/*!< in: number of free extents now */
	ulint	n_to_reserve)	/*!< in: how many one wants to reserve */
{
	fil_space_t*	space;
	ibool		success;

	ut_ad(fil_system);

	mutex_enter(&fil_system->mutex);

	space = fil_space_get_by_id(id);

	ut_a(space);

	if (space->n_reserved_extents + n_to_reserve > n_free_now) {
		success = FALSE;
	} else {
		space->n_reserved_extents += n_to_reserve;
		success = TRUE;
	}

	mutex_exit(&fil_system->mutex);

	return(success);
}

/*******************************************************************//**
Releases free extents in a file space. */

void
fil_space_release_free_extents(
/*===========================*/
	ulint	id,		/*!< in: space id */
	ulint	n_reserved)	/*!< in: how many one reserved */
{
	fil_space_t*	space;

	ut_ad(fil_system);

	mutex_enter(&fil_system->mutex);

	space = fil_space_get_by_id(id);

	ut_a(space);
	ut_a(space->n_reserved_extents >= n_reserved);

	space->n_reserved_extents -= n_reserved;

	mutex_exit(&fil_system->mutex);
}

/*******************************************************************//**
Gets the number of reserved extents. If the database is silent, this number
should be zero. */

ulint
fil_space_get_n_reserved_extents(
/*=============================*/
	ulint	id)		/*!< in: space id */
{
	fil_space_t*	space;
	ulint		n;

	ut_ad(fil_system);

	mutex_enter(&fil_system->mutex);

	space = fil_space_get_by_id(id);

	ut_a(space);

	n = space->n_reserved_extents;

	mutex_exit(&fil_system->mutex);

	return(n);
}

/*============================ FILE I/O ================================*/

/********************************************************************//**
NOTE: you must call fil_mutex_enter_and_prepare_for_io() first!

Prepares a file node for i/o. Opens the file if it is closed. Updates the
pending i/o's field in the node and the system appropriately. Takes the node
off the LRU list if it is in the LRU list. The caller must hold the fil_sys
mutex. */
static
void
fil_node_prepare_for_io(
/*====================*/
	fil_node_t*	node,	/*!< in: file node */
	fil_system_t*	system,	/*!< in: tablespace memory cache */
	fil_space_t*	space)	/*!< in: space */
{
	ut_ad(node && system && space);
	ut_ad(mutex_own(&(system->mutex)));

	if (system->n_open > system->max_n_open + 5) {
		ut_print_timestamp(stderr);
		fprintf(stderr,
			"  InnoDB: Warning: open files %lu"
			" exceeds the limit %lu\n",
			(ulong) system->n_open,
			(ulong) system->max_n_open);
	}

	if (node->open == FALSE) {
		/* File is closed: open it */
		ut_a(node->n_pending == 0);
		fil_node_open_file(node, system, space);
	}

	if (node->n_pending == 0 && fil_space_belongs_in_lru(space)) {
		/* The node is in the LRU list, remove it */

		ut_a(UT_LIST_GET_LEN(system->LRU) > 0);

		UT_LIST_REMOVE(system->LRU, node);
	}

	node->n_pending++;
}

/********************************************************************//**
Updates the data structures when an i/o operation finishes. Updates the
pending i/o's field in the node appropriately. */
static
void
fil_node_complete_io(
/*=================*/
	fil_node_t*	node,	/*!< in: file node */
	fil_system_t*	system,	/*!< in: tablespace memory cache */
	ulint		type)	/*!< in: OS_FILE_WRITE or OS_FILE_READ; marks
				the node as modified if
				type == OS_FILE_WRITE */
{
	ut_ad(node);
	ut_ad(system);
	ut_ad(mutex_own(&(system->mutex)));

	ut_a(node->n_pending > 0);

	node->n_pending--;

	if (type == OS_FILE_WRITE) {
		ut_ad(!srv_read_only_mode);
		system->modification_counter++;
		node->modification_counter = system->modification_counter;

		if (fil_buffering_disabled(node->space)) {

			/* We don't need to keep track of unflushed
			changes as user has explicitly disabled
			buffering. */
			ut_ad(!node->space->is_in_unflushed_spaces);
			node->flush_counter = node->modification_counter;

		} else if (!node->space->is_in_unflushed_spaces) {

			node->space->is_in_unflushed_spaces = true;

			UT_LIST_ADD_FIRST(
				system->unflushed_spaces, node->space);
		}
	}

	if (node->n_pending == 0 && fil_space_belongs_in_lru(node->space)) {

		/* The node must be put back to the LRU list */
		UT_LIST_ADD_FIRST(system->LRU, node);
	}
}

/********************************************************************//**
Report information about an invalid page access. */
static
void
fil_report_invalid_page_access(
/*===========================*/
	ulint		block_offset,	/*!< in: block offset */
	ulint		space_id,	/*!< in: space id */
	const char*	space_name,	/*!< in: space name */
	ulint		byte_offset,	/*!< in: byte offset */
	ulint		len,		/*!< in: I/O length */
	ulint		type)		/*!< in: I/O type */
{
	fprintf(stderr,
		"InnoDB: Error: trying to access page number %lu"
		" in space %lu,\n"
		"InnoDB: space name %s,\n"
		"InnoDB: which is outside the tablespace bounds.\n"
		"InnoDB: Byte offset %lu, len %lu, i/o type %lu.\n"
		"InnoDB: If you get this error at mysqld startup,"
		" please check that\n"
		"InnoDB: your my.cnf matches the ibdata files"
		" that you have in the\n"
		"InnoDB: MySQL server.\n",
		(ulong) block_offset, (ulong) space_id, space_name,
		(ulong) byte_offset, (ulong) len, (ulong) type);
}

/********************************************************************//**
Reads or writes data. This operation is asynchronous (aio).
@return DB_SUCCESS, or DB_TABLESPACE_DELETED if we are trying to do
i/o on a tablespace which does not exist */

dberr_t
fil_io(
/*===*/
	ulint	type,		/*!< in: OS_FILE_READ or OS_FILE_WRITE,
				ORed to OS_FILE_LOG, if a log i/o
				and ORed to OS_AIO_SIMULATED_WAKE_LATER
				if simulated aio and we want to post a
				batch of i/os; NOTE that a simulated batch
				may introduce hidden chances of deadlocks,
				because i/os are not actually handled until
				all have been posted: use with great
				caution! */
	bool	sync,		/*!< in: true if synchronous aio is desired */
	ulint	space_id,	/*!< in: space id */
	ulint	zip_size,	/*!< in: compressed page size in bytes;
				0 for uncompressed pages */
	ulint	block_offset,	/*!< in: offset in number of blocks */
	ulint	byte_offset,	/*!< in: remainder of offset in bytes; in
				aio this must be divisible by the OS block
				size */
	ulint	len,		/*!< in: how many bytes to read or write; this
				must not cross a file boundary; in aio this
				must be a block size multiple */
	void*	buf,		/*!< in/out: buffer where to store read data
				or from where to write; in aio this must be
				appropriately aligned */
	void*	message)	/*!< in: message for aio handler if non-sync
				aio used, else ignored */
{
	ulint		mode;
	fil_space_t*	space;
	fil_node_t*	node;
	ibool		ret;
	ulint		is_log;
	ulint		wake_later;
	os_offset_t	offset;
	ibool		ignore_nonexistent_pages;

	is_log = type & OS_FILE_LOG;
	type = type & ~OS_FILE_LOG;

	wake_later = type & OS_AIO_SIMULATED_WAKE_LATER;
	type = type & ~OS_AIO_SIMULATED_WAKE_LATER;

	ignore_nonexistent_pages = type & BUF_READ_IGNORE_NONEXISTENT_PAGES;
	type &= ~BUF_READ_IGNORE_NONEXISTENT_PAGES;

	ut_ad(byte_offset < UNIV_PAGE_SIZE);
	ut_ad(!zip_size || !byte_offset);
	ut_ad(ut_is_2pow(zip_size));
	ut_ad(buf);
	ut_ad(len > 0);
	ut_ad(UNIV_PAGE_SIZE == (ulong)(1 << UNIV_PAGE_SIZE_SHIFT));
#if (1 << UNIV_PAGE_SIZE_SHIFT_MAX) != UNIV_PAGE_SIZE_MAX
# error "(1 << UNIV_PAGE_SIZE_SHIFT_MAX) != UNIV_PAGE_SIZE_MAX"
#endif
#if (1 << UNIV_PAGE_SIZE_SHIFT_MIN) != UNIV_PAGE_SIZE_MIN
# error "(1 << UNIV_PAGE_SIZE_SHIFT_MIN) != UNIV_PAGE_SIZE_MIN"
#endif
	ut_ad(fil_validate_skip());
#ifndef UNIV_HOTBACKUP
# ifndef UNIV_LOG_DEBUG
	/* ibuf bitmap pages must be read in the sync aio mode: */
	ut_ad(recv_no_ibuf_operations
	      || type == OS_FILE_WRITE
	      || !ibuf_bitmap_page(zip_size, block_offset)
	      || sync
	      || is_log);
# endif /* UNIV_LOG_DEBUG */
	if (sync) {
		mode = OS_AIO_SYNC;
	} else if (is_log) {
		mode = OS_AIO_LOG;
	} else if (type == OS_FILE_READ
		   && !recv_no_ibuf_operations
		   && ibuf_page(space_id, zip_size, block_offset, NULL)) {
		mode = OS_AIO_IBUF;
	} else {
		mode = OS_AIO_NORMAL;
	}
#else /* !UNIV_HOTBACKUP */
	ut_a(sync);
	mode = OS_AIO_SYNC;
#endif /* !UNIV_HOTBACKUP */

	if (type == OS_FILE_READ) {
		srv_stats.data_read.add(len);
	} else if (type == OS_FILE_WRITE) {
		ut_ad(!srv_read_only_mode);
		srv_stats.data_written.add(len);
	}

	/* Reserve the fil_system mutex and make sure that we can open at
	least one file while holding it, if the file is not already open */

	fil_mutex_enter_and_prepare_for_io(space_id);

	space = fil_space_get_by_id(space_id);

	/* If we are deleting a tablespace we don't allow any read
	operations on that. However, we do allow write operations. */
	if (space == 0 || (type == OS_FILE_READ && space->stop_new_ops)) {
		mutex_exit(&fil_system->mutex);

		ib_logf(IB_LOG_LEVEL_ERROR,
			"Trying to do i/o to a tablespace which does "
			"not exist. i/o type %lu, space id %lu, "
			"page no. %lu, i/o length %lu bytes",
			(ulong) type, (ulong) space_id, (ulong) block_offset,
			(ulong) len);

		return(DB_TABLESPACE_DELETED);
	}

	ut_ad(mode != OS_AIO_IBUF || space->purpose == FIL_TABLESPACE);

	node = UT_LIST_GET_FIRST(space->chain);

	for (;;) {
		if (node == NULL) {
			if (ignore_nonexistent_pages) {
				mutex_exit(&fil_system->mutex);
				return(DB_ERROR);
			}

			fil_report_invalid_page_access(
				block_offset, space_id, space->name,
				byte_offset, len, type);

			ut_error;

		} else  if (fil_is_user_tablespace_id(space->id)
			   && node->size == 0) {

			/* We do not know the size of a single-table tablespace
			before we open the file */
			break;
		} else if (node->size > block_offset) {
			/* Found! */
			break;
		} else {
			block_offset -= node->size;
			node = UT_LIST_GET_NEXT(chain, node);
		}
	}

	/* Open file if closed */
	fil_node_prepare_for_io(node, fil_system, space);

	/* Check that at least the start offset is within the bounds of a
	single-table tablespace, including rollback tablespaces. */
	if (UNIV_UNLIKELY(node->size <= block_offset)
	    && space->id != 0 && space->purpose == FIL_TABLESPACE) {

		fil_report_invalid_page_access(
			block_offset, space_id, space->name, byte_offset,
			len, type);

		ut_error;
	}

	/* Now we have made the changes in the data structures of fil_system */
	mutex_exit(&fil_system->mutex);

	/* Calculate the low 32 bits and the high 32 bits of the file offset */

	if (!zip_size) {
		offset = ((os_offset_t) block_offset << UNIV_PAGE_SIZE_SHIFT)
			+ byte_offset;

		ut_a(node->size - block_offset
		     >= ((byte_offset + len + (UNIV_PAGE_SIZE - 1))
			 / UNIV_PAGE_SIZE));
	} else {
		ulint	zip_size_shift;
		switch (zip_size) {
		case 1024: zip_size_shift = 10; break;
		case 2048: zip_size_shift = 11; break;
		case 4096: zip_size_shift = 12; break;
		case 8192: zip_size_shift = 13; break;
		case 16384: zip_size_shift = 14; break;
		default: ut_error;
		}
		offset = ((os_offset_t) block_offset << zip_size_shift)
			+ byte_offset;
		ut_a(node->size - block_offset
		     >= (len + (zip_size - 1)) / zip_size);
	}

	/* Do aio */

	ut_a(byte_offset % OS_FILE_LOG_BLOCK_SIZE == 0);
	ut_a((len % OS_FILE_LOG_BLOCK_SIZE) == 0);

#ifdef UNIV_HOTBACKUP
	/* In ibbackup do normal i/o, not aio */
	if (type == OS_FILE_READ) {
		ret = os_file_read(node->handle, buf, offset, len);
	} else {
		ut_ad(!srv_read_only_mode);
		ret = os_file_write(node->name, node->handle, buf,
				    offset, len);
	}
#else
	/* Queue the aio request */
	ret = os_aio(type, mode | wake_later, node->name, node->handle, buf,
		     offset, len, node, message);
#endif /* UNIV_HOTBACKUP */
	ut_a(ret);

	if (mode == OS_AIO_SYNC) {
		/* The i/o operation is already completed when we return from
		os_aio: */

		mutex_enter(&fil_system->mutex);

		fil_node_complete_io(node, fil_system, type);

		mutex_exit(&fil_system->mutex);

		ut_ad(fil_validate_skip());
	}

	return(DB_SUCCESS);
}

#ifndef UNIV_HOTBACKUP
/**********************************************************************//**
Waits for an aio operation to complete. This function is used to write the
handler for completed requests. The aio array of pending requests is divided
into segments (see os0file.cc for more info). The thread specifies which
segment it wants to wait for. */

void
fil_aio_wait(
/*=========*/
	ulint	segment)	/*!< in: the number of the segment in the aio
				array to wait for */
{
	ibool		ret;
	fil_node_t*	fil_node;
	void*		message;
	ulint		type;

	ut_ad(fil_validate_skip());

	if (srv_use_native_aio) {
		srv_set_io_thread_op_info(segment, "native aio handle");
#ifdef WIN_ASYNC_IO
		ret = os_aio_windows_handle(
			segment, 0, &fil_node, &message, &type);
#elif defined(LINUX_NATIVE_AIO)
		ret = os_aio_linux_handle(
			segment, &fil_node, &message, &type);
#else
		ut_error;
		ret = 0; /* Eliminate compiler warning */
#endif /* WIN_ASYNC_IO */
	} else {
		srv_set_io_thread_op_info(segment, "simulated aio handle");

		ret = os_aio_simulated_handle(
			segment, &fil_node, &message, &type);
	}

	ut_a(ret);
	if (fil_node == NULL) {
		ut_ad(srv_shutdown_state == SRV_SHUTDOWN_EXIT_THREADS);
		return;
	}

	srv_set_io_thread_op_info(segment, "complete io for fil node");

	mutex_enter(&fil_system->mutex);

	fil_node_complete_io(fil_node, fil_system, type);

	mutex_exit(&fil_system->mutex);

	ut_ad(fil_validate_skip());

	/* Do the i/o handling */
	/* IMPORTANT: since i/o handling for reads will read also the insert
	buffer in tablespace 0, you have to be very careful not to introduce
	deadlocks in the i/o system. We keep tablespace 0 data files always
	open, and use a special i/o thread to serve insert buffer requests. */

	if (fil_node->space->purpose == FIL_TABLESPACE) {
		srv_set_io_thread_op_info(segment, "complete io for buf page");
		buf_page_io_complete(static_cast<buf_page_t*>(message));
	} else {
		srv_set_io_thread_op_info(segment, "complete io for log");
		log_io_complete(static_cast<log_group_t*>(message));
	}
}
#endif /* UNIV_HOTBACKUP */

/**********************************************************************//**
Flushes to disk possible writes cached by the OS. If the space does not exist
or is being dropped, does not do anything. */

void
fil_flush(
/*======*/
	ulint	space_id)	/*!< in: file space id (this can be a group of
				log files or a tablespace of the database) */
{
	fil_space_t*	space;
	fil_node_t*	node;
	os_file_t	file;


	mutex_enter(&fil_system->mutex);

	space = fil_space_get_by_id(space_id);

	if (!space || space->stop_new_ops) {
		mutex_exit(&fil_system->mutex);

		return;
	}

	if (fil_buffering_disabled(space)) {

		/* No need to flush. User has explicitly disabled
		buffering. */
		ut_ad(!space->is_in_unflushed_spaces);
		ut_ad(fil_space_is_flushed(space));
		ut_ad(space->n_pending_flushes == 0);

#ifdef UNIV_DEBUG
		for (node = UT_LIST_GET_FIRST(space->chain);
		     node != NULL;
		     node = UT_LIST_GET_NEXT(chain, node)) {
			ut_ad(node->modification_counter
			      == node->flush_counter);
			ut_ad(node->n_pending_flushes == 0);
		}
#endif /* UNIV_DEBUG */

		mutex_exit(&fil_system->mutex);
		return;
	}

	space->n_pending_flushes++;	/*!< prevent dropping of the space while
					we are flushing */
	for (node = UT_LIST_GET_FIRST(space->chain);
	     node != NULL;
	     node = UT_LIST_GET_NEXT(chain, node)) {

		ib_int64_t old_mod_counter = node->modification_counter;;

		if (old_mod_counter <= node->flush_counter) {
			continue;
		}

		ut_a(node->open);

		if (space->purpose == FIL_TABLESPACE) {
			fil_n_pending_tablespace_flushes++;
		} else {
			fil_n_pending_log_flushes++;
			fil_n_log_flushes++;
		}
#ifdef _WIN32
		if (node->is_raw_disk) {

			goto skip_flush;
		}
#endif /* _WIN32 */
retry:
		if (node->n_pending_flushes > 0) {
			/* We want to avoid calling os_file_flush() on
			the file twice at the same time, because we do
			not know what bugs OS's may contain in file
			i/o */

			ib_int64_t sig_count =
				os_event_reset(node->sync_event);

			mutex_exit(&fil_system->mutex);

			os_event_wait_low(node->sync_event, sig_count);

			mutex_enter(&fil_system->mutex);

			if (node->flush_counter >= old_mod_counter) {

				goto skip_flush;
			}

			goto retry;
		}

		ut_a(node->open);
		file = node->handle;
		node->n_pending_flushes++;

		mutex_exit(&fil_system->mutex);

		os_file_flush(file);

		mutex_enter(&fil_system->mutex);

		os_event_set(node->sync_event);

		node->n_pending_flushes--;
skip_flush:
		if (node->flush_counter < old_mod_counter) {
			node->flush_counter = old_mod_counter;

			if (space->is_in_unflushed_spaces
			    && fil_space_is_flushed(space)) {

				space->is_in_unflushed_spaces = false;

				UT_LIST_REMOVE(
					fil_system->unflushed_spaces,
					space);
			}
		}

		if (space->purpose == FIL_TABLESPACE) {
			fil_n_pending_tablespace_flushes--;
		} else {
			fil_n_pending_log_flushes--;
		}
	}

	space->n_pending_flushes--;

	mutex_exit(&fil_system->mutex);
}

/**********************************************************************//**
Flushes to disk the writes in file spaces of the given type possibly cached by
the OS. */

void
fil_flush_file_spaces(
/*==================*/
	ulint	purpose)	/*!< in: FIL_TABLESPACE, FIL_LOG */
{
	fil_space_t*	space;
	ulint*		space_ids;
	ulint		n_space_ids;
	ulint		i;

	mutex_enter(&fil_system->mutex);

	n_space_ids = UT_LIST_GET_LEN(fil_system->unflushed_spaces);
	if (n_space_ids == 0) {

		mutex_exit(&fil_system->mutex);
		return;
	}

	/* Assemble a list of space ids to flush.  Previously, we
	traversed fil_system->unflushed_spaces and called UT_LIST_GET_NEXT()
	on a space that was just removed from the list by fil_flush().
	Thus, the space could be dropped and the memory overwritten. */
	space_ids = static_cast<ulint*>(
		mem_alloc(n_space_ids * sizeof *space_ids));

	n_space_ids = 0;

	for (space = UT_LIST_GET_FIRST(fil_system->unflushed_spaces);
	     space;
	     space = UT_LIST_GET_NEXT(unflushed_spaces, space)) {

		if (space->purpose == purpose && !space->stop_new_ops) {

			space_ids[n_space_ids++] = space->id;
		}
	}

	mutex_exit(&fil_system->mutex);

	/* Flush the spaces.  It will not hurt to call fil_flush() on
	a non-existing space id. */
	for (i = 0; i < n_space_ids; i++) {

		fil_flush(space_ids[i]);
	}

	mem_free(space_ids);
}

/** Functor to validate the space list. */
struct	Check {
	void	operator()(const fil_node_t* elem)
	{
		ut_a(elem->open || !elem->n_pending);
	}
};

/******************************************************************//**
Checks the consistency of the tablespace cache.
@return	TRUE if ok */

ibool
fil_validate(void)
/*==============*/
{
	fil_space_t*	space;
	fil_node_t*	fil_node;
	ulint		n_open		= 0;

	mutex_enter(&fil_system->mutex);

	/* Look for spaces in the hash table */

	for (ulint i = 0; i < hash_get_n_cells(fil_system->spaces); i++) {

		for (space = static_cast<fil_space_t*>(
				HASH_GET_FIRST(fil_system->spaces, i));
		     space != 0;
		     space = static_cast<fil_space_t*>(
				HASH_GET_NEXT(hash, space))) {

			UT_LIST_VALIDATE(space->chain, Check());

			for (fil_node = UT_LIST_GET_FIRST(space->chain);
			     fil_node != 0;
			     fil_node = UT_LIST_GET_NEXT(chain, fil_node)) {

				if (fil_node->n_pending > 0) {
					ut_a(fil_node->open);
				}

				if (fil_node->open) {
					n_open++;
				}
			}
		}
	}

	ut_a(fil_system->n_open == n_open);

	UT_LIST_CHECK(fil_system->LRU);

	for (fil_node = UT_LIST_GET_FIRST(fil_system->LRU);
	     fil_node != 0;
	     fil_node = UT_LIST_GET_NEXT(LRU, fil_node)) {

		ut_a(fil_node->n_pending == 0);
		ut_a(!fil_node->being_extended);
		ut_a(fil_node->open);
		ut_a(fil_space_belongs_in_lru(fil_node->space));
	}

	mutex_exit(&fil_system->mutex);

	return(TRUE);
}

/********************************************************************//**
Returns TRUE if file address is undefined.
@return	TRUE if undefined */

ibool
fil_addr_is_null(
/*=============*/
	fil_addr_t	addr)	/*!< in: address */
{
	return(addr.page == FIL_NULL);
}

/********************************************************************//**
Get the predecessor of a file page.
@return	FIL_PAGE_PREV */

ulint
fil_page_get_prev(
/*==============*/
	const byte*	page)	/*!< in: file page */
{
	return(mach_read_from_4(page + FIL_PAGE_PREV));
}

/********************************************************************//**
Get the successor of a file page.
@return	FIL_PAGE_NEXT */

ulint
fil_page_get_next(
/*==============*/
	const byte*	page)	/*!< in: file page */
{
	return(mach_read_from_4(page + FIL_PAGE_NEXT));
}

/*********************************************************************//**
Sets the file page type. */

void
fil_page_set_type(
/*==============*/
	byte*	page,	/*!< in/out: file page */
	ulint	type)	/*!< in: type */
{
	ut_ad(page);

	mach_write_to_2(page + FIL_PAGE_TYPE, type);
}

/*********************************************************************//**
Gets the file page type.
@return type; NOTE that if the type has not been written to page, the
return value not defined */

ulint
fil_page_get_type(
/*==============*/
	const byte*	page)	/*!< in: file page */
{
	ut_ad(page);

	return(mach_read_from_2(page + FIL_PAGE_TYPE));
}

/****************************************************************//**
Closes the tablespace memory cache. */

void
fil_close(void)
/*===========*/
{
	hash_table_free(fil_system->spaces);

	hash_table_free(fil_system->name_hash);

	ut_a(UT_LIST_GET_LEN(fil_system->LRU) == 0);
	ut_a(UT_LIST_GET_LEN(fil_system->unflushed_spaces) == 0);
	ut_a(UT_LIST_GET_LEN(fil_system->space_list) == 0);

	mutex_free(&fil_system->mutex);

	mem_free(fil_system);

	fil_system = NULL;
}

/********************************************************************//**
Initializes a buffer control block when the buf_pool is created. */
static
void
fil_buf_block_init(
/*===============*/
	buf_block_t*	block,		/*!< in: pointer to control block */
	byte*		frame)		/*!< in: pointer to buffer frame */
{
	UNIV_MEM_DESC(frame, UNIV_PAGE_SIZE);

	block->frame = frame;

	block->page.io_fix = BUF_IO_NONE;
	/* There are assertions that check for this. */
	block->page.buf_fix_count = 1;
	block->page.state = BUF_BLOCK_READY_FOR_USE;

	page_zip_des_init(&block->page.zip);
}

struct fil_iterator_t {
	os_file_t	file;			/*!< File handle */
	const char*	filepath;		/*!< File path name */
	os_offset_t	start;			/*!< From where to start */
	os_offset_t	end;			/*!< Where to stop */
	os_offset_t	file_size;		/*!< File size in bytes */
	ulint		page_size;		/*!< Page size */
	ulint		n_io_buffers;		/*!< Number of pages to use
						for IO */
	byte*		io_buffer;		/*!< Buffer to use for IO */
};

/********************************************************************//**
TODO: This can be made parallel trivially by chunking up the file and creating
a callback per thread. . Main benefit will be to use multiple CPUs for
checksums and compressed tables. We have to do compressed tables block by
block right now. Secondly we need to decompress/compress and copy too much
of data. These are CPU intensive.

Iterate over all the pages in the tablespace.
@param iter - Tablespace iterator
@param block - block to use for IO
@param callback - Callback to inspect and update page contents
@retval DB_SUCCESS or error code */
static
dberr_t
fil_iterate(
/*========*/
	const fil_iterator_t&	iter,
	buf_block_t*		block,
	PageCallback&		callback)
{
	os_offset_t		offset;
	ulint			page_no = 0;
	ulint			space_id = callback.get_space_id();
	ulint			n_bytes = iter.n_io_buffers * iter.page_size;

	ut_ad(!srv_read_only_mode);

	/* TODO: For compressed tables we do a lot of useless
	copying for non-index pages. Unfortunately, it is
	required by buf_zip_decompress() */

	for (offset = iter.start; offset < iter.end; offset += n_bytes) {

		byte*		io_buffer = iter.io_buffer;

		block->frame = io_buffer;

		if (callback.get_zip_size() > 0) {
			page_zip_des_init(&block->page.zip);
			page_zip_set_size(&block->page.zip, iter.page_size);
			block->page.zip.data = block->frame + UNIV_PAGE_SIZE;
			ut_d(block->page.zip.m_external = true);
			ut_ad(iter.page_size == callback.get_zip_size());

			/* Zip IO is done in the compressed page buffer. */
			io_buffer = block->page.zip.data;
		} else {
			io_buffer = iter.io_buffer;
		}

		/* We have to read the exact number of bytes. Otherwise the
		InnoDB IO functions croak on failed reads. */

		n_bytes = static_cast<ulint>(
			ut_min(static_cast<os_offset_t>(n_bytes),
			       iter.end - offset));

		ut_ad(n_bytes > 0);
		ut_ad(!(n_bytes % iter.page_size));

		if (!os_file_read(iter.file, io_buffer, offset,
				  (ulint) n_bytes)) {

			ib_logf(IB_LOG_LEVEL_ERROR, "os_file_read() failed");

			return(DB_IO_ERROR);
		}

		bool		updated = false;
		os_offset_t	page_off = offset;
		ulint		n_pages_read = (ulint) n_bytes / iter.page_size;

		for (ulint i = 0; i < n_pages_read; ++i) {

			buf_block_set_file_page(block, space_id, page_no++);

			dberr_t	err;

			if ((err = callback(page_off, block)) != DB_SUCCESS) {

				return(err);

			} else if (!updated) {
				updated = buf_block_get_state(block)
					== BUF_BLOCK_FILE_PAGE;
			}

			buf_block_set_state(block, BUF_BLOCK_NOT_USED);
			buf_block_set_state(block, BUF_BLOCK_READY_FOR_USE);

			page_off += iter.page_size;
			block->frame += iter.page_size;
		}

		/* A page was updated in the set, write back to disk. */
		if (updated
		    && !os_file_write(
				iter.filepath, iter.file, io_buffer,
				offset, (ulint) n_bytes)) {

			ib_logf(IB_LOG_LEVEL_ERROR, "os_file_write() failed");

			return(DB_IO_ERROR);
		}
	}

	return(DB_SUCCESS);
}

/********************************************************************//**
Iterate over all the pages in the tablespace.
@param table - the table definiton in the server
@param n_io_buffers - number of blocks to read and write together
@param callback - functor that will do the page updates
@return	DB_SUCCESS or error code */

dberr_t
fil_tablespace_iterate(
/*===================*/
	dict_table_t*	table,
	ulint		n_io_buffers,
	PageCallback&	callback)
{
	dberr_t		err;
	os_file_t	file;
	char*		filepath;

	ut_a(n_io_buffers > 0);
	ut_ad(!srv_read_only_mode);

	DBUG_EXECUTE_IF("ib_import_trigger_corruption_1",
			return(DB_CORRUPTION););

	if (DICT_TF_HAS_DATA_DIR(table->flags)) {
		dict_get_and_save_data_dir_path(table, false);
		ut_a(table->data_dir_path);

		filepath = os_file_make_remote_pathname(
			table->data_dir_path, table->name, "ibd");
	} else {
		filepath = fil_make_ibd_name(table->name, false);
	}

	{
		ibool	success;

		file = os_file_create_simple_no_error_handling(
			innodb_data_file_key, filepath,
			OS_FILE_OPEN, OS_FILE_READ_WRITE, &success);

		DBUG_EXECUTE_IF("fil_tablespace_iterate_failure",
		{
			static bool once;

			if (!once || ut_rnd_interval(0, 10) == 5) {
				once = true;
				success = FALSE;
				os_file_close(file);
			}
		});

		if (!success) {
			/* The following call prints an error message */
			os_file_get_last_error(true);

			ib_logf(IB_LOG_LEVEL_ERROR,
				"Trying to import a tablespace, but could not "
				"open the tablespace file %s", filepath);

			mem_free(filepath);

			return(DB_TABLESPACE_NOT_FOUND);

		} else {
			err = DB_SUCCESS;
		}
	}

	callback.set_file(filepath, file);

	os_offset_t	file_size = os_file_get_size(file);
	ut_a(file_size != (os_offset_t) -1);

	/* The block we will use for every physical page */
	buf_block_t*	block;

	block = reinterpret_cast<buf_block_t*>(mem_zalloc(sizeof(*block)));

	mutex_create("buf_block_mutex", &block->mutex);

	/* Allocate a page to read in the tablespace header, so that we
	can determine the page size and zip_size (if it is compressed).
	We allocate an extra page in case it is a compressed table. One
	page is to ensure alignement. */

	void*	page_ptr = mem_alloc(3 * UNIV_PAGE_SIZE);
	byte*	page = static_cast<byte*>(ut_align(page_ptr, UNIV_PAGE_SIZE));

	fil_buf_block_init(block, page);

	/* Read the first page and determine the page and zip size. */

	if (!os_file_read(file, page, 0, UNIV_PAGE_SIZE)) {

		err = DB_IO_ERROR;

	} else if ((err = callback.init(file_size, block)) == DB_SUCCESS) {
		fil_iterator_t	iter;

		iter.file = file;
		iter.start = 0;
		iter.end = file_size;
		iter.filepath = filepath;
		iter.file_size = file_size;
		iter.n_io_buffers = n_io_buffers;
		iter.page_size = callback.get_page_size();

		/* Compressed pages can't be optimised for block IO for now.
		We do the IMPORT page by page. */

		if (callback.get_zip_size() > 0) {
			iter.n_io_buffers = 1;
			ut_a(iter.page_size == callback.get_zip_size());
		}

		/** Add an extra page for compressed page scratch area. */

		void*	io_buffer = mem_alloc(
			(2 + iter.n_io_buffers) * UNIV_PAGE_SIZE);

		iter.io_buffer = static_cast<byte*>(
			ut_align(io_buffer, UNIV_PAGE_SIZE));

		err = fil_iterate(iter, block, callback);

		mem_free(io_buffer);
	}

	if (err == DB_SUCCESS) {

		ib_logf(IB_LOG_LEVEL_INFO, "Sync to disk");

		if (!os_file_flush(file)) {
			ib_logf(IB_LOG_LEVEL_INFO, "os_file_flush() failed!");
			err = DB_IO_ERROR;
		} else {
			ib_logf(IB_LOG_LEVEL_INFO, "Sync to disk - done!");
		}
	}

	os_file_close(file);

	mem_free(page_ptr);
	mem_free(filepath);

	mem_free(block);

	return(err);
}

/**
Set the tablespace compressed table size.
@return DB_SUCCESS if it is valie or DB_CORRUPTION if not */
dberr_t
PageCallback::set_zip_size(const buf_frame_t* page) UNIV_NOTHROW
{
	m_zip_size = fsp_header_get_zip_size(page);

	if (!ut_is_2pow(m_zip_size) || m_zip_size > UNIV_ZIP_SIZE_MAX) {
		return(DB_CORRUPTION);
	}

	return(DB_SUCCESS);
}

/********************************************************************//**
Delete the tablespace file and any related files like .cfg.
This should not be called for temporary tables. */

void
fil_delete_file(
/*============*/
	const char*	ibd_name)	/*!< in: filepath of the ibd
					tablespace */
{
	/* Force a delete of any stale .ibd files that are lying around. */

	ib_logf(IB_LOG_LEVEL_INFO, "Deleting %s", ibd_name);

	os_file_delete_if_exists(innodb_data_file_key, ibd_name, NULL);

	char*	cfg_name = fil_make_cfg_name(ibd_name);

	os_file_delete_if_exists(innodb_data_file_key, cfg_name, NULL);

	mem_free(cfg_name);
}

/**
Iterate over all the spaces in the space list and fetch the
tablespace names. It will return a copy of the name that must be
freed by the caller using: delete[].
@return DB_SUCCESS if all OK. */

dberr_t
fil_get_space_names(
/*================*/
	space_name_list_t&	space_name_list)
				/*!< in/out: List to append to */
{
	fil_space_t*	space;
	dberr_t		err = DB_SUCCESS;

	mutex_enter(&fil_system->mutex);

	for (space = UT_LIST_GET_FIRST(fil_system->space_list);
	     space != NULL;
	     space = UT_LIST_GET_NEXT(space_list, space)) {

		if (space->purpose == FIL_TABLESPACE) {
			ulint	len;
			char*	name;

			len = strlen(space->name);
			name = new(std::nothrow) char[len + 1];

			if (name == 0) {
				/* Caller to free elements allocated so far. */
				err = DB_OUT_OF_MEMORY;
				break;
			}

			memcpy(name, space->name, len);
			name[len] = 0;

			space_name_list.push_back(name);
		}
	}

	mutex_exit(&fil_system->mutex);

	return(err);
}

/****************************************************************//**
Generate redo logs for swapping two .ibd files */

void
fil_mtr_rename_log(
/*===============*/
	ulint		old_space_id,	/*!< in: tablespace id of the old
					table. */
	const char*	old_name,	/*!< in: old table name */
	ulint		new_space_id,	/*!< in: tablespace id of the new
					table */
	const char*	new_name,	/*!< in: new table name */
	const char*	tmp_name,	/*!< in: temp table name used while
					swapping */
	mtr_t*		mtr)		/*!< in/out: mini-transaction */
{
	if (!Tablespace::is_system_tablespace(old_space_id)) {
		fil_op_write_log(MLOG_FILE_RENAME, old_space_id,
				 0, 0, old_name, tmp_name, mtr);
	}

	if (!Tablespace::is_system_tablespace(new_space_id)) {
		fil_op_write_log(MLOG_FILE_RENAME, new_space_id,
				 0, 0, new_name, old_name, mtr);
	}
}<|MERGE_RESOLUTION|>--- conflicted
+++ resolved
@@ -47,10 +47,7 @@
 # include "buf0lru.h"
 # include "ibuf0ibuf.h"
 # include "sync0sync.h"
-<<<<<<< HEAD
 # include "os0event.h"
-=======
->>>>>>> acc0f772
 #else /* !UNIV_HOTBACKUP */
 # include "srv0srv.h"
 static ulint srv_data_read, srv_data_written;
