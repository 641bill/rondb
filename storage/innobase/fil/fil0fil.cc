/*****************************************************************************

Copyright (c) 1995, 2017, Oracle and/or its affiliates. All Rights Reserved.

This program is free software; you can redistribute it and/or modify it under
the terms of the GNU General Public License as published by the Free Software
Foundation; version 2 of the License.

This program is distributed in the hope that it will be useful, but WITHOUT
ANY WARRANTY; without even the implied warranty of MERCHANTABILITY or FITNESS
FOR A PARTICULAR PURPOSE. See the GNU General Public License for more details.

You should have received a copy of the GNU General Public License along with
this program; if not, write to the Free Software Foundation, Inc.,
51 Franklin Street, Suite 500, Boston, MA 02110-1335 USA

*****************************************************************************/

/**************************************************//**
@file fil/fil0fil.cc
The tablespace memory cache

Created 10/25/1995 Heikki Tuuri
*******************************************************/

#include "ha_prototypes.h"

#ifndef UNIV_HOTBACKUP
#include "btr0btr.h"
#include "buf0buf.h"
#include "dict0boot.h"
#include "dict0dict.h"
#include "fsp0file.h"
#include "fsp0fsp.h"
#include "fsp0space.h"
#include "fsp0sysspace.h"
#include "hash0hash.h"
#include "log0recv.h"
#include "mach0data.h"
#include "mem0mem.h"
#include "mtr0log.h"
#include "os0file.h"
#include "page0zip.h"
#include "row0mysql.h"
#include "row0trunc.h"
# include "buf0lru.h"
# include "ibuf0ibuf.h"
# include "os0event.h"
# include "sync0sync.h"
#endif /* !UNIV_HOTBACKUP */
#include "buf0flu.h"
#include "srv0start.h"
#include "trx0purge.h"
#include "ut0new.h"
#include "btr0sea.h"

/** Tries to close a file in the LRU list. The caller must hold the fil_sys
mutex.
@return true if success, false if should retry later; since i/o's
generally complete in < 100 ms, and as InnoDB writes at most 128 pages
from the buffer pool in a batch, and then immediately flushes the
files, there is a good chance that the next time we find a suitable
node from the LRU list.
@param[in] print_info	if true, prints information why it
                        cannot close a file */
static
bool
fil_try_to_close_file_in_LRU(bool print_info);

/*
		IMPLEMENTATION OF THE TABLESPACE MEMORY CACHE
		=============================================

The tablespace cache is responsible for providing fast read/write access to
tablespaces and logs of the database. File creation and deletion is done
in other modules which know more of the logic of the operation, however.

A tablespace consists of a chain of files. The size of the files does not
have to be divisible by the database block size, because we may just leave
the last incomplete block unused. When a new file is appended to the
tablespace, the maximum size of the file is also specified. At the moment,
we think that it is best to extend the file to its maximum size already at
the creation of the file, because then we can avoid dynamically extending
the file when more space is needed for the tablespace.

A block's position in the tablespace is specified with a 32-bit unsigned
integer. The files in the chain are thought to be catenated, and the block
corresponding to an address n is the nth block in the catenated file (where
the first block is named the 0th block, and the incomplete block fragments
at the end of files are not taken into account). A tablespace can be extended
by appending a new file at the end of the chain.

Our tablespace concept is similar to the one of Oracle.

To acquire more speed in disk transfers, a technique called disk striping is
sometimes used. This means that logical block addresses are divided in a
round-robin fashion across several disks. Windows NT supports disk striping,
so there we do not need to support it in the database. Disk striping is
implemented in hardware in RAID disks. We conclude that it is not necessary
to implement it in the database. Oracle 7 does not support disk striping,
either.

Another trick used at some database sites is replacing tablespace files by
raw disks, that is, the whole physical disk drive, or a partition of it, is
opened as a single file, and it is accessed through byte offsets calculated
from the start of the disk or the partition. This is recommended in some
books on database tuning to achieve more speed in i/o. Using raw disk
certainly prevents the OS from fragmenting disk space, but it is not clear
if it really adds speed. We measured on the Pentium 100 MHz + NT + NTFS file
system + EIDE Conner disk only a negligible difference in speed when reading
from a file, versus reading from a raw disk.

To have fast access to a tablespace or a log file, we put the data structures
to a hash table. Each tablespace and log file is given an unique 32-bit
identifier.

Some operating systems do not support many open files at the same time,
though NT seems to tolerate at least 900 open files. Therefore, we put the
open files in an LRU-list. If we need to open another file, we may close the
file at the end of the LRU-list. When an i/o-operation is pending on a file,
the file cannot be closed. We take the file nodes with pending i/o-operations
out of the LRU-list and keep a count of pending operations. When an operation
completes, we decrement the count and return the file node to the LRU-list if
the count drops to zero. */

/** This tablespace name is used internally during recovery to open a
general tablespace before the data dictionary are recovered and available. */
const char general_space_name[] = "innodb_general";

/** Reference to the server data directory. Usually it is the
current working directory ".", but in the MySQL Embedded Server Library
it is an absolute path. */
const char*	fil_path_to_mysql_datadir;
Folder		folder_mysql_datadir;

/** Common InnoDB file extentions */
const char* dot_ext[] = { "", ".ibd", ".isl", ".cfg", ".cfp" };

/** The number of fsyncs done to the log */
ulint	fil_n_log_flushes			= 0;

/** Number of pending redo log flushes */
ulint	fil_n_pending_log_flushes		= 0;
/** Number of pending tablespace flushes */
ulint	fil_n_pending_tablespace_flushes	= 0;

/** Number of files currently open */
ulint	fil_n_file_opened			= 0;

/** The null file address */
<<<<<<< HEAD
fil_addr_t	fil_addr_null = {FIL_NULL, 0};
=======
UNIV_INTERN fil_addr_t	fil_addr_null = {FIL_NULL, 0};

#ifdef UNIV_PFS_MUTEX
/* Key to register fil_system_mutex with performance schema */
UNIV_INTERN mysql_pfs_key_t	fil_system_mutex_key;
#endif /* UNIV_PFS_MUTEX */

#ifdef UNIV_PFS_RWLOCK
/* Key to register file space latch with performance schema */
UNIV_INTERN mysql_pfs_key_t	fil_space_latch_key;
#endif /* UNIV_PFS_RWLOCK */

/** File node of a tablespace or the log data space */
struct fil_node_t {
	fil_space_t*	space;	/*!< backpointer to the space where this node
				belongs */
	char*		name;	/*!< path to the file */
	ibool		open;	/*!< TRUE if file open */
	pfs_os_file_t	handle;	/*!< OS handle to the file, if file open */
	os_event_t	sync_event;/*!< Condition event to group and
				serialize calls to fsync */
	ibool		is_raw_disk;/*!< TRUE if the 'file' is actually a raw
				device or a raw disk partition */
	ulint		size;	/*!< size of the file in database pages, 0 if
				not known yet; the possible last incomplete
				megabyte may be ignored if space == 0 */
	ulint		n_pending;
				/*!< count of pending i/o's on this file;
				closing of the file is not allowed if
				this is > 0 */
	ulint		n_pending_flushes;
				/*!< count of pending flushes on this file;
				closing of the file is not allowed if
				this is > 0 */
	ibool		being_extended;
				/*!< TRUE if the node is currently
				being extended. */
	ib_int64_t	modification_counter;/*!< when we write to the file we
				increment this by one */
	ib_int64_t	flush_counter;/*!< up to what
				modification_counter value we have
				flushed the modifications to disk */
	UT_LIST_NODE_T(fil_node_t) chain;
				/*!< link field for the file chain */
	UT_LIST_NODE_T(fil_node_t) LRU;
				/*!< link field for the LRU list */
	ulint		magic_n;/*!< FIL_NODE_MAGIC_N */
};

/** Value of fil_node_t::magic_n */
#define	FIL_NODE_MAGIC_N	89389

/** Tablespace or log data space: let us call them by a common name space */
struct fil_space_t {
	char*		name;	/*!< space name = the path to the first file in
				it */
	ulint		id;	/*!< space id */
	ib_int64_t	tablespace_version;
				/*!< in DISCARD/IMPORT this timestamp
				is used to check if we should ignore
				an insert buffer merge request for a
				page because it actually was for the
				previous incarnation of the space */
	ibool		mark;	/*!< this is set to TRUE at database startup if
				the space corresponds to a table in the InnoDB
				data dictionary; so we can print a warning of
				orphaned tablespaces */
	ibool		stop_ios;/*!< TRUE if we want to rename the
				.ibd file of tablespace and want to
				stop temporarily posting of new i/o
				requests on the file */
	ibool		stop_new_ops;
				/*!< we set this TRUE when we start
				deleting a single-table tablespace.
				When this is set following new ops
				are not allowed:
				* read IO request
				* ibuf merge
				* file flush
				Note that we can still possibly have
				new write operations because we don't
				check this flag when doing flush
				batches. */
	ulint		purpose;/*!< FIL_TABLESPACE, FIL_LOG, or
				FIL_ARCH_LOG */
	UT_LIST_BASE_NODE_T(fil_node_t) chain;
				/*!< base node for the file chain */
	ulint		size;	/*!< space size in pages; 0 if a single-table
				tablespace whose size we do not know yet;
				last incomplete megabytes in data files may be
				ignored if space == 0 */
	ulint		flags;	/*!< tablespace flags; see
				fsp_flags_is_valid(),
				fsp_flags_get_zip_size() */
	ulint		n_reserved_extents;
				/*!< number of reserved free extents for
				ongoing operations like B-tree page split */
	ulint		n_pending_flushes; /*!< this is positive when flushing
				the tablespace to disk; dropping of the
				tablespace is forbidden if this is positive */
	ulint		n_pending_ops;/*!< this is positive when we
				have pending operations against this
				tablespace. The pending operations can
				be ibuf merges or lock validation code
				trying to read a block.
				Dropping of the tablespace is forbidden
				if this is positive */
	hash_node_t	hash;	/*!< hash chain node */
	hash_node_t	name_hash;/*!< hash chain the name_hash table */
#ifndef UNIV_HOTBACKUP
	rw_lock_t	latch;	/*!< latch protecting the file space storage
				allocation */
#endif /* !UNIV_HOTBACKUP */
	UT_LIST_NODE_T(fil_space_t) unflushed_spaces;
				/*!< list of spaces with at least one unflushed
				file we have written to */
	bool		is_in_unflushed_spaces;
				/*!< true if this space is currently in
				unflushed_spaces */
	UT_LIST_NODE_T(fil_space_t) space_list;
				/*!< list of all spaces */
	ulint		magic_n;/*!< FIL_SPACE_MAGIC_N */
};

/** Value of fil_space_t::magic_n */
#define	FIL_SPACE_MAGIC_N	89472
>>>>>>> 1d294c15

/** The tablespace memory cache; also the totality of logs (the log
data space) is stored here; below we talk about tablespaces, but also
the ib_logfiles form a 'space' and it is handled here */
struct fil_system_t {
#ifndef UNIV_HOTBACKUP
	ib_mutex_t	mutex;		/*!< The mutex protecting the cache */
#endif /* !UNIV_HOTBACKUP */
	hash_table_t*	spaces;		/*!< The hash table of spaces in the
					system; they are hashed on the space
					id */
	hash_table_t*	name_hash;	/*!< hash table based on the space
					name */
	UT_LIST_BASE_NODE_T(fil_node_t) LRU;
					/*!< base node for the LRU list of the
					most recently used open files with no
					pending i/o's; if we start an i/o on
					the file, we first remove it from this
					list, and return it to the start of
					the list when the i/o ends;
					log files and the system tablespace are
					not put to this list: they are opened
					after the startup, and kept open until
					shutdown */
	UT_LIST_BASE_NODE_T(fil_space_t) unflushed_spaces;
					/*!< base node for the list of those
					tablespaces whose files contain
					unflushed writes; those spaces have
					at least one file node where
					modification_counter > flush_counter */
	ulint		n_open;		/*!< number of files currently open */
	ulint		max_n_open;	/*!< n_open is not allowed to exceed
					this */
	int64_t		modification_counter;/*!< when we write to a file we
					increment this by one */
	ulint		max_assigned_id;/*!< maximum space id in the existing
					tables, or assigned during the time
					mysqld has been up; at an InnoDB
					startup we scan the data dictionary
					and set here the maximum of the
					space id's of the tables there */
	UT_LIST_BASE_NODE_T(fil_space_t) space_list;
					/*!< list of all file spaces */
	UT_LIST_BASE_NODE_T(fil_space_t) named_spaces;
					/*!< list of all file spaces
					for which a MLOG_FILE_NAME
					record has been written since
					the latest redo log checkpoint.
					Protected only by log_sys->mutex. */
	bool		space_id_reuse_warned;
					/* !< true if fil_space_create()
					has issued a warning about
					potential space_id reuse */
};

/** The tablespace memory cache. This variable is NULL before the module is
initialized. */
static fil_system_t*	fil_system	= NULL;

#ifdef UNIV_HOTBACKUP
static ulint	srv_data_read;
static ulint	srv_data_written;
#endif /* UNIV_HOTBACKUP */

/** Determine if user has explicitly disabled fsync(). */
#ifndef _WIN32
# define fil_buffering_disabled(s)	\
	((s)->purpose == FIL_TYPE_TABLESPACE	\
	 && srv_unix_file_flush_method	\
	 == SRV_UNIX_O_DIRECT_NO_FSYNC)
#else /* _WIN32 */
# define fil_buffering_disabled(s)	(0)
#endif /* __WIN32 */

/** Determine if the space id is a user tablespace id or not.
@param[in]	space_id	Space ID to check
@return true if it is a user tablespace ID */
UNIV_INLINE
bool
fil_is_user_tablespace_id(
	ulint	space_id)
{
	return(space_id > srv_undo_tablespaces_open
	       && space_id != srv_tmp_space.space_id());
}

#ifdef UNIV_DEBUG
/** Try fil_validate() every this many times */
# define FIL_VALIDATE_SKIP	17

/******************************************************************//**
Checks the consistency of the tablespace cache some of the time.
@return true if ok or the check was skipped */
static
bool
fil_validate_skip(void)
/*===================*/
{
	/** The fil_validate() call skip counter. Use a signed type
	because of the race condition below. */
	static int fil_validate_count = FIL_VALIDATE_SKIP;

	/* There is a race condition below, but it does not matter,
	because this call is only for heuristic purposes. We want to
	reduce the call frequency of the costly fil_validate() check
	in debug builds. */
	if (--fil_validate_count > 0) {
		return(true);
	}

	fil_validate_count = FIL_VALIDATE_SKIP;
	return(fil_validate());
}
#endif /* UNIV_DEBUG */

/********************************************************************//**
Determines if a file node belongs to the least-recently-used list.
@return true if the file belongs to fil_system->LRU mutex. */
UNIV_INLINE
bool
fil_space_belongs_in_lru(
/*=====================*/
	const fil_space_t*	space)	/*!< in: file space */
{
	switch (space->purpose) {
	case FIL_TYPE_LOG:
		return(false);
	case FIL_TYPE_TABLESPACE:
	case FIL_TYPE_TEMPORARY:
	case FIL_TYPE_IMPORT:
		return(fil_is_user_tablespace_id(space->id));
	}

	ut_ad(0);
	return(false);
}

/********************************************************************//**
NOTE: you must call fil_mutex_enter_and_prepare_for_io() first!

Prepares a file node for i/o. Opens the file if it is closed. Updates the
pending i/o's field in the node and the system appropriately. Takes the node
off the LRU list if it is in the LRU list. The caller must hold the fil_sys
mutex.
@return false if the file can't be opened, otherwise true */
static
bool
fil_node_prepare_for_io(
/*====================*/
	fil_node_t*	node,	/*!< in: file node */
	fil_system_t*	system,	/*!< in: tablespace memory cache */
	fil_space_t*	space);	/*!< in: space */

/**
Updates the data structures when an i/o operation finishes. Updates the
pending i/o's field in the node appropriately.
@param[in,out] node		file node
@param[in,out] system		tablespace instance
@param[in] type			IO context */
static
void
fil_node_complete_io(
	fil_node_t*		node,
	fil_system_t*		system,
	const IORequest&	type);

/** Reads data from a space to a buffer. Remember that the possible incomplete
blocks at the end of file are ignored: they are not taken into account when
calculating the byte offset within a space.
@param[in]	page_id		page id
@param[in]	page_size	page size
@param[in]	byte_offset	remainder of offset in bytes; in aio this
must be divisible by the OS block size
@param[in]	len		how many bytes to read; this must not cross a
file boundary; in aio this must be a block size multiple
@param[in,out]	buf		buffer where to store data read; in aio this
must be appropriately aligned
@return DB_SUCCESS, or DB_TABLESPACE_DELETED if we are trying to do
i/o on a tablespace which does not exist */
UNIV_INLINE
dberr_t
fil_read(
	const page_id_t&	page_id,
	const page_size_t&	page_size,
	ulint			byte_offset,
	ulint			len,
	void*			buf)
{
	return(fil_io(IORequestRead, true, page_id, page_size,
		      byte_offset, len, buf, NULL));
}

/** Writes data to a space from a buffer. Remember that the possible incomplete
blocks at the end of file are ignored: they are not taken into account when
calculating the byte offset within a space.
@param[in]	page_id		page id
@param[in]	page_size	page size
@param[in]	byte_offset	remainder of offset in bytes; in aio this
must be divisible by the OS block size
@param[in]	len		how many bytes to write; this must not cross
a file boundary; in aio this must be a block size multiple
@param[in]	buf		buffer from which to write; in aio this must
be appropriately aligned
@return DB_SUCCESS, or DB_TABLESPACE_DELETED if we are trying to do
i/o on a tablespace which does not exist */
UNIV_INLINE
dberr_t
fil_write(
	const page_id_t&	page_id,
	const page_size_t&	page_size,
	ulint			byte_offset,
	ulint			len,
	void*			buf)
{
	ut_ad(!srv_read_only_mode);

	return(fil_io(IORequestWrite, true, page_id, page_size,
		      byte_offset, len, buf, NULL));
}

/*******************************************************************//**
Returns the table space by a given id, NULL if not found. */
UNIV_INLINE
fil_space_t*
fil_space_get_by_id(
/*================*/
	ulint	id)	/*!< in: space id */
{
	fil_space_t*	space;

	ut_ad(mutex_own(&fil_system->mutex));

	HASH_SEARCH(hash, fil_system->spaces, id,
		    fil_space_t*, space,
		    ut_ad(space->magic_n == FIL_SPACE_MAGIC_N),
		    space->id == id);

	return(space);
}

/*******************************************************************//**
Returns the table space by a given name, NULL if not found. */
UNIV_INLINE
fil_space_t*
fil_space_get_by_name(
/*==================*/
	const char*	name)	/*!< in: space name */
{
	fil_space_t*	space;
	ulint		fold;

	ut_ad(mutex_own(&fil_system->mutex));

	fold = ut_fold_string(name);

	HASH_SEARCH(name_hash, fil_system->name_hash, fold,
		    fil_space_t*, space,
		    ut_ad(space->magic_n == FIL_SPACE_MAGIC_N),
		    !strcmp(name, space->name));

	return(space);
}

/** Look up a tablespace.
The caller should hold an InnoDB table lock or a MDL that prevents
the tablespace from being dropped during the operation,
or the caller should be in single-threaded crash recovery mode
(no user connections that could drop tablespaces).
If this is not the case, fil_space_acquire() and fil_space_release()
should be used instead.
@param[in]	id	tablespace ID
@return tablespace, or NULL if not found */
fil_space_t*
fil_space_get(
	ulint	id)
{
	mutex_enter(&fil_system->mutex);
	fil_space_t*	space = fil_space_get_by_id(id);
	mutex_exit(&fil_system->mutex);
	ut_ad(space == NULL || space->purpose != FIL_TYPE_LOG);
	return(space);
}
#ifndef UNIV_HOTBACKUP
/** Returns the latch of a file space.
@param[in]	id	space id
@param[out]	flags	tablespace flags
@return latch protecting storage allocation */
rw_lock_t*
fil_space_get_latch(
	ulint	id,
	ulint*	flags)
{
	fil_space_t*	space;

	ut_ad(fil_system);

	mutex_enter(&fil_system->mutex);

	space = fil_space_get_by_id(id);

	ut_a(space);

	if (flags) {
		*flags = space->flags;
	}

	mutex_exit(&fil_system->mutex);

	return(&(space->latch));
}

#ifdef UNIV_DEBUG
/** Gets the type of a file space.
@param[in]	id	tablespace identifier
@return file type */
fil_type_t
fil_space_get_type(
	ulint	id)
{
	fil_space_t*	space;

	ut_ad(fil_system);

	mutex_enter(&fil_system->mutex);

	space = fil_space_get_by_id(id);

	ut_a(space);

	mutex_exit(&fil_system->mutex);

	return(space->purpose);
}
#endif /* UNIV_DEBUG */

/** Note that a tablespace has been imported.
It is initially marked as FIL_TYPE_IMPORT so that no logging is
done during the import process when the space ID is stamped to each page.
Now we change it to FIL_SPACE_TABLESPACE to start redo and undo logging.
NOTE: temporary tablespaces are never imported.
@param[in]	id	tablespace identifier */
void
fil_space_set_imported(
	ulint	id)
{
	ut_ad(fil_system != NULL);

	mutex_enter(&fil_system->mutex);

	fil_space_t*	space = fil_space_get_by_id(id);

	ut_ad(space->purpose == FIL_TYPE_IMPORT);
	space->purpose = FIL_TYPE_TABLESPACE;

	mutex_exit(&fil_system->mutex);
}
#endif /* !UNIV_HOTBACKUP */

/**********************************************************************//**
Checks if all the file nodes in a space are flushed. The caller must hold
the fil_system mutex.
@return true if all are flushed */
static
bool
fil_space_is_flushed(
/*=================*/
	fil_space_t*	space)	/*!< in: space */
{
	ut_ad(mutex_own(&fil_system->mutex));

	for (const fil_node_t* node = UT_LIST_GET_FIRST(space->chain);
	     node != NULL;
	     node = UT_LIST_GET_NEXT(chain, node)) {

		if (node->modification_counter > node->flush_counter) {

			ut_ad(!fil_buffering_disabled(space));
			return(false);
		}
	}

	return(true);
}

#if !defined(NO_FALLOCATE) && defined(UNIV_LINUX)

#include <sys/ioctl.h>
/** FusionIO atomic write control info */
#define DFS_IOCTL_ATOMIC_WRITE_SET	_IOW(0x95, 2, uint)

/**
Try and enable FusionIO atomic writes.
@param[in] file		OS file handle
@return true if successful */
bool
fil_fusionio_enable_atomic_write(os_pfs_file_t file)
{
	if (srv_unix_file_flush_method == SRV_UNIX_O_DIRECT) {

		uint	atomic = 1;
		ut_a(file.m_file != -1);
		if (ioctl(file.m_file, DFS_IOCTL_ATOMIC_WRITE_SET, &atomic) != -1) {

			return(true);
		}
	}

	return(false);
}
#endif /* !NO_FALLOCATE && UNIV_LINUX */

/** Append a file to the chain of files of a space.
@param[in]	name		file name of a file that is not open
@param[in]	size		file size in entire database blocks
@param[in,out]	space		tablespace from fil_space_create()
@param[in]	is_raw		whether this is a raw device or partition
@param[in]	punch_hole	true if supported for this node
@param[in]	atomic_write	true if the file has atomic write enabled
@param[in]	max_pages	maximum number of pages in file,
ULINT_MAX means the file size is unlimited.
@return pointer to the file name
@retval NULL if error */
static
fil_node_t*
fil_node_create_low(
	const char*	name,
	ulint		size,
	fil_space_t*	space,
	bool		is_raw,
	bool		punch_hole,
	bool		atomic_write,
	ulint		max_pages = ULINT_MAX)
{
	fil_node_t*	node;

	ut_ad(name != NULL);
	ut_ad(fil_system != NULL);

	if (space == NULL) {
		return(NULL);
	}

	node = reinterpret_cast<fil_node_t*>(ut_zalloc_nokey(sizeof(*node)));

	node->name = mem_strdup(name);

	ut_a(!is_raw || srv_start_raw_disk_in_use);

	node->sync_event = os_event_create("fsync_event");

	node->is_raw_disk = is_raw;

	node->size = size;

	node->magic_n = FIL_NODE_MAGIC_N;

	node->init_size = size;
	node->max_size = max_pages;

	mutex_enter(&fil_system->mutex);

	space->size += size;

	node->space = space;

	os_file_stat_t	stat_info;

#ifdef UNIV_DEBUG
	dberr_t err =
#endif /* UNIV_DEBUG */

	os_file_get_status(
		node->name, &stat_info, false,
		fsp_is_system_temporary(space->id) ? true : srv_read_only_mode);

	ut_ad(err == DB_SUCCESS);

	node->block_size = stat_info.block_size;

	/* In this debugging mode, we can overcome the limitation of some
	OSes like Windows that support Punch Hole but have a hole size
	effectively too large.  By setting the block size to be half the
	page size, we can bypass one of the checks that would normally
	turn Page Compression off.  This execution mode allows compression
	to be tested even when full punch hole support is not available. */
	DBUG_EXECUTE_IF("ignore_punch_hole",
		node->block_size = ut_min(stat_info.block_size,
					  static_cast<size_t>(UNIV_PAGE_SIZE / 2));
	);

	if (!IORequest::is_punch_hole_supported()
	    || !punch_hole
	    || node->block_size >= srv_page_size) {

		fil_no_punch_hole(node);
	} else {
		node->punch_hole = punch_hole;
	}

	node->atomic_write = atomic_write;

	UT_LIST_ADD_LAST(space->chain, node);
	mutex_exit(&fil_system->mutex);

	return(node);
}

/** Appends a new file to the chain of files of a space. File must be closed.
@param[in]	name		file name (file must be closed)
@param[in]	size		file size in database blocks, rounded downwards to
				an integer
@param[in,out]	space		space where to append
@param[in]	is_raw		true if a raw device or a raw disk partition
@param[in]	atomic_write	true if the file has atomic write enabled
@param[in]	max_pages	maximum number of pages in file,
ULINT_MAX means the file size is unlimited.
@return pointer to the file name
@retval NULL if error */
char*
fil_node_create(
	const char*	name,
	ulint		size,
	fil_space_t*	space,
	bool		is_raw,
	bool		atomic_write,
	ulint		max_pages)
{
	fil_node_t*	node;

	node = fil_node_create_low(
		name, size, space, is_raw, IORequest::is_punch_hole_supported(),
		atomic_write, max_pages);

	return(node == NULL ? NULL : node->name);
}

/** Open a file node of a tablespace.
The caller must own the fil_system mutex.
@param[in,out]	node	File node
@return false if the file can't be opened, otherwise true */
static
bool
fil_node_open_file(
	fil_node_t*	node)
{
	os_offset_t	size_bytes;
	bool		success;
	byte*		buf2;
	byte*		page;
	ulint		space_id;
	ulint		flags;
	ulint		min_size;
	bool		read_only_mode;
	fil_space_t*	space = node->space;

	ut_ad(mutex_own(&fil_system->mutex));
	ut_a(node->n_pending == 0);
	ut_a(!node->is_open);

	read_only_mode = !fsp_is_system_temporary(space->id)
		&& srv_read_only_mode;

	if (node->size == 0
	    || (space->purpose == FIL_TYPE_TABLESPACE
		&& node == UT_LIST_GET_FIRST(space->chain)
		&& !undo::Truncate::was_tablespace_truncated(space->id)
		&& srv_startup_is_before_trx_rollback_phase)) {
		/* We do not know the size of the file yet. First we
		open the file in the normal mode, no async I/O here,
		for simplicity. Then do some checks, and close the
		file again.  NOTE that we could not use the simple
		file read function os_file_read() in Windows to read
		from a file opened for async I/O! */

retry:
		node->handle = os_file_create_simple_no_error_handling(
			innodb_data_file_key, node->name, OS_FILE_OPEN,
			OS_FILE_READ_ONLY, read_only_mode, &success);

		if (!success) {
			/* The following call prints an error message */
			ulint err = os_file_get_last_error(true);
			if (err == EMFILE + 100) {
				if (fil_try_to_close_file_in_LRU(true))
					goto retry;
                       }

			ib::warn() << "Cannot open '" << node->name << "'."
				" Have you deleted .ibd files under a"
				" running mysqld server?";

			return(false);
		}

		size_bytes = os_file_get_size(node->handle);
		ut_a(size_bytes != (os_offset_t) -1);

#ifdef UNIV_HOTBACKUP
		if (space->id == 0) {
			node->size = (ulint) (size_bytes / UNIV_PAGE_SIZE);
			os_file_close(node->handle);
			goto add_size;
		}
#endif /* UNIV_HOTBACKUP */
		ut_a(space->purpose != FIL_TYPE_LOG);

		/* Read the first page of the tablespace */

		buf2 = static_cast<byte*>(ut_malloc_nokey(2 * UNIV_PAGE_SIZE));

		/* Align the memory for file i/o if we might have O_DIRECT
		set */
		page = static_cast<byte*>(ut_align(buf2, UNIV_PAGE_SIZE));
		ut_ad(page == page_align(page));

		IORequest	request(IORequest::READ);

		success = os_file_read(
			request,
			node->handle, page, 0, UNIV_PAGE_SIZE);

		space_id = fsp_header_get_space_id(page);
		flags = fsp_header_get_flags(page);

		/* Close the file now that we have read the space id from it */

		os_file_close(node->handle);

		const page_size_t	page_size(flags);

		min_size = FIL_IBD_FILE_INITIAL_SIZE * page_size.physical();

		if (size_bytes < min_size) {

			ib::error() << "The size of tablespace file "
				<< node->name << " is only " << size_bytes
				<< ", should be at least " << min_size << "!";

			ut_error;
		}

		if (space_id != space->id) {
			ib::fatal() << "Tablespace id is " << space->id
				<< " in the data dictionary but in file "
				<< node->name << " it is " << space_id << "!";
		}

		const page_size_t	space_page_size(space->flags);

		if (!page_size.equals_to(space_page_size)) {
			ib::fatal() << "Tablespace file " << node->name
				<< " has page size " << page_size
				<< " (flags=" << ib::hex(flags) << ") but the"
				" data dictionary expects page size "
				<< space_page_size << " (flags="
				<< ib::hex(space->flags) << ")!";
		}

		if (space->flags != flags) {

			ib::fatal()
				<< "Table flags are "
				<< ib::hex(space->flags) << " in the data"
				" dictionary but the flags in file "
				<< node->name << " are " << ib::hex(flags)
				<< "!";
		}

		{
			ulint	size		= fsp_header_get_field(
				page, FSP_SIZE);
			ulint	free_limit	= fsp_header_get_field(
				page, FSP_FREE_LIMIT);
			ulint	free_len	= flst_get_len(
				FSP_HEADER_OFFSET + FSP_FREE + page);
			ut_ad(space->free_limit == 0
			      || space->free_limit == free_limit);
			ut_ad(space->free_len == 0
			      || space->free_len == free_len);
			space->size_in_header = size;
			space->free_limit = free_limit;
			space->free_len = free_len;
		}

		ut_free(buf2);

		/* For encrypted tablespace, we need to check the
		encrytion key and iv(initial vector) is readed. */
		if (FSP_FLAGS_GET_ENCRYPTION(flags)
		    && !recv_recovery_is_on()) {
			if (space->encryption_type != Encryption::AES) {
				ib::error()
					<< "Can't read encryption"
					<< " key from file "
					<< node->name << "!";
				return(false);
			}
		}

		if (node->size == 0) {
			ulint	extent_size;

			extent_size = page_size.physical() * FSP_EXTENT_SIZE;

			/* After apply-incremental, tablespaces are not extended
			to a whole megabyte. Do not cut off valid data. */
#ifndef UNIV_HOTBACKUP
			/* Truncate the size to a multiple of extent size. */
			if (size_bytes >= extent_size) {
				size_bytes = ut_2pow_round(size_bytes,
							   extent_size);
			}
#endif /* !UNIV_HOTBACKUP */
			node->size = (ulint)
				(size_bytes / page_size.physical());

#ifdef UNIV_HOTBACKUP
add_size:
#endif /* UNIV_HOTBACKUP */
			space->size += node->size;
		}
	}

	/* printf("Opening file %s\n", node->name); */

	/* Open the file for reading and writing, in Windows normally in the
	unbuffered async I/O mode, though global variables may make
	os_file_create() to fall back to the normal file I/O mode. */

	if (space->purpose == FIL_TYPE_LOG) {
		node->handle = os_file_create(
			innodb_log_file_key, node->name, OS_FILE_OPEN,
			OS_FILE_AIO, OS_LOG_FILE, read_only_mode, &success);
	} else if (node->is_raw_disk) {
		node->handle = os_file_create(
			innodb_data_file_key, node->name, OS_FILE_OPEN_RAW,
			OS_FILE_AIO, OS_DATA_FILE, read_only_mode, &success);
	} else {
		node->handle = os_file_create(
			innodb_data_file_key, node->name, OS_FILE_OPEN,
			OS_FILE_AIO, OS_DATA_FILE, read_only_mode, &success);
	}

	ut_a(success);

	node->is_open = true;

	fil_system->n_open++;
	fil_n_file_opened++;

	if (fil_space_belongs_in_lru(space)) {

		/* Put the node to the LRU list */
		UT_LIST_ADD_FIRST(fil_system->LRU, node);
	}

	return(true);
}

/** Close a file node.
@param[in,out]	node	File node */
static
void
fil_node_close_file(
	fil_node_t*	node)
{
	bool	ret;

	ut_ad(mutex_own(&(fil_system->mutex)));
	ut_a(node->is_open);
	ut_a(node->n_pending == 0);
	ut_a(node->n_pending_flushes == 0);
	ut_a(!node->being_extended);
#ifndef UNIV_HOTBACKUP
	ut_a(node->modification_counter == node->flush_counter
	     || node->space->purpose == FIL_TYPE_TEMPORARY
	     || srv_fast_shutdown == 2);
#endif /* !UNIV_HOTBACKUP */

	ret = os_file_close(node->handle);
	ut_a(ret);

	/* printf("Closing file %s\n", node->name); */

	node->is_open = false;
	ut_a(fil_system->n_open > 0);
	fil_system->n_open--;
	fil_n_file_opened--;

	if (fil_space_belongs_in_lru(node->space)) {

		ut_a(UT_LIST_GET_LEN(fil_system->LRU) > 0);

		/* The node is in the LRU list, remove it */
		UT_LIST_REMOVE(fil_system->LRU, node);
	}
}

/** Tries to close a file in the LRU list. The caller must hold the fil_sys
mutex.
@return true if success, false if should retry later; since i/o's
generally complete in < 100 ms, and as InnoDB writes at most 128 pages
from the buffer pool in a batch, and then immediately flushes the
files, there is a good chance that the next time we find a suitable
node from the LRU list.
@param[in] print_info	if true, prints information why it
			cannot close a file*/
static
bool
fil_try_to_close_file_in_LRU(

	bool	print_info)
{
	fil_node_t*	node;

	ut_ad(mutex_own(&fil_system->mutex));

	if (print_info) {
		ib::info() << "fil_sys open file LRU len "
			<< UT_LIST_GET_LEN(fil_system->LRU);
	}

	for (node = UT_LIST_GET_LAST(fil_system->LRU);
	     node != NULL;
	     node = UT_LIST_GET_PREV(LRU, node)) {

		if (node->modification_counter == node->flush_counter
		    && node->n_pending_flushes == 0
		    && !node->being_extended) {

			fil_node_close_file(node);

			return(true);
		}

		if (!print_info) {
			continue;
		}

		if (node->n_pending_flushes > 0) {

			ib::info() << "Cannot close file " << node->name
				<< ", because n_pending_flushes "
				<< node->n_pending_flushes;
		}

		if (node->modification_counter != node->flush_counter) {
			ib::warn() << "Cannot close file " << node->name
				<< ", because modification count "
				<< node->modification_counter <<
				" != flush count " << node->flush_counter;
		}

		if (node->being_extended) {
			ib::info() << "Cannot close file " << node->name
				<< ", because it is being extended";
		}
	}

	return(false);
}

/*******************************************************************//**
Reserves the fil_system mutex and tries to make sure we can open at least one
file while holding it. This should be called before calling
fil_node_prepare_for_io(), because that function may need to open a file. */
static
void
fil_mutex_enter_and_prepare_for_io(
/*===============================*/
	ulint	space_id)	/*!< in: space id */
{
	fil_space_t*	space;
	bool		success;
	bool		print_info	= false;
	ulint		count		= 0;
	ulint		count2		= 0;

	for (;;) {
		mutex_enter(&fil_system->mutex);

		if (space_id == 0 || space_id >= SRV_LOG_SPACE_FIRST_ID) {
			/* We keep log files and system tablespace files always
			open; this is important in preventing deadlocks in this
			module, as a page read completion often performs
			another read from the insert buffer. The insert buffer
			is in tablespace 0, and we cannot end up waiting in
			this function. */
			return;
		}

		space = fil_space_get_by_id(space_id);

		if (space != NULL && space->stop_ios) {
			/* We are going to do a rename file and want to stop
			new i/o's for a while. */

			if (count2 > 20000) {
				ib::warn() << "Tablespace " << space->name
					<< " has i/o ops stopped for a long"
					" time " << count2;
			}

			mutex_exit(&fil_system->mutex);

#ifndef UNIV_HOTBACKUP

			/* Wake the i/o-handler threads to make sure pending
			i/o's are performed */
			os_aio_simulated_wake_handler_threads();

			/* The sleep here is just to give IO helper threads a
			bit of time to do some work. It is not required that
			all IO related to the tablespace being renamed must
			be flushed here as we do fil_flush() in
			fil_rename_tablespace() as well. */
			os_thread_sleep(20000);

#endif /* UNIV_HOTBACKUP */

			/* Flush tablespaces so that we can close modified
			files in the LRU list */
			fil_flush_file_spaces(FIL_TYPE_TABLESPACE);

			os_thread_sleep(20000);

			count2++;

			continue;
		}

		if (fil_system->n_open < fil_system->max_n_open) {

			return;
		}

		/* If the file is already open, no need to do anything; if the
		space does not exist, we handle the situation in the function
		which called this function. */

		if (space == NULL || UT_LIST_GET_FIRST(space->chain)->is_open) {

			return;
		}

		if (count > 1) {
			print_info = true;
		}

		/* Too many files are open, try to close some */
		do {
			success = fil_try_to_close_file_in_LRU(print_info);

		} while (success
			 && fil_system->n_open >= fil_system->max_n_open);

		if (fil_system->n_open < fil_system->max_n_open) {
			/* Ok */
			return;
		}

		if (count >= 2) {
			ib::warn() << "Too many (" << fil_system->n_open
				<< ") files stay open while the maximum"
				" allowed value would be "
				<< fil_system->max_n_open << ". You may need"
				" to raise the value of innodb_open_files in"
				" my.cnf.";

			return;
		}

		mutex_exit(&fil_system->mutex);

#ifndef UNIV_HOTBACKUP
		/* Wake the i/o-handler threads to make sure pending i/o's are
		performed */
		os_aio_simulated_wake_handler_threads();

		os_thread_sleep(20000);
#endif /* !UNIV_HOTBACKUP */
		/* Flush tablespaces so that we can close modified files in
		the LRU list. */

		fil_flush_file_spaces(FIL_TYPE_TABLESPACE);

		count++;
	}
}

/** Prepare to free a file node object from a tablespace memory cache.
@param[in,out]	node	file node
@param[in]	space	tablespace */
static
void
fil_node_close_to_free(
	fil_node_t*	node,
	fil_space_t*	space)
{
	ut_ad(mutex_own(&fil_system->mutex));
	ut_a(node->magic_n == FIL_NODE_MAGIC_N);
	ut_a(node->n_pending == 0);
	ut_a(!node->being_extended);

	if (node->is_open) {
		/* We fool the assertion in fil_node_close_file() to think
		there are no unflushed modifications in the file */

		node->modification_counter = node->flush_counter;
		os_event_set(node->sync_event);

		if (fil_buffering_disabled(space)) {

			ut_ad(!space->is_in_unflushed_spaces);
			ut_ad(fil_space_is_flushed(space));

		} else if (space->is_in_unflushed_spaces
			   && fil_space_is_flushed(space)) {

			space->is_in_unflushed_spaces = false;

			UT_LIST_REMOVE(fil_system->unflushed_spaces, space);
		}

		fil_node_close_file(node);
	}
}

/** Detach a space object from the tablespace memory cache.
Closes the files in the chain but does not delete them.
There must not be any pending i/o's or flushes on the files.
@param[in,out]	space		tablespace */
static
void
fil_space_detach(
	fil_space_t*	space)
{
	ut_ad(mutex_own(&fil_system->mutex));

	HASH_DELETE(fil_space_t, hash, fil_system->spaces, space->id, space);

	fil_space_t*	fnamespace = fil_space_get_by_name(space->name);

	ut_a(space == fnamespace);

	HASH_DELETE(fil_space_t, name_hash, fil_system->name_hash,
		    ut_fold_string(space->name), space);

	if (space->is_in_unflushed_spaces) {

		ut_ad(!fil_buffering_disabled(space));
		space->is_in_unflushed_spaces = false;

		UT_LIST_REMOVE(fil_system->unflushed_spaces, space);
	}

	UT_LIST_REMOVE(fil_system->space_list, space);

	ut_a(space->magic_n == FIL_SPACE_MAGIC_N);
	ut_a(space->n_pending_flushes == 0);

	for (fil_node_t* fil_node = UT_LIST_GET_FIRST(space->chain);
	     fil_node != NULL;
	     fil_node = UT_LIST_GET_NEXT(chain, fil_node)) {

		fil_node_close_to_free(fil_node, space);
	}
}

/** Free a tablespace object on which fil_space_detach() was invoked.
There must not be any pending i/o's or flushes on the files.
@param[in,out]	space		tablespace */
static
void
fil_space_free_low(
	fil_space_t*	space)
{
	/* The tablespace must not be in fil_system->named_spaces. */
	ut_ad(srv_fast_shutdown == 2 || space->max_lsn == 0);

	for (fil_node_t* node = UT_LIST_GET_FIRST(space->chain);
	     node != NULL; ) {
		ut_d(space->size -= node->size);
		os_event_destroy(node->sync_event);
		ut_free(node->name);
		fil_node_t* old_node = node;
		node = UT_LIST_GET_NEXT(chain, node);
		ut_free(old_node);
	}

	ut_ad(space->size == 0);

	rw_lock_free(&space->latch);

	ut_free(space->name);
	ut_free(space);
}

/** Frees a space object from the tablespace memory cache.
Closes the files in the chain but does not delete them.
There must not be any pending i/o's or flushes on the files.
@param[in]	id		tablespace identifier
@param[in]	x_latched	whether the caller holds X-mode space->latch
@return true if success */
bool
fil_space_free(
	ulint		id,
	bool		x_latched)
{
	ut_ad(id != TRX_SYS_SPACE);

	mutex_enter(&fil_system->mutex);
	fil_space_t*	space = fil_space_get_by_id(id);

	if (space != NULL) {
		fil_space_detach(space);
	}

	mutex_exit(&fil_system->mutex);

	if (space != NULL) {
		if (x_latched) {
			rw_lock_x_unlock(&space->latch);
		}

		bool	need_mutex = !recv_recovery_on;

		if (need_mutex) {
			log_mutex_enter();
		}

		ut_ad(log_mutex_own());

		if (space->max_lsn != 0) {
			ut_d(space->max_lsn = 0);
			UT_LIST_REMOVE(fil_system->named_spaces, space);
		}

		if (need_mutex) {
			log_mutex_exit();
		}

		fil_space_free_low(space);
	}

	return(space != NULL);
}

/** Create a space memory object and put it to the fil_system hash table.
The tablespace name is independent from the tablespace file-name.
Error messages are issued to the server log.
@param[in]	name	Tablespace name
@param[in]	id	Tablespace identifier
@param[in]	flags	Tablespace flags
@param[in]	purpose	Tablespace purpose
@return pointer to created tablespace, to be filled in with fil_node_create()
@retval NULL on failure (such as when the same tablespace exists) */
fil_space_t*
fil_space_create(
	const char*	name,
	ulint		id,
	ulint		flags,
	fil_type_t	purpose)
{
	fil_space_t*	space;

	ut_ad(fil_system);
	ut_ad(fsp_flags_is_valid(flags));
	ut_ad(srv_page_size == UNIV_PAGE_SIZE_ORIG || flags != 0);

	DBUG_EXECUTE_IF("fil_space_create_failure", return(NULL););

	mutex_enter(&fil_system->mutex);

	/* Look for a matching tablespace. */
	space = fil_space_get_by_name(name);

	if (space != NULL) {
		mutex_exit(&fil_system->mutex);

		ib::warn() << "Tablespace '" << name << "' exists in the"
			" cache with id " << space->id << " != " << id;

		return(NULL);
	}

	space = fil_space_get_by_id(id);

	if (space != NULL) {
		ib::error() << "Trying to add tablespace '" << name
			<< "' with id " << id
			<< " to the tablespace memory cache, but tablespace '"
			<< space->name << "' already exists in the cache!";
		mutex_exit(&fil_system->mutex);
		return(NULL);
	}

	space = static_cast<fil_space_t*>(ut_zalloc_nokey(sizeof(*space)));

	space->id = id;
	space->name = mem_strdup(name);

	UT_LIST_INIT(space->chain, &fil_node_t::chain);

	/* This warning is not applicable while MEB scanning the redo logs */
#ifndef UNIV_HOTBACKUP
	if (fil_type_is_data(purpose)
	    && !recv_recovery_on
	    && id > fil_system->max_assigned_id) {

		if (!fil_system->space_id_reuse_warned) {
			fil_system->space_id_reuse_warned = true;

			ib::warn() << "Allocated tablespace ID " << id
				<< " for " << name << ", old maximum was "
				<< fil_system->max_assigned_id;
		}

		fil_system->max_assigned_id = id;
	}
#endif /* !UNIV_HOTBACKUP */
	space->purpose = purpose;
	space->flags = flags;

	space->magic_n = FIL_SPACE_MAGIC_N;

	space->encryption_type = Encryption::NONE;

	rw_lock_create(fil_space_latch_key, &space->latch, SYNC_FSP);

	if (space->purpose == FIL_TYPE_TEMPORARY) {
#ifndef UNIV_HOTBACKUP
		ut_d(space->latch.set_temp_fsp());
#endif /* !UNIV_HOTBACKUP */
	}

	HASH_INSERT(fil_space_t, hash, fil_system->spaces, id, space);

	HASH_INSERT(fil_space_t, name_hash, fil_system->name_hash,
		    ut_fold_string(name), space);

	UT_LIST_ADD_LAST(fil_system->space_list, space);

	if (id < SRV_LOG_SPACE_FIRST_ID && id > fil_system->max_assigned_id) {

		fil_system->max_assigned_id = id;
	}

	mutex_exit(&fil_system->mutex);

	return(space);
}

/*******************************************************************//**
Assigns a new space id for a new single-table tablespace. This works simply by
incrementing the global counter. If 4 billion id's is not enough, we may need
to recycle id's.
@return true if assigned, false if not */
bool
fil_assign_new_space_id(
/*====================*/
	ulint*	space_id)	/*!< in/out: space id */
{
	ulint	id;
	bool	success;

	mutex_enter(&fil_system->mutex);

	id = *space_id;

	if (id < fil_system->max_assigned_id) {
		id = fil_system->max_assigned_id;
	}

	id++;

	if (id > (SRV_LOG_SPACE_FIRST_ID / 2) && (id % 1000000UL == 0)) {
		ib::warn() << "You are running out of new single-table"
			" tablespace id's. Current counter is " << id
			<< " and it must not exceed" << SRV_LOG_SPACE_FIRST_ID
			<< "! To reset the counter to zero you have to dump"
			" all your tables and recreate the whole InnoDB"
			" installation.";
	}

	success = (id < SRV_LOG_SPACE_FIRST_ID);

	if (success) {
		*space_id = fil_system->max_assigned_id = id;
	} else {
		ib::warn() << "You have run out of single-table tablespace"
			" id's! Current counter is " << id
			<< ". To reset the counter to zero"
			" you have to dump all your tables and"
			" recreate the whole InnoDB installation.";
		*space_id = ULINT_UNDEFINED;
	}

	mutex_exit(&fil_system->mutex);

	return(success);
}

/*******************************************************************//**
Returns a pointer to the fil_space_t that is in the memory cache
associated with a space id. The caller must lock fil_system->mutex.
@return file_space_t pointer, NULL if space not found */
UNIV_INLINE
fil_space_t*
fil_space_get_space(
/*================*/
	ulint	id)	/*!< in: space id */
{
	fil_space_t*	space;
	fil_node_t*	node;

	ut_ad(fil_system);

	space = fil_space_get_by_id(id);
	if (space == NULL || space->size != 0) {
		return(space);
	}

	switch (space->purpose) {
	case FIL_TYPE_LOG:
		break;
	case FIL_TYPE_TEMPORARY:
	case FIL_TYPE_TABLESPACE:
	case FIL_TYPE_IMPORT:
		ut_a(id != 0);

		mutex_exit(&fil_system->mutex);

		/* It is possible that the space gets evicted at this point
		before the fil_mutex_enter_and_prepare_for_io() acquires
		the fil_system->mutex. Check for this after completing the
		call to fil_mutex_enter_and_prepare_for_io(). */
		fil_mutex_enter_and_prepare_for_io(id);

		/* We are still holding the fil_system->mutex. Check if
		the space is still in memory cache. */
		space = fil_space_get_by_id(id);
		if (space == NULL) {
			return(NULL);
		}

		/* The following code must change when InnoDB supports
		multiple datafiles per tablespace. */
		ut_a(1 == UT_LIST_GET_LEN(space->chain));

		node = UT_LIST_GET_FIRST(space->chain);

		/* It must be a single-table tablespace and we have not opened
		the file yet; the following calls will open it and update the
		size fields */

		if (!fil_node_prepare_for_io(node, fil_system, space)) {
			/* The single-table tablespace can't be opened,
			because the ibd file is missing. */
			return(NULL);
		}

		fil_node_complete_io(node, fil_system, IORequestRead);
	}

	return(space);
}

/** Returns the path from the first fil_node_t found with this space ID.
The caller is responsible for freeing the memory allocated here for the
value returned.
@param[in]	id	Tablespace ID
@return own: A copy of fil_node_t::path, NULL if space ID is zero
or not found. */
char*
fil_space_get_first_path(
	ulint		id)
{
	fil_space_t*	space;
	fil_node_t*	node;
	char*		path;

	ut_ad(fil_system);
	ut_a(id);

	fil_mutex_enter_and_prepare_for_io(id);

	space = fil_space_get_space(id);

	if (space == NULL) {
		mutex_exit(&fil_system->mutex);

		return(NULL);
	}

	ut_ad(mutex_own(&fil_system->mutex));

	node = UT_LIST_GET_FIRST(space->chain);

	path = mem_strdup(node->name);

	mutex_exit(&fil_system->mutex);

	return(path);
}

/*******************************************************************//**
Returns the size of the space in pages. The tablespace must be cached in the
memory cache.
@return space size, 0 if space not found */
ulint
fil_space_get_size(
/*===============*/
	ulint	id)	/*!< in: space id */
{
	fil_space_t*	space;
	ulint		size;

	ut_ad(fil_system);
	mutex_enter(&fil_system->mutex);

	space = fil_space_get_space(id);

	size = space ? space->size : 0;

	mutex_exit(&fil_system->mutex);

	return(size);
}

/*******************************************************************//**
Returns the flags of the space. The tablespace must be cached
in the memory cache.
@return flags, ULINT_UNDEFINED if space not found */
ulint
fil_space_get_flags(
/*================*/
	ulint	id)	/*!< in: space id */
{
	fil_space_t*	space;
	ulint		flags;

	ut_ad(fil_system);

	mutex_enter(&fil_system->mutex);

	space = fil_space_get_space(id);

	if (space == NULL) {
		mutex_exit(&fil_system->mutex);

		return(ULINT_UNDEFINED);
	}

	flags = space->flags;

	mutex_exit(&fil_system->mutex);

	return(flags);
}

/** Check if table is mark for truncate.
@param[in]	id	space id
@return true if tablespace is marked for truncate. */
bool
fil_space_is_being_truncated(
	ulint id)
{
	bool	mark_for_truncate;
	mutex_enter(&fil_system->mutex);
	mark_for_truncate = fil_space_get_by_id(id)->is_being_truncated;
	mutex_exit(&fil_system->mutex);
	return(mark_for_truncate);
}

/** Open each fil_node_t of a named fil_space_t if not already open.
@param[in]	name	Tablespace name
@return true if all nodes are open  */
bool
fil_space_open(
	const char*	name)
{
	ut_ad(fil_system != NULL);

	mutex_enter(&fil_system->mutex);

	fil_space_t*	space = fil_space_get_by_name(name);
	fil_node_t*	node;

	for (node = UT_LIST_GET_FIRST(space->chain);
	     node != NULL;
	     node = UT_LIST_GET_NEXT(chain, node)) {

		if (!node->is_open
		    && !fil_node_open_file(node)) {
			mutex_exit(&fil_system->mutex);
			return(false);
		}
	}

	mutex_exit(&fil_system->mutex);

	return(true);
}

/** Close each fil_node_t of a named fil_space_t if open.
@param[in]	name	Tablespace name */
void
fil_space_close(
	const char*	name)
{
	if (fil_system == NULL) {
		return;
	}

	mutex_enter(&fil_system->mutex);

	fil_space_t*	space = fil_space_get_by_name(name);
	if (space == NULL) {
		mutex_exit(&fil_system->mutex);
		return;
	}

	for (fil_node_t* node = UT_LIST_GET_FIRST(space->chain);
	     node != NULL;
	     node = UT_LIST_GET_NEXT(chain, node)) {

		if (node->is_open) {
			fil_node_close_file(node);
		}
	}

	mutex_exit(&fil_system->mutex);
}

/** Returns the page size of the space and whether it is compressed or not.
The tablespace must be cached in the memory cache.
@param[in]	id	space id
@param[out]	found	true if tablespace was found
@return page size */
const page_size_t
fil_space_get_page_size(
	ulint	id,
	bool*	found)
{
	const ulint	flags = fil_space_get_flags(id);

	if (flags == ULINT_UNDEFINED) {
		*found = false;
		return(univ_page_size);
	}

	*found = true;

	return(page_size_t(flags));
}

/****************************************************************//**
Initializes the tablespace memory cache. */
void
fil_init(
/*=====*/
	ulint	hash_size,	/*!< in: hash table size */
	ulint	max_n_open)	/*!< in: max number of open files */
{
	ut_a(fil_system == NULL);

	ut_a(hash_size > 0);
	ut_a(max_n_open > 0);

	fil_system = static_cast<fil_system_t*>(
		ut_zalloc_nokey(sizeof(*fil_system)));

	mutex_create(LATCH_ID_FIL_SYSTEM, &fil_system->mutex);

	fil_system->spaces = hash_create(hash_size);
	fil_system->name_hash = hash_create(hash_size);

	UT_LIST_INIT(fil_system->LRU, &fil_node_t::LRU);
	UT_LIST_INIT(fil_system->space_list, &fil_space_t::space_list);
	UT_LIST_INIT(fil_system->unflushed_spaces,
		     &fil_space_t::unflushed_spaces);
	UT_LIST_INIT(fil_system->named_spaces, &fil_space_t::named_spaces);

	fil_system->max_n_open = max_n_open;
}

/*******************************************************************//**
Opens all log files and system tablespace data files. They stay open until the
database server shutdown. This should be called at a server startup after the
space objects for the log and the system tablespace have been created. The
purpose of this operation is to make sure we never run out of file descriptors
if we need to read from the insert buffer or to write to the log. */
void
fil_open_log_and_system_tablespace_files(void)
/*==========================================*/
{
	fil_space_t*	space;

	mutex_enter(&fil_system->mutex);

	for (space = UT_LIST_GET_FIRST(fil_system->space_list);
	     space != NULL;
	     space = UT_LIST_GET_NEXT(space_list, space)) {

		fil_node_t*	node;

		if (fil_space_belongs_in_lru(space)) {

			continue;
		}

		for (node = UT_LIST_GET_FIRST(space->chain);
		     node != NULL;
		     node = UT_LIST_GET_NEXT(chain, node)) {

			if (!node->is_open) {
				if (!fil_node_open_file(node)) {
					/* This func is called during server's
					startup. If some file of log or system
					tablespace is missing, the server
					can't start successfully. So we should
					assert for it. */
					ut_a(0);
				}
			}

			if (fil_system->max_n_open < 10 + fil_system->n_open) {

				ib::warn() << "You must raise the value of"
					" innodb_open_files in my.cnf!"
					" Remember that InnoDB keeps all"
					" log files and all system"
					" tablespace files open"
					" for the whole time mysqld is"
					" running, and needs to open also"
					" some .ibd files if the"
					" file-per-table storage model is used."
					" Current open files "
					<< fil_system->n_open
					<< ", max allowed open files "
					<< fil_system->max_n_open
					<< ".";
			}
		}
	}

	mutex_exit(&fil_system->mutex);
}

/*******************************************************************//**
Closes all open files. There must not be any pending i/o's or not flushed
modifications in the files. */
void
fil_close_all_files(void)
/*=====================*/
{
	fil_space_t*	space;

	/* At shutdown, we should not have any files in this list. */
	ut_ad(srv_fast_shutdown == 2
	      || UT_LIST_GET_LEN(fil_system->named_spaces) == 0);

	mutex_enter(&fil_system->mutex);

	for (space = UT_LIST_GET_FIRST(fil_system->space_list);
	     space != NULL; ) {
		fil_node_t*	node;
		fil_space_t*	prev_space = space;

		for (node = UT_LIST_GET_FIRST(space->chain);
		     node != NULL;
		     node = UT_LIST_GET_NEXT(chain, node)) {

			if (node->is_open) {
				fil_node_close_file(node);
			}
		}

		space = UT_LIST_GET_NEXT(space_list, space);
		fil_space_detach(prev_space);
		fil_space_free_low(prev_space);
	}

	mutex_exit(&fil_system->mutex);

	ut_ad(srv_fast_shutdown == 2
	      || UT_LIST_GET_LEN(fil_system->named_spaces) == 0);
}

/*******************************************************************//**
Closes the redo log files. There must not be any pending i/o's or not
flushed modifications in the files. */
void
fil_close_log_files(
/*================*/
	bool	free)	/*!< in: whether to free the memory object */
{
	fil_space_t*	space;

	mutex_enter(&fil_system->mutex);

	space = UT_LIST_GET_FIRST(fil_system->space_list);

	while (space != NULL) {
		fil_node_t*	node;
		fil_space_t*	prev_space = space;

		if (space->purpose != FIL_TYPE_LOG) {
			space = UT_LIST_GET_NEXT(space_list, space);
			continue;
		}

		/* Log files are not in the fil_system->named_spaces list. */
		ut_ad(space->max_lsn == 0);

		for (node = UT_LIST_GET_FIRST(space->chain);
		     node != NULL;
		     node = UT_LIST_GET_NEXT(chain, node)) {

			if (node->is_open) {
				fil_node_close_file(node);
			}
		}

		space = UT_LIST_GET_NEXT(space_list, space);

		if (free) {
			fil_space_detach(prev_space);
			fil_space_free_low(prev_space);
		}
	}

	mutex_exit(&fil_system->mutex);
}

/*******************************************************************//**
Sets the max tablespace id counter if the given number is bigger than the
previous value. */
void
fil_set_max_space_id_if_bigger(
/*===========================*/
	ulint	max_id)	/*!< in: maximum known id */
{
	if (max_id >= SRV_LOG_SPACE_FIRST_ID) {
		ib::fatal() << "Max tablespace id is too high, " << max_id;
	}

	mutex_enter(&fil_system->mutex);

	if (fil_system->max_assigned_id < max_id) {

		fil_system->max_assigned_id = max_id;
	}

	mutex_exit(&fil_system->mutex);
}

/** Write the flushed LSN to the page header of the first page in the
system tablespace.
@param[in]	lsn	flushed LSN
@return DB_SUCCESS or error number */
dberr_t
fil_write_flushed_lsn(
	lsn_t	lsn)
{
	byte*	buf1;
	byte*	buf;
	dberr_t	err;

	buf1 = static_cast<byte*>(ut_malloc_nokey(2 * UNIV_PAGE_SIZE));
	buf = static_cast<byte*>(ut_align(buf1, UNIV_PAGE_SIZE));

	const page_id_t	page_id(TRX_SYS_SPACE, 0);

	err = fil_read(page_id, univ_page_size, 0, univ_page_size.physical(),
		       buf);

	if (err == DB_SUCCESS) {
		mach_write_to_8(buf + FIL_PAGE_FILE_FLUSH_LSN, lsn);

		err = fil_write(page_id, univ_page_size, 0,
				univ_page_size.physical(), buf);

		fil_flush_file_spaces(FIL_TYPE_TABLESPACE);
	}

	ut_free(buf1);

	return(err);
}
#ifndef UNIV_HOTBACKUP
/** Acquire a tablespace when it could be dropped concurrently.
Used by background threads that do not necessarily hold proper locks
for concurrency control.
@param[in]	id	tablespace ID
@param[in]	silent	whether to silently ignore missing tablespaces
@return the tablespace, or NULL if missing or being deleted */
inline
fil_space_t*
fil_space_acquire_low(
	ulint	id,
	bool	silent)
{
	fil_space_t*	space;

	mutex_enter(&fil_system->mutex);

	space = fil_space_get_by_id(id);

	if (space == NULL) {
		if (!silent) {
			ib::warn() << "Trying to access missing"
				" tablespace " << id;
		}
	} else if (space->stop_new_ops || space->is_being_truncated) {
		space = NULL;
	} else {
		space->n_pending_ops++;
	}

	mutex_exit(&fil_system->mutex);

	return(space);
}

/** Acquire a tablespace when it could be dropped concurrently.
Used by background threads that do not necessarily hold proper locks
for concurrency control.
@param[in]	id	tablespace ID
@return the tablespace, or NULL if missing or being deleted */
fil_space_t*
fil_space_acquire(
	ulint	id)
{
	return(fil_space_acquire_low(id, false));
}

<<<<<<< HEAD
/** Acquire a tablespace that may not exist.
Used by background threads that do not necessarily hold proper locks
for concurrency control.
@param[in]	id	tablespace ID
@return the tablespace, or NULL if missing or being deleted */
fil_space_t*
fil_space_acquire_silent(
	ulint	id)
=======
	if (srv_force_recovery >= SRV_FORCE_IGNORE_CORRUPT) {
		return(NULL);
	}

	space_id = mach_read_from_4(FSP_HEADER_OFFSET + FSP_SPACE_ID + page);
	flags = mach_read_from_4(FSP_HEADER_OFFSET + FSP_SPACE_FLAGS + page);

	if (UNIV_PAGE_SIZE != fsp_flags_get_page_size(flags)) {
		return("innodb-page-size mismatch");
	}

	if (!space_id && !flags) {
		ulint		nonzero_bytes	= UNIV_PAGE_SIZE;
		const byte*	b		= page;

		while (!*b && --nonzero_bytes) {
			b++;
		}

		if (!nonzero_bytes) {
			return("space header page consists of zero bytes");
		}
	}

	if (buf_page_is_corrupted(
		    false, page, fsp_flags_get_zip_size(flags))) {
		return("checksum mismatch");
	}

	if (page_get_space_id(page) == space_id
	    && page_get_page_no(page) == 0) {
		return(NULL);
	}

	return("inconsistent data in space header");
}

/*******************************************************************//**
Reads the flushed lsn, arch no, space_id and tablespace flag fields from
the first page of a data file at database startup.
@retval NULL on success, or if innodb_force_recovery is set
@return pointer to an error message string */
UNIV_INTERN
const char*
fil_read_first_page(
/*================*/
	pfs_os_file_t	data_file,		/*!< in: open data file */
	ibool		one_read_already,	/*!< in: TRUE if min and max
						parameters below already
						contain sensible data */
	ulint*		flags,			/*!< out: tablespace flags */
	ulint*		space_id,		/*!< out: tablespace ID */
#ifdef UNIV_LOG_ARCHIVE
	ulint*		min_arch_log_no,	/*!< out: min of archived
						log numbers in data files */
	ulint*		max_arch_log_no,	/*!< out: max of archived
						log numbers in data files */
#endif /* UNIV_LOG_ARCHIVE */
	lsn_t*		min_flushed_lsn,	/*!< out: min of flushed
						lsn values in data files */
	lsn_t*		max_flushed_lsn)	/*!< out: max of flushed
						lsn values in data files */
{
	byte*		buf;
	byte*		page;
	lsn_t		flushed_lsn;
	const char*	check_msg = NULL;

	buf = static_cast<byte*>(ut_malloc(2 * UNIV_PAGE_SIZE));

	/* Align the memory for a possible read from a raw device */

	page = static_cast<byte*>(ut_align(buf, UNIV_PAGE_SIZE));

	os_file_read(data_file, page, 0, UNIV_PAGE_SIZE);

	/* The FSP_HEADER on page 0 is only valid for the first file
	in a tablespace.  So if this is not the first datafile, leave
	*flags and *space_id as they were read from the first file and
	do not validate the first page. */
	if (!one_read_already) {
		*flags = fsp_header_get_flags(page);
		*space_id = fsp_header_get_space_id(page);

		check_msg = fil_check_first_page(page);
	}

	flushed_lsn = mach_read_from_8(page + FIL_PAGE_FILE_FLUSH_LSN);

	ut_free(buf);

	if (check_msg) {
		return(check_msg);
	}

	if (!one_read_already) {
		*min_flushed_lsn = flushed_lsn;
		*max_flushed_lsn = flushed_lsn;
#ifdef UNIV_LOG_ARCHIVE
		*min_arch_log_no = arch_log_no;
		*max_arch_log_no = arch_log_no;
#endif /* UNIV_LOG_ARCHIVE */
		return(NULL);
	}

	if (*min_flushed_lsn > flushed_lsn) {
		*min_flushed_lsn = flushed_lsn;
	}
	if (*max_flushed_lsn < flushed_lsn) {
		*max_flushed_lsn = flushed_lsn;
	}
#ifdef UNIV_LOG_ARCHIVE
	if (*min_arch_log_no > arch_log_no) {
		*min_arch_log_no = arch_log_no;
	}
	if (*max_arch_log_no < arch_log_no) {
		*max_arch_log_no = arch_log_no;
	}
#endif /* UNIV_LOG_ARCHIVE */

	return(NULL);
}

/*================ SINGLE-TABLE TABLESPACES ==========================*/

#ifndef UNIV_HOTBACKUP
/*******************************************************************//**
Increments the count of pending operation, if space is not being deleted.
@return	TRUE if being deleted, and operation should be skipped */
UNIV_INTERN
ibool
fil_inc_pending_ops(
/*================*/
	ulint	id,		/*!< in: space id */
	ibool	print_err)	/*!< in: need to print error or not */
>>>>>>> 1d294c15
{
	return(fil_space_acquire_low(id, true));
}

/** Release a tablespace acquired with fil_space_acquire().
@param[in,out]	space	tablespace to release  */
void
fil_space_release(
	fil_space_t*	space)
{
	mutex_enter(&fil_system->mutex);
	ut_ad(space->magic_n == FIL_SPACE_MAGIC_N);
	ut_ad(space->n_pending_ops > 0);
	space->n_pending_ops--;
	mutex_exit(&fil_system->mutex);
}
#endif /* !UNIV_HOTBACKUP */

/********************************************************//**
Creates the database directory for a table if it does not exist yet. */
void
fil_create_directory_for_tablename(
/*===============================*/
	const char*	name)	/*!< in: name in the standard
				'databasename/tablename' format */
{
	const char*	namend;
	char*		path;
	ulint		len;

	len = strlen(fil_path_to_mysql_datadir);
	namend = strchr(name, '/');
	ut_a(namend);
	path = static_cast<char*>(ut_malloc_nokey(len + (namend - name) + 2));

	memcpy(path, fil_path_to_mysql_datadir, len);
	path[len] = '/';
	memcpy(path + len + 1, name, namend - name);
	path[len + (namend - name) + 1] = 0;

	os_normalize_path(path);

	bool	success = os_file_create_directory(path, false);
	ut_a(success);

	ut_free(path);
}

/** Write a log record about an operation on a tablespace file.
@param[in]	type		MLOG_FILE_NAME or MLOG_FILE_DELETE
or MLOG_FILE_CREATE2 or MLOG_FILE_RENAME2
@param[in]	space_id	tablespace identifier
@param[in]	first_page_no	first page number in the file
@param[in]	path		file path
@param[in]	new_path	if type is MLOG_FILE_RENAME2, the new name
@param[in]	flags		if type is MLOG_FILE_CREATE2, the space flags
@param[in,out]	mtr		mini-transaction */
static
void
fil_op_write_log(
	mlog_id_t	type,
	ulint		space_id,
	ulint		first_page_no,
	const char*	path,
	const char*	new_path,
	ulint		flags,
	mtr_t*		mtr)
{
	byte*		log_ptr;
	ulint		len;

	ut_ad(first_page_no == 0);

	/* fil_name_parse() requires that there be at least one path
	separator and that the file path end with ".ibd". */
	ut_ad(strchr(path, OS_PATH_SEPARATOR) != NULL);
	ut_ad(strcmp(&path[strlen(path) - strlen(DOT_IBD)], DOT_IBD) == 0);

	log_ptr = mlog_open(mtr, 11 + 4 + 2 + 1);

	if (log_ptr == NULL) {
		/* Logging in mtr is switched off during crash recovery:
		in that case mlog_open returns NULL */
		return;
	}

	log_ptr = mlog_write_initial_log_record_low(
		type, space_id, first_page_no, log_ptr, mtr);

	if (type == MLOG_FILE_CREATE2) {
		mach_write_to_4(log_ptr, flags);
		log_ptr += 4;
	}

	/* Let us store the strings as null-terminated for easier readability
	and handling */

	len = strlen(path) + 1;

	mach_write_to_2(log_ptr, len);
	log_ptr += 2;
	mlog_close(mtr, log_ptr);

	mlog_catenate_string(
		mtr, reinterpret_cast<const byte*>(path), len);

	switch (type) {
	case MLOG_FILE_RENAME2:
		ut_ad(strchr(new_path, OS_PATH_SEPARATOR) != NULL);
		len = strlen(new_path) + 1;
		log_ptr = mlog_open(mtr, 2 + len);
		ut_a(log_ptr);
		mach_write_to_2(log_ptr, len);
		log_ptr += 2;
		mlog_close(mtr, log_ptr);

		mlog_catenate_string(
			mtr, reinterpret_cast<const byte*>(new_path), len);
		break;
	case MLOG_FILE_NAME:
	case MLOG_FILE_DELETE:
	case MLOG_FILE_CREATE2:
		break;
	default:
		ut_ad(0);
	}
}
#ifndef UNIV_HOTBACKUP
/** Write redo log for renaming a file.
@param[in]	space_id	tablespace id
@param[in]	first_page_no	first page number in the file
@param[in]	old_name	tablespace file name
@param[in]	new_name	tablespace file name after renaming
@param[in,out]	mtr		mini-transaction */
static
void
fil_name_write_rename(
	ulint		space_id,
	ulint		first_page_no,
	const char*	old_name,
	const char*	new_name,
	mtr_t*		mtr)
{
	ut_ad(!is_predefined_tablespace(space_id));

	fil_op_write_log(
		MLOG_FILE_RENAME2,
		space_id, first_page_no, old_name, new_name, 0, mtr);
}
#endif /* !UNIV_HOTBACKUP */
/** Write MLOG_FILE_NAME for a file.
@param[in]	space_id	tablespace id
@param[in]	first_page_no	first page number in the file
@param[in]	name		tablespace file name
@param[in,out]	mtr		mini-transaction */
static
void
fil_name_write(
	ulint		space_id,
	ulint		first_page_no,
	const char*	name,
	mtr_t*		mtr)
{
	fil_op_write_log(
		MLOG_FILE_NAME, space_id, first_page_no, name, NULL, 0, mtr);
}

/** Write MLOG_FILE_NAME for a file.
@param[in]	space		tablespace
@param[in]	first_page_no	first page number in the file
@param[in]	file		tablespace file
@param[in,out]	mtr		mini-transaction */
static
void
fil_name_write(
	const fil_space_t*	space,
	ulint			first_page_no,
	const fil_node_t*	file,
	mtr_t*			mtr)
{
	fil_name_write(space->id, first_page_no, file->name, mtr);
}

#ifndef UNIV_HOTBACKUP
/********************************************************//**
Recreates table indexes by applying
TRUNCATE log record during recovery.
@return DB_SUCCESS or error code */
dberr_t
fil_recreate_table(
/*===============*/
	ulint		space_id,	/*!< in: space id */
	ulint		format_flags,	/*!< in: page format */
	ulint		flags,		/*!< in: tablespace flags */
	const char*	name,		/*!< in: table name */
	truncate_t&	truncate)	/*!< in: The information of
					TRUNCATE log record */
{
	dberr_t			err = DB_SUCCESS;
	bool			found;
	const page_size_t	page_size(fil_space_get_page_size(space_id,
								  &found));

	if (!found) {
		ib::info() << "Missing .ibd file for table '" << name
			<< "' with tablespace " << space_id;
		return(DB_ERROR);
	}

	ut_ad(!truncate_t::s_fix_up_active);
	truncate_t::s_fix_up_active = true;

	/* Step-1: Scan for active indexes from REDO logs and drop
	all the indexes using low level function that take root_page_no
	and space-id. */
	truncate.drop_indexes(space_id);

	/* Step-2: Scan for active indexes and re-create them. */
	err = truncate.create_indexes(
		name, space_id, page_size, flags, format_flags);
	if (err != DB_SUCCESS) {
		ib::info() << "Failed to create indexes for the table '"
			<< name << "' with tablespace " << space_id
			<< " while fixing up truncate action";
		return(err);
	}

	truncate_t::s_fix_up_active = false;

	return(err);
}

/********************************************************//**
Recreates the tablespace and table indexes by applying
TRUNCATE log record during recovery.
@return DB_SUCCESS or error code */
dberr_t
fil_recreate_tablespace(
/*====================*/
	ulint		space_id,	/*!< in: space id */
	ulint		format_flags,	/*!< in: page format */
	ulint		flags,		/*!< in: tablespace flags */
	const char*	name,		/*!< in: table name */
	truncate_t&	truncate,	/*!< in: The information of
					TRUNCATE log record */
	lsn_t		recv_lsn)	/*!< in: the end LSN of
						the log record */
{
	dberr_t		err = DB_SUCCESS;
	mtr_t		mtr;

	ut_ad(!truncate_t::s_fix_up_active);
	truncate_t::s_fix_up_active = true;

	/* Step-1: Invalidate buffer pool pages belonging to the tablespace
	to re-create. */
	buf_LRU_flush_or_remove_pages(space_id, BUF_REMOVE_ALL_NO_WRITE, 0);

	/* Remove all insert buffer entries for the tablespace */
	ibuf_delete_for_discarded_space(space_id);

	/* Step-2: truncate tablespace (reset the size back to original or
	default size) of tablespace. */
	err = truncate.truncate(
		space_id, truncate.get_dir_path(), name, flags, true);

	if (err != DB_SUCCESS) {

		ib::info() << "Cannot access .ibd file for table '"
			<< name << "' with tablespace " << space_id
			<< " while truncating";
		return(DB_ERROR);
	}

	bool			found;
	const page_size_t&	page_size =
		fil_space_get_page_size(space_id, &found);

	if (!found) {
		ib::info() << "Missing .ibd file for table '" << name
			<< "' with tablespace " << space_id;
		return(DB_ERROR);
	}

	/* Step-3: Initialize Header. */
	if (page_size.is_compressed()) {
		byte*	buf;
		page_t*	page;

		buf = static_cast<byte*>(ut_zalloc_nokey(3 * UNIV_PAGE_SIZE));

		/* Align the memory for file i/o */
		page = static_cast<byte*>(ut_align(buf, UNIV_PAGE_SIZE));

		flags = fsp_flags_set_page_size(flags, univ_page_size);

		fsp_header_init_fields(page, space_id, flags);

		mach_write_to_4(
			page + FIL_PAGE_ARCH_LOG_NO_OR_SPACE_ID, space_id);

		page_zip_des_t  page_zip;
		page_zip_set_size(&page_zip, page_size.physical());
		page_zip.data = page + UNIV_PAGE_SIZE;

#ifdef UNIV_DEBUG
		page_zip.m_start =
#endif /* UNIV_DEBUG */
		page_zip.m_end = page_zip.m_nonempty = page_zip.n_blobs = 0;
		buf_flush_init_for_writing(
			NULL, page, &page_zip, 0,
			fsp_is_checksum_disabled(space_id));

		err = fil_write(page_id_t(space_id, 0), page_size, 0,
				page_size.physical(), page_zip.data);

		ut_free(buf);

		if (err != DB_SUCCESS) {
			ib::info() << "Failed to clean header of the"
				" table '" << name << "' with tablespace "
				<< space_id;
			return(err);
		}
	}

	mtr_start(&mtr);
	/* Don't log the operation while fixing up table truncate operation
	as crash at this level can still be sustained with recovery restarting
	from last checkpoint. */
	mtr_set_log_mode(&mtr, MTR_LOG_NO_REDO);

	/* Initialize the first extent descriptor page and
	the second bitmap page for the new tablespace. */
	fsp_header_init(space_id, FIL_IBD_FILE_INITIAL_SIZE, &mtr);
	mtr_commit(&mtr);

	/* Step-4: Re-Create Indexes to newly re-created tablespace.
	This operation will restore tablespace back to what it was
	when it was created during CREATE TABLE. */
	err = truncate.create_indexes(
		name, space_id, page_size, flags, format_flags);
	if (err != DB_SUCCESS) {
		return(err);
	}

	/* Step-5: Write new created pages into ibd file handle and
	flush it to disk for the tablespace, in case i/o-handler thread
	deletes the bitmap page from buffer. */
	mtr_start(&mtr);

	mtr_set_log_mode(&mtr, MTR_LOG_NO_REDO);

	mutex_enter(&fil_system->mutex);

	fil_space_t*	space = fil_space_get_by_id(space_id);

	mutex_exit(&fil_system->mutex);

	fil_node_t*	node = UT_LIST_GET_FIRST(space->chain);

	for (ulint page_no = 0; page_no < node->size; ++page_no) {

		const page_id_t	cur_page_id(space_id, page_no);

		buf_block_t*	block = buf_page_get(cur_page_id, page_size,
						     RW_X_LATCH, &mtr);

		byte*	page = buf_block_get_frame(block);

		if (!fsp_flags_is_compressed(flags)) {

			ut_ad(!page_size.is_compressed());

			buf_flush_init_for_writing(
				block, page, NULL, recv_lsn,
				fsp_is_checksum_disabled(space_id));

			err = fil_write(cur_page_id, page_size, 0,
					page_size.physical(), page);
		} else {
			ut_ad(page_size.is_compressed());

			/* We don't want to rewrite empty pages. */

			if (fil_page_get_type(page) != 0) {
				page_zip_des_t*  page_zip =
					buf_block_get_page_zip(block);

				buf_flush_init_for_writing(
					block, page, page_zip, recv_lsn,
					fsp_is_checksum_disabled(space_id));

				err = fil_write(cur_page_id, page_size, 0,
						page_size.physical(),
						page_zip->data);
			} else {
#ifdef UNIV_DEBUG
				const byte*	data = block->page.zip.data;

				/* Make sure that the page is really empty */
				for (ulint i = 0;
				     i < page_size.physical();
				     ++i) {

					ut_a(data[i] == 0);
				}
#endif /* UNIV_DEBUG */
			}
		}

		if (err != DB_SUCCESS) {
			ib::info() << "Cannot write page " << page_no
				<< " into a .ibd file for table '"
				<< name << "' with tablespace " << space_id;
		}
	}

	mtr_commit(&mtr);

	truncate_t::s_fix_up_active = false;

	return(err);
}
#endif /* UNIV_HOTBACKUP */
/** Replay a file rename operation if possible.
@param[in]	space_id	tablespace identifier
@param[in]	first_page_no	first page number in the file
@param[in]	name		old file name
@param[in]	new_name	new file name
@return	whether the operation was successfully applied
(the name did not exist, or new_name did not exist and
name was successfully renamed to new_name)  */
bool
fil_op_replay_rename(
	ulint		space_id,
	ulint		first_page_no,
	const char*	name,
	const char*	new_name)
{
#ifdef UNIV_HOTBACKUP
	ut_ad(recv_replay_file_ops);
#endif /* UNIV_HOTBACKUP */
	ut_ad(first_page_no == 0);

	/* In order to replay the rename, the following must hold:
	* The new name is not already used.
	* A tablespace exists with the old name.
	* The space ID for that tablepace matches this log entry.
	This will prevent unintended renames during recovery. */
	fil_space_t*	space = fil_space_get(space_id);

	if (space == NULL) {
		return(true);
	}

	const bool name_match
		= strcmp(name, UT_LIST_GET_FIRST(space->chain)->name) == 0;

	if (!name_match) {
		return(true);
	}

	/* Create the database directory for the new name, if
	it does not exist yet */

	const char*	namend = strrchr(new_name, OS_PATH_SEPARATOR);
	ut_a(namend != NULL);

	char*		dir = static_cast<char*>(
		ut_malloc_nokey(namend - new_name + 1));

	memcpy(dir, new_name, namend - new_name);
	dir[namend - new_name] = '\0';

	bool		success = os_file_create_directory(dir, false);
	ut_a(success);

	ulint		dirlen = 0;

	if (const char* dirend = strrchr(dir, OS_PATH_SEPARATOR)) {
		dirlen = dirend - dir + 1;
	}

	ut_free(dir);

	/* New path must not exist. */
	dberr_t		err = fil_rename_tablespace_check(
		space_id, name, new_name, false);
	if (err != DB_SUCCESS) {
		ib::error() << " Cannot replay file rename."
			" Remove either file and try again.";
		return(false);
	}

	char*		new_table = mem_strdupl(
		new_name + dirlen,
		strlen(new_name + dirlen)
		- 4 /* remove ".ibd" */);

	ut_ad(new_table[namend - new_name - dirlen]
	      == OS_PATH_SEPARATOR);
#if OS_PATH_SEPARATOR != '/'
	new_table[namend - new_name - dirlen] = '/';
#endif

	if (!fil_rename_tablespace(
		    space_id, name, new_table, new_name)) {
		ut_error;
	}

	ut_free(new_table);
	return(true);
}

/** File operations for tablespace */
enum fil_operation_t {
	FIL_OPERATION_DELETE,	/*!< delete a single-table tablespace */
	FIL_OPERATION_CLOSE,	/*!< close a single-table tablespace */
	FIL_OPERATION_TRUNCATE	/*!< truncate a single-table tablespace */
};

/** Check for pending operations.
@param[in]	space	tablespace
@param[in]	count	number of attempts so far
@return 0 if no operations else count + 1. */
static
ulint
fil_check_pending_ops(
	fil_space_t*	space,
	ulint		count)
{
	ut_ad(mutex_own(&fil_system->mutex));

	const ulint	n_pending_ops = space ? space->n_pending_ops : 0;

	if (n_pending_ops) {

		if (count > 5000) {
			ib::warn() << "Trying to close/delete/truncate"
				" tablespace '" << space->name
				<< "' but there are " << n_pending_ops
				<< " pending operations on it.";
		}

		return(count + 1);
	}

	return(0);
}

/*******************************************************************//**
Check for pending IO.
@return 0 if no pending else count + 1. */
static
ulint
fil_check_pending_io(
/*=================*/
	fil_operation_t	operation,	/*!< in: File operation */
	fil_space_t*	space,		/*!< in/out: Tablespace to check */
	fil_node_t**	node,		/*!< out: Node in space list */
	ulint		count)		/*!< in: number of attempts so far */
{
	ut_ad(mutex_own(&fil_system->mutex));
	ut_a(space->n_pending_ops == 0);

	switch (operation) {
	case FIL_OPERATION_DELETE:
	case FIL_OPERATION_CLOSE:
		break;
	case FIL_OPERATION_TRUNCATE:
		space->is_being_truncated = true;
		break;
	}

	/* The following code must change when InnoDB supports
	multiple datafiles per tablespace. */
	ut_a(UT_LIST_GET_LEN(space->chain) == 1);

	*node = UT_LIST_GET_FIRST(space->chain);

	if (space->n_pending_flushes > 0 || (*node)->n_pending > 0) {

		ut_a(!(*node)->being_extended);

		if (count > 1000) {
			ib::warn() << "Trying to delete/close/truncate"
				" tablespace '" << space->name
				<< "' but there are "
				<< space->n_pending_flushes
				<< " flushes and " << (*node)->n_pending
				<< " pending i/o's on it.";
		}

		return(count + 1);
	}

	return(0);
}

/*******************************************************************//**
Check pending operations on a tablespace.
@return DB_SUCCESS or error failure. */
static
dberr_t
fil_check_pending_operations(
/*=========================*/
	ulint		id,		/*!< in: space id */
	fil_operation_t	operation,	/*!< in: File operation */
	fil_space_t**	space,		/*!< out: tablespace instance
					in memory */
	char**		path)		/*!< out/own: tablespace path */
{
	ulint		count = 0;

	ut_a(!is_system_tablespace(id));
	ut_ad(space);

	*space = 0;

	mutex_enter(&fil_system->mutex);
	fil_space_t* sp = fil_space_get_by_id(id);
	if (sp) {
		sp->stop_new_ops = true;
	}
	mutex_exit(&fil_system->mutex);

	/* Check for pending operations. */

	do {
		mutex_enter(&fil_system->mutex);

		sp = fil_space_get_by_id(id);

		count = fil_check_pending_ops(sp, count);

		mutex_exit(&fil_system->mutex);

		if (count > 0) {
			os_thread_sleep(20000);
		}

	} while (count > 0);

	/* Check for pending IO. */

	*path = 0;

	do {
		mutex_enter(&fil_system->mutex);

		sp = fil_space_get_by_id(id);

		if (sp == NULL) {
			mutex_exit(&fil_system->mutex);
			return(DB_TABLESPACE_NOT_FOUND);
		}

		fil_node_t*	node;

		count = fil_check_pending_io(operation, sp, &node, count);

		if (count == 0) {
			*path = mem_strdup(node->name);
		}

		mutex_exit(&fil_system->mutex);

		if (count > 0) {
			os_thread_sleep(20000);
		}

	} while (count > 0);

	ut_ad(sp);

	*space = sp;
	return(DB_SUCCESS);
}

/*******************************************************************//**
Closes a single-table tablespace. The tablespace must be cached in the
memory cache. Free all pages used by the tablespace.
@return DB_SUCCESS or error */
dberr_t
fil_close_tablespace(
/*=================*/
	trx_t*		trx,	/*!< in/out: Transaction covering the close */
	ulint		id)	/*!< in: space id */
{
	char*		path = 0;
	fil_space_t*	space = 0;
	dberr_t		err;

	ut_a(!is_system_tablespace(id));

	err = fil_check_pending_operations(id, FIL_OPERATION_CLOSE,
					   &space, &path);

	if (err != DB_SUCCESS) {
		return(err);
	}

	ut_a(space);
	ut_a(path != 0);

	rw_lock_x_lock(&space->latch);

	/* Invalidate in the buffer pool all pages belonging to the
	tablespace. Since we have set space->stop_new_ops = true, readahead
	or ibuf merge can no longer read more pages of this tablespace to the
	buffer pool. Thus we can clean the tablespace out of the buffer pool
	completely and permanently. The flag stop_new_ops also prevents
	fil_flush() from being applied to this tablespace. */

	buf_LRU_flush_or_remove_pages(id, BUF_REMOVE_FLUSH_WRITE, trx);

	/* If the free is successful, the X lock will be released before
	the space memory data structure is freed. */

	if (!fil_space_free(id, true)) {
		rw_lock_x_unlock(&space->latch);
		err = DB_TABLESPACE_NOT_FOUND;
	} else {
		err = DB_SUCCESS;
	}

	/* If it is a delete then also delete any generated files, otherwise
	when we drop the database the remove directory will fail. */

	char*	cfg_name = fil_make_filepath(path, NULL, CFG, false);
	if (cfg_name != NULL) {
		os_file_delete_if_exists(innodb_data_file_key, cfg_name, NULL);
		ut_free(cfg_name);
	}

	char*	cfp_name = fil_make_filepath(path, NULL, CFP, false);
	if (cfp_name != NULL) {
		os_file_delete_if_exists(innodb_data_file_key, cfp_name, NULL);
		ut_free(cfp_name);
	}

	ut_free(path);

	return(err);
}

/** Deletes an IBD tablespace, either general or single-table.
The tablespace must be cached in the memory cache. This will delete the
datafile, fil_space_t & fil_node_t entries from the file_system_t cache.
@param[in]	space_id	Tablespace id
@param[in]	buf_remove	Specify the action to take on the pages
for this table in the buffer pool.
@return DB_SUCCESS or error */
dberr_t
fil_delete_tablespace(
	ulint		id,
	buf_remove_t	buf_remove)
{
	char*		path = 0;
	fil_space_t*	space = 0;

	ut_a(!is_system_tablespace(id));

	dberr_t err = fil_check_pending_operations(
		id, FIL_OPERATION_DELETE, &space, &path);

	if (err != DB_SUCCESS) {

		ib::error() << "Cannot delete tablespace " << id
			<< " because it is not found in the tablespace"
			" memory cache.";

		return(err);
	}

	ut_a(space);
	ut_a(path != 0);

#ifndef UNIV_HOTBACKUP
	/* IMPORTANT: Because we have set space::stop_new_ops there
	can't be any new ibuf merges, reads or flushes. We are here
	because node::n_pending was zero above. However, it is still
	possible to have pending read and write requests:

	A read request can happen because the reader thread has
	gone through the ::stop_new_ops check in buf_page_init_for_read()
	before the flag was set and has not yet incremented ::n_pending
	when we checked it above.

	A write request can be issued any time because we don't check
	the ::stop_new_ops flag when queueing a block for write.

	We deal with pending write requests in the following function
	where we'd minimally evict all dirty pages belonging to this
	space from the flush_list. Note that if a block is IO-fixed
	we'll wait for IO to complete.

	To deal with potential read requests, we will check the
	::stop_new_ops flag in fil_io(). */

	buf_LRU_flush_or_remove_pages(id, buf_remove, 0);

#endif /* !UNIV_HOTBACKUP */

	/* If it is a delete then also delete any generated files, otherwise
	when we drop the database the remove directory will fail. */
	{
#ifdef UNIV_HOTBACKUP
		/* When replaying the operation in MySQL Enterprise
		Backup, we do not try to write any log record. */
#else /* UNIV_HOTBACKUP */
		/* Before deleting the file, write a log record about
		it, so that InnoDB crash recovery will expect the file
		to be gone. */
		mtr_t		mtr;

		mtr_start(&mtr);
		fil_op_write_log(MLOG_FILE_DELETE, id, 0, path, NULL, 0, &mtr);
		mtr_commit(&mtr);
		/* Even if we got killed shortly after deleting the
		tablespace file, the record must have already been
		written to the redo log. */
		log_write_up_to(mtr.commit_lsn(), true);
#endif /* UNIV_HOTBACKUP */

		char*	cfg_name = fil_make_filepath(path, NULL, CFG, false);
		if (cfg_name != NULL) {
			os_file_delete_if_exists(innodb_data_file_key, cfg_name, NULL);
			ut_free(cfg_name);
		}

		char*	cfp_name = fil_make_filepath(path, NULL, CFP, false);
		if (cfp_name != NULL) {
			os_file_delete_if_exists(innodb_data_file_key, cfp_name, NULL);
			ut_free(cfp_name);
		}
	}

	/* Delete the link file pointing to the ibd file we are deleting. */
	if (FSP_FLAGS_HAS_DATA_DIR(space->flags)) {

		RemoteDatafile::delete_link_file(space->name);

	} else if (FSP_FLAGS_GET_SHARED(space->flags)) {

		RemoteDatafile::delete_link_file(base_name(path));

	}

	mutex_enter(&fil_system->mutex);

	/* Double check the sanity of pending ops after reacquiring
	the fil_system::mutex. */
	if (const fil_space_t* s = fil_space_get_by_id(id)) {
		ut_a(s == space);
		ut_a(space->n_pending_ops == 0);
		ut_a(UT_LIST_GET_LEN(space->chain) == 1);
		fil_node_t* node = UT_LIST_GET_FIRST(space->chain);
		ut_a(node->n_pending == 0);

		fil_space_detach(space);
		mutex_exit(&fil_system->mutex);

		log_mutex_enter();

		if (space->max_lsn != 0) {
			ut_d(space->max_lsn = 0);
			UT_LIST_REMOVE(fil_system->named_spaces, space);
		}

		log_mutex_exit();
		fil_space_free_low(space);

		if (!os_file_delete(innodb_data_file_key, path)
		    && !os_file_delete_if_exists(
			    innodb_data_file_key, path, NULL)) {

			/* Note: This is because we have removed the
			tablespace instance from the cache. */

			err = DB_IO_ERROR;
		}
	} else {
		mutex_exit(&fil_system->mutex);
		err = DB_TABLESPACE_NOT_FOUND;
	}

	ut_free(path);

	return(err);
}
#ifndef UNIV_HOTBACKUP
/** Truncate the tablespace to needed size.
@param[in]	space_id	id of tablespace to truncate
@param[in]	size_in_pages	truncate size.
@return true if truncate was successful. */
bool
fil_truncate_tablespace(
	ulint		space_id,
	ulint		size_in_pages)
{
	/* Step-1: Prepare tablespace for truncate. This involves
	stopping all the new operations + IO on that tablespace
	and ensuring that related pages are flushed to disk. */
	if (fil_prepare_for_truncate(space_id) != DB_SUCCESS) {
		return(false);
	}

	/* Step-2: Invalidate buffer pool pages belonging to the tablespace
	to re-create. Remove all insert buffer entries for the tablespace */
	buf_LRU_flush_or_remove_pages(space_id, BUF_REMOVE_ALL_NO_WRITE, 0);

	/* Step-3: Truncate the tablespace and accordingly update
	the fil_space_t handler that is used to access this tablespace. */
	mutex_enter(&fil_system->mutex);
	fil_space_t*	space = fil_space_get_by_id(space_id);

	/* The following code must change when InnoDB supports
	multiple datafiles per tablespace. */
	ut_a(UT_LIST_GET_LEN(space->chain) == 1);

	fil_node_t*	node = UT_LIST_GET_FIRST(space->chain);

	ut_ad(node->is_open);

	space->size = node->size = size_in_pages;

	bool success = os_file_truncate(node->name, node->handle, 0);
	if (success) {

		os_offset_t	size = size_in_pages * UNIV_PAGE_SIZE;

		success = os_file_set_size(
			node->name, node->handle, size, srv_read_only_mode);

		if (success) {
			space->stop_new_ops = false;
			space->is_being_truncated = false;
		}
	}

	mutex_exit(&fil_system->mutex);

	return(success);
}

/*******************************************************************//**
Prepare for truncating a single-table tablespace.
1) Check pending operations on a tablespace;
2) Remove all insert buffer entries for the tablespace;
@return DB_SUCCESS or error */
dberr_t
fil_prepare_for_truncate(
/*=====================*/
	ulint	id)		/*!< in: space id */
{
	char*		path = 0;
	fil_space_t*	space = 0;

	ut_a(!is_system_tablespace(id));

	dberr_t	err = fil_check_pending_operations(
		id, FIL_OPERATION_TRUNCATE, &space, &path);

	ut_free(path);

	if (err == DB_TABLESPACE_NOT_FOUND) {
		ib::error() << "Cannot truncate tablespace " << id
			<< " because it is not found in the tablespace"
			" memory cache.";
	}

	return(err);
}

/** Reinitialize the original tablespace header with the same space id
for single tablespace
@param[in]      id              space id of the tablespace
@param[in]      size            size in blocks
@param[in]      trx             Transaction covering truncate */
void
fil_reinit_space_header(
	ulint		id,
	ulint		size,
	trx_t*		trx)
{
	ut_a(!is_system_tablespace(id));

	/* Invalidate in the buffer pool all pages belonging
	to the tablespace. The buffer pool scan may take long
	time to complete, therefore we release dict_sys->mutex
	and the dict operation lock during the scan and aquire
	it again after the buffer pool scan.*/

	row_mysql_unlock_data_dictionary(trx);

	/* Lock the search latch in shared mode to prevent user
	from disabling AHI during the scan */
	btr_search_s_lock_all();
	DEBUG_SYNC_C("simulate_buffer_pool_scan");
	buf_LRU_flush_or_remove_pages(id, BUF_REMOVE_ALL_NO_WRITE, 0);
	btr_search_s_unlock_all();
	row_mysql_lock_data_dictionary(trx);

	/* Remove all insert buffer entries for the tablespace */
	ibuf_delete_for_discarded_space(id);

	mutex_enter(&fil_system->mutex);

	fil_space_t*	space = fil_space_get_by_id(id);

	/* The following code must change when InnoDB supports
	multiple datafiles per tablespace. */
	ut_a(UT_LIST_GET_LEN(space->chain) == 1);

	fil_node_t*	node = UT_LIST_GET_FIRST(space->chain);

	space->size = node->size = size;

	mutex_exit(&fil_system->mutex);

	mtr_t	mtr;

	mtr_start(&mtr);
	mtr.set_named_space(id);

	fsp_header_init(id, size, &mtr);

	mtr_commit(&mtr);
}

#ifdef UNIV_DEBUG
/** Increase redo skipped count for a tablespace.
@param[in]	id	space id */
void
fil_space_inc_redo_skipped_count(
	ulint		id)
{
	fil_space_t*	space;

	mutex_enter(&fil_system->mutex);

	space = fil_space_get_by_id(id);

	ut_a(space != NULL);

	space->redo_skipped_count++;

	mutex_exit(&fil_system->mutex);
}

/** Decrease redo skipped count for a tablespace.
@param[in]	id	space id */
void
fil_space_dec_redo_skipped_count(
	ulint		id)
{
	fil_space_t*	space;

	mutex_enter(&fil_system->mutex);

	space = fil_space_get_by_id(id);

	ut_a(space != NULL);
	ut_a(space->redo_skipped_count > 0);

	space->redo_skipped_count--;

	mutex_exit(&fil_system->mutex);
}

/**
Check whether a single-table tablespace is redo skipped.
@param[in]	id	space id
@return true if redo skipped */
bool
fil_space_is_redo_skipped(
	ulint		id)
{
	fil_space_t*	space;
	bool		is_redo_skipped;

	mutex_enter(&fil_system->mutex);

	space = fil_space_get_by_id(id);

	ut_a(space != NULL);

	is_redo_skipped = space->redo_skipped_count > 0;

	mutex_exit(&fil_system->mutex);

	return(is_redo_skipped);
}
#endif

/*******************************************************************//**
Discards a single-table tablespace. The tablespace must be cached in the
memory cache. Discarding is like deleting a tablespace, but

 1. We do not drop the table from the data dictionary;

 2. We remove all insert buffer entries for the tablespace immediately;
    in DROP TABLE they are only removed gradually in the background;

 3. Free all the pages in use by the tablespace.
@return DB_SUCCESS or error */
dberr_t
fil_discard_tablespace(
/*===================*/
	ulint	id)	/*!< in: space id */
{
	dberr_t	err;

	switch (err = fil_delete_tablespace(id, BUF_REMOVE_ALL_NO_WRITE)) {
	case DB_SUCCESS:
		break;

	case DB_IO_ERROR:
		ib::warn() << "While deleting tablespace " << id
			<< " in DISCARD TABLESPACE. File rename/delete"
			" failed: " << ut_strerr(err);
		break;

	case DB_TABLESPACE_NOT_FOUND:
		ib::warn() << "Cannot delete tablespace " << id
			<< " in DISCARD TABLESPACE: " << ut_strerr(err);
		break;

	default:
		ut_error;
	}

	/* Remove all insert buffer entries for the tablespace */

	ibuf_delete_for_discarded_space(id);

	return(err);
}
#endif /* !UNIV_HOTBACKUP */

/*******************************************************************//**
Allocates and builds a file name from a path, a table or tablespace name
and a suffix. The string must be freed by caller with ut_free().
@param[in] path NULL or the direcory path or the full path and filename.
@param[in] name NULL if path is full, or Table/Tablespace name
@param[in] suffix NULL or the file extention to use.
@param[in] trim_name true if the last name on the path should be trimmed.
@return own: file name */
char*
fil_make_filepath(
	const char*	path,
	const char*	name,
	ib_extention	ext,
	bool		trim_name)
{
	/* The path may contain the basename of the file, if so we do not
	need the name.  If the path is NULL, we can use the default path,
	but there needs to be a name. */
	ut_ad(path != NULL || name != NULL);

	/* If we are going to strip a name off the path, there better be a
	path and a new name to put back on. */
	ut_ad(!trim_name || (path != NULL && name != NULL));

	if (path == NULL) {
		path = fil_path_to_mysql_datadir;
	}

	ulint	len		= 0;	/* current length */
	ulint	path_len	= strlen(path);
	ulint	name_len	= (name ? strlen(name) : 0);
	const char* suffix	= dot_ext[ext];
	ulint	suffix_len	= strlen(suffix);
	ulint	full_len	= path_len + 1 + name_len + suffix_len + 1;

	char*	full_name = static_cast<char*>(ut_malloc_nokey(full_len));
	if (full_name == NULL) {
		return NULL;
	}

	/* If the name is a relative path, do not prepend "./". */
	if (path[0] == '.'
	    && (path[1] == '\0' || path[1] == OS_PATH_SEPARATOR)
	    && name != NULL && name[0] == '.') {
		path = NULL;
		path_len = 0;
	}

	if (path != NULL) {
		memcpy(full_name, path, path_len);
		len = path_len;
		full_name[len] = '\0';
		os_normalize_path(full_name);
	}

	if (trim_name) {
		/* Find the offset of the last DIR separator and set it to
		null in order to strip off the old basename from this path. */
		char* last_dir_sep = strrchr(full_name, OS_PATH_SEPARATOR);
		if (last_dir_sep) {
			last_dir_sep[0] = '\0';
			len = strlen(full_name);
		}
	}

	if (name != NULL) {
		if (len && full_name[len - 1] != OS_PATH_SEPARATOR) {
			/* Add a DIR separator */
			full_name[len] = OS_PATH_SEPARATOR;
			full_name[++len] = '\0';
		}

		char*	ptr = &full_name[len];
		memcpy(ptr, name, name_len);
		len += name_len;
		full_name[len] = '\0';
		os_normalize_path(ptr);
	}

	/* Make sure that the specified suffix is at the end of the filepath
	string provided. This assumes that the suffix starts with '.'.
	If the first char of the suffix is found in the filepath at the same
	length as the suffix from the end, then we will assume that there is
	a previous suffix that needs to be replaced. */
	if (suffix != NULL) {
		/* Need room for the trailing null byte. */
		ut_ad(len < full_len);

		if ((len > suffix_len)
		   && (full_name[len - suffix_len] == suffix[0])) {
			/* Another suffix exists, make it the one requested. */
			memcpy(&full_name[len - suffix_len], suffix, suffix_len);

		} else {
			/* No previous suffix, add it. */
			ut_ad(len + suffix_len < full_len);
			memcpy(&full_name[len], suffix, suffix_len);
			full_name[len + suffix_len] = '\0';
		}
	}

	return(full_name);
}

/** Test if a tablespace file can be renamed to a new filepath by checking
if that the old filepath exists and the new filepath does not exist.
@param[in]	space_id	tablespace id
@param[in]	old_path	old filepath
@param[in]	new_path	new filepath
@param[in]	is_discarded	whether the tablespace is discarded
@return innodb error code */
dberr_t
fil_rename_tablespace_check(
	ulint		space_id,
	const char*	old_path,
	const char*	new_path,
	bool		is_discarded)
{
	bool	exists = false;
	os_file_type_t	ftype;

	if (!is_discarded
	    && os_file_status(old_path, &exists, &ftype)
	    && !exists) {
		ib::error() << "Cannot rename '" << old_path
			<< "' to '" << new_path
			<< "' for space ID " << space_id
			<< " because the source file"
			<< " does not exist.";
		return(DB_TABLESPACE_NOT_FOUND);
	}

	exists = false;
	if (!os_file_status(new_path, &exists, &ftype) || exists) {
		ib::error() << "Cannot rename '" << old_path
			<< "' to '" << new_path
			<< "' for space ID " << space_id
			<< " because the target file exists."
			" Remove the target file and try again.";
		return(DB_TABLESPACE_EXISTS);
	}

	return(DB_SUCCESS);
}

/** Rename a single-table tablespace.
The tablespace must exist in the memory cache.
@param[in]	id		tablespace identifier
@param[in]	old_path	old file name
@param[in]	new_name	new table name in the
databasename/tablename format
@param[in]	new_path_in	new file name,
or NULL if it is located in the normal data directory
@return true if success */
bool
fil_rename_tablespace(
	ulint		id,
	const char*	old_path,
	const char*	new_name,
	const char*	new_path_in)
{
	bool		sleep		= false;
	bool		flush		= false;
	fil_space_t*	space;
	fil_node_t*	node;
	ulint		count		= 0;
	ut_a(id != 0);

	ut_ad(strchr(new_name, '/') != NULL);
retry:
	count++;

	if (!(count % 1000)) {
		ib::warn() << "Cannot rename file " << old_path
			<< " (space id " << id << "), retried " << count
			<< " times."
			" There are either pending IOs or flushes or"
			" the file is being extended.";
	}

	mutex_enter(&fil_system->mutex);

	space = fil_space_get_by_id(id);

	DBUG_EXECUTE_IF("fil_rename_tablespace_failure_1", space = NULL; );

	if (space == NULL) {
		ib::error() << "Cannot find space id " << id
			<< " in the tablespace memory cache, though the file '"
			<< old_path
			<< "' in a rename operation should have that id.";
func_exit:
		mutex_exit(&fil_system->mutex);
		return(false);
	}

	if (count > 25000) {
		space->stop_ios = false;
		goto func_exit;
	}

	if (space != fil_space_get_by_name(space->name)) {
		ib::error() << "Cannot find " << space->name
			<< " in tablespace memory cache";
		space->stop_ios = false;
		goto func_exit;
	}

	if (fil_space_get_by_name(new_name)) {
		ib::error() << new_name
			<< " is already in tablespace memory cache";
		space->stop_ios = false;
		goto func_exit;
	}

	/* We temporarily close the .ibd file because we do not trust that
	operating systems can rename an open file. For the closing we have to
	wait until there are no pending i/o's or flushes on the file. */

	space->stop_ios = true;

	/* The following code must change when InnoDB supports
	multiple datafiles per tablespace. */
	ut_a(UT_LIST_GET_LEN(space->chain) == 1);
	node = UT_LIST_GET_FIRST(space->chain);

	if (node->n_pending > 0
	    || node->n_pending_flushes > 0
	    || node->being_extended) {
		/* There are pending i/o's or flushes or the file is
		currently being extended, sleep for a while and
		retry */
		sleep = true;

	} else if (node->modification_counter > node->flush_counter) {
		/* Flush the space */
		sleep = flush = true;

	} else if (node->is_open) {
		/* Close the file */

		fil_node_close_file(node);
	}

	mutex_exit(&fil_system->mutex);

	if (sleep) {
		os_thread_sleep(20000);

		if (flush) {
			fil_flush(id);
		}

		sleep = flush = false;
		goto retry;
	}

	ut_ad(space->stop_ios);

	char*	new_file_name = new_path_in == NULL
		? fil_make_filepath(NULL, new_name, IBD, false)
		: mem_strdup(new_path_in);
	char*	old_file_name = node->name;
	char*	new_space_name = mem_strdup(new_name);
	char*	old_space_name = space->name;
	ulint	old_fold = ut_fold_string(old_space_name);
	ulint	new_fold = ut_fold_string(new_space_name);

	ut_ad(strchr(old_file_name, OS_PATH_SEPARATOR) != NULL);
	ut_ad(strchr(new_file_name, OS_PATH_SEPARATOR) != NULL);

#ifndef UNIV_HOTBACKUP
	if (!recv_recovery_on) {
		mtr_t		mtr;

		mtr.start();
		fil_name_write_rename(
			id, 0, old_file_name, new_file_name, &mtr);
		mtr.commit();
		log_mutex_enter();
	}
#endif /* !UNIV_HOTBACKUP */

	/* log_sys->mutex is above fil_system->mutex in the latching order */
	ut_ad(log_mutex_own());
	mutex_enter(&fil_system->mutex);

	ut_ad(space->name == old_space_name);
	/* We already checked these. */
	ut_ad(space == fil_space_get_by_name(old_space_name));
	ut_ad(!fil_space_get_by_name(new_space_name));
	ut_ad(node->name == old_file_name);

	bool	success;

	DBUG_EXECUTE_IF("fil_rename_tablespace_failure_2",
			goto skip_rename; );

	success = os_file_rename(
		innodb_data_file_key, old_file_name, new_file_name);

	DBUG_EXECUTE_IF("fil_rename_tablespace_failure_2",
			skip_rename: success = false; );

	ut_ad(node->name == old_file_name);

	if (success) {
		node->name = new_file_name;
	}

#ifndef UNIV_HOTBACKUP
	if (!recv_recovery_on) {
		log_mutex_exit();
	}
#endif /* !UNIV_HOTBACKUP */

	ut_ad(space->name == old_space_name);

	if (success) {
		HASH_DELETE(fil_space_t, name_hash, fil_system->name_hash,
			    old_fold, space);
		space->name = new_space_name;
		HASH_INSERT(fil_space_t, name_hash, fil_system->name_hash,
			    new_fold, space);
	} else {
		/* Because nothing was renamed, we must free the new
		names, not the old ones. */
		old_file_name = new_file_name;
		old_space_name = new_space_name;
	}

	ut_ad(space->stop_ios);
	space->stop_ios = false;
	mutex_exit(&fil_system->mutex);

	ut_free(old_file_name);
	ut_free(old_space_name);

	return(success);
}

/** Create a new General or Single-Table tablespace
@param[in]	space_id	Tablespace ID
@param[in]	name		Tablespace name in dbname/tablename format.
For general tablespaces, the 'dbname/' part may be missing.
@param[in]	path		Path and filename of the datafile to create.
@param[in]	flags		Tablespace flags
@param[in]	size		Initial size of the tablespace file in pages,
must be >= FIL_IBD_FILE_INITIAL_SIZE
@return DB_SUCCESS or error code */
dberr_t
fil_ibd_create(
	ulint		space_id,
	const char*	name,
	const char*	path,
	ulint		flags,
	ulint		size)
{
	os_pfs_file_t	file;
	dberr_t		err;
	byte*		buf2;
	byte*		page;
	bool		success;
	bool		is_temp = FSP_FLAGS_GET_TEMPORARY(flags);
	bool		has_data_dir = FSP_FLAGS_HAS_DATA_DIR(flags);
	bool		has_shared_space = FSP_FLAGS_GET_SHARED(flags);
	fil_space_t*	space = NULL;

	ut_ad(!is_system_tablespace(space_id));
	ut_ad(!srv_read_only_mode);
	ut_a(space_id < SRV_LOG_SPACE_FIRST_ID);
	ut_a(size >= FIL_IBD_FILE_INITIAL_SIZE);
	ut_a(fsp_flags_is_valid(flags));

	/* Create the subdirectories in the path, if they are
	not there already. */
	if (!has_shared_space) {
		err = os_file_create_subdirs_if_needed(path);
		if (err != DB_SUCCESS) {
			return(err);
		}
	}

	file = os_file_create(
		innodb_data_file_key, path,
		OS_FILE_CREATE | OS_FILE_ON_ERROR_NO_EXIT,
		OS_FILE_NORMAL,
		OS_DATA_FILE,
		srv_read_only_mode,
		&success);

	if (!success) {
		/* The following call will print an error message */
		ulint	error = os_file_get_last_error(true);

		ib::error() << "Cannot create file '" << path << "'";

		if (error == OS_FILE_ALREADY_EXISTS) {
			ib::error() << "The file '" << path << "'"
				" already exists though the"
				" corresponding table did not exist"
				" in the InnoDB data dictionary."
				" Have you moved InnoDB .ibd files"
				" around without using the SQL commands"
				" DISCARD TABLESPACE and IMPORT TABLESPACE,"
				" or did mysqld crash in the middle of"
				" CREATE TABLE?"
				" You can resolve the problem by removing"
				" the file '" << path
				<< "' under the 'datadir' of MySQL.";

			return(DB_TABLESPACE_EXISTS);
		}

		if (error == OS_FILE_DISK_FULL) {
			return(DB_OUT_OF_FILE_SPACE);
		}

		return(DB_ERROR);
	}

	bool	atomic_write;

#if !defined(NO_FALLOCATE) && defined(UNIV_LINUX)
	if (fil_fusionio_enable_atomic_write(file)) {

		/* This is required by FusionIO HW/Firmware */
		int     ret = posix_fallocate(file.m_file, 0, size * UNIV_PAGE_SIZE);

		if (ret != 0) {

			ib::error() <<
				"posix_fallocate(): Failed to preallocate"
				" data for file " << path
				<< ", desired size "
				<< size * UNIV_PAGE_SIZE
				<< " Operating system error number " << ret
				<< ". Check"
				" that the disk is not full or a disk quota"
				" exceeded. Make sure the file system supports"
				" this function. Some operating system error"
				" numbers are described at " REFMAN
				" operating-system-error-codes.html";

			success = false;
		} else {
			success = true;
		}
<<<<<<< HEAD
=======
	}

	return(filepath);
}

/*******************************************************************//**
Opens a handle to the file linked to in an InnoDB Symbolic Link file.
@return	TRUE if remote linked tablespace file is found and opened. */
UNIV_INTERN
ibool
fil_open_linked_file(
/*===============*/
	const char*	tablename,	/*!< in: database/tablename */
	char**		remote_filepath,/*!< out: remote filepath */
	pfs_os_file_t*	remote_file)	/*!< out: remote file handle */

{
	ibool		success;

	*remote_filepath = fil_read_link_file(tablename);
	if (*remote_filepath == NULL) {
		return(FALSE);
	}

	/* The filepath provided is different from what was
	found in the link file. */
	*remote_file = os_file_create_simple_no_error_handling(
		innodb_file_data_key, *remote_filepath,
		OS_FILE_OPEN, OS_FILE_READ_ONLY,
		&success);

	if (!success) {
		char*	link_filepath = fil_make_isl_name(tablename);
>>>>>>> 1d294c15

		atomic_write = true;
	} else {
		atomic_write = false;

		success = os_file_set_size(
			path, file, size * UNIV_PAGE_SIZE, srv_read_only_mode);
	}
#else
	atomic_write = false;

<<<<<<< HEAD
	success = os_file_set_size(
		path, file, size * UNIV_PAGE_SIZE, srv_read_only_mode);
=======
	return(success);
}

/*******************************************************************//**
Creates a new single-table tablespace to a database directory of MySQL.
Database directories are under the 'datadir' of MySQL. The datadir is the
directory of a running mysqld program. We can refer to it by simply the
path '.'. Tables created with CREATE TEMPORARY TABLE we place in the temp
dir of the mysqld server.

@return	DB_SUCCESS or error code */
UNIV_INTERN
dberr_t
fil_create_new_single_table_tablespace(
/*===================================*/
	ulint		space_id,	/*!< in: space id */
	const char*	tablename,	/*!< in: the table name in the usual
					databasename/tablename format
					of InnoDB */
	const char*	dir_path,	/*!< in: NULL or a dir path */
	ulint		flags,		/*!< in: tablespace flags */
	ulint		flags2,		/*!< in: table flags2 */
	ulint		size)		/*!< in: the initial size of the
					tablespace file in pages,
					must be >= FIL_IBD_FILE_INITIAL_SIZE */
{
	pfs_os_file_t	file;

	ibool		ret;
	dberr_t		err;
	byte*		buf2;
	byte*		page;
	char*		path;
	ibool		success;
	/* TRUE if a table is created with CREATE TEMPORARY TABLE */
	bool		is_temp = !!(flags2 & DICT_TF2_TEMPORARY);
	bool		has_data_dir = FSP_FLAGS_HAS_DATA_DIR(flags);
>>>>>>> 1d294c15

#endif /* !NO_FALLOCATE && UNIV_LINUX */

	if (!success) {
		os_file_close(file);
		os_file_delete(innodb_data_file_key, path);
		return(DB_OUT_OF_FILE_SPACE);
	}

	/* Note: We are actually punching a hole, previous contents will
	be lost after this call, if it succeeds. In this case the file
	should be full of NULs. */

	bool	punch_hole = os_is_sparse_file_supported(path, file);

	if (punch_hole) {

		dberr_t	punch_err;
		punch_err = os_file_punch_hole(file.m_file, 0, size * UNIV_PAGE_SIZE);
		if (punch_err != DB_SUCCESS) {
			punch_hole = false;
		}
	}

	/* printf("Creating tablespace %s id %lu\n", path, space_id); */

	/* We have to write the space id to the file immediately and flush the
	file to disk. This is because in crash recovery we must be aware what
	tablespaces exist and what are their space id's, so that we can apply
	the log records to the right file. It may take quite a while until
	buffer pool flush algorithms write anything to the file and flush it to
	disk. If we would not write here anything, the file would be filled
	with zeros from the call of os_file_set_size(), until a buffer pool
	flush would write to it. */

	buf2 = static_cast<byte*>(ut_malloc_nokey(3 * UNIV_PAGE_SIZE));
	/* Align the memory for file i/o if we might have O_DIRECT set */
	page = static_cast<byte*>(ut_align(buf2, UNIV_PAGE_SIZE));

	memset(page, '\0', UNIV_PAGE_SIZE);
#ifndef UNIV_HOTBACKUP
	/* Add the UNIV_PAGE_SIZE to the table flags and write them to the
	tablespace header. */
	flags = fsp_flags_set_page_size(flags, univ_page_size);
#endif /* !UNIV_HOTBACKUP */
	fsp_header_init_fields(page, space_id, flags);
	mach_write_to_4(page + FIL_PAGE_ARCH_LOG_NO_OR_SPACE_ID, space_id);

	const page_size_t	page_size(flags);
	IORequest		request(IORequest::WRITE);

	if (!page_size.is_compressed()) {

		buf_flush_init_for_writing(
			NULL, page, NULL, 0,
			fsp_is_checksum_disabled(space_id));

		err = os_file_write(
			request, path, file, page, 0, page_size.physical());

		ut_ad(err != DB_IO_NO_PUNCH_HOLE);

	} else {
		page_zip_des_t	page_zip;

		page_zip_set_size(&page_zip, page_size.physical());
		page_zip.data = page + UNIV_PAGE_SIZE;
#ifdef UNIV_DEBUG
		page_zip.m_start =
#endif /* UNIV_DEBUG */
			page_zip.m_end = page_zip.m_nonempty =
			page_zip.n_blobs = 0;

		buf_flush_init_for_writing(
			NULL, page, &page_zip, 0,
			fsp_is_checksum_disabled(space_id));

		err = os_file_write(
			request, path, file, page_zip.data, 0,
			page_size.physical());

		ut_a(err != DB_IO_NO_PUNCH_HOLE);

		punch_hole = false;
	}

	ut_free(buf2);

	if (err != DB_SUCCESS) {

		ib::error()
			<< "Could not write the first page to"
			<< " tablespace '" << path << "'";

		os_file_close(file);
		os_file_delete(innodb_data_file_key, path);

		return(DB_ERROR);
	}

	success = os_file_flush(file);

	if (!success) {
		ib::error() << "File flush of tablespace '"
			<< path << "' failed";
		os_file_close(file);
		os_file_delete(innodb_data_file_key, path);
		return(DB_ERROR);
	}

	/* MEB creates isl files during copy-back, hence they
	should not be created during apply log operation. */
#ifndef UNIV_HOTBACKUP
	if (has_data_dir || has_shared_space) {
		/* Make the ISL file if the IBD file is not
		in the default location. */
		err = RemoteDatafile::create_link_file(name, path,
						       has_shared_space);
		if (err != DB_SUCCESS) {
			os_file_close(file);
			os_file_delete(innodb_data_file_key, path);
			return(err);
		}
	}
#endif /* !UNIV_HOTBACKUP */
	space = fil_space_create(name, space_id, flags, is_temp
				 ? FIL_TYPE_TEMPORARY : FIL_TYPE_TABLESPACE);

	DEBUG_SYNC_C("fil_ibd_created_space");

	if (!fil_node_create_low(
			path, size, space, false, punch_hole, atomic_write)) {

		err = DB_ERROR;
		goto error_exit_1;
	}

	/* For encryption tablespace, initial encryption information. */
	if (FSP_FLAGS_GET_ENCRYPTION(space->flags)) {
		err = fil_set_encryption(space->id,
					 Encryption::AES,
					 NULL,
					 NULL);
		ut_ad(err == DB_SUCCESS);
	}

#ifndef UNIV_HOTBACKUP
	if (!is_temp) {
		mtr_t			mtr;
		const fil_node_t*	file = UT_LIST_GET_FIRST(space->chain);

		mtr_start(&mtr);
		fil_op_write_log(
			MLOG_FILE_CREATE2, space_id, 0, file->name,
			NULL, space->flags, &mtr);
		fil_name_write(space, 0, file, &mtr);
		mtr_commit(&mtr);
	}
#endif /* !UNIV_HOTBACKUP */
	err = DB_SUCCESS;

	/* Error code is set.  Cleanup the various variables used.
	These labels reflect the order in which variables are assigned or
	actions are done. */
error_exit_1:
	if (err != DB_SUCCESS && (has_data_dir || has_shared_space)) {
		RemoteDatafile::delete_link_file(name);
	}

	os_file_close(file);
	if (err != DB_SUCCESS) {
		os_file_delete(innodb_data_file_key, path);
	}

	return(err);
}

#ifndef UNIV_HOTBACKUP
/** Try to open a single-table tablespace and optionally check that the
space id in it is correct. If this does not succeed, print an error message
to the .err log. This function is used to open a tablespace when we start
mysqld after the dictionary has been booted, and also in IMPORT TABLESPACE.

NOTE that we assume this operation is used either at the database startup
or under the protection of the dictionary mutex, so that two users cannot
race here. This operation does not leave the file associated with the
tablespace open, but closes it after we have looked at the space id in it.

If the validate boolean is set, we read the first page of the file and
check that the space id in the file is what we expect. We assume that
this function runs much faster if no check is made, since accessing the
file inode probably is much faster (the OS caches them) than accessing
the first page of the file.  This boolean may be initially false, but if
a remote tablespace is found it will be changed to true.

If the fix_dict boolean is set, then it is safe to use an internal SQL
statement to update the dictionary tables if they are incorrect.

@param[in]	validate	true if we should validate the tablespace
@param[in]	fix_dict	true if the dictionary is available to be fixed
@param[in]	purpose		FIL_TYPE_TABLESPACE or FIL_TYPE_TEMPORARY
@param[in]	id		tablespace ID
@param[in]	flags		tablespace flags
@param[in]	space_name	tablespace name of the datafile
If file-per-table, it is the table name in the databasename/tablename format
@param[in]	path_in		expected filepath, usually read from dictionary
@return DB_SUCCESS or error code */
dberr_t
fil_ibd_open(
	bool		validate,
	bool		fix_dict,
	fil_type_t	purpose,
	ulint		id,
	ulint		flags,
	const char*	space_name,
	const char*	path_in)
{
	dberr_t		err = DB_SUCCESS;
	bool		dict_filepath_same_as_default = false;
	bool		link_file_found = false;
	bool		link_file_is_bad = false;
	bool		is_shared = FSP_FLAGS_GET_SHARED(flags);
	bool		is_encrypted = FSP_FLAGS_GET_ENCRYPTION(flags);
	Datafile	df_default;	/* default location */
	Datafile	df_dict;	/* dictionary location */
	RemoteDatafile	df_remote;	/* remote location */
	ulint		tablespaces_found = 0;
	ulint		valid_tablespaces_found = 0;
	bool		for_import = (purpose == FIL_TYPE_IMPORT);

	ut_ad(!fix_dict || rw_lock_own(dict_operation_lock, RW_LOCK_X));

	ut_ad(!fix_dict || mutex_own(&dict_sys->mutex));
	ut_ad(!fix_dict || !srv_read_only_mode);
	ut_ad(!fix_dict || srv_log_file_size != 0);
	ut_ad(fil_type_is_data(purpose));

	if (!fsp_flags_is_valid(flags)) {
		return(DB_CORRUPTION);
	}

	df_default.init(space_name, flags);
	df_dict.init(space_name, flags);
	df_remote.init(space_name, flags);

	/* Discover the correct file by looking in three possible locations
	while avoiding unecessary effort. */

	if (is_shared) {
		/* Shared tablespaces will have a path_in since the filename
		is not generated from the tablespace name. Use the basename
		from this path_in with the default datadir as a filepath to
		the default location */
		ut_a(path_in);
		const char*	sep = strrchr(path_in, OS_PATH_SEPARATOR);
		const char*	basename = (sep == NULL) ? path_in : &sep[1];
		df_default.make_filepath(NULL, basename, IBD);

		/* Always validate shared tablespaces. */
		validate = true;

		/* Set the ISL filepath in the default location. */
		df_remote.set_link_filepath(path_in);
	} else {
		/* We will always look for an ibd in the default location. */
		df_default.make_filepath(NULL, space_name, IBD);
	}

	/* Look for a filepath embedded in an ISL where the default file
	would be. */
	if (df_remote.open_read_only(true) == DB_SUCCESS) {
		ut_ad(df_remote.is_open());

		/* Always validate a file opened from an ISL pointer */
		validate = true;
		++tablespaces_found;
		link_file_found = true;
	} else if (df_remote.filepath() != NULL) {
		/* An ISL file was found but contained a bad filepath in it.
		Better validate anything we do find. */
		validate = true;
	}

	/* Attempt to open the tablespace at the dictionary filepath. */
	if (path_in) {
		if (df_default.same_filepath_as(path_in)) {
			dict_filepath_same_as_default = true;
		} else {
			/* Dict path is not the default path. Always validate
			remote files. If default is opened, it was moved. */
			validate = true;

			df_dict.set_filepath(path_in);
			if (df_dict.open_read_only(true) == DB_SUCCESS) {
				ut_ad(df_dict.is_open());
				++tablespaces_found;
			}
		}
	}

	/* Always look for a file at the default location. But don't log
	an error if the tablespace is already open in remote or dict. */
	ut_a(df_default.filepath());
	const bool	strict = (tablespaces_found == 0);
	if (df_default.open_read_only(strict) == DB_SUCCESS) {
		ut_ad(df_default.is_open());
		++tablespaces_found;
	}

	/* Check if multiple locations point to the same file. */
	if (tablespaces_found > 1 && df_default.same_as(df_remote)) {
		/* A link file was found with the default path in it.
		Use the default path and delete the link file. */
		--tablespaces_found;
		df_remote.delete_link_file();
		df_remote.close();
	}
	if (tablespaces_found > 1 && df_default.same_as(df_dict)) {
		--tablespaces_found;
		df_dict.close();
	}
	if (tablespaces_found > 1 && df_remote.same_as(df_dict)) {
		--tablespaces_found;
		df_dict.close();
	}

	bool	atomic_write;

#if !defined(NO_FALLOCATE) && defined(UNIV_LINUX)
	if (!srv_use_doublewrite_buf && df_default.is_open()) {

		atomic_write = fil_fusionio_enable_atomic_write(
			df_default.handle());

	} else {
		atomic_write = false;
	}
#else
	atomic_write = false;
#endif /* !NO_FALLOCATE && UNIV_LINUX */

	/*  We have now checked all possible tablespace locations and
	have a count of how many unique files we found.  If things are
	normal, we only found 1. */
	/* For encrypted tablespace, we need to check the
	encryption in header of first page. */
	if (!validate && tablespaces_found == 1 && !is_encrypted) {

		goto skip_validate;
	}

	/* Read and validate the first page of these three tablespace
	locations, if found. */
	valid_tablespaces_found +=
		(df_remote.validate_to_dd(id, flags, for_import)
			== DB_SUCCESS) ? 1 : 0;

	valid_tablespaces_found +=
		(df_default.validate_to_dd(id, flags, for_import)
			== DB_SUCCESS) ? 1 : 0;

	valid_tablespaces_found +=
		(df_dict.validate_to_dd(id, flags, for_import)
			== DB_SUCCESS) ? 1 : 0;

	/* Make sense of these three possible locations.
	First, bail out if no tablespace files were found. */
	if (valid_tablespaces_found == 0) {
		if (!is_encrypted) {
			/* The following call prints an error message.
			For encrypted tablespace we skip print, since it should
			be keyring plugin issues. */
			os_file_get_last_error(true);
			ib::error() << "Could not find a valid tablespace file for `"
				<< space_name << "`. " << TROUBLESHOOT_DATADICT_MSG;
		}

		return(DB_CORRUPTION);
	}

	if (!validate && !is_encrypted) {
		return(DB_SUCCESS);
	}

	if (validate && is_encrypted && fil_space_get(id)) {
		return(DB_SUCCESS);
	}

	/* Do not open any tablespaces if more than one tablespace with
	the correct space ID and flags were found. */
	if (tablespaces_found > 1) {
		ib::error() << "A tablespace for `" << space_name
			<< "` has been found in multiple places;";

		if (df_default.is_open()) {
			ib::error() << "Default location: "
				<< df_default.filepath()
				<< ", Space ID=" << df_default.space_id()
				<< ", Flags=" << df_default.flags();
		}
		if (df_remote.is_open()) {
			ib::error() << "Remote location: "
				<< df_remote.filepath()
				<< ", Space ID=" << df_remote.space_id()
				<< ", Flags=" << df_remote.flags();
		}
		if (df_dict.is_open()) {
			ib::error() << "Dictionary location: "
				<< df_dict.filepath()
				<< ", Space ID=" << df_dict.space_id()
				<< ", Flags=" << df_dict.flags();
		}

		/* Force-recovery will allow some tablespaces to be
		skipped by REDO if there was more than one file found.
		Unlike during the REDO phase of recovery, we now know
		if the tablespace is valid according to the dictionary,
		which was not available then. So if we did not force
		recovery and there is only one good tablespace, ignore
		any bad tablespaces. */
		if (valid_tablespaces_found > 1 || srv_force_recovery > 0) {
			ib::error() << "Will not open tablespace `"
				<< space_name << "`";

			/* If the file is not open it cannot be valid. */
			ut_ad(df_default.is_open() || !df_default.is_valid());
			ut_ad(df_dict.is_open()    || !df_dict.is_valid());
			ut_ad(df_remote.is_open()  || !df_remote.is_valid());

			/* Having established that, this is an easy way to
			look for corrupted data files. */
			if (df_default.is_open() != df_default.is_valid()
			    || df_dict.is_open() != df_dict.is_valid()
			    || df_remote.is_open() != df_remote.is_valid()) {
				return(DB_CORRUPTION);
			}
			return(DB_ERROR);
		}

		/* There is only one valid tablespace found and we did
		not use srv_force_recovery during REDO.  Use this one
		tablespace and clean up invalid tablespace pointers */
		if (df_default.is_open() && !df_default.is_valid()) {
			df_default.close();
			tablespaces_found--;
		}
		if (df_dict.is_open() && !df_dict.is_valid()) {
			df_dict.close();
			/* Leave dict.filepath so that SYS_DATAFILES
			can be corrected below. */
			tablespaces_found--;
		}
		if (df_remote.is_open() && !df_remote.is_valid()) {
			df_remote.close();
			tablespaces_found--;
			link_file_is_bad = true;
		}
	}

	/* At this point, there should be only one filepath. */
	ut_a(tablespaces_found == 1);
	ut_a(valid_tablespaces_found == 1);

	/* Only fix the dictionary at startup when there is only one thread.
	Calls to dict_load_table() can be done while holding other latches. */
	if (!fix_dict) {
		goto skip_validate;
	}

	/* We may need to update what is stored in SYS_DATAFILES or
	SYS_TABLESPACES or adjust the link file.  Since a failure to
	update SYS_TABLESPACES or SYS_DATAFILES does not prevent opening
	and using the tablespace either this time or the next, we do not
	check the return code or fail to open the tablespace. But if it
	fails, dict_update_filepath() will issue a warning to the log. */
	if (df_dict.filepath()) {
		ut_ad(path_in != NULL);
		ut_ad(df_dict.same_filepath_as(path_in));

		if (df_remote.is_open()) {
			if (!df_remote.same_filepath_as(path_in)) {
				dict_update_filepath(id, df_remote.filepath());
			}

		} else if (df_default.is_open()) {
			ut_ad(!dict_filepath_same_as_default);
			dict_update_filepath(id, df_default.filepath());
			if (link_file_is_bad) {
				RemoteDatafile::delete_link_file(space_name);
			}

		} else if (!is_shared
			   && (!link_file_found || link_file_is_bad)) {
			ut_ad(df_dict.is_open());
			/* Fix the link file if we got our filepath
			from the dictionary but a link file did not
			exist or it did not point to a valid file. */
			RemoteDatafile::delete_link_file(space_name);
			RemoteDatafile::create_link_file(
				space_name, df_dict.filepath());
		}

	} else if (df_remote.is_open()) {
		if (dict_filepath_same_as_default) {
			dict_update_filepath(id, df_remote.filepath());

		} else if (path_in == NULL) {
			/* SYS_DATAFILES record for this space ID
			was not found. */
			dict_replace_tablespace_and_filepath(
				id, space_name, df_remote.filepath(), flags);
		}

	} else if (df_default.is_open()) {
		/* We opened the tablespace in the default location.
		SYS_DATAFILES.PATH needs to be updated if it is different
		from this default path or if the SYS_DATAFILES.PATH was not
		supplied and it should have been. Also update the dictionary
		if we found an ISL file (since !df_remote.is_open).  Since
		path_in is not suppled for file-per-table, we must assume
		that it matched the ISL. */
		if ((path_in != NULL && !dict_filepath_same_as_default)
		    || (path_in == NULL
		        && (DICT_TF_HAS_DATA_DIR(flags)
		            || DICT_TF_HAS_SHARED_SPACE(flags)))
		    || df_remote.filepath() != NULL) {
			dict_replace_tablespace_and_filepath(
				id, space_name, df_default.filepath(), flags);
		}
	}

skip_validate:
	if (err == DB_SUCCESS) {
		fil_space_t*	space = fil_space_create(
			space_name, id, flags, purpose);

		/* We do not measure the size of the file, that is why
		we pass the 0 below */

		if (fil_node_create_low(
			    df_remote.is_open() ? df_remote.filepath() :
			    df_dict.is_open() ? df_dict.filepath() :
			    df_default.filepath(), 0, space, false,
			    true, atomic_write) == NULL) {

			err = DB_ERROR;
		}

		/* For encryption tablespace, initialize encryption
		information.*/
		if (err == DB_SUCCESS && is_encrypted && !for_import) {
			Datafile& df_current = df_remote.is_open() ?
				df_remote: df_dict.is_open() ?
				df_dict : df_default;

			byte*	key = df_current.m_encryption_key;
			byte*	iv = df_current.m_encryption_iv;
			ut_ad(key && iv);

			err = fil_set_encryption(space->id, Encryption::AES,
						 key, iv);
			ut_ad(err == DB_SUCCESS);
		}
	}

	return(err);
}
#endif /* !UNIV_HOTBACKUP */

#ifdef UNIV_HOTBACKUP
/*******************************************************************//**
Allocates a file name for an old version of a single-table tablespace.
The string must be freed by caller with ut_free()!
@return own: file name */
static
char*
fil_make_ibbackup_old_name(
/*=======================*/
	const char*	name)		/*!< in: original file name */
{
	static const char	suffix[] = "_ibbackup_old_vers_";
	char*			path;
	ulint			len = strlen(name);

	path = static_cast<char*>(ut_malloc_nokey(len + 15 + sizeof(suffix)));

	memcpy(path, name, len);
	memcpy(path + len, suffix, sizeof(suffix) - 1);
	ut_sprintf_timestamp_without_extra_chars(
		path + len + sizeof(suffix) - 1);
	return(path);
}
#endif /* UNIV_HOTBACKUP */

/** Looks for a pre-existing fil_space_t with the given tablespace ID
and, if found, returns the name and filepath in newly allocated buffers
that the caller must free.
@param[in]	space_id	The tablespace ID to search for.
@param[out]	name		Name of the tablespace found.
@param[out]	filepath	The filepath of the first datafile for the
tablespace.
@return true if tablespace is found, false if not. */
bool
fil_space_read_name_and_filepath(
	ulint	space_id,
	char**	name,
	char**	filepath)
{
	bool	success = false;
	*name = NULL;
	*filepath = NULL;

	mutex_enter(&fil_system->mutex);

	fil_space_t*	space = fil_space_get_by_id(space_id);

	if (space != NULL) {
		*name = mem_strdup(space->name);

		fil_node_t* node = UT_LIST_GET_FIRST(space->chain);
		*filepath = mem_strdup(node->name);

		success = true;
	}

	mutex_exit(&fil_system->mutex);

	return(success);
}

/** Convert a file name to a tablespace name.
@param[in]	filename	directory/databasename/tablename.ibd
@return database/tablename string, to be freed with ut_free() */
char*
fil_path_to_space_name(
	const char*	filename)
{
	/* Strip the file name prefix and suffix, leaving
	only databasename/tablename. */
	ulint		filename_len	= strlen(filename);
	const char*	end		= filename + filename_len;
#ifdef HAVE_MEMRCHR
	const char*	tablename	= 1 + static_cast<const char*>(
		memrchr(filename, OS_PATH_SEPARATOR,
			filename_len));
	const char*	dbname		= 1 + static_cast<const char*>(
		memrchr(filename, OS_PATH_SEPARATOR,
			tablename - filename - 1));
#else /* HAVE_MEMRCHR */
	const char*	tablename	= filename;
	const char*	dbname		= NULL;

	while (const char* t = static_cast<const char*>(
		       memchr(tablename, OS_PATH_SEPARATOR,
			      end - tablename))) {
		dbname = tablename;
		tablename = t + 1;
	}
#endif /* HAVE_MEMRCHR */

	ut_ad(dbname != NULL);
	ut_ad(tablename > dbname);
	ut_ad(tablename < end);
	ut_ad(end - tablename > 4);
	ut_ad(memcmp(end - 4, DOT_IBD, 4) == 0);

	char*	name = mem_strdupl(dbname, end - dbname - 4);

	ut_ad(name[tablename - dbname - 1] == OS_PATH_SEPARATOR);
#if OS_PATH_SEPARATOR != '/'
	/* space->name uses '/', not OS_PATH_SEPARATOR. */
	name[tablename - dbname - 1] = '/';
#endif

	return(name);
}

/** Discover the correct IBD file to open given a remote or missing
filepath from the REDO log.  MEB and administrators can move a crashed
database to another location on the same machine and try to recover it.
Remote IBD files might be moved as well to the new location.
    The problem with this is that the REDO log contains the old location
which may be still accessible.  During recovery, if files are found in
both locations, we can chose on based on these priorities;
1. Default location
2. ISL location
3. REDO location
@param[in]	space_id	tablespace ID
@param[in]	df		Datafile object with path from redo
@return true if a valid datafile was found, false if not */
bool
fil_ibd_discover(
	ulint		space_id,
	Datafile&	df)
{
	Datafile	df_def_gen;	/* default general datafile */
	Datafile	df_def_per;	/* default file-per-table datafile */
	RemoteDatafile	df_rem_gen;	/* remote general datafile*/
	RemoteDatafile	df_rem_per;	/* remote file-per-table datafile */

	/* Look for the datafile in the default location. If it is
	a general tablespace, it will be in the datadir. */
	const char*	filename = df.filepath();
	const char*	basename = base_name(filename);
	df_def_gen.init(basename, 0);
	df_def_gen.make_filepath(NULL, basename, IBD);
	if (df_def_gen.open_read_only(false) == DB_SUCCESS
	    && df_def_gen.validate_for_recovery() == DB_SUCCESS
	    && df_def_gen.space_id() == space_id) {
		df.set_filepath(df_def_gen.filepath());
		df.open_read_only(false);
		return(true);
	}

	/* If this datafile is file-per-table it will have a schema dir. */
	ulint		sep_found = 0;
	const char*	db = basename;
	for (; db > filename && sep_found < 2; db--) {
		if (db[0] == OS_PATH_SEPARATOR) {
			sep_found++;
		}
	}
	if (sep_found == 2) {
		db += 2;
		df_def_per.init(db, 0);
		df_def_per.make_filepath(NULL, db, IBD);
		if (df_def_per.open_read_only(false) == DB_SUCCESS
		    && df_def_per.validate_for_recovery() == DB_SUCCESS
		    && df_def_per.space_id() == space_id) {
			df.set_filepath(df_def_per.filepath());
			df.open_read_only(false);
			return(true);
		}
	}

	/* Did not find a general or file-per-table datafile in the
	default location.  Look for a remote general tablespace. */
	df_rem_gen.set_name(basename);
	if (df_rem_gen.open_link_file() == DB_SUCCESS) {

		/* An ISL file was found with contents. */
		if (df_rem_gen.open_read_only(false) != DB_SUCCESS
		    || df_rem_gen.validate_for_recovery() != DB_SUCCESS) {

			/* Assume that this ISL file is intended to be used.
			Do not continue looking for another if this file
			cannot be opened or is not a valid IBD file. */
			ib::error() << "ISL file '"
				<< df_rem_gen.link_filepath()
				<< "' was found but the linked file '"
				<< df_rem_gen.filepath()
				<< "' could not be opened or is not correct.";
			return(false);
		}

		/* Use this file if it has the space_id from the MLOG
		record. */
		if (df_rem_gen.space_id() == space_id) {
			df.set_filepath(df_rem_gen.filepath());
			df.open_read_only(false);
			return(true);
		}

		/* Since old MLOG records can use the same basename in
		multiple CREATE/DROP sequences, this ISL file could be
		pointing to a later version of this basename.ibd file
		which has a different space_id. Keep looking. */
	}

	/* Look for a remote file-per-table tablespace. */
	if (sep_found == 2) {
		df_rem_per.set_name(db);
		if (df_rem_per.open_link_file() == DB_SUCCESS) {

			/* An ISL file was found with contents. */
			if (df_rem_per.open_read_only(false) != DB_SUCCESS
				|| df_rem_per.validate_for_recovery()
				   != DB_SUCCESS) {

				/* Assume that this ISL file is intended to
				be used. Do not continue looking for another
				if this file cannot be opened or is not
				a valid IBD file. */
				ib::error() << "ISL file '"
					<< df_rem_per.link_filepath()
					<< "' was found but the linked file '"
					<< df_rem_per.filepath()
					<< "' could not be opened or is"
					" not correct.";
				return(false);
			}

			/* Use this file if it has the space_id from the
			MLOG record. */
			if (df_rem_per.space_id() == space_id) {
				df.set_filepath(df_rem_per.filepath());
				df.open_read_only(false);
				return(true);
			}

			/* Since old MLOG records can use the same basename
			in multiple CREATE/DROP TABLE sequences, this ISL
			file could be pointing to a later version of this
			basename.ibd file which has a different space_id.
			Keep looking. */
		}
	}

	/* No ISL files were found in the default location. Use the location
	given in the redo log. */
	if (df.open_read_only(false) == DB_SUCCESS
	    && df.validate_for_recovery() == DB_SUCCESS
	    && df.space_id() == space_id) {
		return(true);
	}

	/* A datafile was not discovered for the filename given. */
	return(false);
}

/** Open an ibd tablespace and add it to the InnoDB data structures.
This is similar to fil_ibd_open() except that it is used while processing
the REDO log, so the data dictionary is not available and very little
validation is done. The tablespace name is extracred from the
dbname/tablename.ibd portion of the filename, which assumes that the file
is a file-per-table tablespace.  Any name will do for now.  General
tablespace names will be read from the dictionary after it has been
recovered.  The tablespace flags are read at this time from the first page
of the file in validate_for_recovery().
@param[in]	space_id	tablespace ID
@param[in]	filename	path/to/databasename/tablename.ibd
@param[out]	space		the tablespace, or NULL on error
@return status of the operation */
enum fil_load_status
fil_ibd_load(
	ulint		space_id,
	const char*	filename,
	fil_space_t*&	space)
{
	/* If the a space is already in the file system cache with this
	space ID, then there is nothing to do. */
	mutex_enter(&fil_system->mutex);
	space = fil_space_get_by_id(space_id);
	mutex_exit(&fil_system->mutex);

	if (space != NULL) {
		/* Compare the filename we are trying to open with the
		filename from the first node of the tablespace we opened
		previously. Fail if it is different. */
		fil_node_t* node = UT_LIST_GET_FIRST(space->chain);

		if (0 != strcmp(innobase_basename(filename),
				innobase_basename(node->name))) {
#ifdef  UNIV_HOTBACKUP
			ib::trace()
#else
			ib::info()
#endif /* UNIV_HOTBACKUP */
				<< "Ignoring data file '" << filename
				<< "' with space ID " << space->id
				<< ". Another data file called " << node->name
				<< " exists with the same space ID.";

				space = NULL;
				return(FIL_LOAD_ID_CHANGED);
		}
		return(FIL_LOAD_OK);
	}

	/* If the filepath in the redo log is a default location in or
	under the datadir, then just try to open it there. */
	Datafile	file;
	file.set_filepath(filename);

	Folder		folder(filename, dirname_length(filename));
	if (folder_mysql_datadir >= folder) {
		file.open_read_only(false);
	}

	if (!file.is_open()) {
		/* The file has been moved or it is a remote datafile. */
		if (!fil_ibd_discover(space_id, file)
		    || !file.is_open()) {
			return(FIL_LOAD_NOT_FOUND);
		}
	}

	os_offset_t	size;

	/* Read and validate the first page of the tablespace.
	Assign a tablespace name based on the tablespace type. */
	switch (file.validate_for_recovery()) {
		os_offset_t	minimum_size;
	case DB_SUCCESS:
		if (file.space_id() != space_id) {
#ifdef UNIV_HOTBACKUP
			ib::trace()
#else /* !UNIV_HOTBACKUP */
			ib::info()
#endif /* UNIV_HOTBACKUP */
				<< "Ignoring data file '"
				<< file.filepath()
				<< "' with space ID " << file.space_id()
				<< ", since the redo log references "
				<< file.filepath() << " with space ID "
				<< space_id << ".";
			return(FIL_LOAD_ID_CHANGED);
		}

		/* Get and test the file size. */
		size = os_file_get_size(file.handle());

		/* Every .ibd file is created >= 4 pages in size.
		Smaller files cannot be OK. */
		minimum_size = FIL_IBD_FILE_INITIAL_SIZE * UNIV_PAGE_SIZE;

		if (size == static_cast<os_offset_t>(-1)) {
			/* The following call prints an error message */
			os_file_get_last_error(true);

			ib::error() << "Could not measure the size of"
				" single-table tablespace file '"
				<< file.filepath() << "'";

		} else if (size < minimum_size) {
#ifndef UNIV_HOTBACKUP
			ib::error() << "The size of tablespace file '"
				<< file.filepath() << "' is only " << size
				<< ", should be at least " << minimum_size
				<< "!";
#else
			/* In MEB, we work around this error. */
			file.set_space_id(ULINT_UNDEFINED);
			file.set_flags(0);
			break;
#endif /* !UNIV_HOTBACKUP */
		} else {
			/* Everything is fine so far. */
			break;
		}

		/* Fall through to error handling */

	case DB_TABLESPACE_EXISTS:
#ifdef UNIV_HOTBACKUP
		if (file.flags() == ~(ulint)0) {
			return FIL_LOAD_OK;
		}
#endif /* UNIV_HOTBACKUP */

		return(FIL_LOAD_INVALID);

	default:
		return(FIL_LOAD_NOT_FOUND);
	}

	ut_ad(space == NULL);

#ifdef UNIV_HOTBACKUP
	if (file.space_id() == ULINT_UNDEFINED || file.space_id() == 0) {
		char*	new_path;

		ib::info() << "Renaming tablespace file '" << file.filepath()
			<< "' with space ID " << file.space_id() << " to "
			<< file.name() << "_ibbackup_old_vers_<timestamp>"
			" because its size " << size() << " is too small"
			" (< 4 pages 16 kB each), or the space id in the"
			" file header is not sensible. This can happen in"
			" an mysqlbackup run, and is not dangerous.";
		file.close();

		new_path = fil_make_ibbackup_old_name(file.filepath());

		bool	success = os_file_rename(
			innodb_data_file_key, file.filepath(), new_path);

		ut_a(success);

		ut_free(new_path);

		return(FIL_LOAD_ID_CHANGED);
	}

	/* A backup may contain the same space several times, if the space got
	renamed at a sensitive time. Since it is enough to have one version of
	the space, we rename the file if a space with the same space id
	already exists in the tablespace memory cache. We rather rename the
	file than delete it, because if there is a bug, we do not want to
	destroy valuable data. */

	mutex_enter(&fil_system->mutex);
	space = fil_space_get_by_id(space_id);
	mutex_exit(&fil_system->mutex);

	if (space != NULL) {
		ib::info() << "Renaming data file '" << file.filepath()
			<< "' with space ID " << space_id << " to "
			<< file.name()
			<< "_ibbackup_old_vers_<timestamp> because space "
			<< space->name << " with the same id was scanned"
			" earlier. This can happen if you have renamed tables"
			" during an mysqlbackup run.";
		file.close();

		char*	new_path = fil_make_ibbackup_old_name(file.filepath());

		bool	success = os_file_rename(
			innodb_data_file_key, file.filepath(), new_path);

		ut_a(success);

		ut_free(new_path);
		return(FIL_LOAD_OK);
	}
#endif /* UNIV_HOTBACKUP */

	bool is_temp = FSP_FLAGS_GET_TEMPORARY(file.flags());
	space = fil_space_create(
		file.name(), space_id, file.flags(),
		is_temp ? FIL_TYPE_TEMPORARY : FIL_TYPE_TABLESPACE);

	if (space == NULL) {
		return(FIL_LOAD_INVALID);
	}

	ut_ad(space->id == file.space_id());
	ut_ad(space->id == space_id);

	/* We do not use the size information we have about the file, because
	the rounding formula for extents and pages is somewhat complex; we
	let fil_node_open() do that task. */

	if (!fil_node_create_low(file.filepath(), 0, space,
				 false, true, false)) {
		ut_error;
	}

	/* For encryption tablespace, initial encryption information. */
	if (FSP_FLAGS_GET_ENCRYPTION(space->flags)
	    && file.m_encryption_key != NULL) {
		dberr_t err = fil_set_encryption(space->id,
						 Encryption::AES,
						 file.m_encryption_key,
						 file.m_encryption_iv);
		if (err != DB_SUCCESS) {
			ib::error() << "Can't set encryption information for"
				" tablespace " << space->name << "!";
		}
	}


	return(FIL_LOAD_OK);
}

/***********************************************************************//**
A fault-tolerant function that tries to read the next file name in the
directory. We retry 100 times if os_file_readdir_next_file() returns -1. The
idea is to read as much good data as we can and jump over bad data.
@return 0 if ok, -1 if error even after the retries, 1 if at the end
of the directory */
int
fil_file_readdir_next_file(
/*=======================*/
	dberr_t*	err,	/*!< out: this is set to DB_ERROR if an error
				was encountered, otherwise not changed */
	const char*	dirname,/*!< in: directory name or path */
	os_file_dir_t	dir,	/*!< in: directory stream */
	os_file_stat_t*	info)	/*!< in/out: buffer where the
				info is returned */
{
	for (ulint i = 0; i < 100; i++) {
		int	ret = os_file_readdir_next_file(dirname, dir, info);

		if (ret != -1) {

			return(ret);
		}

		ib::error() << "os_file_readdir_next_file() returned -1 in"
			" directory " << dirname
			<< ", crash recovery may have failed"
			" for some .ibd files!";

		*err = DB_ERROR;
	}

	return(-1);
}

/*******************************************************************//**
Report that a tablespace for a table was not found. */
static
void
fil_report_missing_tablespace(
/*===========================*/
	const char*	name,			/*!< in: table name */
	ulint		space_id)		/*!< in: table's space id */
{
	ib::error() << "Table " << name
		<< " in the InnoDB data dictionary has tablespace id "
		<< space_id << ","
		" but tablespace with that id or name does not exist. Have"
		" you deleted or moved .ibd files? This may also be a table"
		" created with CREATE TEMPORARY TABLE whose .ibd and .frm"
		" files MySQL automatically removed, but the table still"
		" exists in the InnoDB internal data dictionary.";
}

#ifndef UNIV_HOTBACKUP
/** Returns true if a matching tablespace exists in the InnoDB tablespace
memory cache. Note that if we have not done a crash recovery at the database
startup, there may be many tablespaces which are not yet in the memory cache.
@param[in]	id		Tablespace ID
@param[in]	name		Tablespace name used in fil_space_create().
@param[in]	print_error_if_does_not_exist
				Print detailed error information to the
error log if a matching tablespace is not found from memory.
@param[in]	adjust_space	Whether to adjust space id on mismatch
@param[in]	heap		Heap memory
@param[in]	table_id	table id
@return true if a matching tablespace exists in the memory cache */
bool
fil_space_for_table_exists_in_mem(
	ulint		id,
	const char*	name,
	bool		print_error_if_does_not_exist,
	bool		adjust_space,
	mem_heap_t*	heap,
	table_id_t	table_id)
{
	fil_space_t*	fnamespace = NULL;
	fil_space_t*	space;

	ut_ad(fil_system);

	mutex_enter(&fil_system->mutex);

	/* Look if there is a space with the same id */

	space = fil_space_get_by_id(id);

	if (space != NULL
	    && FSP_FLAGS_GET_SHARED(space->flags)
	    && adjust_space
	    && srv_sys_tablespaces_open
	    && 0 == strncmp(space->name, general_space_name,
			    strlen(general_space_name))) {
		/* This name was assigned during recovery in fil_ibd_load().
		This general tablespace was opened from an MLOG_FILE_NAME log
		entry where the tablespace name does not exist.  Replace the
		temporary name with this name and return this space. */
		HASH_DELETE(fil_space_t, name_hash, fil_system->name_hash,
			    ut_fold_string(space->name), space);
		ut_free(space->name);
		space->name = mem_strdup(name);
		HASH_INSERT(fil_space_t, name_hash, fil_system->name_hash,
			    ut_fold_string(space->name), space);

		mutex_exit(&fil_system->mutex);

		return(true);
	}

	if (space != NULL) {
		if (FSP_FLAGS_GET_SHARED(space->flags)
		    && !srv_sys_tablespaces_open) {

			/* No need to check the name */
			mutex_exit(&fil_system->mutex);
			return(true);
		}

		/* If this space has the expected name, use it. */
		fnamespace = fil_space_get_by_name(name);
		if (space == fnamespace) {
			/* Found */

			mutex_exit(&fil_system->mutex);

			return(true);
		}
	}

	/* Info from "fnamespace" comes from the ibd file itself, it can
	be different from data obtained from System tables since file
	operations are not transactional. If adjust_space is set, and the
	mismatching space are between a user table and its temp table, we
	shall adjust the ibd file name according to system table info */
	if (adjust_space
	    && space != NULL
	    && row_is_mysql_tmp_table_name(space->name)
	    && !row_is_mysql_tmp_table_name(name)) {

		mutex_exit(&fil_system->mutex);

		DBUG_EXECUTE_IF("ib_crash_before_adjust_fil_space",
				DBUG_SUICIDE(););

		if (fnamespace) {
			const char*	tmp_name;

			tmp_name = dict_mem_create_temporary_tablename(
				heap, name, table_id);

			fil_rename_tablespace(
				fnamespace->id,
				UT_LIST_GET_FIRST(fnamespace->chain)->name,
				tmp_name, NULL);
		}

		DBUG_EXECUTE_IF("ib_crash_after_adjust_one_fil_space",
				DBUG_SUICIDE(););

		fil_rename_tablespace(
			id, UT_LIST_GET_FIRST(space->chain)->name,
			name, NULL);

		DBUG_EXECUTE_IF("ib_crash_after_adjust_fil_space",
				DBUG_SUICIDE(););

		mutex_enter(&fil_system->mutex);
		fnamespace = fil_space_get_by_name(name);
		ut_ad(space == fnamespace);
		mutex_exit(&fil_system->mutex);

		return(true);
	}

	if (!print_error_if_does_not_exist) {

		mutex_exit(&fil_system->mutex);

		return(false);
	}

	if (space == NULL) {
		if (fnamespace == NULL) {
			if (print_error_if_does_not_exist) {
				fil_report_missing_tablespace(name, id);
			}
		} else {
			ib::error() << "Table " << name << " in InnoDB data"
				" dictionary has tablespace id " << id
				<< ", but a tablespace with that id does not"
				" exist. There is a tablespace of name "
				<< fnamespace->name << " and id "
				<< fnamespace->id << ", though. Have you"
				" deleted or moved .ibd files?";
		}
error_exit:
		ib::warn() << TROUBLESHOOT_DATADICT_MSG;

		mutex_exit(&fil_system->mutex);

		return(false);
	}

	if (0 != strcmp(space->name, name)) {

		ib::error() << "Table " << name << " in InnoDB data dictionary"
			" has tablespace id " << id << ", but the tablespace"
			" with that id has name " << space->name << "."
			" Have you deleted or moved .ibd files?";

		if (fnamespace != NULL) {
			ib::error() << "There is a tablespace with the right"
				" name: " << fnamespace->name << ", but its id"
				" is " << fnamespace->id << ".";
		}

		goto error_exit;
	}

	mutex_exit(&fil_system->mutex);

	return(false);
}
#endif /* !UNIV_HOTBACKUP */
/** Return the space ID based on the tablespace name.
The tablespace must be found in the tablespace memory cache.
This call is made from external to this module, so the mutex is not owned.
@param[in]	tablespace	Tablespace name
@return space ID if tablespace found, ULINT_UNDEFINED if space not. */
ulint
fil_space_get_id_by_name(
	const char*	tablespace)
{
	mutex_enter(&fil_system->mutex);

	/* Search for a space with the same name. */
	fil_space_t*	space = fil_space_get_by_name(tablespace);
	ulint		id = (space == NULL) ? ULINT_UNDEFINED : space->id;

	mutex_exit(&fil_system->mutex);

	return(id);
}

/**
Fill the pages with NULs
@param[in] node		File node
@param[in] page_size	physical page size
@param[in] start	Offset from the start of the file in bytes
@param[in] len		Length in bytes
@param[in] read_only_mode
			if true, then read only mode checks are enforced.
@return DB_SUCCESS or error code */
static
dberr_t
fil_write_zeros(
	const fil_node_t*	node,
	ulint			page_size,
	os_offset_t		start,
	ulint			len,
	bool			read_only_mode)
{
	ut_a(len > 0);

	/* Extend at most 1M at a time */
	ulint	n_bytes = ut_min(static_cast<ulint>(1024 * 1024), len);
	byte*	ptr = reinterpret_cast<byte*>(ut_zalloc_nokey(n_bytes
							      + page_size));
	byte*	buf = reinterpret_cast<byte*>(ut_align(ptr, page_size));

	os_offset_t		offset = start;
	dberr_t			err = DB_SUCCESS;
	const os_offset_t	end = start + len;
	IORequest		request(IORequest::WRITE);

	while (offset < end) {

#ifdef UNIV_HOTBACKUP
		err = os_file_write(
			request, node->name, node->handle, buf, offset,
			n_bytes);
#else
		err = os_aio_func(
			request, OS_AIO_SYNC, node->name,
			node->handle, buf, offset, n_bytes, read_only_mode,
			NULL, NULL);
#endif /* UNIV_HOTBACKUP */

		if (err != DB_SUCCESS) {
			break;
		}

		offset += n_bytes;

		n_bytes = ut_min(n_bytes, static_cast<ulint>(end - offset));

		DBUG_EXECUTE_IF("ib_crash_during_tablespace_extension",
				DBUG_SUICIDE(););
	}

	ut_free(ptr);

	return(err);
}

/** Try to extend a tablespace if it is smaller than the specified size.
@param[in,out]	space	tablespace
@param[in]	size	desired size in pages
@return whether the tablespace is at least as big as requested */
bool
fil_space_extend(
	fil_space_t*	space,
	ulint		size)
{
	/* In read-only mode we allow write to shared temporary tablespace
	as intrinsic table created by Optimizer reside in this tablespace. */
	ut_ad(!srv_read_only_mode || fsp_is_system_temporary(space->id));

retry:

#ifdef UNIV_HOTBACKUP
	page_size_t	page_length(space->flags);
	ulint   actual_size = space->size;
	ib::trace() << "space id : " << space->id << ", space name : "
		<< space->name << ", space size : " << actual_size << " pages,"
		<< " desired space size : " << size << " pages,"
		<< " page size : " << page_length.physical();
#endif /* UNIV_HOTBACKUP */

	bool		success = true;

	fil_mutex_enter_and_prepare_for_io(space->id);

	if (space->size >= size) {
		/* Space already big enough */
		mutex_exit(&fil_system->mutex);
		return(true);
	}

	page_size_t	pageSize(space->flags);
	const ulint	page_size = pageSize.physical();
	fil_node_t*	node = UT_LIST_GET_LAST(space->chain);

	if (!node->being_extended) {
		/* Mark this node as undergoing extension. This flag
		is used by other threads to wait for the extension
		opereation to finish. */
		node->being_extended = true;
	} else {
		/* Another thread is currently extending the file. Wait
		for it to finish.  It'd have been better to use an event
		driven mechanism but the entire module is peppered with
		polling code. */

		mutex_exit(&fil_system->mutex);
		os_thread_sleep(100000);
		goto retry;
	}

	if (!fil_node_prepare_for_io(node, fil_system, space)) {
		/* The tablespace data file, such as .ibd file, is missing */
		node->being_extended = false;
		mutex_exit(&fil_system->mutex);

		return(false);
	}

	/* At this point it is safe to release fil_system mutex. No
	other thread can rename, delete or close the file because
	we have set the node->being_extended flag. */
	mutex_exit(&fil_system->mutex);

	ulint		pages_added;

	/* Note: This code is going to be executed independent of FusionIO HW
	if the OS supports posix_fallocate() */

	ut_ad(size > space->size);

	os_offset_t	node_start = os_file_get_size(node->handle);
	ut_a(node_start != (os_offset_t) -1);

	/* Node first page number */
	ulint		node_first_page = space->size - node->size;

	/* Number of physical pages in the node/file */
	ulint		n_node_physical_pages
		= static_cast<ulint>(node_start) / page_size;

	/* Number of pages to extend in the node/file */
	lint		n_node_extend;

	n_node_extend = size - (node_first_page + node->size);

	/* If we already have enough physical pages to satisfy the
	extend request on the node then ignore it */
	if (node->size + n_node_extend > n_node_physical_pages) {

		DBUG_EXECUTE_IF("ib_crash_during_tablespace_extension",
				DBUG_SUICIDE(););

		os_offset_t     len;
		dberr_t		err = DB_SUCCESS;

		len = ((node->size + n_node_extend) * page_size) - node_start;
		ut_ad(len > 0);

#if !defined(NO_FALLOCATE) && defined(UNIV_LINUX)
		int     ret = posix_fallocate(node->handle.m_file, node_start, len);
		/* We already pass the valid offset and len in, if EINVAL
		is returned, it could only mean that the file system doesn't
		support fallocate(), currently one known case is
		ext3 FS with O_DIRECT. We ignore EINVAL here so that the
		error message won't flood. */
		if (ret != 0 && ret != EINVAL) {
			ib::error()
				<< "posix_fallocate(): Failed to preallocate"
				" data for file "
				<< node->name << ", desired size "
				<< len << " bytes."
				" Operating system error number "
				<< ret << ". Check"
				" that the disk is not full or a disk quota"
				" exceeded. Make sure the file system supports"
				" this function. Some operating system error"
				" numbers are described at " REFMAN
				" operating-system-error-codes.html";

			err = DB_IO_ERROR;
		}
#endif /* NO_FALLOCATE || !UNIV_LINUX */

		if (!node->atomic_write || err == DB_IO_ERROR) {

			bool	read_only_mode;

			read_only_mode = (space->purpose != FIL_TYPE_TEMPORARY
					  ? false : srv_read_only_mode);

			err = fil_write_zeros(
				node, page_size, node_start,
				static_cast<ulint>(len), read_only_mode);

			if (err != DB_SUCCESS) {

				ib::warn()
					<< "Error while writing " << len
					<< " zeroes to " << node->name
					<< " starting at offset " << node_start;
			}
		}

		/* Check how many pages actually added */
		os_offset_t	end = os_file_get_size(node->handle);
		ut_a(end != static_cast<os_offset_t>(-1) && end >= node_start);

		os_has_said_disk_full = !(success = (end == node_start + len));

		pages_added = static_cast<ulint>(end - node_start) / page_size;

	} else {
		success = true;
		pages_added = n_node_extend;
		os_has_said_disk_full = FALSE;
	}

	mutex_enter(&fil_system->mutex);

	ut_a(node->being_extended);

	node->size += pages_added;
	space->size += pages_added;
	node->being_extended = false;

	fil_node_complete_io(node, fil_system, IORequestWrite);

#ifndef UNIV_HOTBACKUP
	/* Keep the last data file size info up to date, rounded to
	full megabytes */
	ulint	pages_per_mb = (1024 * 1024) / page_size;
	ulint	size_in_pages = ((node->size / pages_per_mb) * pages_per_mb);

	if (space->id == srv_sys_space.space_id()) {
		srv_sys_space.set_last_file_size(size_in_pages);
	} else if (space->id == srv_tmp_space.space_id()) {
		srv_tmp_space.set_last_file_size(size_in_pages);
	}
#else
	ib::trace() << "extended space : " << space->name << " from "
		<< actual_size << " pages to " << space->size << " pages "
		<< ", desired space size : " << size << " pages.";
#endif /* !UNIV_HOTBACKUP */

	mutex_exit(&fil_system->mutex);

	fil_flush(space->id);

	return(success);
}

#ifdef UNIV_HOTBACKUP
/********************************************************************//**
Extends all tablespaces to the size stored in the space header. During the
mysqlbackup --apply-log phase we extended the spaces on-demand so that log
records could be applied, but that may have left spaces still too small
compared to the size stored in the space header. */
void
fil_extend_tablespaces_to_stored_len(void)
/*======================================*/
{
	byte*		buf;
	ulint		actual_size;
	ulint		size_in_header;
	dberr_t		error;
	bool		success;

	buf = (byte*)ut_malloc_nokey(UNIV_PAGE_SIZE);

	mutex_enter(&fil_system->mutex);

	for (fil_space_t* space = UT_LIST_GET_FIRST(fil_system->space_list);
	     space != NULL;
	     space = UT_LIST_GET_NEXT(space_list, space)) {

		ut_a(space->purpose == FIL_TYPE_TABLESPACE);

		mutex_exit(&fil_system->mutex); /* no need to protect with a
					      mutex, because this is a
					      single-threaded operation */
		error = fil_read(
			page_id_t(space->id, 0),
			page_size_t(space->flags),
			0, univ_page_size.physical(), buf);

		ut_a(error == DB_SUCCESS);

		size_in_header = fsp_header_get_field(buf, FSP_SIZE);

		success = fil_space_extend(space, size_in_header);
		if (!success) {
			ib::error() << "Could not extend the tablespace of "
				<< space->name  << " to the size stored in"
				" header, " << size_in_header << " pages;"
				" size after extension " << actual_size
				<< " pages. Check that you have free disk"
				" space and retry!";
			ut_a(success);
		}

		mutex_enter(&fil_system->mutex);
	}

	mutex_exit(&fil_system->mutex);

	ut_free(buf);
}
#endif

/*========== RESERVE FREE EXTENTS (for a B-tree split, for example) ===*/

/*******************************************************************//**
Tries to reserve free extents in a file space.
@return true if succeed */
bool
fil_space_reserve_free_extents(
/*===========================*/
	ulint	id,		/*!< in: space id */
	ulint	n_free_now,	/*!< in: number of free extents now */
	ulint	n_to_reserve)	/*!< in: how many one wants to reserve */
{
	fil_space_t*	space;
	bool		success;

	ut_ad(fil_system);

	mutex_enter(&fil_system->mutex);

	space = fil_space_get_by_id(id);

	ut_a(space);

	if (space->n_reserved_extents + n_to_reserve > n_free_now) {
		success = false;
	} else {
		space->n_reserved_extents += n_to_reserve;
		success = true;
	}

	mutex_exit(&fil_system->mutex);

	return(success);
}

/*******************************************************************//**
Releases free extents in a file space. */
void
fil_space_release_free_extents(
/*===========================*/
	ulint	id,		/*!< in: space id */
	ulint	n_reserved)	/*!< in: how many one reserved */
{
	fil_space_t*	space;

	ut_ad(fil_system);

	mutex_enter(&fil_system->mutex);

	space = fil_space_get_by_id(id);

	ut_a(space);
	ut_a(space->n_reserved_extents >= n_reserved);

	space->n_reserved_extents -= n_reserved;

	mutex_exit(&fil_system->mutex);
}

/*******************************************************************//**
Gets the number of reserved extents. If the database is silent, this number
should be zero. */
ulint
fil_space_get_n_reserved_extents(
/*=============================*/
	ulint	id)		/*!< in: space id */
{
	fil_space_t*	space;
	ulint		n;

	ut_ad(fil_system);

	mutex_enter(&fil_system->mutex);

	space = fil_space_get_by_id(id);

	ut_a(space);

	n = space->n_reserved_extents;

	mutex_exit(&fil_system->mutex);

	return(n);
}

/*============================ FILE I/O ================================*/

/********************************************************************//**
NOTE: you must call fil_mutex_enter_and_prepare_for_io() first!

Prepares a file node for i/o. Opens the file if it is closed. Updates the
pending i/o's field in the node and the system appropriately. Takes the node
off the LRU list if it is in the LRU list. The caller must hold the fil_sys
mutex.
@return false if the file can't be opened, otherwise true */
static
bool
fil_node_prepare_for_io(
/*====================*/
	fil_node_t*	node,	/*!< in: file node */
	fil_system_t*	system,	/*!< in: tablespace memory cache */
	fil_space_t*	space)	/*!< in: space */
{
	ut_ad(node && system && space);
	ut_ad(mutex_own(&(system->mutex)));

	if (system->n_open > system->max_n_open + 5) {
		ib::warn() << "Open files " << system->n_open
			<< " exceeds the limit " << system->max_n_open;
	}

	if (!node->is_open) {
		/* File is closed: open it */
		ut_a(node->n_pending == 0);

		if (!fil_node_open_file(node)) {
			return(false);
		}
	}

	if (node->n_pending == 0 && fil_space_belongs_in_lru(space)) {
		/* The node is in the LRU list, remove it */

		ut_a(UT_LIST_GET_LEN(system->LRU) > 0);

		UT_LIST_REMOVE(system->LRU, node);
	}

	node->n_pending++;

	return(true);
}

/********************************************************************//**
Updates the data structures when an i/o operation finishes. Updates the
pending i/o's field in the node appropriately. */
static
void
fil_node_complete_io(
/*=================*/
	fil_node_t*	node,	/*!< in: file node */
	fil_system_t*	system,	/*!< in: tablespace memory cache */
	const IORequest&type)	/*!< in: IO_TYPE_*, marks the node as
				modified if TYPE_IS_WRITE() */
{
	ut_ad(mutex_own(&system->mutex));
	ut_a(node->n_pending > 0);

	--node->n_pending;

	ut_ad(type.validate());

	if (type.is_write()) {

		ut_ad(!srv_read_only_mode
		      || fsp_is_system_temporary(node->space->id));

		++system->modification_counter;

		node->modification_counter = system->modification_counter;

		if (fil_buffering_disabled(node->space)) {

			/* We don't need to keep track of unflushed
			changes as user has explicitly disabled
			buffering. */
			ut_ad(!node->space->is_in_unflushed_spaces);
			node->flush_counter = node->modification_counter;

		} else if (!node->space->is_in_unflushed_spaces) {

			node->space->is_in_unflushed_spaces = true;

			UT_LIST_ADD_FIRST(
				system->unflushed_spaces, node->space);
		}
	}

	if (node->n_pending == 0 && fil_space_belongs_in_lru(node->space)) {

		/* The node must be put back to the LRU list */
		UT_LIST_ADD_FIRST(system->LRU, node);
	}
}

/** Report information about an invalid page access. */
static
void
fil_report_invalid_page_access(
	ulint		block_offset,	/*!< in: block offset */
	ulint		space_id,	/*!< in: space id */
	const char*	space_name,	/*!< in: space name */
	ulint		byte_offset,	/*!< in: byte offset */
	ulint		len,		/*!< in: I/O length */
	bool		is_read)	/*!< in: I/O type */
{
	ib::error()
		<< "Trying to access page number " << block_offset << " in"
		" space " << space_id << ", space name " << space_name << ","
		" which is outside the tablespace bounds. Byte offset "
		<< byte_offset << ", len " << len << ", i/o type " <<
		(is_read ? "read" : "write")
		<< ". If you get this error at mysqld startup, please check"
		" that your my.cnf matches the ibdata files that you have in"
		" the MySQL server.";

	ib::error() << "Server exits"
#ifdef UNIV_DEBUG
		<< " at " << __FILE__ << "[" << __LINE__ << "]"
#endif
		<< ".";

	_exit(1);
}

/** Set encryption information for IORequest.
@param[in,out]	req_type	IO request
@param[in]	page_id		page id
@param[in]	space		table space */
inline
void
fil_io_set_encryption(
	IORequest&		req_type,
	const page_id_t&	page_id,
	fil_space_t*		space)
{
	/* Don't encrypt the log, page 0 of all tablespaces, all pages
	from the system tablespace. */
	if (!req_type.is_log() && page_id.page_no() > 0
	    && space->encryption_type != Encryption::NONE)
	{
		req_type.encryption_key(space->encryption_key,
					space->encryption_klen,
					space->encryption_iv);
		req_type.encryption_algorithm(Encryption::AES);
	} else {
		req_type.clear_encrypted();
	}
}

/** Reads or writes data. This operation could be asynchronous (aio).

@param[in,out] type	IO context
@param[in] sync		true if synchronous aio is desired
@param[in] page_id	page id
@param[in] page_size	page size
@param[in] byte_offset	remainder of offset in bytes; in aio this
			must be divisible by the OS block size
@param[in] len		how many bytes to read or write; this must
			not cross a file boundary; in aio this must
			be a block size multiple
@param[in,out] buf	buffer where to store read data or from where
			to write; in aio this must be appropriately
			aligned
@param[in] message	message for aio handler if non-sync aio
			used, else ignored

@return DB_SUCCESS, DB_TABLESPACE_DELETED or DB_TABLESPACE_TRUNCATED
	if we are trying to do i/o on a tablespace which does not exist */
dberr_t
fil_io(
	const IORequest&	type,
	bool			sync,
	const page_id_t&	page_id,
	const page_size_t&	page_size,
	ulint			byte_offset,
	ulint			len,
	void*			buf,
	void*			message)
{
	os_offset_t		offset;
	IORequest		req_type(type);

	ut_ad(req_type.validate());

	ut_ad(len > 0);
	ut_ad(byte_offset < UNIV_PAGE_SIZE);
	ut_ad(!page_size.is_compressed() || byte_offset == 0);
	ut_ad(UNIV_PAGE_SIZE == (ulong)(1 << UNIV_PAGE_SIZE_SHIFT));
#if (1 << UNIV_PAGE_SIZE_SHIFT_MAX) != UNIV_PAGE_SIZE_MAX
# error "(1 << UNIV_PAGE_SIZE_SHIFT_MAX) != UNIV_PAGE_SIZE_MAX"
#endif
#if (1 << UNIV_PAGE_SIZE_SHIFT_MIN) != UNIV_PAGE_SIZE_MIN
# error "(1 << UNIV_PAGE_SIZE_SHIFT_MIN) != UNIV_PAGE_SIZE_MIN"
#endif
	ut_ad(fil_validate_skip());

#ifndef UNIV_HOTBACKUP

	/* ibuf bitmap pages must be read in the sync AIO mode: */
	ut_ad(recv_no_ibuf_operations
	      || req_type.is_write()
	      || !ibuf_bitmap_page(page_id, page_size)
	      || sync
	      || req_type.is_log());

	ulint	mode;

	if (sync) {

		mode = OS_AIO_SYNC;

	} else if (req_type.is_log()) {

		mode = OS_AIO_LOG;

	} else if (req_type.is_read()
		   && !recv_no_ibuf_operations
		   && ibuf_page(page_id, page_size, NULL)) {

		mode = OS_AIO_IBUF;

		/* Reduce probability of deadlock bugs in connection with ibuf:
		do not let the ibuf i/o handler sleep */

		req_type.clear_do_not_wake();
	} else {
		mode = OS_AIO_NORMAL;
	}
#else /* !UNIV_HOTBACKUP */
	ut_a(sync);
	ulint mode = OS_AIO_SYNC;
#endif /* !UNIV_HOTBACKUP */

#ifndef UNIV_HOTBACKUP
	if (req_type.is_read()) {

		srv_stats.data_read.add(len);

	} else if (req_type.is_write()) {

		ut_ad(!srv_read_only_mode
		      || fsp_is_system_temporary(page_id.space()));

		srv_stats.data_written.add(len);
	}
#endif /* !UNIV_HOTBACKUP */

	/* Reserve the fil_system mutex and make sure that we can open at
	least one file while holding it, if the file is not already open */

	fil_mutex_enter_and_prepare_for_io(page_id.space());

	fil_space_t*	space = fil_space_get_by_id(page_id.space());

	/* If we are deleting a tablespace we don't allow async read operations
	on that. However, we do allow write operations and sync read operations. */
	if (space == NULL
	    || (req_type.is_read()
		&& !sync
		&& space->stop_new_ops
		&& !space->is_being_truncated)) {

		mutex_exit(&fil_system->mutex);

		if (!req_type.ignore_missing()) {
			ib::error()
				<< "Trying to do I/O to a tablespace which"
				" does not exist. I/O type: "
				<< (req_type.is_read() ? "read" : "write")
				<< ", page: " << page_id
				<< ", I/O length: " << len << " bytes";
		}

		return(DB_TABLESPACE_DELETED);
	}

	ut_ad(mode != OS_AIO_IBUF || fil_type_is_data(space->purpose));

	ulint		cur_page_no = page_id.page_no();
	fil_node_t*	node = UT_LIST_GET_FIRST(space->chain);

	for (;;) {

		if (node == NULL) {

			if (req_type.ignore_missing()) {
				mutex_exit(&fil_system->mutex);
				return(DB_ERROR);
			}

			fil_report_invalid_page_access(
				page_id.page_no(), page_id.space(),
				space->name, byte_offset, len,
				req_type.is_read());

		} else if (fil_is_user_tablespace_id(space->id)
			   && node->size == 0) {

			/* We do not know the size of a single-table tablespace
			before we open the file */
			break;

		} else if (node->size > cur_page_no) {
			/* Found! */
			break;

		} else {
			if (space->id != srv_sys_space.space_id()
			    && UT_LIST_GET_LEN(space->chain) == 1
			    && (srv_is_tablespace_truncated(space->id)
				|| space->is_being_truncated
				|| srv_was_tablespace_truncated(space))
			    && req_type.is_read()) {

				/* Handle page which is outside the truncated
				tablespace bounds when recovering from a crash
				happened during a truncation */
				mutex_exit(&fil_system->mutex);
				return(DB_TABLESPACE_TRUNCATED);
			}

			cur_page_no -= node->size;

			node = UT_LIST_GET_NEXT(chain, node);
		}
	}

	/* Open file if closed */
	if (!fil_node_prepare_for_io(node, fil_system, space)) {
		if (fil_type_is_data(space->purpose)
		    && fil_is_user_tablespace_id(space->id)) {
			mutex_exit(&fil_system->mutex);

			if (!req_type.ignore_missing()) {
				ib::error()
					<< "Trying to do I/O to a tablespace"
					" which exists without .ibd data file."
					" I/O type: "
					<< (req_type.is_read()
					    ? "read" : "write")
					<< ", page: "
					<< page_id_t(page_id.space(),
						     cur_page_no)
					<< ", I/O length: " << len << " bytes";
			}

			return(DB_TABLESPACE_DELETED);
		}

		/* The tablespace is for log. Currently, we just assert here
		to prevent handling errors along the way fil_io returns.
		Also, if the log files are missing, it would be hard to
		promise the server can continue running. */
		ut_a(0);
	}

	/* Check that at least the start offset is within the bounds of a
	single-table tablespace, including rollback tablespaces. */
	if (node->size <= cur_page_no
	    && space->id != srv_sys_space.space_id()
	    && fil_type_is_data(space->purpose)) {

		if (req_type.ignore_missing()) {
			/* If we can tolerate the non-existent pages, we
			should return with DB_ERROR and let caller decide
			what to do. */
			fil_node_complete_io(node, fil_system, req_type);
			mutex_exit(&fil_system->mutex);
			return(DB_ERROR);
		}

		fil_report_invalid_page_access(
			page_id.page_no(), page_id.space(),
			space->name, byte_offset, len, req_type.is_read());
	}

	/* Now we have made the changes in the data structures of fil_system */
	mutex_exit(&fil_system->mutex);

	/* Calculate the low 32 bits and the high 32 bits of the file offset */

	if (!page_size.is_compressed()) {

		offset = ((os_offset_t) cur_page_no
			  << UNIV_PAGE_SIZE_SHIFT) + byte_offset;

		ut_a(node->size - cur_page_no
		     >= ((byte_offset + len + (UNIV_PAGE_SIZE - 1))
			 / UNIV_PAGE_SIZE));
	} else {
		ulint	size_shift;

		switch (page_size.physical()) {
		case 1024: size_shift = 10; break;
		case 2048: size_shift = 11; break;
		case 4096: size_shift = 12; break;
		case 8192: size_shift = 13; break;
		case 16384: size_shift = 14; break;
		case 32768: size_shift = 15; break;
		case 65536: size_shift = 16; break;
		default: ut_error;
		}

		offset = ((os_offset_t) cur_page_no << size_shift)
			+ byte_offset;

		ut_a(node->size - cur_page_no
		     >= (len + (page_size.physical() - 1))
		     / page_size.physical());
	}

	/* Do AIO */

	ut_a(byte_offset % OS_FILE_LOG_BLOCK_SIZE == 0);
	ut_a((len % OS_FILE_LOG_BLOCK_SIZE) == 0);

	/* Don't compress the log, page 0 of all tablespaces, tables
	compresssed with the old scheme and all pages from the system
	tablespace. */

	if (req_type.is_write()
	    && !req_type.is_log()
	    && !page_size.is_compressed()
	    && page_id.page_no() > 0
	    && IORequest::is_punch_hole_supported()
	    && node->punch_hole) {

		ut_ad(!req_type.is_log());

		req_type.set_punch_hole();

		req_type.compression_algorithm(space->compression_type);

	} else {
		req_type.clear_compressed();
	}

	/* Set encryption information. */
	fil_io_set_encryption(req_type, page_id, space);

	req_type.block_size(node->block_size);

	dberr_t	err;

#ifdef UNIV_HOTBACKUP
	/* In mysqlbackup do normal i/o, not aio */
	if (req_type.is_read()) {

		err = os_file_read(req_type, node->handle, buf, offset, len);

	} else {

		ut_ad(!srv_read_only_mode
		      || fsp_is_system_temporary(page_id.space()));

		err = os_file_write(
			req_type, node->name, node->handle, buf, offset, len);
	}
#else /* UNIV_HOTBACKUP */
	/* Queue the aio request */
	err = os_aio(
		req_type,
		mode, node->name, node->handle, buf, offset, len,
		fsp_is_system_temporary(page_id.space())
		? false : srv_read_only_mode,
		node, message);

#endif /* UNIV_HOTBACKUP */

	if (err == DB_IO_NO_PUNCH_HOLE) {

		err = DB_SUCCESS;

		if (node->punch_hole) {

			ib::warn()
				<< "Punch hole failed for '"
				<< node->name << "'";
		}

		fil_no_punch_hole(node);
	}

	/* We an try to recover the page from the double write buffer if
	the decompression fails or the page is corrupt. */

	ut_a(req_type.is_dblwr_recover() || err == DB_SUCCESS);

	if (sync) {
		/* The i/o operation is already completed when we return from
		os_aio: */

		mutex_enter(&fil_system->mutex);

		fil_node_complete_io(node, fil_system, req_type);

		mutex_exit(&fil_system->mutex);

		ut_ad(fil_validate_skip());
	}

	return(err);
}

#ifndef UNIV_HOTBACKUP
/**********************************************************************//**
Waits for an aio operation to complete. This function is used to write the
handler for completed requests. The aio array of pending requests is divided
into segments (see os0file.cc for more info). The thread specifies which
segment it wants to wait for. */
void
fil_aio_wait(
/*=========*/
	ulint	segment)	/*!< in: the number of the segment in the aio
				array to wait for */
{
	fil_node_t*	node;
	IORequest	type;
	void*		message;

	ut_ad(fil_validate_skip());

	dberr_t	err = os_aio_handler(segment, &node, &message, &type);

	ut_a(err == DB_SUCCESS);

	if (node == NULL) {
		ut_ad(srv_shutdown_state == SRV_SHUTDOWN_EXIT_THREADS);
		return;
	}

	srv_set_io_thread_op_info(segment, "complete io for fil node");

	mutex_enter(&fil_system->mutex);

	fil_node_complete_io(node, fil_system, type);

	mutex_exit(&fil_system->mutex);

	ut_ad(fil_validate_skip());

	/* Do the i/o handling */
	/* IMPORTANT: since i/o handling for reads will read also the insert
	buffer in tablespace 0, you have to be very careful not to introduce
	deadlocks in the i/o system. We keep tablespace 0 data files always
	open, and use a special i/o thread to serve insert buffer requests. */

	switch (node->space->purpose) {
	case FIL_TYPE_TABLESPACE:
	case FIL_TYPE_TEMPORARY:
	case FIL_TYPE_IMPORT:
		srv_set_io_thread_op_info(segment, "complete io for buf page");

		/* async single page writes from the dblwr buffer don't have
		access to the page */
		if (message != NULL) {
			buf_page_io_complete(static_cast<buf_page_t*>(message));
		}
		return;
	case FIL_TYPE_LOG:
		srv_set_io_thread_op_info(segment, "complete io for log");
		log_io_complete(static_cast<log_group_t*>(message));
		return;
	}

	ut_ad(0);
}
#endif /* !UNIV_HOTBACKUP */

/**********************************************************************//**
Flushes to disk possible writes cached by the OS. If the space does not exist
or is being dropped, does not do anything. */
void
fil_flush(
/*======*/
	ulint	space_id)	/*!< in: file space id (this can be a group of
				log files or a tablespace of the database) */
{
	fil_node_t*	node;
	pfs_os_file_t	file;

	mutex_enter(&fil_system->mutex);

	fil_space_t*	space = fil_space_get_by_id(space_id);

	if (space == NULL
	    || space->purpose == FIL_TYPE_TEMPORARY
	    || space->stop_new_ops
	    || space->is_being_truncated) {
		mutex_exit(&fil_system->mutex);

		return;
	}

	if (fil_buffering_disabled(space)) {

		/* No need to flush. User has explicitly disabled
		buffering. */
		ut_ad(!space->is_in_unflushed_spaces);
		ut_ad(fil_space_is_flushed(space));
		ut_ad(space->n_pending_flushes == 0);

#ifdef UNIV_DEBUG
		for (node = UT_LIST_GET_FIRST(space->chain);
		     node != NULL;
		     node = UT_LIST_GET_NEXT(chain, node)) {
			ut_ad(node->modification_counter
			      == node->flush_counter);
			ut_ad(node->n_pending_flushes == 0);
		}
#endif /* UNIV_DEBUG */

		mutex_exit(&fil_system->mutex);
		return;
	}

	space->n_pending_flushes++;	/*!< prevent dropping of the space while
					we are flushing */
	for (node = UT_LIST_GET_FIRST(space->chain);
	     node != NULL;
	     node = UT_LIST_GET_NEXT(chain, node)) {

		int64_t	old_mod_counter = node->modification_counter;

		if (old_mod_counter <= node->flush_counter) {
			continue;
		}

		ut_a(node->is_open);

		switch (space->purpose) {
		case FIL_TYPE_TEMPORARY:
			ut_ad(0); // we already checked for this
		case FIL_TYPE_TABLESPACE:
		case FIL_TYPE_IMPORT:
			fil_n_pending_tablespace_flushes++;
			break;
		case FIL_TYPE_LOG:
			fil_n_pending_log_flushes++;
			fil_n_log_flushes++;
			break;
		}
#ifdef _WIN32
		if (node->is_raw_disk) {

			goto skip_flush;
		}
#endif /* _WIN32 */
retry:
		if (node->n_pending_flushes > 0) {
			/* We want to avoid calling os_file_flush() on
			the file twice at the same time, because we do
			not know what bugs OS's may contain in file
			i/o */

#ifndef UNIV_HOTBACKUP
			int64_t	sig_count = os_event_reset(node->sync_event);
#endif /* !UNIV_HOTBACKUP */

			mutex_exit(&fil_system->mutex);

			os_event_wait_low(node->sync_event, sig_count);

			mutex_enter(&fil_system->mutex);

			if (node->flush_counter >= old_mod_counter) {

				goto skip_flush;
			}

			goto retry;
		}

		ut_a(node->is_open);
		file = node->handle;
		node->n_pending_flushes++;

		mutex_exit(&fil_system->mutex);

		os_file_flush(file);

		mutex_enter(&fil_system->mutex);

		os_event_set(node->sync_event);

		node->n_pending_flushes--;
skip_flush:
		if (node->flush_counter < old_mod_counter) {
			node->flush_counter = old_mod_counter;

			if (space->is_in_unflushed_spaces
			    && fil_space_is_flushed(space)) {

				space->is_in_unflushed_spaces = false;

				UT_LIST_REMOVE(
					fil_system->unflushed_spaces,
					space);
			}
		}

		switch (space->purpose) {
		case FIL_TYPE_TEMPORARY:
			ut_ad(0); // we already checked for this
		case FIL_TYPE_TABLESPACE:
		case FIL_TYPE_IMPORT:
			fil_n_pending_tablespace_flushes--;
			continue;
		case FIL_TYPE_LOG:
			fil_n_pending_log_flushes--;
			continue;
		}

		ut_ad(0);
	}

	space->n_pending_flushes--;

	mutex_exit(&fil_system->mutex);
}

/** Flush to disk the writes in file spaces of the given type
possibly cached by the OS.
@param[in]	purpose	FIL_TYPE_TABLESPACE or FIL_TYPE_LOG */
void
fil_flush_file_spaces(
	fil_type_t	purpose)
{
	fil_space_t*	space;
	ulint*		space_ids;
	ulint		n_space_ids;

	ut_ad(purpose == FIL_TYPE_TABLESPACE || purpose == FIL_TYPE_LOG);

	mutex_enter(&fil_system->mutex);

	n_space_ids = UT_LIST_GET_LEN(fil_system->unflushed_spaces);
	if (n_space_ids == 0) {

		mutex_exit(&fil_system->mutex);
		return;
	}

	/* Assemble a list of space ids to flush.  Previously, we
	traversed fil_system->unflushed_spaces and called UT_LIST_GET_NEXT()
	on a space that was just removed from the list by fil_flush().
	Thus, the space could be dropped and the memory overwritten. */
	space_ids = static_cast<ulint*>(
		ut_malloc_nokey(n_space_ids * sizeof(*space_ids)));

	n_space_ids = 0;

	for (space = UT_LIST_GET_FIRST(fil_system->unflushed_spaces);
	     space;
	     space = UT_LIST_GET_NEXT(unflushed_spaces, space)) {

		if (space->purpose == purpose
		    && !space->stop_new_ops
		    && !space->is_being_truncated) {

			space_ids[n_space_ids++] = space->id;
		}
	}

	mutex_exit(&fil_system->mutex);

	/* Flush the spaces.  It will not hurt to call fil_flush() on
	a non-existing space id. */
	for (ulint i = 0; i < n_space_ids; i++) {

		fil_flush(space_ids[i]);
	}

	ut_free(space_ids);
}

/** Functor to validate the file node list of a tablespace. */
struct	Check {
	/** Total size of file nodes visited so far */
	ulint	size;
	/** Total number of open files visited so far */
	ulint	n_open;

	/** Constructor */
	Check() : size(0), n_open(0) {}

	/** Visit a file node
	@param[in]	elem	file node to visit */
	void	operator()(const fil_node_t* elem)
	{
		ut_a(elem->is_open || !elem->n_pending);
		n_open += elem->is_open;
		size += elem->size;
	}

	/** Validate a tablespace.
	@param[in]	space	tablespace to validate
	@return		number of open file nodes */
	static ulint validate(const fil_space_t* space)
	{
		ut_ad(mutex_own(&fil_system->mutex));
		Check	check;
		ut_list_validate(space->chain, check);
		ut_a(space->size == check.size);
		return(check.n_open);
	}
};

/******************************************************************//**
Checks the consistency of the tablespace cache.
@return true if ok */
bool
fil_validate(void)
/*==============*/
{
	fil_space_t*	space;
	fil_node_t*	fil_node;
	ulint		n_open		= 0;

	mutex_enter(&fil_system->mutex);

	/* Look for spaces in the hash table */

	for (ulint i = 0; i < hash_get_n_cells(fil_system->spaces); i++) {

		for (space = static_cast<fil_space_t*>(
				HASH_GET_FIRST(fil_system->spaces, i));
		     space != 0;
		     space = static_cast<fil_space_t*>(
				HASH_GET_NEXT(hash, space))) {

			n_open += Check::validate(space);
		}
	}

	ut_a(fil_system->n_open == n_open);

	UT_LIST_CHECK(fil_system->LRU);

	for (fil_node = UT_LIST_GET_FIRST(fil_system->LRU);
	     fil_node != 0;
	     fil_node = UT_LIST_GET_NEXT(LRU, fil_node)) {

		ut_a(fil_node->n_pending == 0);
		ut_a(!fil_node->being_extended);
		ut_a(fil_node->is_open);
		ut_a(fil_space_belongs_in_lru(fil_node->space));
	}

	mutex_exit(&fil_system->mutex);

	return(true);
}

/********************************************************************//**
Returns true if file address is undefined.
@return true if undefined */
bool
fil_addr_is_null(
/*=============*/
	fil_addr_t	addr)	/*!< in: address */
{
	return(addr.page == FIL_NULL);
}

/********************************************************************//**
Get the predecessor of a file page.
@return FIL_PAGE_PREV */
ulint
fil_page_get_prev(
/*==============*/
	const byte*	page)	/*!< in: file page */
{
	return(mach_read_from_4(page + FIL_PAGE_PREV));
}

/********************************************************************//**
Get the successor of a file page.
@return FIL_PAGE_NEXT */
ulint
fil_page_get_next(
/*==============*/
	const byte*	page)	/*!< in: file page */
{
	return(mach_read_from_4(page + FIL_PAGE_NEXT));
}

/*********************************************************************//**
Sets the file page type. */
void
fil_page_set_type(
/*==============*/
	byte*	page,	/*!< in/out: file page */
	ulint	type)	/*!< in: type */
{
	ut_ad(page);

	mach_write_to_2(page + FIL_PAGE_TYPE, type);
}

#ifndef UNIV_HOTBACKUP
/** Reset the page type.
Data files created before MySQL 5.1 may contain garbage in FIL_PAGE_TYPE.
In MySQL 3.23.53, only undo log pages and index pages were tagged.
Any other pages were written with uninitialized bytes in FIL_PAGE_TYPE.
@param[in]	page_id	page number
@param[in,out]	page	page with invalid FIL_PAGE_TYPE
@param[in]	type	expected page type
@param[in,out]	mtr	mini-transaction */
void
fil_page_reset_type(
	const page_id_t&	page_id,
	byte*			page,
	ulint			type,
	mtr_t*			mtr)
{
	ib::info()
		<< "Resetting invalid page " << page_id << " type "
		<< fil_page_get_type(page) << " to " << type << ".";
	mlog_write_ulint(page + FIL_PAGE_TYPE, type, MLOG_2BYTES, mtr);
}
#endif /* !UNIV_HOTBACKUP */

/****************************************************************//**
Closes the tablespace memory cache. */
void
fil_close(void)
/*===========*/
{
	hash_table_free(fil_system->spaces);

	hash_table_free(fil_system->name_hash);

	ut_a(UT_LIST_GET_LEN(fil_system->LRU) == 0);
	ut_a(UT_LIST_GET_LEN(fil_system->unflushed_spaces) == 0);
	ut_a(UT_LIST_GET_LEN(fil_system->space_list) == 0);

	mutex_free(&fil_system->mutex);

	ut_free(fil_system);
	fil_system = NULL;
}

#ifndef UNIV_HOTBACKUP
/********************************************************************//**
Initializes a buffer control block when the buf_pool is created. */
static
void
fil_buf_block_init(
/*===============*/
	buf_block_t*	block,		/*!< in: pointer to control block */
	byte*		frame)		/*!< in: pointer to buffer frame */
{
	UNIV_MEM_DESC(frame, UNIV_PAGE_SIZE);

	block->frame = frame;

	block->page.io_fix = BUF_IO_NONE;
	/* There are assertions that check for this. */
	block->page.buf_fix_count = 1;
	block->page.state = BUF_BLOCK_READY_FOR_USE;

	page_zip_des_init(&block->page.zip);
}

struct fil_iterator_t {
	pfs_os_file_t	file;			/*!< File handle */
	const char*	filepath;		/*!< File path name */
	os_offset_t	start;			/*!< From where to start */
	os_offset_t	end;			/*!< Where to stop */
	os_offset_t	file_size;		/*!< File size in bytes */
	ulint		page_size;		/*!< Page size */
	ulint		n_io_buffers;		/*!< Number of pages to use
						for IO */
	byte*		io_buffer;		/*!< Buffer to use for IO */
	byte*		encryption_key;		/*!< Encryption key */
	byte*		encryption_iv;		/*!< Encryption iv */
};

/********************************************************************//**
TODO: This can be made parallel trivially by chunking up the file and creating
a callback per thread. Main benefit will be to use multiple CPUs for
checksums and compressed tables. We have to do compressed tables block by
block right now. Secondly we need to decompress/compress and copy too much
of data. These are CPU intensive.

Iterate over all the pages in the tablespace.
@param iter Tablespace iterator
@param block block to use for IO
@param callback Callback to inspect and update page contents
@retval DB_SUCCESS or error code */
static
dberr_t
fil_iterate(
/*========*/
	const fil_iterator_t&	iter,
	buf_block_t*		block,
	PageCallback&		callback)
{
	os_offset_t		offset;
	ulint			page_no = 0;
	ulint			space_id = callback.get_space_id();
	ulint			n_bytes = iter.n_io_buffers * iter.page_size;

	ut_ad(!srv_read_only_mode);

	/* For old style compressed tables we do a lot of useless copying
	for non-index pages. Unfortunately, it is required by
	buf_zip_decompress() */

	ulint	read_type = IORequest::READ;
	ulint	write_type = IORequest::WRITE;

	for (offset = iter.start; offset < iter.end; offset += n_bytes) {

		byte*	io_buffer = iter.io_buffer;

		block->frame = io_buffer;

		if (callback.get_page_size().is_compressed()) {
			page_zip_des_init(&block->page.zip);
			page_zip_set_size(&block->page.zip, iter.page_size);

			block->page.size.copy_from(
				page_size_t(iter.page_size,
					    univ_page_size.logical(),
					    true));

			block->page.zip.data = block->frame + UNIV_PAGE_SIZE;
			ut_d(block->page.zip.m_external = true);
			ut_ad(iter.page_size
			      == callback.get_page_size().physical());

			/* Zip IO is done in the compressed page buffer. */
			io_buffer = block->page.zip.data;
		} else {
			io_buffer = iter.io_buffer;
		}

		/* We have to read the exact number of bytes. Otherwise the
		InnoDB IO functions croak on failed reads. */

		n_bytes = static_cast<ulint>(
			ut_min(static_cast<os_offset_t>(n_bytes),
			       iter.end - offset));

		ut_ad(n_bytes > 0);
		ut_ad(!(n_bytes % iter.page_size));

		dberr_t		err;
		IORequest	read_request(read_type);

		/* For encrypted table, set encryption information. */
		if (iter.encryption_key != NULL && offset != 0) {
			read_request.encryption_key(iter.encryption_key,
						    ENCRYPTION_KEY_LEN,
						    iter.encryption_iv);
			read_request.encryption_algorithm(Encryption::AES);
		}

		err = os_file_read(
			read_request, iter.file, io_buffer, offset,
			(ulint) n_bytes);

		if (err != DB_SUCCESS) {

			ib::error() << "os_file_read() failed";

			return(err);
		}

		bool		updated = false;
		os_offset_t	page_off = offset;
		ulint		n_pages_read = (ulint) n_bytes / iter.page_size;

		for (ulint i = 0; i < n_pages_read; ++i) {

			buf_block_set_file_page(
				block, page_id_t(space_id, page_no++));

			if ((err = callback(page_off, block)) != DB_SUCCESS) {

				return(err);

			} else if (!updated) {
				updated = buf_block_get_state(block)
					== BUF_BLOCK_FILE_PAGE;
			}

			buf_block_set_state(block, BUF_BLOCK_NOT_USED);
			buf_block_set_state(block, BUF_BLOCK_READY_FOR_USE);

			page_off += iter.page_size;
			block->frame += iter.page_size;
		}

		IORequest	write_request(write_type);

		/* For encrypted table, set encryption information. */
		if (iter.encryption_key != NULL && offset != 0) {
			write_request.encryption_key(iter.encryption_key,
						     ENCRYPTION_KEY_LEN,
						     iter.encryption_iv);
			write_request.encryption_algorithm(Encryption::AES);
		}

		/* A page was updated in the set, write back to disk.
		Note: We don't have the compression algorithm, we write
		out the imported file as uncompressed. */

		if (updated
		    && (err = os_file_write(
				write_request,
				iter.filepath, iter.file, io_buffer,
				offset, (ulint) n_bytes)) != DB_SUCCESS) {

			/* This is not a hard error */
			if (err == DB_IO_NO_PUNCH_HOLE) {

				err = DB_SUCCESS;
				write_type &= ~IORequest::PUNCH_HOLE;

			} else {
				ib::error() << "os_file_write() failed";

				return(err);
			}
		}
	}

	return(DB_SUCCESS);
}

/********************************************************************//**
Iterate over all the pages in the tablespace.
@param table the table definiton in the server
@param n_io_buffers number of blocks to read and write together
@param callback functor that will do the page updates
@return DB_SUCCESS or error code */
dberr_t
fil_tablespace_iterate(
/*===================*/
	dict_table_t*	table,
	ulint		n_io_buffers,
	PageCallback&	callback)
{
	dberr_t		err;
	pfs_os_file_t*	file;
	char*		filepath;
	bool		success;

	ut_a(n_io_buffers > 0);
	ut_ad(!srv_read_only_mode);

	DBUG_EXECUTE_IF("ib_import_trigger_corruption_1",
			return(DB_CORRUPTION););

	/* Make sure the data_dir_path is set. */
	dict_get_and_save_data_dir_path(table, false);

	if (DICT_TF_HAS_DATA_DIR(table->flags)) {
		ut_a(table->data_dir_path);

		filepath = fil_make_filepath(
			table->data_dir_path, table->name.m_name, IBD, true);
	} else {
		filepath = fil_make_filepath(
			NULL, table->name.m_name, IBD, false);
	}

	if (filepath == NULL) {
		return(DB_OUT_OF_MEMORY);
	}

<<<<<<< HEAD
	file = os_file_create_simple_no_error_handling(
		innodb_data_file_key, filepath,
		OS_FILE_OPEN, OS_FILE_READ_WRITE, srv_read_only_mode, &success);
=======
		*file = os_file_create_simple_no_error_handling(
			innodb_file_data_key, filepath,
			OS_FILE_OPEN, OS_FILE_READ_WRITE, &success);
>>>>>>> 1d294c15

	DBUG_EXECUTE_IF("fil_tablespace_iterate_failure",
	{
		static bool once;

<<<<<<< HEAD
		if (!once || ut_rnd_interval(0, 10) == 5) {
			once = true;
			success = false;
			os_file_close(file);
		}
	});
=======
			if (!once || ut_rnd_interval(0, 10) == 5) {
				once = true;
				success = FALSE;
				os_file_close(*file);
			}
		});
>>>>>>> 1d294c15

	if (!success) {
		/* The following call prints an error message */
		os_file_get_last_error(true);

		ib::error() << "Trying to import a tablespace, but could not"
			" open the tablespace file " << filepath;

		ut_free(filepath);

		return(DB_TABLESPACE_NOT_FOUND);

	} else {
		err = DB_SUCCESS;
	}

	callback.set_file(filepath, *file);

	os_offset_t	file_size = os_file_get_size(&file);
	ut_a(file_size != (os_offset_t) -1);

	/* The block we will use for every physical page */
	buf_block_t*	block;

	block = reinterpret_cast<buf_block_t*>(ut_zalloc_nokey(sizeof(*block)));

	mutex_create(LATCH_ID_BUF_BLOCK_MUTEX, &block->mutex);

	/* Allocate a page to read in the tablespace header, so that we
	can determine the page size and zip size (if it is compressed).
	We allocate an extra page in case it is a compressed table. One
	page is to ensure alignement. */

	void*	page_ptr = ut_malloc_nokey(3 * UNIV_PAGE_SIZE);
	byte*	page = static_cast<byte*>(ut_align(page_ptr, UNIV_PAGE_SIZE));

	fil_buf_block_init(block, page);

	/* Read the first page and determine the page and zip size. */

	IORequest	request(IORequest::READ);

	err = os_file_read(request, file, page, 0, UNIV_PAGE_SIZE);

	if (err != DB_SUCCESS) {

		err = DB_IO_ERROR;

	} else if ((err = callback.init(file_size, block)) == DB_SUCCESS) {
		fil_iterator_t	iter;

		iter.file = *file;
		iter.start = 0;
		iter.end = file_size;
		iter.filepath = filepath;
		iter.file_size = file_size;
		iter.n_io_buffers = n_io_buffers;
		iter.page_size = callback.get_page_size().physical();

		/* Set encryption info. */
		iter.encryption_key = table->encryption_key;
		iter.encryption_iv = table->encryption_iv;

		/* Check encryption is matched or not. */
		ulint	space_flags = callback.get_space_flags();
		if (FSP_FLAGS_GET_ENCRYPTION(space_flags)) {
			ut_ad(table->encryption_key != NULL);

			if (!dict_table_is_encrypted(table)) {
				ib::error() << "Table is not in an encrypted"
					" tablespace, but the data file which"
					" trying to import is an encrypted"
					" tablespace";
				err = DB_IO_NO_ENCRYPT_TABLESPACE;
			}
		}

		if (err == DB_SUCCESS) {

			/* Compressed pages can't be optimised for block IO
			for now.  We do the IMPORT page by page. */

			if (callback.get_page_size().is_compressed()) {
				iter.n_io_buffers = 1;
				ut_a(iter.page_size
				     == callback.get_page_size().physical());
			}

			/** Add an extra page for compressed page scratch
			area. */
			void*	io_buffer = ut_malloc_nokey(
				(2 + iter.n_io_buffers) * UNIV_PAGE_SIZE);

			iter.io_buffer = static_cast<byte*>(
				ut_align(io_buffer, UNIV_PAGE_SIZE));

			err = fil_iterate(iter, block, callback);

			ut_free(io_buffer);
		}
	}

	if (err == DB_SUCCESS) {

		ib::info() << "Sync to disk";

<<<<<<< HEAD
		if (!os_file_flush(file)) {
			ib::info() << "os_file_flush() failed!";
=======
		if (!os_file_flush(*file)) {
			ib_logf(IB_LOG_LEVEL_INFO, "os_file_flush() failed!");
>>>>>>> 1d294c15
			err = DB_IO_ERROR;
		} else {
			ib::info() << "Sync to disk - done!";
		}
	}

	os_file_close(*file);

	ut_free(page_ptr);
	ut_free(filepath);

	mutex_free(&block->mutex);

	ut_free(block);

	return(err);
}
#endif /* !UNIV_HOTBACKUP */

/** Set the tablespace table size.
@param[in]	page	a page belonging to the tablespace */
void
PageCallback::set_page_size(
	const buf_frame_t*	page) UNIV_NOTHROW
{
	m_page_size.copy_from(fsp_header_get_page_size(page));
}

/********************************************************************//**
Delete the tablespace file and any related files like .cfg.
This should not be called for temporary tables.
@param[in] ibd_filepath File path of the IBD tablespace */
void
fil_delete_file(
/*============*/
	const char*	ibd_filepath)
{
	/* Force a delete of any stale .ibd files that are lying around. */

	ib::info() << "Deleting " << ibd_filepath;

	os_file_delete_if_exists(innodb_data_file_key, ibd_filepath, NULL);

	char*	cfg_filepath = fil_make_filepath(
		ibd_filepath, NULL, CFG, false);
	if (cfg_filepath != NULL) {
		os_file_delete_if_exists(
			innodb_data_file_key, cfg_filepath, NULL);
		ut_free(cfg_filepath);
	}

	char*	cfp_filepath = fil_make_filepath(
		ibd_filepath, NULL, CFP, false);
	if (cfp_filepath != NULL) {
		os_file_delete_if_exists(
			innodb_data_file_key, cfp_filepath, NULL);
		ut_free(cfp_filepath);
	}
}

/**
Iterate over all the spaces in the space list and fetch the
tablespace names. It will return a copy of the name that must be
freed by the caller using: delete[].
@return DB_SUCCESS if all OK. */
dberr_t
fil_get_space_names(
/*================*/
	space_name_list_t&	space_name_list)
				/*!< in/out: List to append to */
{
	fil_space_t*	space;
	dberr_t		err = DB_SUCCESS;

	mutex_enter(&fil_system->mutex);

	for (space = UT_LIST_GET_FIRST(fil_system->space_list);
	     space != NULL;
	     space = UT_LIST_GET_NEXT(space_list, space)) {

		if (space->purpose == FIL_TYPE_TABLESPACE) {
			ulint	len;
			char*	name;

			len = ::strlen(space->name);
			name = UT_NEW_ARRAY_NOKEY(char, len + 1);

			if (name == 0) {
				/* Caller to free elements allocated so far. */
				err = DB_OUT_OF_MEMORY;
				break;
			}

			memcpy(name, space->name, len);
			name[len] = 0;

			space_name_list.push_back(name);
		}
	}

	mutex_exit(&fil_system->mutex);

	return(err);
}

#ifndef UNIV_HOTBACKUP
/** Return the next fil_node_t in the current or next fil_space_t.
Once started, the caller must keep calling this until it returns NULL.
fil_space_acquire() and fil_space_release() are invoked here which
blocks a concurrent operation from dropping the tablespace.
@param[in]	prev_node	Pointer to the previous fil_node_t.
If NULL, use the first fil_space_t on fil_system->space_list.
@return pointer to the next fil_node_t.
@retval NULL if this was the last file node */
const fil_node_t*
fil_node_next(
	const fil_node_t*	prev_node)
{
	fil_space_t*		space;
	const fil_node_t*	node = prev_node;

	mutex_enter(&fil_system->mutex);

	if (node == NULL) {
		space = UT_LIST_GET_FIRST(fil_system->space_list);

		/* We can trust that space is not NULL because at least the
		system tablespace is always present and loaded first. */
		space->n_pending_ops++;

		node = UT_LIST_GET_FIRST(space->chain);
		ut_ad(node != NULL);
	} else {
		space = node->space;
		ut_ad(space->n_pending_ops > 0);
		node = UT_LIST_GET_NEXT(chain, node);

		if (node == NULL) {
			/* Move on to the next fil_space_t */
			space->n_pending_ops--;
			space = UT_LIST_GET_NEXT(space_list, space);

			/* Skip spaces that are being
			created by fil_ibd_create(),
			or dropped or truncated. */
			while (space != NULL
			       && (UT_LIST_GET_LEN(space->chain) == 0
				   || space->stop_new_ops
				   || space->is_being_truncated)) {
				space = UT_LIST_GET_NEXT(space_list, space);
			}

			if (space != NULL) {
				space->n_pending_ops++;
				node = UT_LIST_GET_FIRST(space->chain);
				ut_ad(node != NULL);
			}
		}
	}

	mutex_exit(&fil_system->mutex);

	return(node);
}

/** Generate redo log for swapping two .ibd files
@param[in]	old_table	old table
@param[in]	new_table	new table
@param[in]	tmp_name	temporary table name
@param[in,out]	mtr		mini-transaction
@return innodb error code */
dberr_t
fil_mtr_rename_log(
	const dict_table_t*	old_table,
	const dict_table_t*	new_table,
	const char*		tmp_name,
	mtr_t*			mtr)
{
	dberr_t	err;

	bool	old_is_file_per_table =
		!is_system_tablespace(old_table->space)
		&& !DICT_TF_HAS_SHARED_SPACE(old_table->flags);

	bool	new_is_file_per_table =
		!is_system_tablespace(new_table->space)
		&& !DICT_TF_HAS_SHARED_SPACE(new_table->flags);

	/* If neither table is file-per-table,
	there will be no renaming of files. */
	if (!old_is_file_per_table && !new_is_file_per_table) {
		return(DB_SUCCESS);
	}

	const char*	old_dir = DICT_TF_HAS_DATA_DIR(old_table->flags)
		? old_table->data_dir_path
		: NULL;

	char*	old_path = fil_make_filepath(
		old_dir, old_table->name.m_name, IBD, (old_dir != NULL));
	if (old_path == NULL) {
		return(DB_OUT_OF_MEMORY);
	}

	if (old_is_file_per_table) {
		char*	tmp_path = fil_make_filepath(
			old_dir, tmp_name, IBD, (old_dir != NULL));
		if (tmp_path == NULL) {
			ut_free(old_path);
			return(DB_OUT_OF_MEMORY);
		}

		/* Temp filepath must not exist. */
		err = fil_rename_tablespace_check(
			old_table->space, old_path, tmp_path,
			dict_table_is_discarded(old_table));
		if (err != DB_SUCCESS) {
			ut_free(old_path);
			ut_free(tmp_path);
			return(err);
		}

		fil_name_write_rename(
			old_table->space, 0, old_path, tmp_path, mtr);

		ut_free(tmp_path);
	}

	if (new_is_file_per_table) {
		const char*	new_dir = DICT_TF_HAS_DATA_DIR(new_table->flags)
			? new_table->data_dir_path
			: NULL;
		char*	new_path = fil_make_filepath(
				new_dir, new_table->name.m_name,
				IBD, (new_dir != NULL));
		if (new_path == NULL) {
			ut_free(old_path);
			return(DB_OUT_OF_MEMORY);
		}

		/* Destination filepath must not exist unless this ALTER
		TABLE starts and ends with a file_per-table tablespace. */
		if (!old_is_file_per_table) {
			err = fil_rename_tablespace_check(
				new_table->space, new_path, old_path,
				dict_table_is_discarded(new_table));
			if (err != DB_SUCCESS) {
				ut_free(old_path);
				ut_free(new_path);
				return(err);
			}
		}

		fil_name_write_rename(
			new_table->space, 0, new_path, old_path, mtr);

		ut_free(new_path);
	}

	ut_free(old_path);

	return(DB_SUCCESS);
}
#endif /* !UNIV_HOTBACKUP */
#ifdef UNIV_DEBUG
/** Check that a tablespace is valid for mtr_commit().
@param[in]	space	persistent tablespace that has been changed */
static
void
fil_space_validate_for_mtr_commit(
	const fil_space_t*	space)
{
	ut_ad(!mutex_own(&fil_system->mutex));
	ut_ad(space != NULL);
	ut_ad(space->purpose == FIL_TYPE_TABLESPACE);
	ut_ad(!is_predefined_tablespace(space->id));

	/* We are serving mtr_commit(). While there is an active
	mini-transaction, we should have !space->stop_new_ops. This is
	guaranteed by meta-data locks or transactional locks, or
	dict_operation_lock (X-lock in DROP, S-lock in purge).

	However, a file I/O thread can invoke change buffer merge
	while fil_check_pending_operations() is waiting for operations
	to quiesce. This is not a problem, because
	ibuf_merge_or_delete_for_page() would call
	fil_space_acquire() before mtr_start() and
	fil_space_release() after mtr_commit(). This is why
	n_pending_ops should not be zero if stop_new_ops is set. */
	ut_ad(!space->stop_new_ops
	      || space->is_being_truncated /* TRUNCATE sets stop_new_ops */
	      || space->n_pending_ops > 0);
}
#endif /* UNIV_DEBUG */

/** Write a MLOG_FILE_NAME record for a persistent tablespace.
@param[in]	space	tablespace
@param[in,out]	mtr	mini-transaction */
static
void
fil_names_write(
	const fil_space_t*	space,
	mtr_t*			mtr)
{
	ut_ad(UT_LIST_GET_LEN(space->chain) == 1);
	fil_name_write(space, 0, UT_LIST_GET_FIRST(space->chain), mtr);
}

/** Note that a non-predefined persistent tablespace has been modified
by redo log.
@param[in,out]	space	tablespace */
void
fil_names_dirty(
	fil_space_t*	space)
{
	ut_ad(log_mutex_own());
	ut_ad(recv_recovery_is_on());
	ut_ad(log_sys->lsn != 0);
	ut_ad(space->max_lsn == 0);
	ut_d(fil_space_validate_for_mtr_commit(space));

	UT_LIST_ADD_LAST(fil_system->named_spaces, space);
	space->max_lsn = log_sys->lsn;
}

/** Write MLOG_FILE_NAME records when a non-predefined persistent
tablespace was modified for the first time since the latest
fil_names_clear().
@param[in,out]	space	tablespace
@param[in,out]	mtr	mini-transaction */
void
fil_names_dirty_and_write(
	fil_space_t*	space,
	mtr_t*		mtr)
{
	ut_ad(log_mutex_own());
	ut_d(fil_space_validate_for_mtr_commit(space));
	ut_ad(space->max_lsn == log_sys->lsn);

	UT_LIST_ADD_LAST(fil_system->named_spaces, space);
	fil_names_write(space, mtr);

	DBUG_EXECUTE_IF("fil_names_write_bogus",
			{
				char bogus_name[] = "./test/bogus file.ibd";
				os_normalize_path(bogus_name);
				fil_name_write(
					SRV_LOG_SPACE_FIRST_ID, 0,
					bogus_name, mtr);
			});
}
#ifndef UNIV_HOTBACKUP
/** On a log checkpoint, reset fil_names_dirty_and_write() flags
and write out MLOG_FILE_NAME and MLOG_CHECKPOINT if needed.
@param[in]	lsn		checkpoint LSN
@param[in]	do_write	whether to always write MLOG_CHECKPOINT
@return whether anything was written to the redo log
@retval false	if no flags were set and nothing written
@retval true	if anything was written to the redo log */
bool
fil_names_clear(
	lsn_t	lsn,
	bool	do_write)
{
	mtr_t	mtr;

	ut_ad(log_mutex_own());

	if (log_sys->append_on_checkpoint) {
		mtr_write_log(log_sys->append_on_checkpoint);
		do_write = true;
	}

	mtr.start();

	for (fil_space_t* space = UT_LIST_GET_FIRST(fil_system->named_spaces);
	     space != NULL; ) {
		fil_space_t*	next = UT_LIST_GET_NEXT(named_spaces, space);

		ut_ad(space->max_lsn > 0);
		if (space->max_lsn < lsn) {
			/* The tablespace was last dirtied before the
			checkpoint LSN. Remove it from the list, so
			that if the tablespace is not going to be
			modified any more, subsequent checkpoints will
			avoid calling fil_names_write() on it. */
			space->max_lsn = 0;
			UT_LIST_REMOVE(fil_system->named_spaces, space);
		}

		/* max_lsn is the last LSN where fil_names_dirty_and_write()
		was called. If we kept track of "min_lsn" (the first LSN
		where max_lsn turned nonzero), we could avoid the
		fil_names_write() call if min_lsn > lsn. */

		fil_names_write(space, &mtr);
		do_write = true;

		space = next;
	}

	if (do_write) {
		mtr.commit_checkpoint(lsn);
	} else {
		ut_ad(!mtr.has_modifications());
	}

	return(do_write);
}

/** Truncate a single-table tablespace. The tablespace must be cached
in the memory cache.
@param space_id			space id
@param dir_path			directory path
@param tablename		the table name in the usual
				databasename/tablename format of InnoDB
@param flags			tablespace flags
@param trunc_to_default		truncate to default size if tablespace
				is being newly re-initialized.
@return DB_SUCCESS or error */
dberr_t
truncate_t::truncate(
/*=================*/
	ulint		space_id,
	const char*	dir_path,
	const char*	tablename,
	ulint		flags,
	bool		trunc_to_default)
{
	dberr_t		err = DB_SUCCESS;
	char*		path;
	bool		has_data_dir = FSP_FLAGS_HAS_DATA_DIR(flags);

	ut_a(!is_system_tablespace(space_id));

	if (has_data_dir) {
		ut_ad(dir_path != NULL);

		path = fil_make_filepath(dir_path, tablename, IBD, true);

	} else {
		path = fil_make_filepath(NULL, tablename, IBD, false);
	}

	if (path == NULL) {
		return(DB_OUT_OF_MEMORY);
	}

	mutex_enter(&fil_system->mutex);

	fil_space_t*	space = fil_space_get_by_id(space_id);

	/* The following code must change when InnoDB supports
	multiple datafiles per tablespace. */
	ut_a(UT_LIST_GET_LEN(space->chain) == 1);

	fil_node_t*	node = UT_LIST_GET_FIRST(space->chain);

	if (trunc_to_default) {
		space->size = node->size = FIL_IBD_FILE_INITIAL_SIZE;
	}

	const bool already_open = node->is_open;

	if (!already_open) {

		bool	ret;

		node->handle = os_file_create_simple_no_error_handling(
			innodb_data_file_key, path, OS_FILE_OPEN,
			OS_FILE_READ_WRITE,
			fsp_is_system_temporary(space_id)
			? false : srv_read_only_mode, &ret);

		if (!ret) {
			ib::error() << "Failed to open tablespace file "
				<< path << ".";

			ut_free(path);

			return(DB_ERROR);
		}

		node->is_open = true;
	}

	os_offset_t	trunc_size = trunc_to_default
		? FIL_IBD_FILE_INITIAL_SIZE
		: space->size;

	const bool success = os_file_truncate(
		path, node->handle, trunc_size * UNIV_PAGE_SIZE);

	if (!success) {
		ib::error() << "Cannot truncate file " << path
			<< " in TRUNCATE TABLESPACE.";
		err = DB_ERROR;
	}

	space->stop_new_ops = false;
	space->is_being_truncated = false;

	/* If we opened the file in this function, close it. */
	if (!already_open) {
		bool	closed = os_file_close(node->handle);

		if (!closed) {

			ib::error() << "Failed to close tablespace file "
				<< path << ".";

			err = DB_ERROR;
		} else {
			node->is_open = false;
		}
	}

	mutex_exit(&fil_system->mutex);

	ut_free(path);

	return(err);
}
#endif /* !UNIV_HOTBACKUP */

/**
Note that the file system where the file resides doesn't support PUNCH HOLE.
Called from AIO handlers when IO returns DB_IO_NO_PUNCH_HOLE
@param[in,out]	node		Node to set */
void
fil_no_punch_hole(fil_node_t* node)
{
	node->punch_hole = false;
}

/** Set the compression type for the tablespace of a table
@param[in]	table		The table that should be compressed
@param[in]	algorithm	Text representation of the algorithm
@return DB_SUCCESS or error code */
dberr_t
fil_set_compression(
	dict_table_t*	table,
	const char*	algorithm)
{
	ut_ad(table != NULL);

	/* We don't support Page Compression for the system tablespace,
	the temporary tablespace, or any general tablespace because
	COMPRESSION is set by TABLE DDL, not TABLESPACE DDL. There is
	no other technical reason.  Also, do not use it for missing
	tables or tables with compressed row_format. */
	if (table->ibd_file_missing
	    || !DICT_TF2_FLAG_IS_SET(table, DICT_TF2_USE_FILE_PER_TABLE)
	    || DICT_TF2_FLAG_IS_SET(table, DICT_TF2_TEMPORARY)
	    || page_size_t(table->flags).is_compressed()) {

		return(DB_IO_NO_PUNCH_HOLE_TABLESPACE);
	}

	dberr_t		err;
	Compression	compression;

	if (algorithm == NULL || strlen(algorithm) == 0) {

#ifndef UNIV_DEBUG
		compression.m_type = Compression::NONE;
#else
		/* This is a Debug tool for setting compression on all
		compressible tables not otherwise specified. */
		switch (srv_debug_compress) {
		case Compression::LZ4:
		case Compression::ZLIB:
		case Compression::NONE:

			compression.m_type =
				static_cast<Compression::Type>(
					srv_debug_compress);
			break;

		default:
			compression.m_type = Compression::NONE;
		}

#endif /* UNIV_DEBUG */

		err = DB_SUCCESS;

	} else {

		err = Compression::check(algorithm, &compression);
	}

	fil_space_t*	space = fil_space_get(table->space);

	if (space == NULL) {
		return(DB_NOT_FOUND);
	}

	space->compression_type = compression.m_type;

	if (space->compression_type != Compression::NONE) {

		const fil_node_t* node;

		node = UT_LIST_GET_FIRST(space->chain);

		if (!node->punch_hole) {

			return(DB_IO_NO_PUNCH_HOLE_FS);
		}
	}

	return(err);
}

/** Get the compression algorithm for a tablespace.
@param[in]	space_id	Space ID to check
@return the compression algorithm */
Compression::Type
fil_get_compression(
	ulint	space_id)
{
	fil_space_t*	space = fil_space_get(space_id);

	return(space == NULL ? Compression::NONE : space->compression_type);
}

/** Set the encryption type for the tablespace
@param[in] space_id		Space ID of tablespace for which to set
@param[in] algorithm		Encryption algorithm
@param[in] key			Encryption key
@param[in] iv			Encryption iv
@return DB_SUCCESS or error code */
dberr_t
fil_set_encryption(
	ulint			space_id,
	Encryption::Type	algorithm,
	byte*			key,
	byte*			iv)
{
	ut_ad(!is_system_or_undo_tablespace(space_id));

	if (is_system_tablespace(space_id)) {
		return(DB_IO_NO_ENCRYPT_TABLESPACE);
	}

	mutex_enter(&fil_system->mutex);

	fil_space_t*	space = fil_space_get_by_id(space_id);

	if (space == NULL) {
		mutex_exit(&fil_system->mutex);
		return(DB_NOT_FOUND);
	}

	ut_ad(algorithm != Encryption::NONE);
	space->encryption_type = algorithm;
	if (key == NULL) {
		Encryption::random_value(space->encryption_key);
	} else {
		memcpy(space->encryption_key,
		       key, ENCRYPTION_KEY_LEN);
	}

	space->encryption_klen = ENCRYPTION_KEY_LEN;
	if (iv == NULL) {
		Encryption::random_value(space->encryption_iv);
	} else {
		memcpy(space->encryption_iv,
		       iv, ENCRYPTION_KEY_LEN);
	}

	mutex_exit(&fil_system->mutex);

	return(DB_SUCCESS);
}

/** Rotate the tablespace keys by new master key.
@return true if the re-encrypt suceeds */
bool
fil_encryption_rotate()
{
	fil_space_t*	space;
	mtr_t		mtr;
	byte		encrypt_info[ENCRYPTION_INFO_SIZE_V2];

	for (space = UT_LIST_GET_FIRST(fil_system->space_list);
	     space != NULL; ) {
		/* Skip unencypted tablespaces. */
		if (is_system_or_undo_tablespace(space->id)
		    || fsp_is_system_temporary(space->id)
		    || space->purpose == FIL_TYPE_LOG) {
			space = UT_LIST_GET_NEXT(space_list, space);
			continue;
		}

		if (space->encryption_type != Encryption::NONE) {
			mtr_start(&mtr);
			mtr.set_named_space(space->id);

			space = mtr_x_lock_space(space->id, &mtr);

			memset(encrypt_info, 0, ENCRYPTION_INFO_SIZE_V2);

			if (!fsp_header_rotate_encryption(space,
							  encrypt_info,
							  &mtr)) {
				mtr_commit(&mtr);
				return(false);
			}

			mtr_commit(&mtr);
		}

		space = UT_LIST_GET_NEXT(space_list, space);
		DBUG_EXECUTE_IF("ib_crash_during_rotation_for_encryption",
				DBUG_SUICIDE(););
	}

	return(true);
}

/** Build the basic folder name from the path and length provided
@param[in]	path	pathname (may also include the file basename)
@param[in]	len	length of the path, in bytes */
void
Folder::make_path(const char* path, size_t len)
{
	if (is_absolute_path(path)) {
		m_folder = mem_strdupl(path, len);
		m_folder_len = len;
	}
	else {
		size_t n = 2 + len + strlen(fil_path_to_mysql_datadir);
		m_folder = static_cast<char*>(ut_malloc_nokey(n));
		m_folder_len = 0;

		if (path != fil_path_to_mysql_datadir) {
			/* Put the mysqld datadir into m_folder first. */
			ut_ad(fil_path_to_mysql_datadir[0] != '\0');
			m_folder_len = strlen(fil_path_to_mysql_datadir);
			memcpy(m_folder, fil_path_to_mysql_datadir,
			       m_folder_len);
			if (m_folder[m_folder_len - 1] != OS_PATH_SEPARATOR) {
				m_folder[m_folder_len++] = OS_PATH_SEPARATOR;
			}
		}

		/* Append the path. */
		memcpy(m_folder + m_folder_len, path, len);
		m_folder_len += len;
		m_folder[m_folder_len] = '\0';
	}

	os_normalize_path(m_folder);
}

/** Resolve a relative path in m_folder to an absolute path
in m_abs_path setting m_abs_len. */
void
Folder::make_abs_path()
{
	my_realpath(m_abs_path, m_folder, MYF(0));
	m_abs_len = strlen(m_abs_path);

	ut_ad(m_abs_len + 1 < sizeof(m_abs_path));

	/* Folder::related_to() needs a trailing separator. */
	if (m_abs_path[m_abs_len - 1] != OS_PATH_SEPARATOR) {
		m_abs_path[m_abs_len] = OS_PATH_SEPARATOR;
		m_abs_path[++m_abs_len] = '\0';
	}
}

/** Constructor
@param[in]	path	pathname (may also include the file basename)
@param[in]	len	length of the path, in bytes */
Folder::Folder(const char* path, size_t len)
{
	make_path(path, len);
	make_abs_path();
}

/** Assignment operator
@param[in]	folder	folder string provided */
class Folder&
Folder::operator=(const char* path)
{
	ut_free(m_folder);
	make_path(path, strlen(path));
	make_abs_path();

	return(*this);
}

/** Determine if two folders are equal
@param[in]	other	folder to compare to
@return whether the folders are equal */
bool Folder::operator==(const Folder& other) const
{
	return(m_abs_len == other.m_abs_len
	       && !memcmp(m_abs_path, other.m_abs_path, m_abs_len));
}

/** Determine if the left folder is the same or an ancestor of
(contains) the right folder.
@param[in]	other	folder to compare to
@return whether this is the same or an ancestor of the other folder. */
bool Folder::operator>=(const Folder& other) const
{
	return(m_abs_len <= other.m_abs_len
		&& (!memcmp(other.m_abs_path, m_abs_path, m_abs_len)));
}

/** Determine if the left folder is an ancestor of (contains)
the right folder.
@param[in]	other	folder to compare to
@return whether this is an ancestor of the other folder */
bool Folder::operator>(const Folder& other) const
{
	return(m_abs_len < other.m_abs_len
	       && (!memcmp(other.m_abs_path, m_abs_path, m_abs_len)));
}

/** Determine if the directory referenced by m_folder exists.
@return whether the directory exists */
bool
Folder::exists()
{
	bool		exists;
	os_file_type_t	type;

#ifdef _WIN32
	/* Temporarily strip the trailing_separator since it will cause
	_stat64() to fail on Windows unless the path is the root of some
	drive; like "c:\".  _stat64() will fail if it is "c:". */
	size_t	len = strlen(m_abs_path);
	if (m_abs_path[m_abs_len - 1] == OS_PATH_SEPARATOR
	    && m_abs_path[m_abs_len - 2] != ':') {
		m_abs_path[m_abs_len - 1] = '\0';
	}
#endif /* WIN32 */

	bool ret = os_file_status(m_abs_path, &exists, &type);

#ifdef _WIN32
	/* Put the separator back on. */
	if (m_abs_path[m_abs_len - 1] == '\0') {
		m_abs_path[m_abs_len - 1] = OS_PATH_SEPARATOR;
	}
#endif /* WIN32 */

	return(ret && exists && type == OS_FILE_TYPE_DIR);
}

/* Unit Tests */
#ifdef UNIV_ENABLE_UNIT_TEST_MAKE_FILEPATH
#define MF  fil_make_filepath
#define DISPLAY ib::info() << path
void
test_make_filepath()
{
	char* path;
	const char* long_path =
		"this/is/a/very/long/path/including/a/very/"
		"looooooooooooooooooooooooooooooooooooooooooooooooo"
		"oooooooooooooooooooooooooooooooooooooooooooooooooo"
		"oooooooooooooooooooooooooooooooooooooooooooooooooo"
		"oooooooooooooooooooooooooooooooooooooooooooooooooo"
		"oooooooooooooooooooooooooooooooooooooooooooooooooo"
		"oooooooooooooooooooooooooooooooooooooooooooooooooo"
		"oooooooooooooooooooooooooooooooooooooooooooooooooo"
		"oooooooooooooooooooooooooooooooooooooooooooooooooo"
		"oooooooooooooooooooooooooooooooooooooooooooooooooo"
		"oooooooooooooooooooooooooooooooooooooooooooooooong"
		"/folder/name";
	path = MF("/this/is/a/path/with/a/filename", NULL, IBD, false); DISPLAY;
	path = MF("/this/is/a/path/with/a/filename", NULL, ISL, false); DISPLAY;
	path = MF("/this/is/a/path/with/a/filename", NULL, CFG, false); DISPLAY;
	path = MF("/this/is/a/path/with/a/filename", NULL, CFP, false); DISPLAY;
	path = MF("/this/is/a/path/with/a/filename.ibd", NULL, IBD, false); DISPLAY;
	path = MF("/this/is/a/path/with/a/filename.ibd", NULL, IBD, false); DISPLAY;
	path = MF("/this/is/a/path/with/a/filename.dat", NULL, IBD, false); DISPLAY;
	path = MF(NULL, "tablespacename", NO_EXT, false); DISPLAY;
	path = MF(NULL, "tablespacename", IBD, false); DISPLAY;
	path = MF(NULL, "dbname/tablespacename", NO_EXT, false); DISPLAY;
	path = MF(NULL, "dbname/tablespacename", IBD, false); DISPLAY;
	path = MF(NULL, "dbname/tablespacename", ISL, false); DISPLAY;
	path = MF(NULL, "dbname/tablespacename", CFG, false); DISPLAY;
	path = MF(NULL, "dbname/tablespacename", CFP, false); DISPLAY;
	path = MF(NULL, "dbname\\tablespacename", NO_EXT, false); DISPLAY;
	path = MF(NULL, "dbname\\tablespacename", IBD, false); DISPLAY;
	path = MF("/this/is/a/path", "dbname/tablespacename", IBD, false); DISPLAY;
	path = MF("/this/is/a/path", "dbname/tablespacename", IBD, true); DISPLAY;
	path = MF("./this/is/a/path", "dbname/tablespacename.ibd", IBD, true); DISPLAY;
	path = MF("this\\is\\a\\path", "dbname/tablespacename", IBD, true); DISPLAY;
	path = MF("/this/is/a/path", "dbname\\tablespacename", IBD, true); DISPLAY;
	path = MF(long_path, NULL, IBD, false); DISPLAY;
	path = MF(long_path, "tablespacename", IBD, false); DISPLAY;
	path = MF(long_path, "tablespacename", IBD, true); DISPLAY;
}
#endif /* UNIV_ENABLE_UNIT_TEST_MAKE_FILEPATH */
/* @} */

/** Release the reserved free extents.
@param[in]	n_reserved	number of reserved extents */
void
fil_space_t::release_free_extents(ulint	n_reserved)
{
	ut_ad(rw_lock_own(&latch, RW_LOCK_X));

	ut_a(n_reserved_extents >= n_reserved);
	n_reserved_extents -= n_reserved;
}<|MERGE_RESOLUTION|>--- conflicted
+++ resolved
@@ -148,136 +148,7 @@
 ulint	fil_n_file_opened			= 0;
 
 /** The null file address */
-<<<<<<< HEAD
 fil_addr_t	fil_addr_null = {FIL_NULL, 0};
-=======
-UNIV_INTERN fil_addr_t	fil_addr_null = {FIL_NULL, 0};
-
-#ifdef UNIV_PFS_MUTEX
-/* Key to register fil_system_mutex with performance schema */
-UNIV_INTERN mysql_pfs_key_t	fil_system_mutex_key;
-#endif /* UNIV_PFS_MUTEX */
-
-#ifdef UNIV_PFS_RWLOCK
-/* Key to register file space latch with performance schema */
-UNIV_INTERN mysql_pfs_key_t	fil_space_latch_key;
-#endif /* UNIV_PFS_RWLOCK */
-
-/** File node of a tablespace or the log data space */
-struct fil_node_t {
-	fil_space_t*	space;	/*!< backpointer to the space where this node
-				belongs */
-	char*		name;	/*!< path to the file */
-	ibool		open;	/*!< TRUE if file open */
-	pfs_os_file_t	handle;	/*!< OS handle to the file, if file open */
-	os_event_t	sync_event;/*!< Condition event to group and
-				serialize calls to fsync */
-	ibool		is_raw_disk;/*!< TRUE if the 'file' is actually a raw
-				device or a raw disk partition */
-	ulint		size;	/*!< size of the file in database pages, 0 if
-				not known yet; the possible last incomplete
-				megabyte may be ignored if space == 0 */
-	ulint		n_pending;
-				/*!< count of pending i/o's on this file;
-				closing of the file is not allowed if
-				this is > 0 */
-	ulint		n_pending_flushes;
-				/*!< count of pending flushes on this file;
-				closing of the file is not allowed if
-				this is > 0 */
-	ibool		being_extended;
-				/*!< TRUE if the node is currently
-				being extended. */
-	ib_int64_t	modification_counter;/*!< when we write to the file we
-				increment this by one */
-	ib_int64_t	flush_counter;/*!< up to what
-				modification_counter value we have
-				flushed the modifications to disk */
-	UT_LIST_NODE_T(fil_node_t) chain;
-				/*!< link field for the file chain */
-	UT_LIST_NODE_T(fil_node_t) LRU;
-				/*!< link field for the LRU list */
-	ulint		magic_n;/*!< FIL_NODE_MAGIC_N */
-};
-
-/** Value of fil_node_t::magic_n */
-#define	FIL_NODE_MAGIC_N	89389
-
-/** Tablespace or log data space: let us call them by a common name space */
-struct fil_space_t {
-	char*		name;	/*!< space name = the path to the first file in
-				it */
-	ulint		id;	/*!< space id */
-	ib_int64_t	tablespace_version;
-				/*!< in DISCARD/IMPORT this timestamp
-				is used to check if we should ignore
-				an insert buffer merge request for a
-				page because it actually was for the
-				previous incarnation of the space */
-	ibool		mark;	/*!< this is set to TRUE at database startup if
-				the space corresponds to a table in the InnoDB
-				data dictionary; so we can print a warning of
-				orphaned tablespaces */
-	ibool		stop_ios;/*!< TRUE if we want to rename the
-				.ibd file of tablespace and want to
-				stop temporarily posting of new i/o
-				requests on the file */
-	ibool		stop_new_ops;
-				/*!< we set this TRUE when we start
-				deleting a single-table tablespace.
-				When this is set following new ops
-				are not allowed:
-				* read IO request
-				* ibuf merge
-				* file flush
-				Note that we can still possibly have
-				new write operations because we don't
-				check this flag when doing flush
-				batches. */
-	ulint		purpose;/*!< FIL_TABLESPACE, FIL_LOG, or
-				FIL_ARCH_LOG */
-	UT_LIST_BASE_NODE_T(fil_node_t) chain;
-				/*!< base node for the file chain */
-	ulint		size;	/*!< space size in pages; 0 if a single-table
-				tablespace whose size we do not know yet;
-				last incomplete megabytes in data files may be
-				ignored if space == 0 */
-	ulint		flags;	/*!< tablespace flags; see
-				fsp_flags_is_valid(),
-				fsp_flags_get_zip_size() */
-	ulint		n_reserved_extents;
-				/*!< number of reserved free extents for
-				ongoing operations like B-tree page split */
-	ulint		n_pending_flushes; /*!< this is positive when flushing
-				the tablespace to disk; dropping of the
-				tablespace is forbidden if this is positive */
-	ulint		n_pending_ops;/*!< this is positive when we
-				have pending operations against this
-				tablespace. The pending operations can
-				be ibuf merges or lock validation code
-				trying to read a block.
-				Dropping of the tablespace is forbidden
-				if this is positive */
-	hash_node_t	hash;	/*!< hash chain node */
-	hash_node_t	name_hash;/*!< hash chain the name_hash table */
-#ifndef UNIV_HOTBACKUP
-	rw_lock_t	latch;	/*!< latch protecting the file space storage
-				allocation */
-#endif /* !UNIV_HOTBACKUP */
-	UT_LIST_NODE_T(fil_space_t) unflushed_spaces;
-				/*!< list of spaces with at least one unflushed
-				file we have written to */
-	bool		is_in_unflushed_spaces;
-				/*!< true if this space is currently in
-				unflushed_spaces */
-	UT_LIST_NODE_T(fil_space_t) space_list;
-				/*!< list of all spaces */
-	ulint		magic_n;/*!< FIL_SPACE_MAGIC_N */
-};
-
-/** Value of fil_space_t::magic_n */
-#define	FIL_SPACE_MAGIC_N	89472
->>>>>>> 1d294c15
 
 /** The tablespace memory cache; also the totality of logs (the log
 data space) is stored here; below we talk about tablespaces, but also
@@ -673,7 +544,7 @@
 @param[in] file		OS file handle
 @return true if successful */
 bool
-fil_fusionio_enable_atomic_write(os_pfs_file_t file)
+fil_fusionio_enable_atomic_write(pfs_os_file_t file)
 {
 	if (srv_unix_file_flush_method == SRV_UNIX_O_DIRECT) {
 
@@ -2116,7 +1987,6 @@
 	return(fil_space_acquire_low(id, false));
 }
 
-<<<<<<< HEAD
 /** Acquire a tablespace that may not exist.
 Used by background threads that do not necessarily hold proper locks
 for concurrency control.
@@ -2125,143 +1995,6 @@
 fil_space_t*
 fil_space_acquire_silent(
 	ulint	id)
-=======
-	if (srv_force_recovery >= SRV_FORCE_IGNORE_CORRUPT) {
-		return(NULL);
-	}
-
-	space_id = mach_read_from_4(FSP_HEADER_OFFSET + FSP_SPACE_ID + page);
-	flags = mach_read_from_4(FSP_HEADER_OFFSET + FSP_SPACE_FLAGS + page);
-
-	if (UNIV_PAGE_SIZE != fsp_flags_get_page_size(flags)) {
-		return("innodb-page-size mismatch");
-	}
-
-	if (!space_id && !flags) {
-		ulint		nonzero_bytes	= UNIV_PAGE_SIZE;
-		const byte*	b		= page;
-
-		while (!*b && --nonzero_bytes) {
-			b++;
-		}
-
-		if (!nonzero_bytes) {
-			return("space header page consists of zero bytes");
-		}
-	}
-
-	if (buf_page_is_corrupted(
-		    false, page, fsp_flags_get_zip_size(flags))) {
-		return("checksum mismatch");
-	}
-
-	if (page_get_space_id(page) == space_id
-	    && page_get_page_no(page) == 0) {
-		return(NULL);
-	}
-
-	return("inconsistent data in space header");
-}
-
-/*******************************************************************//**
-Reads the flushed lsn, arch no, space_id and tablespace flag fields from
-the first page of a data file at database startup.
-@retval NULL on success, or if innodb_force_recovery is set
-@return pointer to an error message string */
-UNIV_INTERN
-const char*
-fil_read_first_page(
-/*================*/
-	pfs_os_file_t	data_file,		/*!< in: open data file */
-	ibool		one_read_already,	/*!< in: TRUE if min and max
-						parameters below already
-						contain sensible data */
-	ulint*		flags,			/*!< out: tablespace flags */
-	ulint*		space_id,		/*!< out: tablespace ID */
-#ifdef UNIV_LOG_ARCHIVE
-	ulint*		min_arch_log_no,	/*!< out: min of archived
-						log numbers in data files */
-	ulint*		max_arch_log_no,	/*!< out: max of archived
-						log numbers in data files */
-#endif /* UNIV_LOG_ARCHIVE */
-	lsn_t*		min_flushed_lsn,	/*!< out: min of flushed
-						lsn values in data files */
-	lsn_t*		max_flushed_lsn)	/*!< out: max of flushed
-						lsn values in data files */
-{
-	byte*		buf;
-	byte*		page;
-	lsn_t		flushed_lsn;
-	const char*	check_msg = NULL;
-
-	buf = static_cast<byte*>(ut_malloc(2 * UNIV_PAGE_SIZE));
-
-	/* Align the memory for a possible read from a raw device */
-
-	page = static_cast<byte*>(ut_align(buf, UNIV_PAGE_SIZE));
-
-	os_file_read(data_file, page, 0, UNIV_PAGE_SIZE);
-
-	/* The FSP_HEADER on page 0 is only valid for the first file
-	in a tablespace.  So if this is not the first datafile, leave
-	*flags and *space_id as they were read from the first file and
-	do not validate the first page. */
-	if (!one_read_already) {
-		*flags = fsp_header_get_flags(page);
-		*space_id = fsp_header_get_space_id(page);
-
-		check_msg = fil_check_first_page(page);
-	}
-
-	flushed_lsn = mach_read_from_8(page + FIL_PAGE_FILE_FLUSH_LSN);
-
-	ut_free(buf);
-
-	if (check_msg) {
-		return(check_msg);
-	}
-
-	if (!one_read_already) {
-		*min_flushed_lsn = flushed_lsn;
-		*max_flushed_lsn = flushed_lsn;
-#ifdef UNIV_LOG_ARCHIVE
-		*min_arch_log_no = arch_log_no;
-		*max_arch_log_no = arch_log_no;
-#endif /* UNIV_LOG_ARCHIVE */
-		return(NULL);
-	}
-
-	if (*min_flushed_lsn > flushed_lsn) {
-		*min_flushed_lsn = flushed_lsn;
-	}
-	if (*max_flushed_lsn < flushed_lsn) {
-		*max_flushed_lsn = flushed_lsn;
-	}
-#ifdef UNIV_LOG_ARCHIVE
-	if (*min_arch_log_no > arch_log_no) {
-		*min_arch_log_no = arch_log_no;
-	}
-	if (*max_arch_log_no < arch_log_no) {
-		*max_arch_log_no = arch_log_no;
-	}
-#endif /* UNIV_LOG_ARCHIVE */
-
-	return(NULL);
-}
-
-/*================ SINGLE-TABLE TABLESPACES ==========================*/
-
-#ifndef UNIV_HOTBACKUP
-/*******************************************************************//**
-Increments the count of pending operation, if space is not being deleted.
-@return	TRUE if being deleted, and operation should be skipped */
-UNIV_INTERN
-ibool
-fil_inc_pending_ops(
-/*================*/
-	ulint	id,		/*!< in: space id */
-	ibool	print_err)	/*!< in: need to print error or not */
->>>>>>> 1d294c15
 {
 	return(fil_space_acquire_low(id, true));
 }
@@ -3762,7 +3495,7 @@
 	ulint		flags,
 	ulint		size)
 {
-	os_pfs_file_t	file;
+	pfs_os_file_t	file;
 	dberr_t		err;
 	byte*		buf2;
 	byte*		page;
@@ -3852,42 +3585,6 @@
 		} else {
 			success = true;
 		}
-<<<<<<< HEAD
-=======
-	}
-
-	return(filepath);
-}
-
-/*******************************************************************//**
-Opens a handle to the file linked to in an InnoDB Symbolic Link file.
-@return	TRUE if remote linked tablespace file is found and opened. */
-UNIV_INTERN
-ibool
-fil_open_linked_file(
-/*===============*/
-	const char*	tablename,	/*!< in: database/tablename */
-	char**		remote_filepath,/*!< out: remote filepath */
-	pfs_os_file_t*	remote_file)	/*!< out: remote file handle */
-
-{
-	ibool		success;
-
-	*remote_filepath = fil_read_link_file(tablename);
-	if (*remote_filepath == NULL) {
-		return(FALSE);
-	}
-
-	/* The filepath provided is different from what was
-	found in the link file. */
-	*remote_file = os_file_create_simple_no_error_handling(
-		innodb_file_data_key, *remote_filepath,
-		OS_FILE_OPEN, OS_FILE_READ_ONLY,
-		&success);
-
-	if (!success) {
-		char*	link_filepath = fil_make_isl_name(tablename);
->>>>>>> 1d294c15
 
 		atomic_write = true;
 	} else {
@@ -3899,48 +3596,8 @@
 #else
 	atomic_write = false;
 
-<<<<<<< HEAD
 	success = os_file_set_size(
 		path, file, size * UNIV_PAGE_SIZE, srv_read_only_mode);
-=======
-	return(success);
-}
-
-/*******************************************************************//**
-Creates a new single-table tablespace to a database directory of MySQL.
-Database directories are under the 'datadir' of MySQL. The datadir is the
-directory of a running mysqld program. We can refer to it by simply the
-path '.'. Tables created with CREATE TEMPORARY TABLE we place in the temp
-dir of the mysqld server.
-
-@return	DB_SUCCESS or error code */
-UNIV_INTERN
-dberr_t
-fil_create_new_single_table_tablespace(
-/*===================================*/
-	ulint		space_id,	/*!< in: space id */
-	const char*	tablename,	/*!< in: the table name in the usual
-					databasename/tablename format
-					of InnoDB */
-	const char*	dir_path,	/*!< in: NULL or a dir path */
-	ulint		flags,		/*!< in: tablespace flags */
-	ulint		flags2,		/*!< in: table flags2 */
-	ulint		size)		/*!< in: the initial size of the
-					tablespace file in pages,
-					must be >= FIL_IBD_FILE_INITIAL_SIZE */
-{
-	pfs_os_file_t	file;
-
-	ibool		ret;
-	dberr_t		err;
-	byte*		buf2;
-	byte*		page;
-	char*		path;
-	ibool		success;
-	/* TRUE if a table is created with CREATE TEMPORARY TABLE */
-	bool		is_temp = !!(flags2 & DICT_TF2_TEMPORARY);
-	bool		has_data_dir = FSP_FLAGS_HAS_DATA_DIR(flags);
->>>>>>> 1d294c15
 
 #endif /* !NO_FALLOCATE && UNIV_LINUX */
 
@@ -6791,7 +6448,7 @@
 	PageCallback&	callback)
 {
 	dberr_t		err;
-	pfs_os_file_t*	file;
+	pfs_os_file_t	file;
 	char*		filepath;
 	bool		success;
 
@@ -6818,35 +6475,20 @@
 		return(DB_OUT_OF_MEMORY);
 	}
 
-<<<<<<< HEAD
 	file = os_file_create_simple_no_error_handling(
 		innodb_data_file_key, filepath,
 		OS_FILE_OPEN, OS_FILE_READ_WRITE, srv_read_only_mode, &success);
-=======
-		*file = os_file_create_simple_no_error_handling(
-			innodb_file_data_key, filepath,
-			OS_FILE_OPEN, OS_FILE_READ_WRITE, &success);
->>>>>>> 1d294c15
 
 	DBUG_EXECUTE_IF("fil_tablespace_iterate_failure",
 	{
 		static bool once;
 
-<<<<<<< HEAD
 		if (!once || ut_rnd_interval(0, 10) == 5) {
 			once = true;
 			success = false;
 			os_file_close(file);
 		}
 	});
-=======
-			if (!once || ut_rnd_interval(0, 10) == 5) {
-				once = true;
-				success = FALSE;
-				os_file_close(*file);
-			}
-		});
->>>>>>> 1d294c15
 
 	if (!success) {
 		/* The following call prints an error message */
@@ -6863,9 +6505,9 @@
 		err = DB_SUCCESS;
 	}
 
-	callback.set_file(filepath, *file);
-
-	os_offset_t	file_size = os_file_get_size(&file);
+	callback.set_file(filepath, file);
+
+	os_offset_t	file_size = os_file_get_size(file);
 	ut_a(file_size != (os_offset_t) -1);
 
 	/* The block we will use for every physical page */
@@ -6898,7 +6540,7 @@
 	} else if ((err = callback.init(file_size, block)) == DB_SUCCESS) {
 		fil_iterator_t	iter;
 
-		iter.file = *file;
+		iter.file = file;
 		iter.start = 0;
 		iter.end = file_size;
 		iter.filepath = filepath;
@@ -6953,20 +6595,15 @@
 
 		ib::info() << "Sync to disk";
 
-<<<<<<< HEAD
 		if (!os_file_flush(file)) {
 			ib::info() << "os_file_flush() failed!";
-=======
-		if (!os_file_flush(*file)) {
-			ib_logf(IB_LOG_LEVEL_INFO, "os_file_flush() failed!");
->>>>>>> 1d294c15
 			err = DB_IO_ERROR;
 		} else {
 			ib::info() << "Sync to disk - done!";
 		}
 	}
 
-	os_file_close(*file);
+	os_file_close(file);
 
 	ut_free(page_ptr);
 	ut_free(filepath);
