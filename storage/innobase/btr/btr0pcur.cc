/*****************************************************************************

Copyright (c) 1996, 2013, Oracle and/or its affiliates. All Rights Reserved.

This program is free software; you can redistribute it and/or modify it under
the terms of the GNU General Public License as published by the Free Software
Foundation; version 2 of the License.

This program is distributed in the hope that it will be useful, but WITHOUT
ANY WARRANTY; without even the implied warranty of MERCHANTABILITY or FITNESS
FOR A PARTICULAR PURPOSE. See the GNU General Public License for more details.

You should have received a copy of the GNU General Public License along with
this program; if not, write to the Free Software Foundation, Inc.,
51 Franklin Street, Suite 500, Boston, MA 02110-1335 USA

*****************************************************************************/

/**************************************************//**
@file btr/btr0pcur.cc
The index tree persistent cursor

Created 2/23/1996 Heikki Tuuri
*******************************************************/

#include "btr0pcur.h"

#ifdef UNIV_NONINL
#include "btr0pcur.ic"
#endif

#include "ut0byte.h"
#include "rem0cmp.h"
#include "trx0trx.h"

/**************************************************************//**
Allocates memory for a persistent cursor object and initializes the cursor.
@return own: persistent cursor */

btr_pcur_t*
btr_pcur_create_for_mysql(void)
/*============================*/
{
	btr_pcur_t*	pcur;
	DBUG_ENTER("btr_pcur_create_for_mysql");

	pcur = (btr_pcur_t*) ut_malloc(sizeof(btr_pcur_t));

	pcur->btr_cur.index = NULL;
	btr_pcur_init(pcur);

	DBUG_PRINT("btr_pcur_create_for_mysql", ("pcur: %p", pcur));
	DBUG_RETURN(pcur);
}

/**************************************************************//**
Resets a persistent cursor object, freeing ::old_rec_buf if it is
allocated and resetting the other members to their initial values. */

void
btr_pcur_reset(
/*===========*/
	btr_pcur_t*	cursor)	/*!< in, out: persistent cursor */
{
	ut_free(cursor->old_rec_buf);
	cursor->old_rec_buf = NULL;
	cursor->btr_cur.index = NULL;
	cursor->btr_cur.page_cur.rec = NULL;
	cursor->old_rec = NULL;
	cursor->old_n_fields = 0;
	cursor->old_stored = BTR_PCUR_OLD_NOT_STORED;

	cursor->latch_mode = BTR_NO_LATCHES;
	cursor->pos_state = BTR_PCUR_NOT_POSITIONED;
}

/**************************************************************//**
Frees the memory for a persistent cursor object. */

void
btr_pcur_free_for_mysql(
/*====================*/
	btr_pcur_t*	cursor)	/*!< in, own: persistent cursor */
{
	DBUG_ENTER("btr_pcur_free_for_mysql");
	DBUG_PRINT("btr_pcur_free_for_mysql", ("pcur: %p", cursor));

	btr_pcur_reset(cursor);
	ut_free(cursor);
	DBUG_VOID_RETURN;
}

/**************************************************************//**
The position of the cursor is stored by taking an initial segment of the
record the cursor is positioned on, before, or after, and copying it to the
cursor data structure, or just setting a flag if the cursor id before the
first in an EMPTY tree, or after the last in an EMPTY tree. NOTE that the
page where the cursor is positioned must not be empty if the index tree is
not totally empty! */

void
btr_pcur_store_position(
/*====================*/
	btr_pcur_t*	cursor, /*!< in: persistent cursor */
	mtr_t*		mtr)	/*!< in: mtr */
{
	page_cur_t*	page_cursor;
	buf_block_t*	block;
	rec_t*		rec;
	dict_index_t*	index;
	page_t*		page;
	ulint		offs;

	ut_ad(cursor->pos_state == BTR_PCUR_IS_POSITIONED);
	ut_ad(cursor->latch_mode != BTR_NO_LATCHES);

	block = btr_pcur_get_block(cursor);
	index = btr_cur_get_index(btr_pcur_get_btr_cur(cursor));

	page_cursor = btr_pcur_get_page_cur(cursor);

	rec = page_cur_get_rec(page_cursor);
	page = page_align(rec);
	offs = page_offset(rec);

	ut_ad(mtr_memo_contains(mtr, block, MTR_MEMO_PAGE_S_FIX)
	      || mtr_memo_contains(mtr, block, MTR_MEMO_PAGE_X_FIX));
	ut_a(cursor->latch_mode != BTR_NO_LATCHES);

	if (page_is_empty(page)) {
		/* It must be an empty index tree; NOTE that in this case
		we do not store the modify_clock, but always do a search
		if we restore the cursor position */

		ut_a(btr_page_get_next(page, mtr) == FIL_NULL);
		ut_a(btr_page_get_prev(page, mtr) == FIL_NULL);
		ut_ad(page_is_leaf(page));
		ut_ad(page_get_page_no(page) == index->page);

		cursor->old_stored = BTR_PCUR_OLD_STORED;

		if (page_rec_is_supremum_low(offs)) {

			cursor->rel_pos = BTR_PCUR_AFTER_LAST_IN_TREE;
		} else {
			cursor->rel_pos = BTR_PCUR_BEFORE_FIRST_IN_TREE;
		}

		return;
	}

	if (page_rec_is_supremum_low(offs)) {

		rec = page_rec_get_prev(rec);

		cursor->rel_pos = BTR_PCUR_AFTER;

	} else if (page_rec_is_infimum_low(offs)) {

		rec = page_rec_get_next(rec);

		cursor->rel_pos = BTR_PCUR_BEFORE;
	} else {
		cursor->rel_pos = BTR_PCUR_ON;
	}

	cursor->old_stored = BTR_PCUR_OLD_STORED;
	cursor->old_rec = dict_index_copy_rec_order_prefix(
		index, rec, &cursor->old_n_fields,
		&cursor->old_rec_buf, &cursor->buf_size);

	cursor->block_when_stored = block;
	cursor->modify_clock = buf_block_get_modify_clock(block);
}

/**************************************************************//**
Copies the stored position of a pcur to another pcur. */

void
btr_pcur_copy_stored_position(
/*==========================*/
	btr_pcur_t*	pcur_receive,	/*!< in: pcur which will receive the
					position info */
	btr_pcur_t*	pcur_donate)	/*!< in: pcur from which the info is
					copied */
{
	ut_free(pcur_receive->old_rec_buf);
	ut_memcpy(pcur_receive, pcur_donate, sizeof(btr_pcur_t));

	if (pcur_donate->old_rec_buf) {

		pcur_receive->old_rec_buf = (byte*)
			ut_malloc(pcur_donate->buf_size);

		ut_memcpy(pcur_receive->old_rec_buf, pcur_donate->old_rec_buf,
			  pcur_donate->buf_size);
		pcur_receive->old_rec = pcur_receive->old_rec_buf
			+ (pcur_donate->old_rec - pcur_donate->old_rec_buf);
	}

	pcur_receive->old_n_fields = pcur_donate->old_n_fields;
}

/**************************************************************//**
Restores the stored position of a persistent cursor bufferfixing the page and
obtaining the specified latches. If the cursor position was saved when the
(1) cursor was positioned on a user record: this function restores the position
to the last record LESS OR EQUAL to the stored record;
(2) cursor was positioned on a page infimum record: restores the position to
the last record LESS than the user record which was the successor of the page
infimum;
(3) cursor was positioned on the page supremum: restores to the first record
GREATER than the user record which was the predecessor of the supremum.
(4) cursor was positioned before the first or after the last in an empty tree:
restores to before first or after the last in the tree.
@return TRUE if the cursor position was stored when it was on a user
record and it can be restored on a user record whose ordering fields
are identical to the ones of the original user record */

ibool
btr_pcur_restore_position_func(
/*===========================*/
	ulint		latch_mode,	/*!< in: BTR_SEARCH_LEAF, ... */
	btr_pcur_t*	cursor,		/*!< in: detached persistent cursor */
	const char*	file,		/*!< in: file name */
	ulint		line,		/*!< in: line where called */
	mtr_t*		mtr)		/*!< in: mtr */
{
	dict_index_t*	index;
	dtuple_t*	tuple;
	ulint		mode;
	ulint		old_mode;
	mem_heap_t*	heap;

	ut_ad(mtr);
<<<<<<< HEAD
	ut_ad(mtr->is_active());
=======
	ut_ad(mtr->state == MTR_ACTIVE);
	ut_ad(cursor->old_stored == BTR_PCUR_OLD_STORED);
	ut_ad(cursor->pos_state == BTR_PCUR_WAS_POSITIONED
	      || cursor->pos_state == BTR_PCUR_IS_POSITIONED);
>>>>>>> 41eac32c

	index = btr_cur_get_index(btr_pcur_get_btr_cur(cursor));

	if (UNIV_UNLIKELY
	    (cursor->rel_pos == BTR_PCUR_AFTER_LAST_IN_TREE
	     || cursor->rel_pos == BTR_PCUR_BEFORE_FIRST_IN_TREE)) {

		/* In these cases we do not try an optimistic restoration,
		but always do a search */

		btr_cur_open_at_index_side(
			cursor->rel_pos == BTR_PCUR_BEFORE_FIRST_IN_TREE,
			index, latch_mode,
			btr_pcur_get_btr_cur(cursor), 0, mtr);

		cursor->latch_mode =
			BTR_LATCH_MODE_WITHOUT_INTENTION(latch_mode);
		cursor->pos_state = BTR_PCUR_IS_POSITIONED;
		cursor->block_when_stored = btr_pcur_get_block(cursor);

		return(FALSE);
	}

	ut_a(cursor->old_rec);
	ut_a(cursor->old_n_fields);

	if (UNIV_LIKELY(latch_mode == BTR_SEARCH_LEAF)
	    || UNIV_LIKELY(latch_mode == BTR_MODIFY_LEAF)) {
		/* Try optimistic restoration. */

		if (buf_page_optimistic_get(latch_mode,
					    cursor->block_when_stored,
					    cursor->modify_clock,
					    file, line, mtr)) {
			cursor->pos_state = BTR_PCUR_IS_POSITIONED;

			buf_block_dbg_add_level(
				btr_pcur_get_block(cursor),
				dict_index_is_ibuf(index)
				? SYNC_IBUF_TREE_NODE : SYNC_TREE_NODE);

			if (cursor->rel_pos == BTR_PCUR_ON) {
#ifdef UNIV_DEBUG
				const rec_t*	rec;
				const ulint*	offsets1;
				const ulint*	offsets2;
#endif /* UNIV_DEBUG */
				cursor->latch_mode = latch_mode;
#ifdef UNIV_DEBUG
				rec = btr_pcur_get_rec(cursor);

				heap = mem_heap_create(256);
				offsets1 = rec_get_offsets(
					cursor->old_rec, index, NULL,
					cursor->old_n_fields, &heap);
				offsets2 = rec_get_offsets(
					rec, index, NULL,
					cursor->old_n_fields, &heap);

				ut_ad(!cmp_rec_rec(cursor->old_rec,
						   rec, offsets1, offsets2,
						   index));
				mem_heap_free(heap);
#endif /* UNIV_DEBUG */
				return(TRUE);
			}
			/* This is the same record as stored,
			may need to be adjusted for BTR_PCUR_BEFORE/AFTER,
			depending on search mode and direction. */
			cursor->pos_state = BTR_PCUR_IS_POSITIONED_OPTIMISTIC;
			return(FALSE);
		}
	}

	/* If optimistic restoration did not succeed, open the cursor anew */

	heap = mem_heap_create(256);

	tuple = dict_index_build_data_tuple(index, cursor->old_rec,
					    cursor->old_n_fields, heap);

	/* Save the old search mode of the cursor */
	old_mode = cursor->search_mode;

	switch (cursor->rel_pos) {
	case BTR_PCUR_ON:
		mode = PAGE_CUR_LE;
		break;
	case BTR_PCUR_AFTER:
		mode = PAGE_CUR_G;
		break;
	case BTR_PCUR_BEFORE:
		mode = PAGE_CUR_L;
		break;
	default:
		ut_error;
		mode = 0;
	}

	btr_pcur_open_with_no_init_func(index, tuple, mode, latch_mode,
					cursor, 0, file, line, mtr);

	/* Restore the old search mode */
	cursor->search_mode = old_mode;

	switch (cursor->rel_pos) {
	case BTR_PCUR_ON:
		if (btr_pcur_is_on_user_rec(cursor)
		    && !cmp_dtuple_rec(
			    tuple, btr_pcur_get_rec(cursor),
			    rec_get_offsets(btr_pcur_get_rec(cursor),
					    index, NULL,
					    ULINT_UNDEFINED, &heap))) {

			/* We have to store the NEW value for
			the modify clock, since the cursor can
			now be on a different page! But we can
			retain the value of old_rec */

			cursor->block_when_stored =
				btr_pcur_get_block(cursor);
			cursor->modify_clock =
				buf_block_get_modify_clock(
					cursor->block_when_stored);
			cursor->old_stored = BTR_PCUR_OLD_STORED;

			mem_heap_free(heap);

			return(TRUE);
		}
#ifdef UNIV_DEBUG
		/* fall through */
	case BTR_PCUR_BEFORE:
	case BTR_PCUR_AFTER:
		break;
	default:
		ut_error;
#endif /* UNIV_DEBUG */
	}

	mem_heap_free(heap);

	/* We have to store new position information, modify_clock etc.,
	to the cursor because it can now be on a different page, the record
	under it may have been removed, etc. */

	btr_pcur_store_position(cursor, mtr);

	return(FALSE);
}

/*********************************************************//**
Moves the persistent cursor to the first record on the next page. Releases the
latch on the current page, and bufferunfixes it. Note that there must not be
modifications on the current page, as then the x-latch can be released only in
mtr_commit. */

void
btr_pcur_move_to_next_page(
/*=======================*/
	btr_pcur_t*	cursor,	/*!< in: persistent cursor; must be on the
				last record of the current page */
	mtr_t*		mtr)	/*!< in: mtr */
{
	ulint		next_page_no;
	ulint		space;
	ulint		zip_size;
	page_t*		page;
	buf_block_t*	next_block;
	page_t*		next_page;
	ulint		mode;

	ut_ad(cursor->pos_state == BTR_PCUR_IS_POSITIONED);
	ut_ad(cursor->latch_mode != BTR_NO_LATCHES);
	ut_ad(btr_pcur_is_after_last_on_page(cursor));

	cursor->old_stored = BTR_PCUR_OLD_NOT_STORED;

	page = btr_pcur_get_page(cursor);
	next_page_no = btr_page_get_next(page, mtr);
	space = buf_block_get_space(btr_pcur_get_block(cursor));
	zip_size = buf_block_get_zip_size(btr_pcur_get_block(cursor));

	ut_ad(next_page_no != FIL_NULL);

	mode = cursor->latch_mode;
	switch (mode) {
	case BTR_SEARCH_TREE:
		mode = BTR_SEARCH_LEAF;
		break;
	case BTR_MODIFY_TREE:
		mode = BTR_MODIFY_LEAF;
	}
	next_block = btr_block_get(space, zip_size, next_page_no, mode,
				   btr_pcur_get_btr_cur(cursor)->index, mtr);
	next_page = buf_block_get_frame(next_block);
#ifdef UNIV_BTR_DEBUG
	ut_a(page_is_comp(next_page) == page_is_comp(page));
	ut_a(btr_page_get_prev(next_page, mtr)
	     == buf_block_get_page_no(btr_pcur_get_block(cursor)));
#endif /* UNIV_BTR_DEBUG */
	next_block->check_index_page_at_flush = TRUE;

	btr_leaf_page_release(btr_pcur_get_block(cursor),
			      mode, mtr);

	page_cur_set_before_first(next_block, btr_pcur_get_page_cur(cursor));

	ut_d(page_check_dir(next_page));
}

/*********************************************************//**
Moves the persistent cursor backward if it is on the first record of the page.
Commits mtr. Note that to prevent a possible deadlock, the operation
first stores the position of the cursor, commits mtr, acquires the necessary
latches and restores the cursor position again before returning. The
alphabetical position of the cursor is guaranteed to be sensible on
return, but it may happen that the cursor is not positioned on the last
record of any page, because the structure of the tree may have changed
during the time when the cursor had no latches. */

void
btr_pcur_move_backward_from_page(
/*=============================*/
	btr_pcur_t*	cursor,	/*!< in: persistent cursor, must be on the first
				record of the current page */
	mtr_t*		mtr)	/*!< in: mtr */
{
	ulint		prev_page_no;
	page_t*		page;
	buf_block_t*	prev_block;
	ulint		latch_mode;
	ulint		latch_mode2;

	ut_ad(cursor->latch_mode != BTR_NO_LATCHES);
	ut_ad(btr_pcur_is_before_first_on_page(cursor));
	ut_ad(!btr_pcur_is_before_first_in_tree(cursor, mtr));

	latch_mode = cursor->latch_mode;

	if (latch_mode == BTR_SEARCH_LEAF) {

		latch_mode2 = BTR_SEARCH_PREV;

	} else if (latch_mode == BTR_MODIFY_LEAF) {

		latch_mode2 = BTR_MODIFY_PREV;
	} else {
		latch_mode2 = 0; /* To eliminate compiler warning */
		ut_error;
	}

	btr_pcur_store_position(cursor, mtr);

	mtr_commit(mtr);

	mtr_start(mtr);

	btr_pcur_restore_position(latch_mode2, cursor, mtr);

	page = btr_pcur_get_page(cursor);

	prev_page_no = btr_page_get_prev(page, mtr);

	if (prev_page_no == FIL_NULL) {
	} else if (btr_pcur_is_before_first_on_page(cursor)) {

		prev_block = btr_pcur_get_btr_cur(cursor)->left_block;

		btr_leaf_page_release(btr_pcur_get_block(cursor),
				      latch_mode, mtr);

		page_cur_set_after_last(prev_block,
					btr_pcur_get_page_cur(cursor));
	} else {

		/* The repositioned cursor did not end on an infimum record on
		a page. Cursor repositioning acquired a latch also on the
		previous page, but we do not need the latch: release it. */

		prev_block = btr_pcur_get_btr_cur(cursor)->left_block;

		btr_leaf_page_release(prev_block, latch_mode, mtr);
	}

	cursor->latch_mode = latch_mode;

	cursor->old_stored = BTR_PCUR_OLD_NOT_STORED;
}

/*********************************************************//**
Moves the persistent cursor to the previous record in the tree. If no records
are left, the cursor stays 'before first in tree'.
@return TRUE if the cursor was not before first in tree */

ibool
btr_pcur_move_to_prev(
/*==================*/
	btr_pcur_t*	cursor,	/*!< in: persistent cursor; NOTE that the
				function may release the page latch */
	mtr_t*		mtr)	/*!< in: mtr */
{
	ut_ad(cursor->pos_state == BTR_PCUR_IS_POSITIONED);
	ut_ad(cursor->latch_mode != BTR_NO_LATCHES);

	cursor->old_stored = BTR_PCUR_OLD_NOT_STORED;

	if (btr_pcur_is_before_first_on_page(cursor)) {

		if (btr_pcur_is_before_first_in_tree(cursor, mtr)) {

			return(FALSE);
		}

		btr_pcur_move_backward_from_page(cursor, mtr);

		return(TRUE);
	}

	btr_pcur_move_to_prev_on_page(cursor);

	return(TRUE);
}

/**************************************************************//**
If mode is PAGE_CUR_G or PAGE_CUR_GE, opens a persistent cursor on the first
user record satisfying the search condition, in the case PAGE_CUR_L or
PAGE_CUR_LE, on the last user record. If no such user record exists, then
in the first case sets the cursor after last in tree, and in the latter case
before first in tree. The latching mode must be BTR_SEARCH_LEAF or
BTR_MODIFY_LEAF. */

void
btr_pcur_open_on_user_rec_func(
/*===========================*/
	dict_index_t*	index,		/*!< in: index */
	const dtuple_t*	tuple,		/*!< in: tuple on which search done */
	ulint		mode,		/*!< in: PAGE_CUR_L, ... */
	ulint		latch_mode,	/*!< in: BTR_SEARCH_LEAF or
					BTR_MODIFY_LEAF */
	btr_pcur_t*	cursor,		/*!< in: memory buffer for persistent
					cursor */
	const char*	file,		/*!< in: file name */
	ulint		line,		/*!< in: line where called */
	mtr_t*		mtr)		/*!< in: mtr */
{
	btr_pcur_open_low(index, 0, tuple, mode, latch_mode, cursor,
			  file, line, mtr);

	if ((mode == PAGE_CUR_GE) || (mode == PAGE_CUR_G)) {

		if (btr_pcur_is_after_last_on_page(cursor)) {

			btr_pcur_move_to_next_user_rec(cursor, mtr);
		}
	} else {
		ut_ad((mode == PAGE_CUR_LE) || (mode == PAGE_CUR_L));

		/* Not implemented yet */

		ut_error;
	}
}<|MERGE_RESOLUTION|>--- conflicted
+++ resolved
@@ -232,15 +232,10 @@
 	ulint		old_mode;
 	mem_heap_t*	heap;
 
-	ut_ad(mtr);
-<<<<<<< HEAD
 	ut_ad(mtr->is_active());
-=======
-	ut_ad(mtr->state == MTR_ACTIVE);
 	ut_ad(cursor->old_stored == BTR_PCUR_OLD_STORED);
 	ut_ad(cursor->pos_state == BTR_PCUR_WAS_POSITIONED
 	      || cursor->pos_state == BTR_PCUR_IS_POSITIONED);
->>>>>>> 41eac32c
 
 	index = btr_cur_get_index(btr_pcur_get_btr_cur(cursor));
 
