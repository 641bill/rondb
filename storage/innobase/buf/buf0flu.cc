/*****************************************************************************

Copyright (c) 1995, 2013, Oracle and/or its affiliates. All Rights Reserved.

This program is free software; you can redistribute it and/or modify it under
the terms of the GNU General Public License as published by the Free Software
Foundation; version 2 of the License.

This program is distributed in the hope that it will be useful, but WITHOUT
ANY WARRANTY; without even the implied warranty of MERCHANTABILITY or FITNESS
FOR A PARTICULAR PURPOSE. See the GNU General Public License for more details.

You should have received a copy of the GNU General Public License along with
this program; if not, write to the Free Software Foundation, Inc.,
51 Franklin Street, Suite 500, Boston, MA 02110-1335 USA

*****************************************************************************/

/**************************************************//**
@file buf/buf0flu.cc
The database buffer buf_pool flush algorithm

Created 11/11/1995 Heikki Tuuri
*******************************************************/

#include "ha_prototypes.h"
#include <mysql/plugin.h>

#include "buf0flu.h"

#ifdef UNIV_NONINL
#include "buf0flu.ic"
#endif

#include "buf0buf.h"
#include "buf0checksum.h"
#include "srv0start.h"
#include "srv0srv.h"
#include "page0zip.h"
#ifndef UNIV_HOTBACKUP
#include "ut0byte.h"
#include "page0page.h"
#include "fil0fil.h"
#include "buf0lru.h"
#include "buf0rea.h"
#include "ibuf0ibuf.h"
#include "log0log.h"
#include "os0file.h"
#include "trx0sys.h"
#include "srv0mon.h"

/** Number of pages flushed through non flush_list flushes. */
static ulint buf_lru_flush_page_count = 0;

/** Flag indicating if the page_cleaner is in active state. This flag
is set to TRUE by the page_cleaner thread when it is spawned and is set
back to FALSE at shutdown by the page_cleaner as well. Therefore no
need to protect it by a mutex. It is only ever read by the thread
doing the shutdown */
ibool buf_page_cleaner_is_active = FALSE;

#ifdef UNIV_PFS_THREAD
mysql_pfs_key_t page_cleaner_thread_key;
#endif /* UNIV_PFS_THREAD */

/** Event to synchronise with the flushing. */
os_event_t	buf_flush_event;

/** If LRU list of a buf_pool is less than this size then LRU eviction
should not happen. This is because when we do LRU flushing we also put
the blocks on free list. If LRU list is very small then we can end up
in thrashing. */
#define BUF_LRU_MIN_LEN		256

/* @} */

/******************************************************************//**
Increases flush_list size in bytes with zip_size for compressed page,
UNIV_PAGE_SIZE for uncompressed page in inline function */
static inline
void
incr_flush_list_size_in_bytes(
/*==========================*/
	buf_block_t*	block,		/*!< in: control block */
	buf_pool_t*	buf_pool)	/*!< in: buffer pool instance */
{
	ut_ad(buf_flush_list_mutex_own(buf_pool));
	ulint zip_size = page_zip_get_size(&block->page.zip);
	buf_pool->stat.flush_list_bytes += zip_size ? zip_size : UNIV_PAGE_SIZE;
	ut_ad(buf_pool->stat.flush_list_bytes <= buf_pool->curr_pool_size);
}

#if defined UNIV_DEBUG || defined UNIV_BUF_DEBUG
/******************************************************************//**
Validates the flush list.
@return TRUE if ok */
static
ibool
buf_flush_validate_low(
/*===================*/
	buf_pool_t*	buf_pool);	/*!< in: Buffer pool instance */

/******************************************************************//**
Validates the flush list some of the time.
@return TRUE if ok or the check was skipped */
static
ibool
buf_flush_validate_skip(
/*====================*/
	buf_pool_t*	buf_pool)	/*!< in: Buffer pool instance */
{
/** Try buf_flush_validate_low() every this many times */
# define BUF_FLUSH_VALIDATE_SKIP	23

	/** The buf_flush_validate_low() call skip counter.
	Use a signed type because of the race condition below. */
	static int buf_flush_validate_count = BUF_FLUSH_VALIDATE_SKIP;

	/* There is a race condition below, but it does not matter,
	because this call is only for heuristic purposes. We want to
	reduce the call frequency of the costly buf_flush_validate_low()
	check in debug builds. */
	if (--buf_flush_validate_count > 0) {
		return(TRUE);
	}

	buf_flush_validate_count = BUF_FLUSH_VALIDATE_SKIP;
	return(buf_flush_validate_low(buf_pool));
}
#endif /* UNIV_DEBUG || UNIV_BUF_DEBUG */

/******************************************************************//**
Insert a block in the flush_rbt and returns a pointer to its
predecessor or NULL if no predecessor. The ordering is maintained
on the basis of the <oldest_modification, space, offset> key.
@return pointer to the predecessor or NULL if no predecessor. */
static
buf_page_t*
buf_flush_insert_in_flush_rbt(
/*==========================*/
	buf_page_t*	bpage)	/*!< in: bpage to be inserted. */
{
	const ib_rbt_node_t*	c_node;
	const ib_rbt_node_t*	p_node;
	buf_page_t*		prev = NULL;
	buf_pool_t*		buf_pool = buf_pool_from_bpage(bpage);

	ut_ad(buf_flush_list_mutex_own(buf_pool));

	/* Insert this buffer into the rbt. */
	c_node = rbt_insert(buf_pool->flush_rbt, &bpage, &bpage);
	ut_a(c_node != NULL);

	/* Get the predecessor. */
	p_node = rbt_prev(buf_pool->flush_rbt, c_node);

	if (p_node != NULL) {
		buf_page_t**	value;
		value = rbt_value(buf_page_t*, p_node);
		prev = *value;
		ut_a(prev != NULL);
	}

	return(prev);
}

/*********************************************************//**
Delete a bpage from the flush_rbt. */
static
void
buf_flush_delete_from_flush_rbt(
/*============================*/
	buf_page_t*	bpage)	/*!< in: bpage to be removed. */
{
#ifdef UNIV_DEBUG
	ibool		ret = FALSE;
#endif /* UNIV_DEBUG */
	buf_pool_t*	buf_pool = buf_pool_from_bpage(bpage);

	ut_ad(buf_flush_list_mutex_own(buf_pool));

#ifdef UNIV_DEBUG
	ret =
#endif /* UNIV_DEBUG */
	rbt_delete(buf_pool->flush_rbt, &bpage);

	ut_ad(ret);
}

/*****************************************************************//**
Compare two modified blocks in the buffer pool. The key for comparison
is:
key = <oldest_modification, space, offset>
This comparison is used to maintian ordering of blocks in the
buf_pool->flush_rbt.
Note that for the purpose of flush_rbt, we only need to order blocks
on the oldest_modification. The other two fields are used to uniquely
identify the blocks.
@return < 0 if b2 < b1, 0 if b2 == b1, > 0 if b2 > b1 */
static
int
buf_flush_block_cmp(
/*================*/
	const void*	p1,		/*!< in: block1 */
	const void*	p2)		/*!< in: block2 */
{
	int			ret;
	const buf_page_t*	b1 = *(const buf_page_t**) p1;
	const buf_page_t*	b2 = *(const buf_page_t**) p2;
#ifdef UNIV_DEBUG
	buf_pool_t*		buf_pool = buf_pool_from_bpage(b1);
#endif /* UNIV_DEBUG */

	ut_ad(b1 != NULL);
	ut_ad(b2 != NULL);

	ut_ad(buf_flush_list_mutex_own(buf_pool));

	ut_ad(b1->in_flush_list);
	ut_ad(b2->in_flush_list);

	if (b2->oldest_modification > b1->oldest_modification) {
		return(1);
	} else if (b2->oldest_modification < b1->oldest_modification) {
		return(-1);
	}

	/* If oldest_modification is same then decide on the space. */
	ret = (int)(b2->space - b1->space);

	/* Or else decide ordering on the offset field. */
	return(ret ? ret : (int)(b2->offset - b1->offset));
}

/********************************************************************//**
Initialize the red-black tree to speed up insertions into the flush_list
during recovery process. Should be called at the start of recovery
process before any page has been read/written. */

void
buf_flush_init_flush_rbt(void)
/*==========================*/
{
	ulint	i;

	for (i = 0; i < srv_buf_pool_instances; i++) {
		buf_pool_t*	buf_pool;

		buf_pool = buf_pool_from_array(i);

		buf_flush_list_mutex_enter(buf_pool);

		/* Create red black tree for speedy insertions in flush list. */
		buf_pool->flush_rbt = rbt_create(
			sizeof(buf_page_t*), buf_flush_block_cmp);

		buf_flush_list_mutex_exit(buf_pool);
	}
}

/********************************************************************//**
Frees up the red-black tree. */

void
buf_flush_free_flush_rbt(void)
/*==========================*/
{
	ulint	i;

	for (i = 0; i < srv_buf_pool_instances; i++) {
		buf_pool_t*	buf_pool;

		buf_pool = buf_pool_from_array(i);

		buf_flush_list_mutex_enter(buf_pool);

#if defined UNIV_DEBUG || defined UNIV_BUF_DEBUG
		ut_a(buf_flush_validate_low(buf_pool));
#endif /* UNIV_DEBUG || UNIV_BUF_DEBUG */

		rbt_free(buf_pool->flush_rbt);
		buf_pool->flush_rbt = NULL;

		buf_flush_list_mutex_exit(buf_pool);
	}
}

/********************************************************************//**
Inserts a modified block into the flush list. */

void
buf_flush_insert_into_flush_list(
/*=============================*/
	buf_pool_t*	buf_pool,	/*!< buffer pool instance */
	buf_block_t*	block,		/*!< in/out: block which is modified */
	lsn_t		lsn)		/*!< in: oldest modification */
{
	ut_ad(!buf_pool_mutex_own(buf_pool));
	ut_ad(log_flush_order_mutex_own());
	ut_ad(buf_page_mutex_own(block));

	buf_flush_list_mutex_enter(buf_pool);

	ut_ad((UT_LIST_GET_FIRST(buf_pool->flush_list) == NULL)
	      || (UT_LIST_GET_FIRST(buf_pool->flush_list)->oldest_modification
		  <= lsn));

	/* If we are in the recovery then we need to update the flush
	red-black tree as well. */
	if (UNIV_LIKELY_NULL(buf_pool->flush_rbt)) {
		buf_flush_list_mutex_exit(buf_pool);
		buf_flush_insert_sorted_into_flush_list(buf_pool, block, lsn);
		return;
	}

	ut_ad(buf_block_get_state(block) == BUF_BLOCK_FILE_PAGE);
	ut_ad(!block->page.in_flush_list);

	ut_d(block->page.in_flush_list = TRUE);
	block->page.oldest_modification = lsn;

	UT_LIST_ADD_FIRST(buf_pool->flush_list, &block->page);

	incr_flush_list_size_in_bytes(block, buf_pool);

#ifdef UNIV_DEBUG_VALGRIND
	{
		ulint	zip_size = buf_block_get_zip_size(block);

		if (zip_size) {
			UNIV_MEM_ASSERT_RW(block->page.zip.data, zip_size);
		} else {
			UNIV_MEM_ASSERT_RW(block->frame, UNIV_PAGE_SIZE);
		}
	}
#endif /* UNIV_DEBUG_VALGRIND */
#if defined UNIV_DEBUG || defined UNIV_BUF_DEBUG
	ut_a(buf_flush_validate_skip(buf_pool));
#endif /* UNIV_DEBUG || UNIV_BUF_DEBUG */

	buf_flush_list_mutex_exit(buf_pool);
}

/********************************************************************//**
Inserts a modified block into the flush list in the right sorted position.
This function is used by recovery, because there the modifications do not
necessarily come in the order of lsn's. */

void
buf_flush_insert_sorted_into_flush_list(
/*====================================*/
	buf_pool_t*	buf_pool,	/*!< in: buffer pool instance */
	buf_block_t*	block,		/*!< in/out: block which is modified */
	lsn_t		lsn)		/*!< in: oldest modification */
{
	buf_page_t*	prev_b;
	buf_page_t*	b;

	ut_ad(!buf_pool_mutex_own(buf_pool));
	ut_ad(log_flush_order_mutex_own());
	ut_ad(buf_page_mutex_own(block));
	ut_ad(buf_block_get_state(block) == BUF_BLOCK_FILE_PAGE);

	buf_flush_list_mutex_enter(buf_pool);

	/* The field in_LRU_list is protected by buf_pool->mutex, which
	we are not holding.  However, while a block is in the flush
	list, it is dirty and cannot be discarded, not from the
	page_hash or from the LRU list.  At most, the uncompressed
	page frame of a compressed block may be discarded or created
	(copying the block->page to or from a buf_page_t that is
	dynamically allocated from buf_buddy_alloc()).  Because those
	transitions hold block->mutex and the flush list mutex (via
	buf_flush_relocate_on_flush_list()), there is no possibility
	of a race condition in the assertions below. */
	ut_ad(block->page.in_LRU_list);
	ut_ad(block->page.in_page_hash);
	/* buf_buddy_block_register() will take a block in the
	BUF_BLOCK_MEMORY state, not a file page. */
	ut_ad(!block->page.in_zip_hash);

	ut_ad(!block->page.in_flush_list);
	ut_d(block->page.in_flush_list = TRUE);
	block->page.oldest_modification = lsn;

#ifdef UNIV_DEBUG_VALGRIND
	{
		ulint	zip_size = buf_block_get_zip_size(block);

		if (zip_size) {
			UNIV_MEM_ASSERT_RW(block->page.zip.data, zip_size);
		} else {
			UNIV_MEM_ASSERT_RW(block->frame, UNIV_PAGE_SIZE);
		}
	}
#endif /* UNIV_DEBUG_VALGRIND */

	prev_b = NULL;

	/* For the most part when this function is called the flush_rbt
	should not be NULL. In a very rare boundary case it is possible
	that the flush_rbt has already been freed by the recovery thread
	before the last page was hooked up in the flush_list by the
	io-handler thread. In that case we'll  just do a simple
	linear search in the else block. */
	if (buf_pool->flush_rbt) {

		prev_b = buf_flush_insert_in_flush_rbt(&block->page);

	} else {

		b = UT_LIST_GET_FIRST(buf_pool->flush_list);

		while (b && b->oldest_modification
		       > block->page.oldest_modification) {
			ut_ad(b->in_flush_list);
			prev_b = b;
			b = UT_LIST_GET_NEXT(list, b);
		}
	}

	if (prev_b == NULL) {
		UT_LIST_ADD_FIRST(buf_pool->flush_list, &block->page);
	} else {
		UT_LIST_INSERT_AFTER(buf_pool->flush_list, prev_b, &block->page);
	}

	incr_flush_list_size_in_bytes(block, buf_pool);

#if defined UNIV_DEBUG || defined UNIV_BUF_DEBUG
	ut_a(buf_flush_validate_low(buf_pool));
#endif /* UNIV_DEBUG || UNIV_BUF_DEBUG */

	buf_flush_list_mutex_exit(buf_pool);
}

/********************************************************************//**
Returns TRUE if the file page block is immediately suitable for replacement,
i.e., the transition FILE_PAGE => NOT_USED allowed.
@return TRUE if can replace immediately */

ibool
buf_flush_ready_for_replace(
/*========================*/
	buf_page_t*	bpage)	/*!< in: buffer control block, must be
				buf_page_in_file(bpage) and in the LRU list */
{
#ifdef UNIV_DEBUG
	buf_pool_t*	buf_pool = buf_pool_from_bpage(bpage);
	ut_ad(buf_pool_mutex_own(buf_pool));
#endif
	ut_ad(mutex_own(buf_page_get_mutex(bpage)));
	ut_ad(bpage->in_LRU_list);

	if (UNIV_LIKELY(buf_page_in_file(bpage))) {

		return(bpage->oldest_modification == 0
		       && buf_page_get_io_fix(bpage) == BUF_IO_NONE
		       && bpage->buf_fix_count == 0);
	}

	ib_logf(IB_LOG_LEVEL_FATAL,
		"buffer block %p state %u in the LRU list!",
		reinterpret_cast<const void*>(bpage), bpage->state);

	return(FALSE);
}

/********************************************************************//**
Returns true if the block is modified and ready for flushing.
@return true if can flush immediately */

bool
buf_flush_ready_for_flush(
/*======================*/
	buf_page_t*	bpage,	/*!< in: buffer control block, must be
				buf_page_in_file(bpage) */
	buf_flush_t	flush_type)/*!< in: type of flush */
{
#ifdef UNIV_DEBUG
	buf_pool_t*	buf_pool = buf_pool_from_bpage(bpage);
	ut_ad(buf_pool_mutex_own(buf_pool));
#endif /* UNIV_DEBUG */

	ut_a(buf_page_in_file(bpage));
	ut_ad(mutex_own(buf_page_get_mutex(bpage)));
	ut_ad(flush_type < BUF_FLUSH_N_TYPES);

	if (bpage->oldest_modification == 0
	    || buf_page_get_io_fix(bpage) != BUF_IO_NONE) {
		return(false);
	}

	ut_ad(bpage->in_flush_list);

	switch (flush_type) {
	case BUF_FLUSH_LIST:
		return(true);

	case BUF_FLUSH_LRU:
	case BUF_FLUSH_SINGLE_PAGE:
		/* Because any thread may call single page flush, even
		when owning locks on pages, to avoid deadlocks, we must
		make sure that the that it is not buffer fixed.
		The same holds true for LRU flush because a user thread
		may end up waiting for an LRU flush to end while
		holding locks on other pages. */
		return(bpage->buf_fix_count == 0);
	case BUF_FLUSH_N_TYPES:
		break;
	}

	ut_error;
	return(false);
}

/********************************************************************//**
Remove a block from the flush list of modified blocks. */

void
buf_flush_remove(
/*=============*/
	buf_page_t*	bpage)	/*!< in: pointer to the block in question */
{
	buf_pool_t*	buf_pool = buf_pool_from_bpage(bpage);
	ulint		zip_size;

	ut_ad(buf_pool_mutex_own(buf_pool));
	ut_ad(mutex_own(buf_page_get_mutex(bpage)));
	ut_ad(bpage->in_flush_list);

	buf_flush_list_mutex_enter(buf_pool);

	/* Important that we adjust the hazard pointer before removing
	the bpage from flush list. */
	buf_pool->flush_hp.adjust(bpage);

	switch (buf_page_get_state(bpage)) {
	case BUF_BLOCK_POOL_WATCH:
	case BUF_BLOCK_ZIP_PAGE:
		/* Clean compressed pages should not be on the flush list */
	case BUF_BLOCK_NOT_USED:
	case BUF_BLOCK_READY_FOR_USE:
	case BUF_BLOCK_MEMORY:
	case BUF_BLOCK_REMOVE_HASH:
		ut_error;
		return;
	case BUF_BLOCK_ZIP_DIRTY:
		buf_page_set_state(bpage, BUF_BLOCK_ZIP_PAGE);
		UT_LIST_REMOVE(buf_pool->flush_list, bpage);
#if defined UNIV_DEBUG || defined UNIV_BUF_DEBUG
		buf_LRU_insert_zip_clean(bpage);
#endif /* UNIV_DEBUG || UNIV_BUF_DEBUG */
		break;
	case BUF_BLOCK_FILE_PAGE:
		UT_LIST_REMOVE(buf_pool->flush_list, bpage);
		break;
	}

	/* If the flush_rbt is active then delete from there as well. */
	if (UNIV_LIKELY_NULL(buf_pool->flush_rbt)) {
		buf_flush_delete_from_flush_rbt(bpage);
	}

	/* Must be done after we have removed it from the flush_rbt
	because we assert on in_flush_list in comparison function. */
	ut_d(bpage->in_flush_list = FALSE);

	zip_size = page_zip_get_size(&bpage->zip);
	buf_pool->stat.flush_list_bytes -= zip_size ? zip_size : UNIV_PAGE_SIZE;

	bpage->oldest_modification = 0;

#if defined UNIV_DEBUG || defined UNIV_BUF_DEBUG
	ut_a(buf_flush_validate_skip(buf_pool));
#endif /* UNIV_DEBUG || UNIV_BUF_DEBUG */

	buf_flush_list_mutex_exit(buf_pool);
}

/*******************************************************************//**
Relocates a buffer control block on the flush_list.
Note that it is assumed that the contents of bpage have already been
copied to dpage.
IMPORTANT: When this function is called bpage and dpage are not
exact copies of each other. For example, they both will have different
::state. Also the ::list pointers in dpage may be stale. We need to
use the current list node (bpage) to do the list manipulation because
the list pointers could have changed between the time that we copied
the contents of bpage to the dpage and the flush list manipulation
below. */

void
buf_flush_relocate_on_flush_list(
/*=============================*/
	buf_page_t*	bpage,	/*!< in/out: control block being moved */
	buf_page_t*	dpage)	/*!< in/out: destination block */
{
	buf_page_t*	prev;
	buf_page_t*	prev_b = NULL;
	buf_pool_t*	buf_pool = buf_pool_from_bpage(bpage);

	ut_ad(buf_pool_mutex_own(buf_pool));
	/* Must reside in the same buffer pool. */
	ut_ad(buf_pool == buf_pool_from_bpage(dpage));

	ut_ad(mutex_own(buf_page_get_mutex(bpage)));

	buf_flush_list_mutex_enter(buf_pool);

	/* FIXME: At this point we have both buf_pool and flush_list
	mutexes. Theoretically removal of a block from flush list is
	only covered by flush_list mutex but currently we do
	have buf_pool mutex in buf_flush_remove() therefore this block
	is guaranteed to be in the flush list. We need to check if
	this will work without the assumption of block removing code
	having the buf_pool mutex. */
	ut_ad(bpage->in_flush_list);
	ut_ad(dpage->in_flush_list);

	/* If recovery is active we must swap the control blocks in
	the flush_rbt as well. */
	if (UNIV_LIKELY_NULL(buf_pool->flush_rbt)) {
		buf_flush_delete_from_flush_rbt(bpage);
		prev_b = buf_flush_insert_in_flush_rbt(dpage);
	}

	/* Important that we adjust the hazard pointer before removing
	the bpage from the flush list. */
	buf_pool->flush_hp.adjust(bpage);

	/* Must be done after we have removed it from the flush_rbt
	because we assert on in_flush_list in comparison function. */
	ut_d(bpage->in_flush_list = FALSE);

	prev = UT_LIST_GET_PREV(list, bpage);
	UT_LIST_REMOVE(buf_pool->flush_list, bpage);

	if (prev) {
		ut_ad(prev->in_flush_list);
		UT_LIST_INSERT_AFTER( buf_pool->flush_list, prev, dpage);
	} else {
		UT_LIST_ADD_FIRST(buf_pool->flush_list, dpage);
	}

	/* Just an extra check. Previous in flush_list
	should be the same control block as in flush_rbt. */
	ut_a(!buf_pool->flush_rbt || prev_b == prev);

#if defined UNIV_DEBUG || defined UNIV_BUF_DEBUG
	ut_a(buf_flush_validate_low(buf_pool));
#endif /* UNIV_DEBUG || UNIV_BUF_DEBUG */

	buf_flush_list_mutex_exit(buf_pool);
}

/********************************************************************//**
Updates the flush system data structures when a write is completed. */

void
buf_flush_write_complete(
/*=====================*/
	buf_page_t*	bpage)	/*!< in: pointer to the block in question */
{
	buf_flush_t	flush_type;
	buf_pool_t*	buf_pool = buf_pool_from_bpage(bpage);

	ut_ad(bpage);

	buf_flush_remove(bpage);

	flush_type = buf_page_get_flush_type(bpage);
	buf_pool->n_flush[flush_type]--;

	if (buf_pool->n_flush[flush_type] == 0
	    && buf_pool->init_flush[flush_type] == FALSE) {

		/* The running flush batch has ended */

		os_event_set(buf_pool->no_flush[flush_type]);
	}

	buf_dblwr_update(bpage, flush_type);
}
#endif /* !UNIV_HOTBACKUP */

/********************************************************************//**
Calculate the checksum of a page from compressed table and update the page. */

void
buf_flush_update_zip_checksum(
/*==========================*/
	buf_frame_t*	page,		/*!< in/out: Page to update */
	ulint		zip_size,	/*!< in: Compressed page size */
	lsn_t		lsn)		/*!< in: Lsn to stamp on the page */
{
	ut_a(zip_size > 0);

	ib_uint32_t	checksum = page_zip_calc_checksum(
		page, zip_size,
		static_cast<srv_checksum_algorithm_t>(srv_checksum_algorithm));

	mach_write_to_8(page + FIL_PAGE_LSN, lsn);
	memset(page + FIL_PAGE_FILE_FLUSH_LSN, 0, 8);
	mach_write_to_4(page + FIL_PAGE_SPACE_OR_CHKSUM, checksum);
}

/********************************************************************//**
Initializes a page for writing to the tablespace. */

void
buf_flush_init_for_writing(
/*=======================*/
	byte*	page,		/*!< in/out: page */
	void*	page_zip_,	/*!< in/out: compressed page, or NULL */
	lsn_t	newest_lsn)	/*!< in: newest modification lsn
				to the page */
{
	ib_uint32_t	checksum = 0 /* silence bogus gcc warning */;

	ut_ad(page);

	if (page_zip_) {
		page_zip_des_t*	page_zip;
		ulint		zip_size;

		page_zip = static_cast<page_zip_des_t*>(page_zip_);
		zip_size = page_zip_get_size(page_zip);

		ut_ad(zip_size);
		ut_ad(ut_is_2pow(zip_size));
		ut_ad(zip_size <= UNIV_ZIP_SIZE_MAX);

		switch (UNIV_EXPECT(fil_page_get_type(page), FIL_PAGE_INDEX)) {
		case FIL_PAGE_TYPE_ALLOCATED:
		case FIL_PAGE_INODE:
		case FIL_PAGE_IBUF_BITMAP:
		case FIL_PAGE_TYPE_FSP_HDR:
		case FIL_PAGE_TYPE_XDES:
			/* These are essentially uncompressed pages. */
			memcpy(page_zip->data, page, zip_size);
			/* fall through */
		case FIL_PAGE_TYPE_ZBLOB:
		case FIL_PAGE_TYPE_ZBLOB2:
		case FIL_PAGE_INDEX:

			buf_flush_update_zip_checksum(
				page_zip->data, zip_size, newest_lsn);

			return;
		}

		ut_print_timestamp(stderr);
		fputs("  InnoDB: ERROR: The compressed page to be written"
		      " seems corrupt:", stderr);
		ut_print_buf(stderr, page, zip_size);
		fputs("\nInnoDB: Possibly older version of the page:", stderr);
		ut_print_buf(stderr, page_zip->data, zip_size);
		putc('\n', stderr);
		ut_error;
	}

	/* Write the newest modification lsn to the page header and trailer */
	mach_write_to_8(page + FIL_PAGE_LSN, newest_lsn);

	mach_write_to_8(page + UNIV_PAGE_SIZE - FIL_PAGE_END_LSN_OLD_CHKSUM,
			newest_lsn);

	/* Store the new formula checksum */

	switch ((srv_checksum_algorithm_t) srv_checksum_algorithm) {
	case SRV_CHECKSUM_ALGORITHM_CRC32:
	case SRV_CHECKSUM_ALGORITHM_STRICT_CRC32:
		checksum = buf_calc_page_crc32(page);
		break;
	case SRV_CHECKSUM_ALGORITHM_INNODB:
	case SRV_CHECKSUM_ALGORITHM_STRICT_INNODB:
		checksum = (ib_uint32_t) buf_calc_page_new_checksum(page);
		break;
	case SRV_CHECKSUM_ALGORITHM_NONE:
	case SRV_CHECKSUM_ALGORITHM_STRICT_NONE:
		checksum = BUF_NO_CHECKSUM_MAGIC;
		break;
	/* no default so the compiler will emit a warning if new enum
	is added and not handled here */
	}

	mach_write_to_4(page + FIL_PAGE_SPACE_OR_CHKSUM, checksum);

	/* We overwrite the first 4 bytes of the end lsn field to store
	the old formula checksum. Since it depends also on the field
	FIL_PAGE_SPACE_OR_CHKSUM, it has to be calculated after storing the
	new formula checksum. */

	if (srv_checksum_algorithm == SRV_CHECKSUM_ALGORITHM_STRICT_INNODB
	    || srv_checksum_algorithm == SRV_CHECKSUM_ALGORITHM_INNODB) {

		checksum = (ib_uint32_t) buf_calc_page_old_checksum(page);

		/* In other cases we use the value assigned from above.
		If CRC32 is used then it is faster to use that checksum
		(calculated above) instead of calculating another one.
		We can afford to store something other than
		buf_calc_page_old_checksum() or BUF_NO_CHECKSUM_MAGIC in
		this field because the file will not be readable by old
		versions of MySQL/InnoDB anyway (older than MySQL 5.6.3) */
	}

	mach_write_to_4(page + UNIV_PAGE_SIZE - FIL_PAGE_END_LSN_OLD_CHKSUM,
			checksum);
}

#ifndef UNIV_HOTBACKUP
/********************************************************************//**
Does an asynchronous write of a buffer page. NOTE: in simulated aio and
also when the doublewrite buffer is used, we must call
buf_dblwr_flush_buffered_writes after we have posted a batch of
writes! */
static
void
buf_flush_write_block_low(
/*======================*/
	buf_page_t*	bpage,		/*!< in: buffer block to write */
	buf_flush_t	flush_type,	/*!< in: type of flush */
	bool		sync)		/*!< in: true if sync IO request */
{
	ulint	zip_size	= buf_page_get_zip_size(bpage);
	page_t*	frame		= NULL;

#ifdef UNIV_DEBUG
	buf_pool_t*	buf_pool = buf_pool_from_bpage(bpage);
	ut_ad(!buf_pool_mutex_own(buf_pool));
#endif

#ifdef UNIV_LOG_DEBUG
	static ibool	univ_log_debug_warned;
#endif /* UNIV_LOG_DEBUG */

	DBUG_PRINT("ib_buf", ("flush %s %u page %u:%u",
			      sync ? "sync" : "async", unsigned(flush_type),
			      bpage->space, bpage->offset));

	ut_ad(buf_page_in_file(bpage));

	/* We are not holding buf_pool->mutex or block_mutex here.
	Nevertheless, it is safe to access bpage, because it is
	io_fixed and oldest_modification != 0.  Thus, it cannot be
	relocated in the buffer pool or removed from flush_list or
	LRU_list. */
	ut_ad(!buf_pool_mutex_own(buf_pool));
	ut_ad(!buf_flush_list_mutex_own(buf_pool));
	ut_ad(!buf_page_get_mutex(bpage)->is_owned());
	ut_ad(buf_page_get_io_fix(bpage) == BUF_IO_WRITE);
	ut_ad(bpage->oldest_modification != 0);

#ifdef UNIV_IBUF_COUNT_DEBUG
	ut_a(ibuf_count_get(bpage->space, bpage->offset) == 0);
#endif
	ut_ad(bpage->newest_modification != 0);

#ifdef UNIV_LOG_DEBUG
	if (!univ_log_debug_warned) {
		univ_log_debug_warned = TRUE;
		fputs("Warning: cannot force log to disk if"
		      " UNIV_LOG_DEBUG is defined!\n"
		      "Crash recovery will not work!\n",
		      stderr);
	}
#else
	/* Force the log to the disk before writing the modified block */
	log_write_up_to(bpage->newest_modification, LOG_WAIT_ALL_GROUPS, TRUE);
#endif
	switch (buf_page_get_state(bpage)) {
	case BUF_BLOCK_POOL_WATCH:
	case BUF_BLOCK_ZIP_PAGE: /* The page should be dirty. */
	case BUF_BLOCK_NOT_USED:
	case BUF_BLOCK_READY_FOR_USE:
	case BUF_BLOCK_MEMORY:
	case BUF_BLOCK_REMOVE_HASH:
		ut_error;
		break;
	case BUF_BLOCK_ZIP_DIRTY:
		frame = bpage->zip.data;

		ut_a(page_zip_verify_checksum(frame, zip_size));

		mach_write_to_8(frame + FIL_PAGE_LSN,
				bpage->newest_modification);
		memset(frame + FIL_PAGE_FILE_FLUSH_LSN, 0, 8);
		break;
	case BUF_BLOCK_FILE_PAGE:
		frame = bpage->zip.data;
		if (!frame) {
			frame = ((buf_block_t*) bpage)->frame;
		}

		buf_flush_init_for_writing(((buf_block_t*) bpage)->frame,
					   bpage->zip.data
					   ? &bpage->zip : NULL,
					   bpage->newest_modification);
		break;
	}

	if (!srv_use_doublewrite_buf || !buf_dblwr) {
		fil_io(OS_FILE_WRITE | OS_AIO_SIMULATED_WAKE_LATER,
		       sync, buf_page_get_space(bpage), zip_size,
		       buf_page_get_page_no(bpage), 0,
		       zip_size ? zip_size : UNIV_PAGE_SIZE,
		       frame, bpage);
	} else if (flush_type == BUF_FLUSH_SINGLE_PAGE) {
		buf_dblwr_write_single_page(bpage, sync);
	} else {
		ut_ad(!sync);
		buf_dblwr_add_to_batch(bpage);
	}

	/* When doing single page flushing the IO is done synchronously
	and we flush the changes to disk only for the tablespace we
	are working on. */
	if (sync) {
		ut_ad(flush_type == BUF_FLUSH_SINGLE_PAGE);
		fil_flush(buf_page_get_space(bpage));

		/* true means we want to evict this page from the
		LRU list as well. */
		buf_page_io_complete(bpage, true);
	}

	/* Increment the counter of I/O operations used
	for selecting LRU policy. */
	buf_LRU_stat_inc_io();
}

/********************************************************************//**
Writes a flushable page asynchronously from the buffer pool to a file.
NOTE: in simulated aio we must call
os_aio_simulated_wake_handler_threads after we have posted a batch of
writes! NOTE: buf_pool->mutex and buf_page_get_mutex(bpage) must be
held upon entering this function, and they will be released by this
function. */

void
buf_flush_page(
/*===========*/
	buf_pool_t*	buf_pool,	/*!< in: buffer pool instance */
	buf_page_t*	bpage,		/*!< in: buffer control block */
	buf_flush_t	flush_type,	/*!< in: type of flush */
	bool		sync)		/*!< in: true if sync IO request */
{
	BPageMutex*	block_mutex;
	ibool		is_uncompressed;

	ut_ad(flush_type < BUF_FLUSH_N_TYPES);
	ut_ad(buf_pool_mutex_own(buf_pool));
	ut_ad(buf_page_in_file(bpage));
	ut_ad(!sync || flush_type == BUF_FLUSH_SINGLE_PAGE);

	block_mutex = buf_page_get_mutex(bpage);
	ut_ad(mutex_own(block_mutex));

	ut_ad(buf_flush_ready_for_flush(bpage, flush_type));

	buf_page_set_io_fix(bpage, BUF_IO_WRITE);

	buf_page_set_flush_type(bpage, flush_type);

	if (buf_pool->n_flush[flush_type] == 0) {

		os_event_reset(buf_pool->no_flush[flush_type]);
	}

	buf_pool->n_flush[flush_type]++;

	is_uncompressed = (buf_page_get_state(bpage) == BUF_BLOCK_FILE_PAGE);
	ut_ad(is_uncompressed == (block_mutex != &buf_pool->zip_mutex));

	switch (flush_type) {
		ibool	is_s_latched;
	case BUF_FLUSH_LIST:
		/* If the simulated aio thread is not running, we must
		not wait for any latch, as we may end up in a deadlock:
		if buf_fix_count == 0, then we know we need not wait */

		is_s_latched = (bpage->buf_fix_count == 0);
		if (is_s_latched && is_uncompressed) {
			rw_lock_s_lock_gen(&((buf_block_t*) bpage)->lock,
					   BUF_IO_WRITE);
		}

		mutex_exit(block_mutex);
		buf_pool_mutex_exit(buf_pool);

		/* Even though bpage is not protected by any mutex at
		this point, it is safe to access bpage, because it is
		io_fixed and oldest_modification != 0.  Thus, it
		cannot be relocated in the buffer pool or removed from
		flush_list or LRU_list. */

		if (!is_s_latched) {
			buf_dblwr_flush_buffered_writes();

			if (is_uncompressed) {
				rw_lock_s_lock_gen(&((buf_block_t*) bpage)
						   ->lock, BUF_IO_WRITE);
			}
		}

		break;

	case BUF_FLUSH_LRU:
	case BUF_FLUSH_SINGLE_PAGE:
		/* VERY IMPORTANT:
		Because any thread may call single page flush, even when
		owning locks on pages, to avoid deadlocks, we must make
		sure that the s-lock is acquired on the page without
		waiting: this is accomplished because
		buf_flush_ready_for_flush() must hold, and that requires
		the page not to be bufferfixed.
		The same holds true for LRU flush because a user thread
		may end up waiting for an LRU flush to end while
		holding locks on other pages. */

		if (is_uncompressed) {
			rw_lock_s_lock_gen(&((buf_block_t*) bpage)->lock,
					   BUF_IO_WRITE);
		}

		/* Note that the s-latch is acquired before releasing the
		buf_pool mutex: this ensures that the latch is acquired
		immediately. */

		mutex_exit(block_mutex);
		buf_pool_mutex_exit(buf_pool);
		break;

	default:
		ut_error;
	}

	/* Even though bpage is not protected by any mutex at this
	point, it is safe to access bpage, because it is io_fixed and
	oldest_modification != 0.  Thus, it cannot be relocated in the
	buffer pool or removed from flush_list or LRU_list. */

	buf_flush_write_block_low(bpage, flush_type, sync);
}

# if defined UNIV_DEBUG || defined UNIV_IBUF_DEBUG
/********************************************************************//**
Writes a flushable page asynchronously from the buffer pool to a file.
NOTE: buf_pool->mutex and block->mutex must be held upon entering this
function, and they will be released by this function after flushing.
This is loosely based on buf_flush_batch() and buf_flush_page().
@return TRUE if the page was flushed and the mutexes released */

ibool
buf_flush_page_try(
/*===============*/
	buf_pool_t*	buf_pool,	/*!< in/out: buffer pool instance */
	buf_block_t*	block)		/*!< in/out: buffer control block */
{
	ut_ad(buf_pool_mutex_own(buf_pool));
	ut_ad(buf_block_get_state(block) == BUF_BLOCK_FILE_PAGE);
	ut_ad(buf_page_mutex_own(block));

	if (!buf_flush_ready_for_flush(&block->page, BUF_FLUSH_SINGLE_PAGE)) {
		return(FALSE);
	}

	/* The following call will release the buffer pool and
	block mutex. */
	buf_flush_page(buf_pool, &block->page, BUF_FLUSH_SINGLE_PAGE, true);
	return(TRUE);
}
# endif /* UNIV_DEBUG || UNIV_IBUF_DEBUG */
/***********************************************************//**
Check the page is in buffer pool and can be flushed.
@return true if the page can be flushed. */
static
bool
buf_flush_check_neighbor(
/*=====================*/
	ulint		space,		/*!< in: space id */
	ulint		offset,		/*!< in: page offset */
	buf_flush_t	flush_type)	/*!< in: BUF_FLUSH_LRU or
					BUF_FLUSH_LIST */
{
	buf_page_t*	bpage;
	buf_pool_t*	buf_pool = buf_pool_get(space, offset);
	bool		ret;

	ut_ad(flush_type == BUF_FLUSH_LRU
	      || flush_type == BUF_FLUSH_LIST);

	buf_pool_mutex_enter(buf_pool);

	/* We only want to flush pages from this buffer pool. */
	bpage = buf_page_hash_get(buf_pool, space, offset);

	if (!bpage) {

		buf_pool_mutex_exit(buf_pool);
		return(false);
	}

	ut_a(buf_page_in_file(bpage));

	/* We avoid flushing 'non-old' blocks in an LRU flush,
	because the flushed blocks are soon freed */

	ret = false;
	if (flush_type != BUF_FLUSH_LRU || buf_page_is_old(bpage)) {
		BPageMutex* block_mutex = buf_page_get_mutex(bpage);

		mutex_enter(block_mutex);
		if (buf_flush_ready_for_flush(bpage, flush_type)) {
			ret = true;
		}
		mutex_exit(block_mutex);
	}
	buf_pool_mutex_exit(buf_pool);

	return(ret);
}

/***********************************************************//**
Flushes to disk all flushable pages within the flush area.
@return number of pages flushed */
static
ulint
buf_flush_try_neighbors(
/*====================*/
	ulint		space,		/*!< in: space id */
	ulint		offset,		/*!< in: page offset */
	buf_flush_t	flush_type,	/*!< in: BUF_FLUSH_LRU or
					BUF_FLUSH_LIST */
	ulint		n_flushed,	/*!< in: number of pages
					flushed so far in this batch */
	ulint		n_to_flush)	/*!< in: maximum number of pages
					we are allowed to flush */
{
	ulint		i;
	ulint		low;
	ulint		high;
	ulint		count = 0;
	buf_pool_t*	buf_pool = buf_pool_get(space, offset);

	ut_ad(flush_type == BUF_FLUSH_LRU || flush_type == BUF_FLUSH_LIST);

	if (UT_LIST_GET_LEN(buf_pool->LRU) < BUF_LRU_OLD_MIN_LEN
	    || srv_flush_neighbors == 0) {
		/* If there is little space or neighbor flushing is
		not enabled then just flush the victim. */
		low = offset;
		high = offset + 1;
	} else {
		/* When flushed, dirty blocks are searched in
		neighborhoods of this size, and flushed along with the
		original page. */

		ulint	buf_flush_area;

		buf_flush_area	= ut_min(
			BUF_READ_AHEAD_AREA(buf_pool),
			buf_pool->curr_size / 16);

		low = (offset / buf_flush_area) * buf_flush_area;
		high = (offset / buf_flush_area + 1) * buf_flush_area;

		if (srv_flush_neighbors == 1) {
			/* adjust 'low' and 'high' to limit
			   for contiguous dirty area */
			if (offset > low) {
				for (i = offset - 1;
				     i >= low
				     && buf_flush_check_neighbor(
						space, i, flush_type);
				     i--) {
					/* do nothing */
				}
				low = i + 1;
			}

			for (i = offset + 1;
			     i < high
			     && buf_flush_check_neighbor(
						space, i, flush_type);
			     i++) {
				/* do nothing */
			}
			high = i;
		}
	}

	if (high > fil_space_get_size(space)) {
		high = fil_space_get_size(space);
	}

	DBUG_PRINT("ib_buf", ("flush %u:%u..%u",
			      unsigned(space),
			      unsigned(low), unsigned(high)));

	for (i = low; i < high; i++) {

		buf_page_t*	bpage;

		if ((count + n_flushed) >= n_to_flush) {

			/* We have already flushed enough pages and
			should call it a day. There is, however, one
			exception. If the page whose neighbors we
			are flushing has not been flushed yet then
			we'll try to flush the victim that we
			selected originally. */
			if (i <= offset) {
				i = offset;
			} else {
				break;
			}
		}

		buf_pool = buf_pool_get(space, i);

		buf_pool_mutex_enter(buf_pool);

		/* We only want to flush pages from this buffer pool. */
		bpage = buf_page_hash_get(buf_pool, space, i);

		if (!bpage) {

			buf_pool_mutex_exit(buf_pool);
			continue;
		}

		ut_a(buf_page_in_file(bpage));

		/* We avoid flushing 'non-old' blocks in an LRU flush,
		because the flushed blocks are soon freed */

		if (flush_type != BUF_FLUSH_LRU
		    || i == offset
		    || buf_page_is_old(bpage)) {
			BPageMutex* block_mutex = buf_page_get_mutex(bpage);

			mutex_enter(block_mutex);

			if (buf_flush_ready_for_flush(bpage, flush_type)
			    && (i == offset || !bpage->buf_fix_count)) {
				/* We only try to flush those
				neighbors != offset where the buf fix
				count is zero, as we then know that we
				probably can latch the page without a
				semaphore wait. Semaphore waits are
				expensive because we must flush the
				doublewrite buffer before we start
				waiting. */

				buf_flush_page(buf_pool, bpage, flush_type, false);
				ut_ad(!mutex_own(block_mutex));
				ut_ad(!buf_pool_mutex_own(buf_pool));
				count++;
				continue;
			} else {
				mutex_exit(block_mutex);
			}
		}
		buf_pool_mutex_exit(buf_pool);
	}

	if (count > 0) {
		MONITOR_INC_VALUE_CUMULATIVE(
			MONITOR_FLUSH_NEIGHBOR_TOTAL_PAGE,
			MONITOR_FLUSH_NEIGHBOR_COUNT,
			MONITOR_FLUSH_NEIGHBOR_PAGES,
			(count - 1));
	}

	return(count);
}

/********************************************************************//**
Check if the block is modified and ready for flushing. If the the block
is ready to flush then flush the page and try o flush its neighbors.

@return TRUE if buf_pool mutex was released during this function.
This does not guarantee that some pages were written as well.
Number of pages written are incremented to the count. */
static
ibool
buf_flush_page_and_try_neighbors(
/*=============================*/
	buf_page_t*	bpage,		/*!< in: buffer control block,
					must be
					buf_page_in_file(bpage) */
	buf_flush_t	flush_type,	/*!< in: BUF_FLUSH_LRU
					or BUF_FLUSH_LIST */
	ulint		n_to_flush,	/*!< in: number of pages to
					flush */
	ulint*		count)		/*!< in/out: number of pages
					flushed */
{
	BPageMutex*	block_mutex;
	ibool		flushed = FALSE;
#ifdef UNIV_DEBUG
	buf_pool_t*	buf_pool = buf_pool_from_bpage(bpage);
#endif /* UNIV_DEBUG */

	ut_ad(buf_pool_mutex_own(buf_pool));

	block_mutex = buf_page_get_mutex(bpage);
	mutex_enter(block_mutex);

	ut_a(buf_page_in_file(bpage));

	if (buf_flush_ready_for_flush(bpage, flush_type)) {
		ulint		space;
		ulint		offset;
		buf_pool_t*	buf_pool;

		buf_pool = buf_pool_from_bpage(bpage);

		buf_pool_mutex_exit(buf_pool);

		/* These fields are protected by both the
		buffer pool mutex and block mutex. */
		space = buf_page_get_space(bpage);
		offset = buf_page_get_page_no(bpage);

		mutex_exit(block_mutex);

		/* Try to flush also all the neighbors */
		*count += buf_flush_try_neighbors(space,
						  offset,
						  flush_type,
						  *count,
						  n_to_flush);

		buf_pool_mutex_enter(buf_pool);
		flushed = TRUE;
	} else {
		mutex_exit(block_mutex);
	}

	ut_ad(buf_pool_mutex_own(buf_pool));

	return(flushed);
}

/*******************************************************************//**
This utility moves the uncompressed frames of pages to the free list.
Note that this function does not actually flush any data to disk. It
just detaches the uncompressed frames from the compressed pages at the
tail of the unzip_LRU and puts those freed frames in the free list.
Note that it is a best effort attempt and it is not guaranteed that
after a call to this function there will be 'max' blocks in the free
list.
@return number of blocks moved to the free list. */
static
ulint
buf_free_from_unzip_LRU_list_batch(
/*===============================*/
	buf_pool_t*	buf_pool,	/*!< in: buffer pool instance */
	ulint		max)		/*!< in: desired number of
					blocks in the free_list */
{
	buf_block_t*	block;
	ulint		scanned = 0;
	ulint		count = 0;
	ulint		free_len = UT_LIST_GET_LEN(buf_pool->free);
	ulint		lru_len = UT_LIST_GET_LEN(buf_pool->unzip_LRU);

	ut_ad(buf_pool_mutex_own(buf_pool));

	block = UT_LIST_GET_LAST(buf_pool->unzip_LRU);
	while (block != NULL && count < max
	       && free_len < srv_LRU_scan_depth
	       && lru_len > UT_LIST_GET_LEN(buf_pool->LRU) / 10) {

		++scanned;
		if (buf_LRU_free_page(&block->page, false)) {
			/* Block was freed. buf_pool->mutex potentially
			released and reacquired */
			++count;
			block = UT_LIST_GET_LAST(buf_pool->unzip_LRU);

		} else {

			block = UT_LIST_GET_PREV(unzip_LRU, block);
		}

		free_len = UT_LIST_GET_LEN(buf_pool->free);
		lru_len = UT_LIST_GET_LEN(buf_pool->unzip_LRU);
	}

	ut_ad(buf_pool_mutex_own(buf_pool));

	if (scanned) {
		MONITOR_INC_VALUE_CUMULATIVE(
			MONITOR_LRU_BATCH_SCANNED,
			MONITOR_LRU_BATCH_SCANNED_NUM_CALL,
			MONITOR_LRU_BATCH_SCANNED_PER_CALL,
			scanned);
	}

	return(count);
}

/*******************************************************************//**
This utility flushes dirty blocks from the end of the LRU list.
The calling thread is not allowed to own any latches on pages!
It attempts to make 'max' blocks available in the free list. Note that
it is a best effort attempt and it is not guaranteed that after a call
to this function there will be 'max' blocks in the free list.
@return number of blocks for which the write request was queued. */
static
ulint
buf_flush_LRU_list_batch(
/*=====================*/
	buf_pool_t*	buf_pool,	/*!< in: buffer pool instance */
	ulint		max)		/*!< in: desired number of
					blocks in the free_list */
{
	buf_page_t*	bpage;
	ulint		scanned = 0;
	ulint		evict_count = 0;
	ulint		count = 0;
	ulint		free_len = UT_LIST_GET_LEN(buf_pool->free);
	ulint		lru_len = UT_LIST_GET_LEN(buf_pool->LRU);

	ut_ad(buf_pool_mutex_own(buf_pool));

	for (bpage = UT_LIST_GET_LAST(buf_pool->LRU);
	     bpage != NULL && count < max
	     && free_len < srv_LRU_scan_depth
	     && lru_len > BUF_LRU_MIN_LEN;
	     ++scanned,
	     bpage = buf_pool->lru_hp.get()) {

<<<<<<< HEAD
		ibool		evict;
		BPageMutex*	block_mutex = buf_page_get_mutex(bpage);
=======
		buf_page_t* prev = UT_LIST_GET_PREV(LRU, bpage);
		buf_pool->lru_hp.set(prev);
>>>>>>> 6ef8c343

		ib_mutex_t* block_mutex = buf_page_get_mutex(bpage);
		mutex_enter(block_mutex);

		if (buf_flush_ready_for_replace(bpage)) {
			/* block is ready for eviction i.e., it is
			clean and is not IO-fixed or buffer fixed. */
			mutex_exit(block_mutex);
			if (buf_LRU_free_page(bpage, true)) {
				++evict_count;
			}
		} else if (buf_flush_ready_for_flush(bpage, BUF_FLUSH_LRU)) {
			/* Block is ready for flush. Dispatch an IO
			request. The IO helper thread will put it on
			free list in IO completion routine. */
			mutex_exit(block_mutex);
			buf_flush_page_and_try_neighbors(
				bpage, BUF_FLUSH_LRU, max, &count);
		} else {
			/* Can't evict or dispatch this block. Go to
			previous. */
			ut_ad(buf_pool->lru_hp.is_hp(prev));
			mutex_exit(block_mutex);
		}

		ut_ad(!mutex_own(block_mutex));
		ut_ad(buf_pool_mutex_own(buf_pool));

		free_len = UT_LIST_GET_LEN(buf_pool->free);
		lru_len = UT_LIST_GET_LEN(buf_pool->LRU);
	}

	buf_pool->lru_hp.set(NULL);

	/* We keep track of all flushes happening as part of LRU
	flush. When estimating the desired rate at which flush_list
	should be flushed, we factor in this value. */
	buf_lru_flush_page_count += count;

	ut_ad(buf_pool_mutex_own(buf_pool));

	if (evict_count) {
		MONITOR_INC_VALUE_CUMULATIVE(
			MONITOR_LRU_BATCH_EVICT_TOTAL_PAGE,
			MONITOR_LRU_BATCH_EVICT_COUNT,
			MONITOR_LRU_BATCH_EVICT_PAGES,
			evict_count);
	}

	if (scanned) {
		MONITOR_INC_VALUE_CUMULATIVE(
			MONITOR_LRU_BATCH_SCANNED,
			MONITOR_LRU_BATCH_SCANNED_NUM_CALL,
			MONITOR_LRU_BATCH_SCANNED_PER_CALL,
			scanned);
	}

	return(count);
}

/*******************************************************************//**
Flush and move pages from LRU or unzip_LRU list to the free list.
Whether LRU or unzip_LRU is used depends on the state of the system.
@return number of blocks for which either the write request was queued
or in case of unzip_LRU the number of blocks actually moved to the
free list */
static
ulint
buf_do_LRU_batch(
/*=============*/
	buf_pool_t*	buf_pool,	/*!< in: buffer pool instance */
	ulint		max)		/*!< in: desired number of
					blocks in the free_list */
{
	ulint	count = 0;

	if (buf_LRU_evict_from_unzip_LRU(buf_pool)) {
		count += buf_free_from_unzip_LRU_list_batch(buf_pool, max);
	}

	if (max > count) {
		count += buf_flush_LRU_list_batch(buf_pool, max - count);
	}

	return(count);
}

/*******************************************************************//**
This utility flushes dirty blocks from the end of the flush_list.
the calling thread is not allowed to own any latches on pages!
@return number of blocks for which the write request was queued;
ULINT_UNDEFINED if there was a flush of the same type already
running */
static
ulint
buf_do_flush_list_batch(
/*====================*/
	buf_pool_t*	buf_pool,	/*!< in: buffer pool instance */
	ulint		min_n,		/*!< in: wished minimum mumber
					of blocks flushed (it is not
					guaranteed that the actual
					number is that big, though) */
	lsn_t		lsn_limit)	/*!< all blocks whose
					oldest_modification is smaller
					than this should be flushed (if
					their number does not exceed
					min_n) */
{
	ulint		count = 0;
	ulint		scanned = 0;

	ut_ad(buf_pool_mutex_own(buf_pool));

	/* Start from the end of the list looking for a suitable
	block to be flushed. */
	buf_flush_list_mutex_enter(buf_pool);
	ulint len = UT_LIST_GET_LEN(buf_pool->flush_list);

	/* In order not to degenerate this scan to O(n*n) we attempt
	to preserve pointer of previous block in the flush list. To do
	so we declare it a hazard pointer. Any thread working on the
	flush list must check the hazard pointer and if it is removing
	the same block then it must reset it. */
	for (buf_page_t* bpage = UT_LIST_GET_LAST(buf_pool->flush_list);
	     count < min_n && bpage != NULL && len > 0
	     && bpage->oldest_modification < lsn_limit;
	     bpage = buf_pool->flush_hp.get(),
	     ++scanned) {

		buf_page_t*	prev;

		ut_a(bpage->oldest_modification > 0);
		ut_ad(bpage->in_flush_list);

		prev = UT_LIST_GET_PREV(list, bpage);
		buf_pool->flush_hp.set(prev);
		buf_flush_list_mutex_exit(buf_pool);

#ifdef UNIV_DEBUG
		bool flushed =
#endif /* UNIV_DEBUG */
		buf_flush_page_and_try_neighbors(
			bpage, BUF_FLUSH_LIST, min_n, &count);

		buf_flush_list_mutex_enter(buf_pool);

		ut_ad(flushed || buf_pool->flush_hp.is_hp(prev));

		--len;
	}

	buf_pool->flush_hp.set(NULL);
	buf_flush_list_mutex_exit(buf_pool);

	MONITOR_INC_VALUE_CUMULATIVE(MONITOR_FLUSH_BATCH_SCANNED,
				     MONITOR_FLUSH_BATCH_SCANNED_NUM_CALL,
				     MONITOR_FLUSH_BATCH_SCANNED_PER_CALL,
				     scanned);

	ut_ad(buf_pool_mutex_own(buf_pool));

	return(count);
}

/*******************************************************************//**
This utility flushes dirty blocks from the end of the LRU list or flush_list.
NOTE 1: in the case of an LRU flush the calling thread may own latches to
pages: to avoid deadlocks, this function must be written so that it cannot
end up waiting for these latches! NOTE 2: in the case of a flush list flush,
the calling thread is not allowed to own any latches on pages!
@return number of blocks for which the write request was queued */
static
ulint
buf_flush_batch(
/*============*/
	buf_pool_t*	buf_pool,	/*!< in: buffer pool instance */
	buf_flush_t	flush_type,	/*!< in: BUF_FLUSH_LRU or
					BUF_FLUSH_LIST; if BUF_FLUSH_LIST,
					then the caller must not own any
					latches on pages */
	ulint		min_n,		/*!< in: wished minimum mumber of blocks
					flushed (it is not guaranteed that the
					actual number is that big, though) */
	lsn_t		lsn_limit)	/*!< in: in the case of BUF_FLUSH_LIST
					all blocks whose oldest_modification is
					smaller than this should be flushed
					(if their number does not exceed
					min_n), otherwise ignored */
{
	ulint		count	= 0;

	ut_ad(flush_type == BUF_FLUSH_LRU || flush_type == BUF_FLUSH_LIST);

	{
		dict_sync_check	check(true);

		ut_ad(flush_type != BUF_FLUSH_LIST
		      || !sync_check_iterate(check));
	}

	buf_pool_mutex_enter(buf_pool);

	/* Note: The buffer pool mutex is released and reacquired within
	the flush functions. */
	switch (flush_type) {
	case BUF_FLUSH_LRU:
		count = buf_do_LRU_batch(buf_pool, min_n);
		break;
	case BUF_FLUSH_LIST:
		count = buf_do_flush_list_batch(buf_pool, min_n, lsn_limit);
		break;
	default:
		ut_error;
	}

	buf_pool_mutex_exit(buf_pool);

	DBUG_PRINT("ib_buf", ("flush %u completed, %u pages",
			      unsigned(flush_type), unsigned(count)));

	return(count);
}

/******************************************************************//**
Gather the aggregated stats for both flush list and LRU list flushing */
static
void
buf_flush_common(
/*=============*/
	buf_flush_t	flush_type,	/*!< in: type of flush */
	ulint		page_count)	/*!< in: number of pages flushed */
{
	buf_dblwr_flush_buffered_writes();

	ut_a(flush_type == BUF_FLUSH_LRU || flush_type == BUF_FLUSH_LIST);

	DBUG_PRINT("ib_buf", ("flush %u completed, %u pages",
			      unsigned(flush_type), unsigned(page_count)));

	srv_stats.buf_pool_flushed.add(page_count);
}

/******************************************************************//**
Start a buffer flush batch for LRU or flush list */
static
ibool
buf_flush_start(
/*============*/
	buf_pool_t*	buf_pool,	/*!< buffer pool instance */
	buf_flush_t	flush_type)	/*!< in: BUF_FLUSH_LRU
					or BUF_FLUSH_LIST */
{
	buf_pool_mutex_enter(buf_pool);

	if (buf_pool->n_flush[flush_type] > 0
	   || buf_pool->init_flush[flush_type] == TRUE) {

		/* There is already a flush batch of the same type running */

		buf_pool_mutex_exit(buf_pool);

		return(FALSE);
	}

	buf_pool->init_flush[flush_type] = TRUE;

	buf_pool_mutex_exit(buf_pool);

	return(TRUE);
}

/******************************************************************//**
End a buffer flush batch for LRU or flush list */
static
void
buf_flush_end(
/*==========*/
	buf_pool_t*	buf_pool,	/*!< buffer pool instance */
	buf_flush_t	flush_type)	/*!< in: BUF_FLUSH_LRU
					or BUF_FLUSH_LIST */
{
	buf_pool_mutex_enter(buf_pool);

	buf_pool->init_flush[flush_type] = FALSE;

	buf_pool->try_LRU_scan = TRUE;

	if (buf_pool->n_flush[flush_type] == 0) {

		/* The running flush batch has ended */

		os_event_set(buf_pool->no_flush[flush_type]);
	}

	buf_pool_mutex_exit(buf_pool);
}

/******************************************************************//**
Waits until a flush batch of the given type ends */

void
buf_flush_wait_batch_end(
/*=====================*/
	buf_pool_t*	buf_pool,	/*!< buffer pool instance */
	buf_flush_t	type)		/*!< in: BUF_FLUSH_LRU
					or BUF_FLUSH_LIST */
{
	ut_ad(type == BUF_FLUSH_LRU || type == BUF_FLUSH_LIST);

	if (buf_pool == NULL) {
		ulint	i;

		for (i = 0; i < srv_buf_pool_instances; ++i) {
			buf_pool_t*	buf_pool;

			buf_pool = buf_pool_from_array(i);

			thd_wait_begin(NULL, THD_WAIT_DISKIO);
			os_event_wait(buf_pool->no_flush[type]);
			thd_wait_end(NULL);
		}
	} else {
		thd_wait_begin(NULL, THD_WAIT_DISKIO);
		os_event_wait(buf_pool->no_flush[type]);
		thd_wait_end(NULL);
	}
}

/*******************************************************************//**
This utility flushes dirty blocks from the end of the LRU list and also
puts replaceable clean pages from the end of the LRU list to the free
list.
NOTE: The calling thread is not allowed to own any latches on pages!
@return true if a batch was queued successfully. false if another batch
of same type was already running. */
static
bool
buf_flush_LRU(
/*==========*/
	buf_pool_t*	buf_pool,	/*!< in/out: buffer pool instance */
	ulint		min_n,		/*!< in: wished minimum mumber of blocks
					flushed (it is not guaranteed that the
					actual number is that big, though) */
	ulint*		n_processed)	/*!< out: the number of pages
					which were processed is passed
					back to caller. Ignored if NULL */
{
	ulint		page_count;

	if (n_processed) {
		*n_processed = 0;
	}

	if (!buf_flush_start(buf_pool, BUF_FLUSH_LRU)) {
		return(false);
	}

	page_count = buf_flush_batch(buf_pool, BUF_FLUSH_LRU, min_n, 0);

	buf_flush_end(buf_pool, BUF_FLUSH_LRU);

	buf_flush_common(BUF_FLUSH_LRU, page_count);

	if (n_processed) {
		*n_processed = page_count;
	}

	return(true);
}

/*******************************************************************//**
This utility flushes dirty blocks from the end of the flush list of
all buffer pool instances.
NOTE: The calling thread is not allowed to own any latches on pages!
@return true if a batch was queued successfully for each buffer pool
instance. false if another batch of same type was already running in
at least one of the buffer pool instance */

bool
buf_flush_list(
/*===========*/
	ulint		min_n,		/*!< in: wished minimum mumber of blocks
					flushed (it is not guaranteed that the
					actual number is that big, though) */
	lsn_t		lsn_limit,	/*!< in the case BUF_FLUSH_LIST all
					blocks whose oldest_modification is
					smaller than this should be flushed
					(if their number does not exceed
					min_n), otherwise ignored */
	ulint*		n_processed)	/*!< out: the number of pages
					which were processed is passed
					back to caller. Ignored if NULL */

{
	ulint		i;
	bool		success = true;

	if (n_processed) {
		*n_processed = 0;
	}

	if (min_n != ULINT_MAX) {
		/* Ensure that flushing is spread evenly amongst the
		buffer pool instances. When min_n is ULINT_MAX
		we need to flush everything up to the lsn limit
		so no limit here. */
		min_n = (min_n + srv_buf_pool_instances - 1)
			 / srv_buf_pool_instances;
	}

	/* Flush to lsn_limit in all buffer pool instances */
	for (i = 0; i < srv_buf_pool_instances; i++) {
		buf_pool_t*	buf_pool;
		ulint		page_count = 0;

		buf_pool = buf_pool_from_array(i);

		if (!buf_flush_start(buf_pool, BUF_FLUSH_LIST)) {
			/* We have two choices here. If lsn_limit was
			specified then skipping an instance of buffer
			pool means we cannot guarantee that all pages
			up to lsn_limit has been flushed. We can
			return right now with failure or we can try
			to flush remaining buffer pools up to the
			lsn_limit. We attempt to flush other buffer
			pools based on the assumption that it will
			help in the retry which will follow the
			failure. */
			success = false;

			continue;
		}

		page_count = buf_flush_batch(
			buf_pool, BUF_FLUSH_LIST, min_n, lsn_limit);

		buf_flush_end(buf_pool, BUF_FLUSH_LIST);

		buf_flush_common(BUF_FLUSH_LIST, page_count);

		if (n_processed) {
			*n_processed += page_count;
		}

		if (page_count) {
			MONITOR_INC_VALUE_CUMULATIVE(
				MONITOR_FLUSH_BATCH_TOTAL_PAGE,
				MONITOR_FLUSH_BATCH_COUNT,
				MONITOR_FLUSH_BATCH_PAGES,
				page_count);
		}
	}

	return(success);
}

/******************************************************************//**
This function picks up a single page from the tail of the LRU
list, flushes it (if it is dirty), removes it from page_hash and LRU
list and puts it on the free list. It is called from user threads when
they are unable to find a replaceable page at the tail of the LRU
list i.e.: when the background LRU flushing in the page_cleaner thread
is not fast enough to keep pace with the workload.
@return true if success. */

bool
buf_flush_single_page_from_LRU(
/*===========================*/
	buf_pool_t*	buf_pool)	/*!< in/out: buffer pool instance */
{
	ulint		scanned;
	buf_page_t*	bpage;
<<<<<<< HEAD
	ibool		freed;
	bool		evict_zip;
=======
	bool		freed;
>>>>>>> 6ef8c343

	buf_pool_mutex_enter(buf_pool);

	for (bpage = buf_pool->single_scan_itr.start(),
	     scanned = 0, freed = false; bpage != NULL; ++scanned,
	     bpage = buf_pool->single_scan_itr.get()) {

<<<<<<< HEAD
		BPageMutex*	block_mutex;

		block_mutex = buf_page_get_mutex(bpage);
		mutex_enter(block_mutex);
		if (buf_flush_ready_for_flush(bpage,
					      BUF_FLUSH_SINGLE_PAGE)) {
			/* buf_flush_page() will release the block
			mutex */
			break;
		}
		mutex_exit(block_mutex);
	}
=======
		ut_ad(buf_pool_mutex_own(buf_pool));
>>>>>>> 6ef8c343

		buf_page_t* prev = UT_LIST_GET_PREV(LRU, bpage);
		buf_pool->single_scan_itr.set(prev);

		ib_mutex_t* block_mutex = buf_page_get_mutex(bpage);
		mutex_enter(block_mutex);

<<<<<<< HEAD
		ibool		ready;
		BPageMutex*	block_mutex;

		block_mutex = buf_page_get_mutex(bpage);

		mutex_enter(block_mutex);

		ready = buf_flush_ready_for_replace(bpage);

		mutex_exit(block_mutex);

		if (ready) {
=======
		if (buf_flush_ready_for_replace(bpage)) {
			/* block is ready for eviction i.e., it is
			clean and is not IO-fixed or buffer fixed. */
			mutex_exit(block_mutex);
			if (buf_LRU_free_page(bpage, true)) {
				buf_pool_mutex_exit(buf_pool);
				freed = true;
				break;
			}

		} else if (buf_flush_ready_for_flush(
				bpage, BUF_FLUSH_SINGLE_PAGE)) {
			/* Block is ready for flush. Dispatch an IO
			request. We'll put it on free list in IO
			completion routine. The following call will
			release the buffer pool and block mutex. */
			buf_flush_page(buf_pool, bpage,
				       BUF_FLUSH_SINGLE_PAGE, true);
			freed = true;
>>>>>>> 6ef8c343
			break;
		} else {
			mutex_exit(block_mutex);
		}

		ut_ad(!mutex_own(block_mutex));
	}

	if (!freed) {
		/* Can't find a single flushable page. */
		ut_ad(!bpage);
		buf_pool_mutex_exit(buf_pool);
	}

	if (scanned) {
		MONITOR_INC_VALUE_CUMULATIVE(
			MONITOR_LRU_SINGLE_FLUSH_SCANNED,
			MONITOR_LRU_SINGLE_FLUSH_SCANNED_NUM_CALL,
			MONITOR_LRU_SINGLE_FLUSH_SCANNED_PER_CALL,
			scanned);
	}

	ut_ad(!buf_pool_mutex_own(buf_pool));
	return(freed);
}

/*********************************************************************//**
Clears up tail of the LRU lists:
* Put replaceable pages at the tail of LRU to the free list
* Flush dirty pages at the tail of LRU to the disk
The depth to which we scan each buffer pool is controlled by dynamic
config parameter innodb_LRU_scan_depth.
@return total pages flushed */

ulint
buf_flush_LRU_tail(void)
/*====================*/
{
	ulint	total_flushed = 0;

	for (ulint i = 0; i < srv_buf_pool_instances; i++) {

		buf_pool_t*	buf_pool = buf_pool_from_array(i);
		ulint		scan_depth;
		ulint		n_flushed = 0;

		/* srv_LRU_scan_depth can be arbitrarily large value.
		We cap it with current LRU size. */
		buf_pool_mutex_enter(buf_pool);
		scan_depth = UT_LIST_GET_LEN(buf_pool->LRU);
		buf_pool_mutex_exit(buf_pool);

		scan_depth = ut_min(srv_LRU_scan_depth, scan_depth);

		/* Currently page_cleaner is the only thread
		that can trigger an LRU flush. It is possible
		that a batch triggered during last iteration is
		still running, */
		buf_flush_LRU(buf_pool, scan_depth, &n_flushed);
		total_flushed += n_flushed;
	}

	if (total_flushed) {
		MONITOR_INC_VALUE_CUMULATIVE(
			MONITOR_LRU_BATCH_FLUSH_TOTAL_PAGE,
			MONITOR_LRU_BATCH_FLUSH_COUNT,
			MONITOR_LRU_BATCH_FLUSH_PAGES,
			total_flushed);
	}

	return(total_flushed);
}

/*********************************************************************//**
Wait for any possible LRU flushes that are in progress to end. */

void
buf_flush_wait_LRU_batch_end(void)
/*==============================*/
{
	for (ulint i = 0; i < srv_buf_pool_instances; i++) {
		buf_pool_t*	buf_pool;

		buf_pool = buf_pool_from_array(i);

		buf_pool_mutex_enter(buf_pool);

		if (buf_pool->n_flush[BUF_FLUSH_LRU] > 0
		   || buf_pool->init_flush[BUF_FLUSH_LRU]) {

			buf_pool_mutex_exit(buf_pool);
			buf_flush_wait_batch_end(buf_pool, BUF_FLUSH_LRU);
		} else {
			buf_pool_mutex_exit(buf_pool);
		}
	}
}

/*********************************************************************//**
Flush a batch of dirty pages from the flush list
@return number of pages flushed, 0 if no page is flushed or if another
flush_list type batch is running */
static
ulint
page_cleaner_do_flush_batch(
/*========================*/
	ulint		n_to_flush,	/*!< in: number of pages that
					we should attempt to flush. */
	lsn_t		lsn_limit)	/*!< in: LSN up to which flushing
					must happen */
{
	ulint n_flushed;

	buf_flush_list(n_to_flush, lsn_limit, &n_flushed);

	return(n_flushed);
}

/*********************************************************************//**
Calculates if flushing is required based on number of dirty pages in
the buffer pool.
@return percent of io_capacity to flush to manage dirty page ratio */
static
ulint
af_get_pct_for_dirty()
/*==================*/
{
	ulint dirty_pct = buf_get_modified_ratio_pct();

	ut_a(srv_max_dirty_pages_pct_lwm
	     <= srv_max_buf_pool_modified_pct);

	if (srv_max_dirty_pages_pct_lwm == 0) {
		/* The user has not set the option to preflush dirty
		pages as we approach the high water mark. */
		if (dirty_pct > srv_max_buf_pool_modified_pct) {
			/* We have crossed the high water mark of dirty
			pages In this case we start flushing at 100% of
			innodb_io_capacity. */
			return(100);
		}
	} else if (dirty_pct > srv_max_dirty_pages_pct_lwm) {
		/* We should start flushing pages gradually. */
		return((dirty_pct * 100)
		       / (srv_max_buf_pool_modified_pct + 1));
	}

	return(0);
}

/*********************************************************************//**
Calculates if flushing is required based on redo generation rate.
@return percent of io_capacity to flush to manage redo space */
static
ulint
af_get_pct_for_lsn(
/*===============*/
	lsn_t	age)	/*!< in: current age of LSN. */
{
	lsn_t	max_async_age;
	lsn_t	lsn_age_factor;
	lsn_t	af_lwm = (srv_adaptive_flushing_lwm
			  * log_get_capacity()) / 100;

	if (age < af_lwm) {
		/* No adaptive flushing. */
		return(0);
	}

	max_async_age = log_get_max_modified_age_async();

	if (age < max_async_age && !srv_adaptive_flushing) {
		/* We have still not reached the max_async point and
		the user has disabled adaptive flushing. */
		return(0);
	}

	/* If we are here then we know that either:
	1) User has enabled adaptive flushing
	2) User may have disabled adaptive flushing but we have reached
	max_async_age. */
	lsn_age_factor = (age * 100) / max_async_age;

	ut_ad(srv_max_io_capacity >= srv_io_capacity);
	return(static_cast<ulint>(
		((srv_max_io_capacity / srv_io_capacity)
		* (lsn_age_factor * sqrt((double)lsn_age_factor)))
		/ 7.5));
}

/*********************************************************************//**
This function is called approximately once every second by the
page_cleaner thread. Based on various factors it decides if there is a
need to do flushing. If flushing is needed it is performed and the
number of pages flushed is returned.
@return number of pages flushed */
static
ulint
page_cleaner_flush_pages_if_needed(void)
/*====================================*/
{
	static	lsn_t		lsn_avg_rate = 0;
	static	lsn_t		prev_lsn = 0;
	static	lsn_t		last_lsn = 0;
	static	ulint		sum_pages = 0;
	static	ulint		last_pages = 0;
	static	ulint		prev_pages = 0;
	static	ulint		avg_page_rate = 0;
	static	ulint		n_iterations = 0;
	lsn_t			oldest_lsn;
	lsn_t			cur_lsn;
	lsn_t			age;
	lsn_t			lsn_rate;
	ulint			n_pages = 0;
	ulint			pct_for_dirty = 0;
	ulint			pct_for_lsn = 0;
	ulint			pct_total = 0;
	int			age_factor = 0;

	cur_lsn = log_get_lsn();

	if (prev_lsn == 0) {
		/* First time around. */
		prev_lsn = cur_lsn;
		return(0);
	}

	if (prev_lsn == cur_lsn) {
		return(0);
	}

	/* We update our variables every srv_flushing_avg_loops
	iterations to smooth out transition in workload. */
	if (++n_iterations >= srv_flushing_avg_loops) {

		avg_page_rate = ((sum_pages / srv_flushing_avg_loops)
				 + avg_page_rate) / 2;

		/* How much LSN we have generated since last call. */
		lsn_rate = (cur_lsn - prev_lsn) / srv_flushing_avg_loops;

		lsn_avg_rate = (lsn_avg_rate + lsn_rate) / 2;

		prev_lsn = cur_lsn;

		n_iterations = 0;

		sum_pages = 0;
	}

	oldest_lsn = buf_pool_get_oldest_modification();

	ut_ad(oldest_lsn <= log_get_lsn());

	age = cur_lsn > oldest_lsn ? cur_lsn - oldest_lsn : 0;

	pct_for_dirty = af_get_pct_for_dirty();
	pct_for_lsn = af_get_pct_for_lsn(age);

	pct_total = ut_max(pct_for_dirty, pct_for_lsn);

	/* Cap the maximum IO capacity that we are going to use by
	max_io_capacity. */
	n_pages = (PCT_IO(pct_total) + avg_page_rate) / 2;

	if (n_pages > srv_max_io_capacity) {
		n_pages = srv_max_io_capacity;
	}

	if (last_pages && cur_lsn - last_lsn > lsn_avg_rate / 2) {
		age_factor = (int) (prev_pages / last_pages);
	}

	MONITOR_SET(MONITOR_FLUSH_N_TO_FLUSH_REQUESTED, n_pages);

	prev_pages = n_pages;
	n_pages = page_cleaner_do_flush_batch(
		n_pages, oldest_lsn + lsn_avg_rate * (age_factor + 1));

	last_lsn= cur_lsn;
	last_pages= n_pages + 1;

	MONITOR_SET(MONITOR_FLUSH_AVG_PAGE_RATE, avg_page_rate);
	MONITOR_SET(MONITOR_FLUSH_LSN_AVG_RATE, lsn_avg_rate);
	MONITOR_SET(MONITOR_FLUSH_PCT_FOR_DIRTY, pct_for_dirty);
	MONITOR_SET(MONITOR_FLUSH_PCT_FOR_LSN, pct_for_lsn);

	if (n_pages) {
		MONITOR_INC_VALUE_CUMULATIVE(
			MONITOR_FLUSH_ADAPTIVE_TOTAL_PAGE,
			MONITOR_FLUSH_ADAPTIVE_COUNT,
			MONITOR_FLUSH_ADAPTIVE_PAGES,
			n_pages);

		sum_pages += n_pages;
	}

	return(n_pages);
}

/*********************************************************************//**
Puts the page_cleaner thread to sleep if it has finished work in less
than a second */
static
void
page_cleaner_sleep_if_needed(
/*=========================*/
	ulint	next_loop_time)	/*!< in: time when next loop iteration
				should start */
{
	ulint	cur_time = ut_time_ms();

	if (next_loop_time > cur_time) {
		/* Get sleep interval in micro seconds. We use
		ut_min() to avoid long sleep in case of wrap around. */
		ulint	sleep_us;

		sleep_us = ut_min(1000000, (next_loop_time - cur_time) * 1000);

		ib_int64_t	sig_count = os_event_reset(buf_flush_event);

		os_event_wait_time_low(buf_flush_event, sleep_us, sig_count);
	}
}

/******************************************************************//**
page_cleaner thread tasked with flushing dirty pages from the buffer
pools. As of now we'll have only one instance of this thread.
@return a dummy parameter */
extern "C"
os_thread_ret_t
DECLARE_THREAD(buf_flush_page_cleaner_thread)(
/*==========================================*/
	void*	arg __attribute__((unused)))
			/*!< in: a dummy parameter required by
			os_thread_create */
{
	ulint	next_loop_time = ut_time_ms() + 1000;
	ulint	n_flushed = 0;
	ulint	last_activity = srv_get_activity_count();

	ut_ad(!srv_read_only_mode);

#ifdef UNIV_PFS_THREAD
	pfs_register_thread(page_cleaner_thread_key);
#endif /* UNIV_PFS_THREAD */

#ifdef UNIV_DEBUG_THREAD_CREATION
	fprintf(stderr, "InnoDB: page_cleaner thread running, id %lu\n",
		os_thread_pf(os_thread_get_curr_id()));
#endif /* UNIV_DEBUG_THREAD_CREATION */

	buf_page_cleaner_is_active = TRUE;

	buf_flush_event = os_event_create();

	while (srv_shutdown_state == SRV_SHUTDOWN_NONE) {

		/* The page_cleaner skips sleep if the server is
		idle and there are no pending IOs in the buffer pool
		and there is work to do. */
		if (srv_check_activity(last_activity)
		    || buf_get_n_pending_read_ios()
		    || n_flushed == 0) {

			page_cleaner_sleep_if_needed(next_loop_time);
		}

		next_loop_time = ut_time_ms() + 1000;

		if (srv_check_activity(last_activity)) {
			last_activity = srv_get_activity_count();

			/* Flush pages from end of LRU if required */
			n_flushed = buf_flush_LRU_tail();

			/* Flush pages from flush_list if required */
			n_flushed += page_cleaner_flush_pages_if_needed();
		} else {
			n_flushed = page_cleaner_do_flush_batch(
				PCT_IO(100), LSN_MAX);

			if (n_flushed) {
				MONITOR_INC_VALUE_CUMULATIVE(
					MONITOR_FLUSH_BACKGROUND_TOTAL_PAGE,
					MONITOR_FLUSH_BACKGROUND_COUNT,
					MONITOR_FLUSH_BACKGROUND_PAGES,
					n_flushed);
			}
		}
	}

	ut_ad(srv_shutdown_state > 0);
	if (srv_fast_shutdown == 2) {
		/* In very fast shutdown we simulate a crash of
		buffer pool. We are not required to do any flushing */
		goto thread_exit;
	}

	/* In case of normal and slow shutdown the page_cleaner thread
	must wait for all other activity in the server to die down.
	Note that we can start flushing the buffer pool as soon as the
	server enters shutdown phase but we must stay alive long enough
	to ensure that any work done by the master or purge threads is
	also flushed.
	During shutdown we pass through two stages. In the first stage,
	when SRV_SHUTDOWN_CLEANUP is set other threads like the master
	and the purge threads may be working as well. We start flushing
	the buffer pool but can't be sure that no new pages are being
	dirtied until we enter SRV_SHUTDOWN_FLUSH_PHASE phase. */

	do {
		n_flushed = page_cleaner_do_flush_batch(PCT_IO(100), LSN_MAX);

		/* We sleep only if there are no pages to flush */
		if (n_flushed == 0) {
			os_thread_sleep(100000);
		}
	} while (srv_shutdown_state == SRV_SHUTDOWN_CLEANUP);

	/* At this point all threads including the master and the purge
	thread must have been suspended. */
	ut_a(srv_get_active_thread_type() == SRV_NONE);
	ut_a(srv_shutdown_state == SRV_SHUTDOWN_FLUSH_PHASE);

	/* We can now make a final sweep on flushing the buffer pool
	and exit after we have cleaned the whole buffer pool.
	It is important that we wait for any running batch that has
	been triggered by us to finish. Otherwise we can end up
	considering end of that batch as a finish of our final
	sweep and we'll come out of the loop leaving behind dirty pages
	in the flush_list */
	buf_flush_wait_batch_end(NULL, BUF_FLUSH_LIST);
	buf_flush_wait_LRU_batch_end();

	bool	success;

	do {

		success = buf_flush_list(PCT_IO(100), LSN_MAX, &n_flushed);
		buf_flush_wait_batch_end(NULL, BUF_FLUSH_LIST);

	} while (!success || n_flushed > 0);

	/* Some sanity checks */
	ut_a(srv_get_active_thread_type() == SRV_NONE);
	ut_a(srv_shutdown_state == SRV_SHUTDOWN_FLUSH_PHASE);

	for (ulint i = 0; i < srv_buf_pool_instances; i++) {
		buf_pool_t* buf_pool = buf_pool_from_array(i);
		ut_a(UT_LIST_GET_LEN(buf_pool->flush_list) == 0);
	}

	/* We have lived our life. Time to die. */

thread_exit:
	buf_page_cleaner_is_active = FALSE;

	os_event_free(buf_flush_event);

	/* We count the number of threads in os_thread_exit(). A created
	thread should always use that to exit and not use return() to exit. */
	os_thread_exit(NULL);

	OS_THREAD_DUMMY_RETURN;
}

/*******************************************************************//**
Synchronously flush dirty blocks from the end of the flush list of all buffer
pool instances.
NOTE: The calling thread is not allowed to own any latches on pages! */

void
buf_flush_sync_all_buf_pools(void)
/*==============================*/
{
	bool success = buf_flush_list(ULINT_MAX, LSN_MAX, NULL);
	ut_a(success);

	buf_flush_wait_batch_end(NULL, BUF_FLUSH_LIST);
}
#if defined UNIV_DEBUG || defined UNIV_BUF_DEBUG

/** Functor to validate the flush list. */
struct	Check {
	void	operator()(const buf_page_t* elem)
	{
		ut_a(elem->in_flush_list);
	}
};

/******************************************************************//**
Validates the flush list.
@return TRUE if ok */
static
ibool
buf_flush_validate_low(
/*===================*/
	buf_pool_t*	buf_pool)		/*!< in: Buffer pool instance */
{
	buf_page_t*		bpage;
	const ib_rbt_node_t*	rnode = NULL;

	ut_ad(buf_flush_list_mutex_own(buf_pool));

	UT_LIST_VALIDATE(buf_pool->flush_list, Check());

	bpage = UT_LIST_GET_FIRST(buf_pool->flush_list);

	/* If we are in recovery mode i.e.: flush_rbt != NULL
	then each block in the flush_list must also be present
	in the flush_rbt. */
	if (UNIV_LIKELY_NULL(buf_pool->flush_rbt)) {
		rnode = rbt_first(buf_pool->flush_rbt);
	}

	while (bpage != NULL) {
		const lsn_t	om = bpage->oldest_modification;

		ut_ad(buf_pool_from_bpage(bpage) == buf_pool);

		ut_ad(bpage->in_flush_list);

		/* A page in buf_pool->flush_list can be in
		BUF_BLOCK_REMOVE_HASH state. This happens when a page
		is in the middle of being relocated. In that case the
		original descriptor can have this state and still be
		in the flush list waiting to acquire the
		buf_pool->flush_list_mutex to complete the relocation. */
		ut_a(buf_page_in_file(bpage)
		     || buf_page_get_state(bpage) == BUF_BLOCK_REMOVE_HASH);
		ut_a(om > 0);

		if (UNIV_LIKELY_NULL(buf_pool->flush_rbt)) {
			buf_page_t** prpage;

			ut_a(rnode);
			prpage = rbt_value(buf_page_t*, rnode);

			ut_a(*prpage);
			ut_a(*prpage == bpage);
			rnode = rbt_next(buf_pool->flush_rbt, rnode);
		}

		bpage = UT_LIST_GET_NEXT(list, bpage);

		ut_a(!bpage || om >= bpage->oldest_modification);
	}

	/* By this time we must have exhausted the traversal of
	flush_rbt (if active) as well. */
	ut_a(rnode == NULL);

	return(TRUE);
}

/******************************************************************//**
Validates the flush list.
@return TRUE if ok */

ibool
buf_flush_validate(
/*===============*/
	buf_pool_t*	buf_pool)	/*!< buffer pool instance */
{
	ibool	ret;

	buf_flush_list_mutex_enter(buf_pool);

	ret = buf_flush_validate_low(buf_pool);

	buf_flush_list_mutex_exit(buf_pool);

	return(ret);
}
#endif /* UNIV_DEBUG || UNIV_BUF_DEBUG */
#endif /* !UNIV_HOTBACKUP */

#ifdef UNIV_DEBUG
/******************************************************************//**
Check if there are any dirty pages that belong to a space id in the flush
list in a particular buffer pool.
@return number of dirty pages present in a single buffer pool */

ulint
buf_pool_get_dirty_pages_count(
/*===========================*/
	buf_pool_t*	buf_pool,	/*!< in: buffer pool */
	ulint		id)		/*!< in: space id to check */

{
	ulint		count = 0;

	buf_pool_mutex_enter(buf_pool);
	buf_flush_list_mutex_enter(buf_pool);

	buf_page_t*	bpage;

	for (bpage = UT_LIST_GET_FIRST(buf_pool->flush_list);
	     bpage != 0;
	     bpage = UT_LIST_GET_NEXT(list, bpage)) {

		ut_ad(buf_page_in_file(bpage));
		ut_ad(bpage->in_flush_list);
		ut_ad(bpage->oldest_modification > 0);

		if (buf_page_get_space(bpage) == id) {
			++count;
		}
	}

	buf_flush_list_mutex_exit(buf_pool);
	buf_pool_mutex_exit(buf_pool);

	return(count);
}

/******************************************************************//**
Check if there are any dirty pages that belong to a space id in the flush list.
@return number of dirty pages present in all the buffer pools */

ulint
buf_flush_get_dirty_pages_count(
/*============================*/
	ulint		id)		/*!< in: space id to check */

{
	ulint		count = 0;

	for (ulint i = 0; i < srv_buf_pool_instances; ++i) {
		buf_pool_t*	buf_pool;

		buf_pool = buf_pool_from_array(i);

		count += buf_pool_get_dirty_pages_count(buf_pool, id);
	}

	return(count);
}
#endif /* UNIV_DEBUG */<|MERGE_RESOLUTION|>--- conflicted
+++ resolved
@@ -1436,15 +1436,11 @@
 	     ++scanned,
 	     bpage = buf_pool->lru_hp.get()) {
 
-<<<<<<< HEAD
-		ibool		evict;
-		BPageMutex*	block_mutex = buf_page_get_mutex(bpage);
-=======
 		buf_page_t* prev = UT_LIST_GET_PREV(LRU, bpage);
 		buf_pool->lru_hp.set(prev);
->>>>>>> 6ef8c343
-
-		ib_mutex_t* block_mutex = buf_page_get_mutex(bpage);
+
+		BPageMutex*	block_mutex = buf_page_get_mutex(bpage);
+
 		mutex_enter(block_mutex);
 
 		if (buf_flush_ready_for_replace(bpage)) {
@@ -1915,56 +1911,26 @@
 {
 	ulint		scanned;
 	buf_page_t*	bpage;
-<<<<<<< HEAD
 	ibool		freed;
-	bool		evict_zip;
-=======
-	bool		freed;
->>>>>>> 6ef8c343
 
 	buf_pool_mutex_enter(buf_pool);
 
-	for (bpage = buf_pool->single_scan_itr.start(),
-	     scanned = 0, freed = false; bpage != NULL; ++scanned,
-	     bpage = buf_pool->single_scan_itr.get()) {
-
-<<<<<<< HEAD
-		BPageMutex*	block_mutex;
-
-		block_mutex = buf_page_get_mutex(bpage);
-		mutex_enter(block_mutex);
-		if (buf_flush_ready_for_flush(bpage,
-					      BUF_FLUSH_SINGLE_PAGE)) {
-			/* buf_flush_page() will release the block
-			mutex */
-			break;
-		}
-		mutex_exit(block_mutex);
-	}
-=======
+	for (bpage = buf_pool->single_scan_itr.start(), scanned = 0,
+	     freed = false;
+	     bpage != NULL;
+	     ++scanned, bpage = buf_pool->single_scan_itr.get()) {
+
 		ut_ad(buf_pool_mutex_own(buf_pool));
->>>>>>> 6ef8c343
 
 		buf_page_t* prev = UT_LIST_GET_PREV(LRU, bpage);
 		buf_pool->single_scan_itr.set(prev);
 
-		ib_mutex_t* block_mutex = buf_page_get_mutex(bpage);
+		BPageMutex*	block_mutex;
+
+		block_mutex = buf_page_get_mutex(bpage);
+
 		mutex_enter(block_mutex);
 
-<<<<<<< HEAD
-		ibool		ready;
-		BPageMutex*	block_mutex;
-
-		block_mutex = buf_page_get_mutex(bpage);
-
-		mutex_enter(block_mutex);
-
-		ready = buf_flush_ready_for_replace(bpage);
-
-		mutex_exit(block_mutex);
-
-		if (ready) {
-=======
 		if (buf_flush_ready_for_replace(bpage)) {
 			/* block is ready for eviction i.e., it is
 			clean and is not IO-fixed or buffer fixed. */
@@ -1984,7 +1950,6 @@
 			buf_flush_page(buf_pool, bpage,
 				       BUF_FLUSH_SINGLE_PAGE, true);
 			freed = true;
->>>>>>> 6ef8c343
 			break;
 		} else {
 			mutex_exit(block_mutex);
@@ -2008,6 +1973,7 @@
 	}
 
 	ut_ad(!buf_pool_mutex_own(buf_pool));
+
 	return(freed);
 }
 
@@ -2339,7 +2305,7 @@
 
 	buf_page_cleaner_is_active = TRUE;
 
-	buf_flush_event = os_event_create();
+	buf_flush_event = os_event_create("buf_flush_event");
 
 	while (srv_shutdown_state == SRV_SHUTDOWN_NONE) {
 
@@ -2443,7 +2409,7 @@
 thread_exit:
 	buf_page_cleaner_is_active = FALSE;
 
-	os_event_free(buf_flush_event);
+	os_event_destroy(buf_flush_event);
 
 	/* We count the number of threads in os_thread_exit(). A created
 	thread should always use that to exit and not use return() to exit. */
