--- conflicted
+++ resolved
@@ -2762,7 +2762,7 @@
 #else /* UNIV_DEBUG */
 /** Convert a non-SQL-NULL field from Innobase format to MySQL format. */
 # define row_sel_field_store_in_mysql_format(dest,templ,idx,field,src,len,sec) \
-	row_sel_field_store_in_mysql_format_func(dest,templ,src,len,sec)
+	row_sel_field_store_in_mysql_format_func(dest,templ,src,len)
 #endif /* UNIV_DEBUG */
 
 /** Stores a non-SQL-NULL field in the MySQL format. The counterpart of this
@@ -2802,13 +2802,9 @@
 	byte*			ptr;
 #ifdef UNIV_DEBUG
 	const dict_field_t*	field
-<<<<<<< HEAD
 		= templ->is_virtual ? NULL : index->get_field(field_no);
-=======
-		= templ->is_virtual
-			 ? NULL : dict_index_get_nth_field(index, field_no);
+
 	bool	clust_templ_for_sec = (sec_field != ULINT_UNDEFINED);
->>>>>>> bd685fea
 #endif /* UNIV_DEBUG */
 
 	ut_ad(len != UNIV_SQL_NULL);
@@ -2994,9 +2990,10 @@
 					or sec field no if clust_templ_for_sec
 					is TRUE
 @param[in]	templ			row template
-@param[in]	clust_templ_for_sec	TRUE if rec belongs to secondary index
-					but prebuilt template is in clustered
-					index format and used only for end
+@param[in]	sec_field_no		secondary index field no if the
+					secondary index record but the
+					prebuilt template is in clustered index
+					format and used only for end
 					range comparison. */
 static MY_ATTRIBUTE((warn_unused_result))
 ibool
