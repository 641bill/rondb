/*****************************************************************************

Copyright (c) 1997, 2017, Oracle and/or its affiliates. All Rights Reserved.
Copyright (c) 2008, Google Inc.

Portions of this file contain modifications contributed and copyrighted by
Google, Inc. Those modifications are gratefully acknowledged and are described
briefly in the InnoDB documentation. The contributions by Google are
incorporated with their permission, and subject to the conditions contained in
the file COPYING.Google.

This program is free software; you can redistribute it and/or modify it under
the terms of the GNU General Public License as published by the Free Software
Foundation; version 2 of the License.

This program is distributed in the hope that it will be useful, but WITHOUT
ANY WARRANTY; without even the implied warranty of MERCHANTABILITY or FITNESS
FOR A PARTICULAR PURPOSE. See the GNU General Public License for more details.

You should have received a copy of the GNU General Public License along with
this program; if not, write to the Free Software Foundation, Inc.,
51 Franklin Street, Suite 500, Boston, MA 02110-1335 USA

*****************************************************************************/

/***************************************************//**
@file row/row0sel.cc
Select

Created 12/19/1997 Heikki Tuuri
*******************************************************/

#include "row0sel.h"

#ifdef UNIV_NONINL
#include "row0sel.ic"
#endif

#include "dict0dict.h"
#include "dict0boot.h"
#include "trx0undo.h"
#include "trx0trx.h"
#include "btr0btr.h"
#include "btr0cur.h"
#include "btr0sea.h"
#include "gis0rtree.h"
#include "mach0data.h"
#include "que0que.h"
#include "row0upd.h"
#include "row0row.h"
#include "row0vers.h"
#include "rem0cmp.h"
#include "lock0lock.h"
#include "eval0eval.h"
#include "pars0sym.h"
#include "pars0pars.h"
#include "row0mysql.h"
#include "read0read.h"
#include "buf0lru.h"
#include "ha_prototypes.h"
#include "srv0mon.h"
#include "ut0new.h"
#include "handler.h"
#include "ha_innodb.h"

/* Maximum number of rows to prefetch; MySQL interface has another parameter */
#define SEL_MAX_N_PREFETCH	16

/* Number of rows fetched, after which to start prefetching; MySQL interface
has another parameter */
#define SEL_PREFETCH_LIMIT	1

/* When a select has accessed about this many pages, it returns control back
to que_run_threads: this is to allow canceling runaway queries */

#define SEL_COST_LIMIT	100

/* Flags for search shortcut */
#define SEL_FOUND	0
#define	SEL_EXHAUSTED	1
#define SEL_RETRY	2

/********************************************************************//**
Returns TRUE if the user-defined column in a secondary index record
is alphabetically the same as the corresponding BLOB column in the clustered
index record.
NOTE: the comparison is NOT done as a binary comparison, but character
fields are compared with collation!
@return TRUE if the columns are equal */
static
ibool
row_sel_sec_rec_is_for_blob(
/*========================*/
	ulint		mtype,		/*!< in: main type */
	ulint		prtype,		/*!< in: precise type */
	ulint		mbminmaxlen,	/*!< in: minimum and maximum length of
					a multi-byte character */
	const byte*	clust_field,	/*!< in: the locally stored part of
					the clustered index column, including
					the BLOB pointer; the clustered
					index record must be covered by
					a lock or a page latch to protect it
					against deletion (rollback or purge) */
	ulint		clust_len,	/*!< in: length of clust_field */
	const byte*	sec_field,	/*!< in: column in secondary index */
	ulint		sec_len,	/*!< in: length of sec_field */
	ulint		prefix_len,	/*!< in: index column prefix length
					in bytes */
	dict_table_t*	table)		/*!< in: table */
{
	ulint	len;
	byte	buf[REC_VERSION_56_MAX_INDEX_COL_LEN];

	/* This function should never be invoked on an Antelope format
	table, because they should always contain enough prefix in the
	clustered index record. */
	ut_ad(dict_table_get_format(table) >= UNIV_FORMAT_B);
	ut_a(clust_len >= BTR_EXTERN_FIELD_REF_SIZE);
	ut_ad(prefix_len >= sec_len);
	ut_ad(prefix_len > 0);
	ut_a(prefix_len <= sizeof buf);

	if (!memcmp(clust_field + clust_len - BTR_EXTERN_FIELD_REF_SIZE,
		    field_ref_zero, BTR_EXTERN_FIELD_REF_SIZE)) {
		/* The externally stored field was not written yet.
		This record should only be seen by
		recv_recovery_rollback_active() or any
		TRX_ISO_READ_UNCOMMITTED transactions. */
		return(FALSE);
	}

	len = btr_copy_externally_stored_field_prefix(
		buf, prefix_len, dict_tf_get_page_size(table->flags),
		clust_field, clust_len);

	if (len == 0) {
		/* The BLOB was being deleted as the server crashed.
		There should not be any secondary index records
		referring to this clustered index record, because
		btr_free_externally_stored_field() is called after all
		secondary index entries of the row have been purged. */
		return(FALSE);
	}

	len = dtype_get_at_most_n_mbchars(prtype, mbminmaxlen,
					  prefix_len, len, (const char*) buf);

	return(!cmp_data_data(mtype, prtype, buf, len, sec_field, sec_len));
}

/** Returns TRUE if the user-defined column values in a secondary index record
are alphabetically the same as the corresponding columns in the clustered
index record.
NOTE: the comparison is NOT done as a binary comparison, but character
fields are compared with collation!
@param[in]	sec_rec		secondary index record
@param[in]	sec_index	secondary index
@param[in]	clust_rec	clustered index record;
				must be protected by a page s-latch
@param[in]	clust_index	clustered index
@param[in]	thr		query thread
@return TRUE if the secondary record is equal to the corresponding
fields in the clustered record, when compared with collation;
FALSE if not equal or if the clustered record has been marked for deletion */
static
ibool
row_sel_sec_rec_is_for_clust_rec(
	const rec_t*	sec_rec,
	dict_index_t*	sec_index,
	const rec_t*	clust_rec,
	dict_index_t*	clust_index,
	que_thr_t*	thr)
{
	const byte*	sec_field;
	ulint		sec_len;
	const byte*	clust_field;
	ulint		n;
	ulint		i;
	mem_heap_t*	heap		= NULL;
	ulint		clust_offsets_[REC_OFFS_NORMAL_SIZE];
	ulint		sec_offsets_[REC_OFFS_SMALL_SIZE];
	ulint*		clust_offs	= clust_offsets_;
	ulint*		sec_offs	= sec_offsets_;
	ibool		is_equal	= TRUE;

	rec_offs_init(clust_offsets_);
	rec_offs_init(sec_offsets_);

	if (rec_get_deleted_flag(clust_rec,
				 dict_table_is_comp(clust_index->table))) {

		/* The clustered index record is delete-marked;
		it is not visible in the read view.  Besides,
		if there are any externally stored columns,
		some of them may have already been purged. */
		return(FALSE);
	}

	heap = mem_heap_create(256);

	clust_offs = rec_get_offsets(clust_rec, clust_index, clust_offs,
				     ULINT_UNDEFINED, &heap);
	sec_offs = rec_get_offsets(sec_rec, sec_index, sec_offs,
				   ULINT_UNDEFINED, &heap);

	n = dict_index_get_n_ordering_defined_by_user(sec_index);

	for (i = 0; i < n; i++) {
		const dict_field_t*	ifield;
		const dict_col_t*	col;
		ulint			clust_pos = 0;
		ulint			clust_len;
		ulint			len;
		bool			is_virtual;
		row_ext_t*		ext;

		ifield = dict_index_get_nth_field(sec_index, i);
		col = dict_field_get_col(ifield);

		is_virtual = dict_col_is_virtual(col);

		/* For virtual column, its value will need to be
		reconstructed from base column in cluster index */
		if (is_virtual) {
			const dict_v_col_t*	v_col;
			const dtuple_t*         row;
			dfield_t*		vfield;

			v_col = reinterpret_cast<const dict_v_col_t*>(col);

			row = row_build(ROW_COPY_POINTERS,
					clust_index, clust_rec,
					clust_offs,
					NULL, NULL, NULL, &ext, heap);

			vfield = innobase_get_computed_value(
					row, v_col, clust_index,
					&heap, NULL, NULL,
					thr_get_trx(thr)->mysql_thd,
					thr->prebuilt->m_mysql_table, NULL,
					NULL, NULL);

			clust_len = vfield->len;
			clust_field = static_cast<byte*>(vfield->data);

		} else {
			clust_pos = dict_col_get_clust_pos(col, clust_index);

			clust_field = rec_get_nth_field(
				clust_rec, clust_offs, clust_pos, &clust_len);
		}

		sec_field = rec_get_nth_field(sec_rec, sec_offs, i, &sec_len);

		len = clust_len;

		if (ifield->prefix_len > 0 && len != UNIV_SQL_NULL
		    && sec_len != UNIV_SQL_NULL && !is_virtual) {

			if (rec_offs_nth_extern(clust_offs, clust_pos)) {
				len -= BTR_EXTERN_FIELD_REF_SIZE;
			}

			len = dtype_get_at_most_n_mbchars(
				col->prtype, col->mbminmaxlen,
				ifield->prefix_len, len, (char*) clust_field);

			if (rec_offs_nth_extern(clust_offs, clust_pos)
			    && len < sec_len) {
				if (!row_sel_sec_rec_is_for_blob(
					    col->mtype, col->prtype,
					    col->mbminmaxlen,
					    clust_field, clust_len,
					    sec_field, sec_len,
					    ifield->prefix_len,
					    clust_index->table)) {
					goto inequal;
				}

				continue;
			}
		}

		/* For spatial index, the first field is MBR, we check
		if the MBR is equal or not. */
		if (dict_index_is_spatial(sec_index) && i == 0) {
			rtr_mbr_t	tmp_mbr;
			rtr_mbr_t	sec_mbr;
			byte*		dptr =
				const_cast<byte*>(clust_field);

			ut_ad(clust_len != UNIV_SQL_NULL);

			/* For externally stored field, we need to get full
			geo data to generate the MBR for comparing. */
			if (rec_offs_nth_extern(clust_offs, clust_pos)) {
				dptr = btr_copy_externally_stored_field(
					&clust_len, dptr,
					dict_tf_get_page_size(
						sec_index->table->flags),
					len, heap);
			}

			rtree_mbr_from_wkb(dptr + GEO_DATA_HEADER_SIZE,
					   static_cast<uint>(clust_len
					   - GEO_DATA_HEADER_SIZE),
					   SPDIMS,
					   reinterpret_cast<double*>(
						&tmp_mbr));
			rtr_read_mbr(sec_field, &sec_mbr);

			if (!MBR_EQUAL_CMP(&sec_mbr, &tmp_mbr)) {
				is_equal = FALSE;
				goto func_exit;
			}
		} else {

			if (0 != cmp_data_data(col->mtype, col->prtype,
					       clust_field, len,
					       sec_field, sec_len)) {
inequal:
				is_equal = FALSE;
				goto func_exit;
			}
		}
	}

func_exit:
	if (UNIV_LIKELY_NULL(heap)) {
		mem_heap_free(heap);
	}
	return(is_equal);
}

/*********************************************************************//**
Creates a select node struct.
@return own: select node struct */
sel_node_t*
sel_node_create(
/*============*/
	mem_heap_t*	heap)	/*!< in: memory heap where created */
{
	sel_node_t*	node;

	node = static_cast<sel_node_t*>(
		mem_heap_alloc(heap, sizeof(sel_node_t)));

	node->common.type = QUE_NODE_SELECT;
	node->state = SEL_NODE_OPEN;

	node->plans = NULL;

	return(node);
}

/*********************************************************************//**
Frees the memory private to a select node when a query graph is freed,
does not free the heap where the node was originally created. */
void
sel_node_free_private(
/*==================*/
	sel_node_t*	node)	/*!< in: select node struct */
{
	ulint	i;
	plan_t*	plan;

	if (node->plans != NULL) {
		for (i = 0; i < node->n_tables; i++) {
			plan = sel_node_get_nth_plan(node, i);

			btr_pcur_close(&(plan->pcur));
			btr_pcur_close(&(plan->clust_pcur));

			if (plan->old_vers_heap) {
				mem_heap_free(plan->old_vers_heap);
			}
		}
	}
}

/*********************************************************************//**
Evaluates the values in a select list. If there are aggregate functions,
their argument value is added to the aggregate total. */
UNIV_INLINE
void
sel_eval_select_list(
/*=================*/
	sel_node_t*	node)	/*!< in: select node */
{
	que_node_t*	exp;

	exp = node->select_list;

	while (exp) {
		eval_exp(exp);

		exp = que_node_get_next(exp);
	}
}

/*********************************************************************//**
Assigns the values in the select list to the possible into-variables in
SELECT ... INTO ... */
UNIV_INLINE
void
sel_assign_into_var_values(
/*=======================*/
	sym_node_t*	var,	/*!< in: first variable in a list of
				variables */
	sel_node_t*	node)	/*!< in: select node */
{
	que_node_t*	exp;

	if (var == NULL) {

		return;
	}

	for (exp = node->select_list;
	     var != 0;
	     var = static_cast<sym_node_t*>(que_node_get_next(var))) {

		ut_ad(exp);

		eval_node_copy_val(var->alias, exp);

		exp = que_node_get_next(exp);
	}
}

/*********************************************************************//**
Resets the aggregate value totals in the select list of an aggregate type
query. */
UNIV_INLINE
void
sel_reset_aggregate_vals(
/*=====================*/
	sel_node_t*	node)	/*!< in: select node */
{
	func_node_t*	func_node;

	ut_ad(node->is_aggregate);

	for (func_node = static_cast<func_node_t*>(node->select_list);
	     func_node != 0;
	     func_node = static_cast<func_node_t*>(
		     	que_node_get_next(func_node))) {

		eval_node_set_int_val(func_node, 0);
	}

	node->aggregate_already_fetched = FALSE;
}

/*********************************************************************//**
Copies the input variable values when an explicit cursor is opened. */
UNIV_INLINE
void
row_sel_copy_input_variable_vals(
/*=============================*/
	sel_node_t*	node)	/*!< in: select node */
{
	sym_node_t*	var;

	var = UT_LIST_GET_FIRST(node->copy_variables);

	while (var) {
		eval_node_copy_val(var, var->alias);

		var->indirection = NULL;

		var = UT_LIST_GET_NEXT(col_var_list, var);
	}
}

/*********************************************************************//**
Fetches the column values from a record. */
static
void
row_sel_fetch_columns(
/*==================*/
	dict_index_t*	index,	/*!< in: record index */
	const rec_t*	rec,	/*!< in: record in a clustered or non-clustered
				index; must be protected by a page latch */
	const ulint*	offsets,/*!< in: rec_get_offsets(rec, index) */
	sym_node_t*	column)	/*!< in: first column in a column list, or
				NULL */
{
	dfield_t*	val;
	ulint		index_type;
	ulint		field_no;
	const byte*	data;
	ulint		len;

	ut_ad(rec_offs_validate(rec, index, offsets));

	if (dict_index_is_clust(index)) {
		index_type = SYM_CLUST_FIELD_NO;
	} else {
		index_type = SYM_SEC_FIELD_NO;
	}

	while (column) {
		mem_heap_t*	heap = NULL;
		ibool		needs_copy;

		field_no = column->field_nos[index_type];

		if (field_no != ULINT_UNDEFINED) {

			if (UNIV_UNLIKELY(rec_offs_nth_extern(offsets,
							      field_no))) {

				/* Copy an externally stored field to the
				temporary heap, if possible. */

				heap = mem_heap_create(1);

				data = btr_rec_copy_externally_stored_field(
					rec, offsets,
					dict_table_page_size(index->table),
					field_no, &len, heap);

				/* data == NULL means that the
				externally stored field was not
				written yet. This record
				should only be seen by
				recv_recovery_rollback_active() or any
				TRX_ISO_READ_UNCOMMITTED
				transactions. The InnoDB SQL parser
				(the sole caller of this function)
				does not implement READ UNCOMMITTED,
				and it is not involved during rollback. */
				ut_a(data);
				ut_a(len != UNIV_SQL_NULL);

				needs_copy = TRUE;
			} else {
				data = rec_get_nth_field(rec, offsets,
							 field_no, &len);

				needs_copy = column->copy_val;
			}

			if (needs_copy) {
				eval_node_copy_and_alloc_val(column, data,
							     len);
			} else {
				val = que_node_get_val(column);
				dfield_set_data(val, data, len);
			}

			if (UNIV_LIKELY_NULL(heap)) {
				mem_heap_free(heap);
			}
		}

		column = UT_LIST_GET_NEXT(col_var_list, column);
	}
}

/*********************************************************************//**
Allocates a prefetch buffer for a column when prefetch is first time done. */
static
void
sel_col_prefetch_buf_alloc(
/*=======================*/
	sym_node_t*	column)	/*!< in: symbol table node for a column */
{
	sel_buf_t*	sel_buf;
	ulint		i;

	ut_ad(que_node_get_type(column) == QUE_NODE_SYMBOL);

	column->prefetch_buf = static_cast<sel_buf_t*>(
		ut_malloc_nokey(SEL_MAX_N_PREFETCH * sizeof(sel_buf_t)));

	for (i = 0; i < SEL_MAX_N_PREFETCH; i++) {
		sel_buf = column->prefetch_buf + i;

		sel_buf->data = NULL;
		sel_buf->len = 0;
		sel_buf->val_buf_size = 0;
	}
}

/*********************************************************************//**
Frees a prefetch buffer for a column, including the dynamically allocated
memory for data stored there. */
void
sel_col_prefetch_buf_free(
/*======================*/
	sel_buf_t*	prefetch_buf)	/*!< in, own: prefetch buffer */
{
	sel_buf_t*	sel_buf;
	ulint		i;

	for (i = 0; i < SEL_MAX_N_PREFETCH; i++) {
		sel_buf = prefetch_buf + i;

		if (sel_buf->val_buf_size > 0) {

			ut_free(sel_buf->data);
		}
	}

	ut_free(prefetch_buf);
}

/*********************************************************************//**
Pops the column values for a prefetched, cached row from the column prefetch
buffers and places them to the val fields in the column nodes. */
static
void
sel_dequeue_prefetched_row(
/*=======================*/
	plan_t*	plan)	/*!< in: plan node for a table */
{
	sym_node_t*	column;
	sel_buf_t*	sel_buf;
	dfield_t*	val;
	byte*		data;
	ulint		len;
	ulint		val_buf_size;

	ut_ad(plan->n_rows_prefetched > 0);

	column = UT_LIST_GET_FIRST(plan->columns);

	while (column) {
		val = que_node_get_val(column);

		if (!column->copy_val) {
			/* We did not really push any value for the
			column */

			ut_ad(!column->prefetch_buf);
			ut_ad(que_node_get_val_buf_size(column) == 0);
			ut_d(dfield_set_null(val));

			goto next_col;
		}

		ut_ad(column->prefetch_buf);
		ut_ad(!dfield_is_ext(val));

		sel_buf = column->prefetch_buf + plan->first_prefetched;

		data = sel_buf->data;
		len = sel_buf->len;
		val_buf_size = sel_buf->val_buf_size;

		/* We must keep track of the allocated memory for
		column values to be able to free it later: therefore
		we swap the values for sel_buf and val */

		sel_buf->data = static_cast<byte*>(dfield_get_data(val));
		sel_buf->len = dfield_get_len(val);
		sel_buf->val_buf_size = que_node_get_val_buf_size(column);

		dfield_set_data(val, data, len);
		que_node_set_val_buf_size(column, val_buf_size);
next_col:
		column = UT_LIST_GET_NEXT(col_var_list, column);
	}

	plan->n_rows_prefetched--;

	plan->first_prefetched++;
}

/*********************************************************************//**
Pushes the column values for a prefetched, cached row to the column prefetch
buffers from the val fields in the column nodes. */
UNIV_INLINE
void
sel_enqueue_prefetched_row(
/*=======================*/
	plan_t*	plan)	/*!< in: plan node for a table */
{
	sym_node_t*	column;
	sel_buf_t*	sel_buf;
	dfield_t*	val;
	byte*		data;
	ulint		len;
	ulint		pos;
	ulint		val_buf_size;

	if (plan->n_rows_prefetched == 0) {
		pos = 0;
		plan->first_prefetched = 0;
	} else {
		pos = plan->n_rows_prefetched;

		/* We have the convention that pushing new rows starts only
		after the prefetch stack has been emptied: */

		ut_ad(plan->first_prefetched == 0);
	}

	plan->n_rows_prefetched++;

	ut_ad(pos < SEL_MAX_N_PREFETCH);

	for (column = UT_LIST_GET_FIRST(plan->columns);
	     column != 0;
	     column = UT_LIST_GET_NEXT(col_var_list, column)) {

		if (!column->copy_val) {
			/* There is no sense to push pointers to database
			page fields when we do not keep latch on the page! */
			continue;
		}

		if (!column->prefetch_buf) {
			/* Allocate a new prefetch buffer */

			sel_col_prefetch_buf_alloc(column);
		}

		sel_buf = column->prefetch_buf + pos;

		val = que_node_get_val(column);

		data = static_cast<byte*>(dfield_get_data(val));
		len = dfield_get_len(val);
		val_buf_size = que_node_get_val_buf_size(column);

		/* We must keep track of the allocated memory for
		column values to be able to free it later: therefore
		we swap the values for sel_buf and val */

		dfield_set_data(val, sel_buf->data, sel_buf->len);
		que_node_set_val_buf_size(column, sel_buf->val_buf_size);

		sel_buf->data = data;
		sel_buf->len = len;
		sel_buf->val_buf_size = val_buf_size;
	}
}

/*********************************************************************//**
Builds a previous version of a clustered index record for a consistent read
@return DB_SUCCESS or error code */
static MY_ATTRIBUTE((nonnull, warn_unused_result))
dberr_t
row_sel_build_prev_vers(
/*====================*/
	ReadView*	read_view,	/*!< in: read view */
	dict_index_t*	index,		/*!< in: plan node for table */
	rec_t*		rec,		/*!< in: record in a clustered index */
	ulint**		offsets,	/*!< in/out: offsets returned by
					rec_get_offsets(rec, plan->index) */
	mem_heap_t**	offset_heap,	/*!< in/out: memory heap from which
					the offsets are allocated */
	mem_heap_t**    old_vers_heap,  /*!< out: old version heap to use */
	rec_t**		old_vers,	/*!< out: old version, or NULL if the
					record does not exist in the view:
					i.e., it was freshly inserted
					afterwards */
	mtr_t*		mtr)		/*!< in: mtr */
{
	dberr_t	err;

	if (*old_vers_heap) {
		mem_heap_empty(*old_vers_heap);
	} else {
		*old_vers_heap = mem_heap_create(512);
	}

	err = row_vers_build_for_consistent_read(
		rec, mtr, index, offsets, read_view, offset_heap,
		*old_vers_heap, old_vers, NULL);
	return(err);
}

/*********************************************************************//**
Builds the last committed version of a clustered index record for a
semi-consistent read. */
static
void
row_sel_build_committed_vers_for_mysql(
/*===================================*/
	dict_index_t*	clust_index,	/*!< in: clustered index */
	row_prebuilt_t*	prebuilt,	/*!< in: prebuilt struct */
	const rec_t*	rec,		/*!< in: record in a clustered index */
	ulint**		offsets,	/*!< in/out: offsets returned by
					rec_get_offsets(rec, clust_index) */
	mem_heap_t**	offset_heap,	/*!< in/out: memory heap from which
					the offsets are allocated */
	const rec_t**	old_vers,	/*!< out: old version, or NULL if the
					record does not exist in the view:
					i.e., it was freshly inserted
					afterwards */
	const dtuple_t**vrow,		/*!< out: to be filled with old virtual
					column version if any */
	mtr_t*		mtr)		/*!< in: mtr */
{
	if (prebuilt->old_vers_heap) {
		mem_heap_empty(prebuilt->old_vers_heap);
	} else {
		prebuilt->old_vers_heap = mem_heap_create(
			rec_offs_size(*offsets));
	}

	row_vers_build_for_semi_consistent_read(
		rec, mtr, clust_index, offsets, offset_heap,
		prebuilt->old_vers_heap, old_vers, vrow);
}

/*********************************************************************//**
Tests the conditions which determine when the index segment we are searching
through has been exhausted.
@return TRUE if row passed the tests */
UNIV_INLINE
ibool
row_sel_test_end_conds(
/*===================*/
	plan_t*	plan)	/*!< in: plan for the table; the column values must
			already have been retrieved and the right sides of
			comparisons evaluated */
{
	func_node_t*	cond;

	/* All conditions in end_conds are comparisons of a column to an
	expression */

	for (cond = UT_LIST_GET_FIRST(plan->end_conds);
	     cond != 0;
	     cond = UT_LIST_GET_NEXT(cond_list, cond)) {

		/* Evaluate the left side of the comparison, i.e., get the
		column value if there is an indirection */

		eval_sym(static_cast<sym_node_t*>(cond->args));

		/* Do the comparison */

		if (!eval_cmp(cond)) {

			return(FALSE);
		}
	}

	return(TRUE);
}

/*********************************************************************//**
Tests the other conditions.
@return TRUE if row passed the tests */
UNIV_INLINE
ibool
row_sel_test_other_conds(
/*=====================*/
	plan_t*	plan)	/*!< in: plan for the table; the column values must
			already have been retrieved */
{
	func_node_t*	cond;

	cond = UT_LIST_GET_FIRST(plan->other_conds);

	while (cond) {
		eval_exp(cond);

		if (!eval_node_get_ibool_val(cond)) {

			return(FALSE);
		}

		cond = UT_LIST_GET_NEXT(cond_list, cond);
	}

	return(TRUE);
}

/*********************************************************************//**
Retrieves the clustered index record corresponding to a record in a
non-clustered index. Does the necessary locking.
@return DB_SUCCESS or error code */
static MY_ATTRIBUTE((nonnull, warn_unused_result))
dberr_t
row_sel_get_clust_rec(
/*==================*/
	sel_node_t*	node,	/*!< in: select_node */
	plan_t*		plan,	/*!< in: plan node for table */
	rec_t*		rec,	/*!< in: record in a non-clustered index */
	que_thr_t*	thr,	/*!< in: query thread */
	rec_t**		out_rec,/*!< out: clustered record or an old version of
				it, NULL if the old version did not exist
				in the read view, i.e., it was a fresh
				inserted version */
	mtr_t*		mtr)	/*!< in: mtr used to get access to the
				non-clustered record; the same mtr is used to
				access the clustered index */
{
	dict_index_t*	index;
	rec_t*		clust_rec;
	rec_t*		old_vers;
	dberr_t		err;
	mem_heap_t*	heap		= NULL;
	ulint		offsets_[REC_OFFS_NORMAL_SIZE];
	ulint*		offsets		= offsets_;
	rec_offs_init(offsets_);

	*out_rec = NULL;

	offsets = rec_get_offsets(rec,
				  btr_pcur_get_btr_cur(&plan->pcur)->index,
				  offsets, ULINT_UNDEFINED, &heap);

	row_build_row_ref_fast(plan->clust_ref, plan->clust_map, rec, offsets);

	index = dict_table_get_first_index(plan->table);

	btr_pcur_open_with_no_init(index, plan->clust_ref, PAGE_CUR_LE,
				   BTR_SEARCH_LEAF, &plan->clust_pcur,
				   0, mtr);

	clust_rec = btr_pcur_get_rec(&(plan->clust_pcur));

	/* Note: only if the search ends up on a non-infimum record is the
	low_match value the real match to the search tuple */

	if (!page_rec_is_user_rec(clust_rec)
	    || btr_pcur_get_low_match(&(plan->clust_pcur))
	    < dict_index_get_n_unique(index)) {

		ut_a(rec_get_deleted_flag(rec,
					  dict_table_is_comp(plan->table)));
		ut_a(node->read_view);

		/* In a rare case it is possible that no clust rec is found
		for a delete-marked secondary index record: if in row0umod.cc
		in row_undo_mod_remove_clust_low() we have already removed
		the clust rec, while purge is still cleaning and removing
		secondary index records associated with earlier versions of
		the clustered index record. In that case we know that the
		clustered index record did not exist in the read view of
		trx. */

		goto func_exit;
	}

	offsets = rec_get_offsets(clust_rec, index, offsets,
				  ULINT_UNDEFINED, &heap);

	if (!node->read_view) {
		/* Try to place a lock on the index record */

		/* If innodb_locks_unsafe_for_binlog option is used
		or this session is using READ COMMITTED isolation level
		we lock only the record, i.e., next-key locking is
		not used. */
		ulint	lock_type;
		trx_t*	trx;

		trx = thr_get_trx(thr);

		if (srv_locks_unsafe_for_binlog
		    || trx->isolation_level <= TRX_ISO_READ_COMMITTED) {
			lock_type = LOCK_REC_NOT_GAP;
		} else {
			lock_type = LOCK_ORDINARY;
		}

		err = lock_clust_rec_read_check_and_lock(
			0, btr_pcur_get_block(&plan->clust_pcur),
			clust_rec, index, offsets,
			static_cast<lock_mode>(node->row_lock_mode),
			lock_type,
			thr);

		switch (err) {
		case DB_SUCCESS:
		case DB_SUCCESS_LOCKED_REC:
			/* Declare the variable uninitialized in Valgrind.
			It should be set to DB_SUCCESS at func_exit. */
			UNIV_MEM_INVALID(&err, sizeof err);
			break;
		default:
			goto err_exit;
		}
	} else {
		/* This is a non-locking consistent read: if necessary, fetch
		a previous version of the record */

		old_vers = NULL;

		if (!lock_clust_rec_cons_read_sees(clust_rec, index, offsets,
						   node->read_view)) {

			err = row_sel_build_prev_vers(
				node->read_view, index, clust_rec,
				&offsets, &heap, &plan->old_vers_heap,
				&old_vers, mtr);

			if (err != DB_SUCCESS) {

				goto err_exit;
			}

			clust_rec = old_vers;

			if (clust_rec == NULL) {
				goto func_exit;
			}
		}

		/* If we had to go to an earlier version of row or the
		secondary index record is delete marked, then it may be that
		the secondary index record corresponding to clust_rec
		(or old_vers) is not rec; in that case we must ignore
		such row because in our snapshot rec would not have existed.
		Remember that from rec we cannot see directly which transaction
		id corresponds to it: we have to go to the clustered index
		record. A query where we want to fetch all rows where
		the secondary index value is in some interval would return
		a wrong result if we would not drop rows which we come to
		visit through secondary index records that would not really
		exist in our snapshot. */

		if ((old_vers
		     || rec_get_deleted_flag(rec, dict_table_is_comp(
						     plan->table)))
		    && !row_sel_sec_rec_is_for_clust_rec(rec, plan->index,
							 clust_rec, index,
							 thr)) {
			goto func_exit;
		}
	}

	/* Fetch the columns needed in test conditions.  The clustered
	index record is protected by a page latch that was acquired
	when plan->clust_pcur was positioned.  The latch will not be
	released until mtr_commit(mtr). */

	ut_ad(!rec_get_deleted_flag(clust_rec, rec_offs_comp(offsets)));
	row_sel_fetch_columns(index, clust_rec, offsets,
			      UT_LIST_GET_FIRST(plan->columns));
	*out_rec = clust_rec;
func_exit:
	err = DB_SUCCESS;
err_exit:
	if (UNIV_LIKELY_NULL(heap)) {
		mem_heap_free(heap);
	}
	return(err);
}

/*********************************************************************//**
Sets a lock on a page of R-Tree record. This is all or none action,
mostly due to we cannot reposition a record in R-Tree (with the
nature of splitting)
@return DB_SUCCESS, DB_SUCCESS_LOCKED_REC, or error code */
UNIV_INLINE
dberr_t
sel_set_rtr_rec_lock(
/*=================*/
	btr_pcur_t*		pcur,	/*!< in: cursor */
	const rec_t*		first_rec,/*!< in: record */
	dict_index_t*		index,	/*!< in: index */
	const ulint*		offsets,/*!< in: rec_get_offsets(rec, index) */
	ulint			mode,	/*!< in: lock mode */
	ulint			type,	/*!< in: LOCK_ORDINARY, LOCK_GAP, or
					LOC_REC_NOT_GAP */
	que_thr_t*		thr,	/*!< in: query thread */
	mtr_t*			mtr)	/*!< in: mtr */
{
	matched_rec_t*  match = pcur->btr_cur.rtr_info->matches;
	mem_heap_t*     heap = NULL;
	dberr_t		err = DB_SUCCESS;
	trx_t*		trx = thr_get_trx(thr);
	buf_block_t*	cur_block = btr_pcur_get_block(pcur);
	ulint           offsets_[REC_OFFS_NORMAL_SIZE];
	ulint*          my_offsets = const_cast<ulint*>(offsets);
	rec_t*		rec = const_cast<rec_t*>(first_rec);
	rtr_rec_vector*	match_rec;
	rtr_rec_vector::iterator end;

	rec_offs_init(offsets_);

	if (match->locked || page_rec_is_supremum(first_rec)) {
		return(DB_SUCCESS_LOCKED_REC);
	}

	ut_ad(page_align(first_rec) == cur_block->frame);
	ut_ad(match->valid);

	rw_lock_x_lock(&(match->block.lock));
retry:
	cur_block = btr_pcur_get_block(pcur);
        ut_ad(rw_lock_own(&(match->block.lock), RW_LOCK_X)
              || rw_lock_own(&(match->block.lock), RW_LOCK_S));
	ut_ad(page_is_leaf(buf_block_get_frame(cur_block)));

	err = lock_sec_rec_read_check_and_lock(
		0, cur_block, rec, index, my_offsets,
		static_cast<lock_mode>(mode), type, thr);

	if (err == DB_LOCK_WAIT) {
re_scan:
		mtr_commit(mtr);
		trx->error_state = err;
		que_thr_stop_for_mysql(thr);
		thr->lock_state = QUE_THR_LOCK_ROW;
		if (row_mysql_handle_errors(
			&err, trx, thr, NULL)) {
			thr->lock_state = QUE_THR_LOCK_NOLOCK;
			mtr_start(mtr);

			mutex_enter(&match->rtr_match_mutex);
			if (!match->valid && match->matched_recs->empty()) {
				mutex_exit(&match->rtr_match_mutex);
				err = DB_RECORD_NOT_FOUND;
				goto func_end;
			}
			mutex_exit(&match->rtr_match_mutex);

			ulint		page_no = page_get_page_no(
						btr_pcur_get_page(pcur));
			page_id_t	page_id(dict_index_get_space(index),
						page_no);

			cur_block = buf_page_get_gen(
				page_id, dict_table_page_size(index->table),
				RW_X_LATCH, NULL, BUF_GET,
				__FILE__, __LINE__, mtr);
		} else {
			mtr_start(mtr);
			goto func_end;
		}

		DEBUG_SYNC_C("rtr_set_lock_wait");

		if (!match->valid) {
			/* Page got deleted */
			mtr_commit(mtr);
			mtr_start(mtr);
			err = DB_RECORD_NOT_FOUND;
			goto func_end;
		}

		match->matched_recs->clear();

		rtr_cur_search_with_match(
			cur_block, index,
			pcur->btr_cur.rtr_info->search_tuple,
			pcur->btr_cur.rtr_info->search_mode,
			&pcur->btr_cur.page_cur,
			pcur->btr_cur.rtr_info);

		if (!page_is_leaf(buf_block_get_frame(cur_block))) {
			/* Page got splitted and promoted (only for
			root page it is possible).  Release the
			page and ask for a re-search */
			mtr_commit(mtr);
			mtr_start(mtr);
			err = DB_RECORD_NOT_FOUND;
			goto func_end;
		}

		rec = btr_pcur_get_rec(pcur);
		my_offsets = offsets_;
		my_offsets = rec_get_offsets(rec, index, my_offsets,
					     ULINT_UNDEFINED, &heap);

		/* No match record */
		if (page_rec_is_supremum(rec) || !match->valid) {
			mtr_commit(mtr);
			mtr_start(mtr);
			err = DB_RECORD_NOT_FOUND;
			goto func_end;
		}

		goto retry;
	}

	my_offsets = offsets_;
	match_rec = match->matched_recs;
	end = match_rec->end();

	for (rtr_rec_vector::iterator it = match_rec->begin();
	     it != end; ++it) {
		rtr_rec_t*	rtr_rec = &(*it);

		my_offsets = rec_get_offsets(
				rtr_rec->r_rec, index, my_offsets,
				ULINT_UNDEFINED, &heap);

		err = lock_sec_rec_read_check_and_lock(
			0, &match->block, rtr_rec->r_rec, index,
			my_offsets, static_cast<lock_mode>(mode),
			type, thr);

		if (err == DB_SUCCESS || err == DB_SUCCESS_LOCKED_REC) {
			rtr_rec->locked = true;
		} else if (err == DB_LOCK_WAIT) {
			goto re_scan;
		} else {
			goto func_end;
		}

	}

	match->locked = true;


func_end:
	rw_lock_x_unlock(&(match->block.lock));
	if (heap != NULL) {
		mem_heap_free(heap);
	}

	ut_ad(err != DB_LOCK_WAIT);

	return(err);
}

/*********************************************************************//**
Sets a lock on a record.
@return DB_SUCCESS, DB_SUCCESS_LOCKED_REC, or error code */
UNIV_INLINE
dberr_t
sel_set_rec_lock(
/*=============*/
	btr_pcur_t*		pcur,	/*!< in: cursor */
	const rec_t*		rec,	/*!< in: record */
	dict_index_t*		index,	/*!< in: index */
	const ulint*		offsets,/*!< in: rec_get_offsets(rec, index) */
	ulint			mode,	/*!< in: lock mode */
	ulint			type,	/*!< in: LOCK_ORDINARY, LOCK_GAP, or
					LOC_REC_NOT_GAP */
	que_thr_t*		thr,	/*!< in: query thread */
	mtr_t*			mtr)	/*!< in: mtr */
{
	trx_t*			trx;
	dberr_t			err = DB_SUCCESS;
	const buf_block_t*	block;

	block = btr_pcur_get_block(pcur);

	trx = thr_get_trx(thr);

	if (UT_LIST_GET_LEN(trx->lock.trx_locks) > 10000) {
		if (buf_LRU_buf_pool_running_out()) {

			return(DB_LOCK_TABLE_FULL);
		}
	}

	if (dict_index_is_clust(index)) {
		err = lock_clust_rec_read_check_and_lock(
			0, block, rec, index, offsets,
			static_cast<lock_mode>(mode), type, thr);
	} else {

		if (dict_index_is_spatial(index)) {
			if (type == LOCK_GAP || type == LOCK_ORDINARY) {
				ut_ad(0);
				ib::error() << "Incorrectly request GAP lock "
					"on RTree";
				return(DB_SUCCESS);
			}
			err = sel_set_rtr_rec_lock(pcur, rec, index, offsets,
						   mode, type, thr, mtr);
		} else {
			err = lock_sec_rec_read_check_and_lock(
				0, block, rec, index, offsets,
				static_cast<lock_mode>(mode), type, thr);
		}
	}

	return(err);
}

/*********************************************************************//**
Opens a pcur to a table index. */
static
void
row_sel_open_pcur(
/*==============*/
	plan_t*		plan,		/*!< in: table plan */
	ibool		search_latch_locked,
					/*!< in: TRUE if the thread currently
					has the search latch locked in
					s-mode */
	mtr_t*		mtr)		/*!< in: mtr */
{
	dict_index_t*	index;
	func_node_t*	cond;
	que_node_t*	exp;
	ulint		n_fields;
	ulint		has_search_latch = 0;	/* RW_S_LATCH or 0 */
	ulint		i;

	if (search_latch_locked) {
		has_search_latch = RW_S_LATCH;
	}

	index = plan->index;

	/* Calculate the value of the search tuple: the exact match columns
	get their expressions evaluated when we evaluate the right sides of
	end_conds */

	cond = UT_LIST_GET_FIRST(plan->end_conds);

	while (cond) {
		eval_exp(que_node_get_next(cond->args));

		cond = UT_LIST_GET_NEXT(cond_list, cond);
	}

	if (plan->tuple) {
		n_fields = dtuple_get_n_fields(plan->tuple);

		if (plan->n_exact_match < n_fields) {
			/* There is a non-exact match field which must be
			evaluated separately */

			eval_exp(plan->tuple_exps[n_fields - 1]);
		}

		for (i = 0; i < n_fields; i++) {
			exp = plan->tuple_exps[i];

			dfield_copy_data(dtuple_get_nth_field(plan->tuple, i),
					 que_node_get_val(exp));
		}

		/* Open pcur to the index */

		btr_pcur_open_with_no_init(index, plan->tuple, plan->mode,
					   BTR_SEARCH_LEAF, &plan->pcur,
					   has_search_latch, mtr);
	} else {
		/* Open the cursor to the start or the end of the index
		(FALSE: no init) */

		btr_pcur_open_at_index_side(plan->asc, index, BTR_SEARCH_LEAF,
					    &(plan->pcur), false, 0, mtr);
	}

	ut_ad(plan->n_rows_prefetched == 0);
	ut_ad(plan->n_rows_fetched == 0);
	ut_ad(plan->cursor_at_end == FALSE);

	plan->pcur_is_open = TRUE;
}

/*********************************************************************//**
Restores a stored pcur position to a table index.
@return TRUE if the cursor should be moved to the next record after we
return from this function (moved to the previous, in the case of a
descending cursor) without processing again the current cursor
record */
static
ibool
row_sel_restore_pcur_pos(
/*=====================*/
	plan_t*		plan,	/*!< in: table plan */
	mtr_t*		mtr)	/*!< in: mtr */
{
	ibool	equal_position;
	ulint	relative_position;

	ut_ad(!plan->cursor_at_end);

	relative_position = btr_pcur_get_rel_pos(&(plan->pcur));

	equal_position = btr_pcur_restore_position(BTR_SEARCH_LEAF,
						   &(plan->pcur), mtr);

	/* If the cursor is traveling upwards, and relative_position is

	(1) BTR_PCUR_BEFORE: this is not allowed, as we did not have a lock
	yet on the successor of the page infimum;
	(2) BTR_PCUR_AFTER: btr_pcur_restore_position placed the cursor on the
	first record GREATER than the predecessor of a page supremum; we have
	not yet processed the cursor record: no need to move the cursor to the
	next record;
	(3) BTR_PCUR_ON: btr_pcur_restore_position placed the cursor on the
	last record LESS or EQUAL to the old stored user record; (a) if
	equal_position is FALSE, this means that the cursor is now on a record
	less than the old user record, and we must move to the next record;
	(b) if equal_position is TRUE, then if
	plan->stored_cursor_rec_processed is TRUE, we must move to the next
	record, else there is no need to move the cursor. */

	if (plan->asc) {
		if (relative_position == BTR_PCUR_ON) {

			if (equal_position) {

				return(plan->stored_cursor_rec_processed);
			}

			return(TRUE);
		}

		ut_ad(relative_position == BTR_PCUR_AFTER
		      || relative_position == BTR_PCUR_AFTER_LAST_IN_TREE);

		return(FALSE);
	}

	/* If the cursor is traveling downwards, and relative_position is

	(1) BTR_PCUR_BEFORE: btr_pcur_restore_position placed the cursor on
	the last record LESS than the successor of a page infimum; we have not
	processed the cursor record: no need to move the cursor;
	(2) BTR_PCUR_AFTER: btr_pcur_restore_position placed the cursor on the
	first record GREATER than the predecessor of a page supremum; we have
	processed the cursor record: we should move the cursor to the previous
	record;
	(3) BTR_PCUR_ON: btr_pcur_restore_position placed the cursor on the
	last record LESS or EQUAL to the old stored user record; (a) if
	equal_position is FALSE, this means that the cursor is now on a record
	less than the old user record, and we need not move to the previous
	record; (b) if equal_position is TRUE, then if
	plan->stored_cursor_rec_processed is TRUE, we must move to the previous
	record, else there is no need to move the cursor. */

	if (relative_position == BTR_PCUR_BEFORE
	    || relative_position == BTR_PCUR_BEFORE_FIRST_IN_TREE) {

		return(FALSE);
	}

	if (relative_position == BTR_PCUR_ON) {

		if (equal_position) {

			return(plan->stored_cursor_rec_processed);
		}

		return(FALSE);
	}

	ut_ad(relative_position == BTR_PCUR_AFTER
	      || relative_position == BTR_PCUR_AFTER_LAST_IN_TREE);

	return(TRUE);
}

/*********************************************************************//**
Resets a plan cursor to a closed state. */
UNIV_INLINE
void
plan_reset_cursor(
/*==============*/
	plan_t*	plan)	/*!< in: plan */
{
	plan->pcur_is_open = FALSE;
	plan->cursor_at_end = FALSE;
	plan->n_rows_fetched = 0;
	plan->n_rows_prefetched = 0;
}

/*********************************************************************//**
Tries to do a shortcut to fetch a clustered index record with a unique key,
using the hash index if possible (not always).
@return SEL_FOUND, SEL_EXHAUSTED, SEL_RETRY */
static
ulint
row_sel_try_search_shortcut(
/*========================*/
	sel_node_t*	node,	/*!< in: select node for a consistent read */
	plan_t*		plan,	/*!< in: plan for a unique search in clustered
				index */
	ibool		search_latch_locked,
				/*!< in: whether the search holds latch on
				search system. */
	mtr_t*		mtr)	/*!< in: mtr */
{
	dict_index_t*	index;
	rec_t*		rec;
	mem_heap_t*	heap		= NULL;
	ulint		offsets_[REC_OFFS_NORMAL_SIZE];
	ulint*		offsets		= offsets_;
	ulint		ret;
	rec_offs_init(offsets_);

	index = plan->index;

	ut_ad(node->read_view);
	ut_ad(plan->unique_search);
	ut_ad(!plan->must_get_clust);
#ifdef UNIV_DEBUG
	if (search_latch_locked) {
		ut_ad(rw_lock_own(btr_get_search_latch(index), RW_LOCK_S));
	}
#endif /* UNIV_DEBUG */

	row_sel_open_pcur(plan, search_latch_locked, mtr);

	rec = btr_pcur_get_rec(&(plan->pcur));

	if (!page_rec_is_user_rec(rec)) {

		return(SEL_RETRY);
	}

	ut_ad(plan->mode == PAGE_CUR_GE);

	/* As the cursor is now placed on a user record after a search with
	the mode PAGE_CUR_GE, the up_match field in the cursor tells how many
	fields in the user record matched to the search tuple */

	if (btr_pcur_get_up_match(&(plan->pcur)) < plan->n_exact_match) {

		return(SEL_EXHAUSTED);
	}

	/* This is a non-locking consistent read: if necessary, fetch
	a previous version of the record */

	offsets = rec_get_offsets(rec, index, offsets, ULINT_UNDEFINED, &heap);

	if (dict_index_is_clust(index)) {
		if (!lock_clust_rec_cons_read_sees(rec, index, offsets,
						   node->read_view)) {
			ret = SEL_RETRY;
			goto func_exit;
		}
	} else if (!srv_read_only_mode
		   && !lock_sec_rec_cons_read_sees(
			rec, index, node->read_view)) {

		ret = SEL_RETRY;
		goto func_exit;
	}

	/* Test the deleted flag. */

	if (rec_get_deleted_flag(rec, dict_table_is_comp(plan->table))) {

		ret = SEL_EXHAUSTED;
		goto func_exit;
	}

	/* Fetch the columns needed in test conditions.  The index
	record is protected by a page latch that was acquired when
	plan->pcur was positioned.  The latch will not be released
	until mtr_commit(mtr). */

	row_sel_fetch_columns(index, rec, offsets,
			      UT_LIST_GET_FIRST(plan->columns));

	/* Test the rest of search conditions */

	if (!row_sel_test_other_conds(plan)) {

		ret = SEL_EXHAUSTED;
		goto func_exit;
	}

	ut_ad(plan->pcur.latch_mode == BTR_SEARCH_LEAF);

	plan->n_rows_fetched++;
	ret = SEL_FOUND;
func_exit:
	if (UNIV_LIKELY_NULL(heap)) {
		mem_heap_free(heap);
	}
	return(ret);
}

/*********************************************************************//**
Performs a select step.
@return DB_SUCCESS or error code */
static MY_ATTRIBUTE((warn_unused_result))
dberr_t
row_sel(
/*====*/
	sel_node_t*	node,	/*!< in: select node */
	que_thr_t*	thr)	/*!< in: query thread */
{
	dict_index_t*	index;
	plan_t*		plan;
	mtr_t		mtr;
	ibool		moved;
	rec_t*		rec;
	rec_t*		old_vers;
	rec_t*		clust_rec;
	ibool		search_latch_locked;
	ibool		consistent_read;

	/* The following flag becomes TRUE when we are doing a
	consistent read from a non-clustered index and we must look
	at the clustered index to find out the previous delete mark
	state of the non-clustered record: */

	ibool		cons_read_requires_clust_rec	= FALSE;
	ulint		cost_counter			= 0;
	ibool		cursor_just_opened;
	ibool		must_go_to_next;
	ibool		mtr_has_extra_clust_latch	= FALSE;
	/* TRUE if the search was made using
	a non-clustered index, and we had to
	access the clustered record: now &mtr
	contains a clustered index latch, and
	&mtr must be committed before we move
	to the next non-clustered record */
	ulint		found_flag;
	dberr_t		err;
	mem_heap_t*	heap				= NULL;
	ulint		offsets_[REC_OFFS_NORMAL_SIZE];
	ulint*		offsets				= offsets_;
	rec_offs_init(offsets_);

	ut_ad(thr->run_node == node);

	search_latch_locked = FALSE;

	if (node->read_view) {
		/* In consistent reads, we try to do with the hash index and
		not to use the buffer page get. This is to reduce memory bus
		load resulting from semaphore operations. The search latch
		will be s-locked when we access an index with a unique search
		condition, but not locked when we access an index with a
		less selective search condition. */

		consistent_read = TRUE;
	} else {
		consistent_read = FALSE;
	}

table_loop:
	/* TABLE LOOP
	----------
	This is the outer major loop in calculating a join. We come here when
	node->fetch_table changes, and after adding a row to aggregate totals
	and, of course, when this function is called. */

	ut_ad(mtr_has_extra_clust_latch == FALSE);

	plan = sel_node_get_nth_plan(node, node->fetch_table);
	index = plan->index;

	if (plan->n_rows_prefetched > 0) {
		sel_dequeue_prefetched_row(plan);

		goto next_table_no_mtr;
	}

	if (plan->cursor_at_end) {
		/* The cursor has already reached the result set end: no more
		rows to process for this table cursor, as also the prefetch
		stack was empty */

		ut_ad(plan->pcur_is_open);

		goto table_exhausted_no_mtr;
	}

	/* Open a cursor to index, or restore an open cursor position */

	mtr_start(&mtr);

	if (consistent_read && plan->unique_search && !plan->pcur_is_open
	    && !plan->must_get_clust
	    && !plan->table->big_rows) {
		if (!search_latch_locked) {
			rw_lock_s_lock(btr_get_search_latch(index));

			search_latch_locked = TRUE;
		} else if (rw_lock_get_writer(btr_get_search_latch(index))
				== RW_LOCK_X_WAIT) {

			/* There is an x-latch request waiting: release the
			s-latch for a moment; as an s-latch here is often
			kept for some 10 searches before being released,
			a waiting x-latch request would block other threads
			from acquiring an s-latch for a long time, lowering
			performance significantly in multiprocessors. */

			rw_lock_s_unlock(btr_get_search_latch(index));
			rw_lock_s_lock(btr_get_search_latch(index));
		}

		found_flag = row_sel_try_search_shortcut(node, plan,
							 search_latch_locked,
							 &mtr);

		if (found_flag == SEL_FOUND) {

			goto next_table;

		} else if (found_flag == SEL_EXHAUSTED) {

			goto table_exhausted;
		}

		ut_ad(found_flag == SEL_RETRY);

		plan_reset_cursor(plan);

		mtr_commit(&mtr);
		mtr_start(&mtr);
	}

	if (search_latch_locked) {
		rw_lock_s_unlock(btr_get_search_latch(index));

		search_latch_locked = FALSE;
	}

	if (!plan->pcur_is_open) {
		/* Evaluate the expressions to build the search tuple and
		open the cursor */

		row_sel_open_pcur(plan, search_latch_locked, &mtr);

		cursor_just_opened = TRUE;

		/* A new search was made: increment the cost counter */
		cost_counter++;
	} else {
		/* Restore pcur position to the index */

		must_go_to_next = row_sel_restore_pcur_pos(plan, &mtr);

		cursor_just_opened = FALSE;

		if (must_go_to_next) {
			/* We have already processed the cursor record: move
			to the next */

			goto next_rec;
		}
	}

rec_loop:
	/* RECORD LOOP
	-----------
	In this loop we use pcur and try to fetch a qualifying row, and
	also fill the prefetch buffer for this table if n_rows_fetched has
	exceeded a threshold. While we are inside this loop, the following
	holds:
	(1) &mtr is started,
	(2) pcur is positioned and open.

	NOTE that if cursor_just_opened is TRUE here, it means that we came
	to this point right after row_sel_open_pcur. */

	ut_ad(mtr_has_extra_clust_latch == FALSE);

	rec = btr_pcur_get_rec(&(plan->pcur));

	/* PHASE 1: Set a lock if specified */

	if (!node->asc && cursor_just_opened
	    && !page_rec_is_supremum(rec)) {

		/* Do not support "descending search" for Spatial index */
		ut_ad(!dict_index_is_spatial(index));

		/* When we open a cursor for a descending search, we must set
		a next-key lock on the successor record: otherwise it would
		be possible to insert new records next to the cursor position,
		and it might be that these new records should appear in the
		search result set, resulting in the phantom problem. */

		if (!consistent_read) {

			/* If innodb_locks_unsafe_for_binlog option is used
			or this session is using READ COMMITTED isolation
			level, we lock only the record, i.e., next-key
			locking is not used. */

			rec_t*	next_rec = page_rec_get_next(rec);
			ulint	lock_type;
			trx_t*	trx;

			trx = thr_get_trx(thr);

			offsets = rec_get_offsets(next_rec, index, offsets,
						  ULINT_UNDEFINED, &heap);

			if (srv_locks_unsafe_for_binlog
			    || trx->isolation_level
			    <= TRX_ISO_READ_COMMITTED) {

				if (page_rec_is_supremum(next_rec)) {

					goto skip_lock;
				}

				lock_type = LOCK_REC_NOT_GAP;
			} else {
				lock_type = LOCK_ORDINARY;
			}

			err = sel_set_rec_lock(&plan->pcur,
					       next_rec, index, offsets,
					       node->row_lock_mode,
					       lock_type, thr, &mtr);

			switch (err) {
			case DB_SUCCESS_LOCKED_REC:
				err = DB_SUCCESS;
			case DB_SUCCESS:
				break;
			default:
				/* Note that in this case we will store in pcur
				the PREDECESSOR of the record we are waiting
				the lock for */
				goto lock_wait_or_error;
			}
		}
	}

skip_lock:
	if (page_rec_is_infimum(rec)) {

		/* The infimum record on a page cannot be in the result set,
		and neither can a record lock be placed on it: we skip such
		a record. We also increment the cost counter as we may have
		processed yet another page of index. */

		cost_counter++;

		goto next_rec;
	}

	if (!consistent_read) {
		/* Try to place a lock on the index record */

		/* If innodb_locks_unsafe_for_binlog option is used
		or this session is using READ COMMITTED isolation level,
		we lock only the record, i.e., next-key locking is
		not used. */

		ulint	lock_type;
		trx_t*	trx;

		offsets = rec_get_offsets(rec, index, offsets,
					  ULINT_UNDEFINED, &heap);

		trx = thr_get_trx(thr);

		if (srv_locks_unsafe_for_binlog
		    || trx->isolation_level <= TRX_ISO_READ_COMMITTED
		    || dict_index_is_spatial(index)) {

			if (page_rec_is_supremum(rec)) {

				goto next_rec;
			}

			lock_type = LOCK_REC_NOT_GAP;
		} else {
			lock_type = LOCK_ORDINARY;
		}

		err = sel_set_rec_lock(&plan->pcur,
				       rec, index, offsets,
				       node->row_lock_mode, lock_type,
				       thr, &mtr);

		switch (err) {
		case DB_SUCCESS_LOCKED_REC:
			err = DB_SUCCESS;
		case DB_SUCCESS:
			break;
		default:
			goto lock_wait_or_error;
		}
	}

	if (page_rec_is_supremum(rec)) {

		/* A page supremum record cannot be in the result set: skip
		it now when we have placed a possible lock on it */

		goto next_rec;
	}

	ut_ad(page_rec_is_user_rec(rec));

	if (cost_counter > SEL_COST_LIMIT) {

		/* Now that we have placed the necessary locks, we can stop
		for a while and store the cursor position; NOTE that if we
		would store the cursor position BEFORE placing a record lock,
		it might happen that the cursor would jump over some records
		that another transaction could meanwhile insert adjacent to
		the cursor: this would result in the phantom problem. */

		goto stop_for_a_while;
	}

	/* PHASE 2: Check a mixed index mix id if needed */

	if (plan->unique_search && cursor_just_opened) {

		ut_ad(plan->mode == PAGE_CUR_GE);

		/* As the cursor is now placed on a user record after a search
		with the mode PAGE_CUR_GE, the up_match field in the cursor
		tells how many fields in the user record matched to the search
		tuple */

		if (btr_pcur_get_up_match(&(plan->pcur))
		    < plan->n_exact_match) {
			goto table_exhausted;
		}

		/* Ok, no need to test end_conds or mix id */

	}

	/* We are ready to look at a possible new index entry in the result
	set: the cursor is now placed on a user record */

	/* PHASE 3: Get previous version in a consistent read */

	cons_read_requires_clust_rec = FALSE;
	offsets = rec_get_offsets(rec, index, offsets, ULINT_UNDEFINED, &heap);

	if (consistent_read) {
		/* This is a non-locking consistent read: if necessary, fetch
		a previous version of the record */

		if (dict_index_is_clust(index)) {

			if (!lock_clust_rec_cons_read_sees(
					rec, index, offsets, node->read_view)) {

				err = row_sel_build_prev_vers(
					node->read_view, index, rec,
					&offsets, &heap, &plan->old_vers_heap,
					&old_vers, &mtr);

				if (err != DB_SUCCESS) {

					goto lock_wait_or_error;
				}

				if (old_vers == NULL) {
					/* The record does not exist
					in our read view. Skip it, but
					first attempt to determine
					whether the index segment we
					are searching through has been
					exhausted. */

					offsets = rec_get_offsets(
						rec, index, offsets,
						ULINT_UNDEFINED, &heap);

					/* Fetch the columns needed in
					test conditions. The clustered
					index record is protected by a
					page latch that was acquired
					by row_sel_open_pcur() or
					row_sel_restore_pcur_pos().
					The latch will not be released
					until mtr_commit(mtr). */

					row_sel_fetch_columns(
						index, rec, offsets,
						UT_LIST_GET_FIRST(
							plan->columns));

					if (!row_sel_test_end_conds(plan)) {

						goto table_exhausted;
					}

					goto next_rec;
				}

				rec = old_vers;
			}
		} else if (!srv_read_only_mode
			   && !lock_sec_rec_cons_read_sees(
				   rec, index, node->read_view)) {

			cons_read_requires_clust_rec = TRUE;
		}
	}

	/* PHASE 4: Test search end conditions and deleted flag */

	/* Fetch the columns needed in test conditions.  The record is
	protected by a page latch that was acquired by
	row_sel_open_pcur() or row_sel_restore_pcur_pos().  The latch
	will not be released until mtr_commit(mtr). */

	row_sel_fetch_columns(index, rec, offsets,
			      UT_LIST_GET_FIRST(plan->columns));

	/* Test the selection end conditions: these can only contain columns
	which already are found in the index, even though the index might be
	non-clustered */

	if (plan->unique_search && cursor_just_opened) {

		/* No test necessary: the test was already made above */

	} else if (!row_sel_test_end_conds(plan)) {

		goto table_exhausted;
	}

	if (rec_get_deleted_flag(rec, dict_table_is_comp(plan->table))
	    && !cons_read_requires_clust_rec) {

		/* The record is delete marked: we can skip it if this is
		not a consistent read which might see an earlier version
		of a non-clustered index record */

		if (plan->unique_search) {

			goto table_exhausted;
		}

		goto next_rec;
	}

	/* PHASE 5: Get the clustered index record, if needed and if we did
	not do the search using the clustered index */

	if (plan->must_get_clust || cons_read_requires_clust_rec) {

		/* It was a non-clustered index and we must fetch also the
		clustered index record */

		err = row_sel_get_clust_rec(node, plan, rec, thr, &clust_rec,
					    &mtr);
		mtr_has_extra_clust_latch = TRUE;

		if (err != DB_SUCCESS) {

			goto lock_wait_or_error;
		}

		/* Retrieving the clustered record required a search:
		increment the cost counter */

		cost_counter++;

		if (clust_rec == NULL) {
			/* The record did not exist in the read view */
			ut_ad(consistent_read);

			goto next_rec;
		}

		if (rec_get_deleted_flag(clust_rec,
					 dict_table_is_comp(plan->table))) {

			/* The record is delete marked: we can skip it */

			goto next_rec;
		}

		if (node->can_get_updated) {

			btr_pcur_store_position(&(plan->clust_pcur), &mtr);
		}
	}

	/* PHASE 6: Test the rest of search conditions */

	if (!row_sel_test_other_conds(plan)) {

		if (plan->unique_search) {

			goto table_exhausted;
		}

		goto next_rec;
	}

	/* PHASE 7: We found a new qualifying row for the current table; push
	the row if prefetch is on, or move to the next table in the join */

	plan->n_rows_fetched++;

	ut_ad(plan->pcur.latch_mode == BTR_SEARCH_LEAF);

	if ((plan->n_rows_fetched <= SEL_PREFETCH_LIMIT)
	    || plan->unique_search || plan->no_prefetch
	    || plan->table->big_rows) {

		/* No prefetch in operation: go to the next table */

		goto next_table;
	}

	sel_enqueue_prefetched_row(plan);

	if (plan->n_rows_prefetched == SEL_MAX_N_PREFETCH) {

		/* The prefetch buffer is now full */

		sel_dequeue_prefetched_row(plan);

		goto next_table;
	}

next_rec:
	ut_ad(!search_latch_locked);

	if (mtr_has_extra_clust_latch) {

		/* We must commit &mtr if we are moving to the next
		non-clustered index record, because we could break the
		latching order if we would access a different clustered
		index page right away without releasing the previous. */

		goto commit_mtr_for_a_while;
	}

	if (node->asc) {
		moved = btr_pcur_move_to_next(&(plan->pcur), &mtr);
	} else {
		moved = btr_pcur_move_to_prev(&(plan->pcur), &mtr);
	}

	if (!moved) {

		goto table_exhausted;
	}

	cursor_just_opened = FALSE;

	/* END OF RECORD LOOP
	------------------ */
	goto rec_loop;

next_table:
	/* We found a record which satisfies the conditions: we can move to
	the next table or return a row in the result set */

	ut_ad(btr_pcur_is_on_user_rec(&plan->pcur));

	if (plan->unique_search && !node->can_get_updated) {

		plan->cursor_at_end = TRUE;
	} else {
		ut_ad(!search_latch_locked);

		plan->stored_cursor_rec_processed = TRUE;

		btr_pcur_store_position(&(plan->pcur), &mtr);
	}

	mtr_commit(&mtr);

	mtr_has_extra_clust_latch = FALSE;

next_table_no_mtr:
	/* If we use 'goto' to this label, it means that the row was popped
	from the prefetched rows stack, and &mtr is already committed */

	if (node->fetch_table + 1 == node->n_tables) {

		sel_eval_select_list(node);

		if (node->is_aggregate) {

			goto table_loop;
		}

		sel_assign_into_var_values(node->into_list, node);

		thr->run_node = que_node_get_parent(node);

		err = DB_SUCCESS;
		goto func_exit;
	}

	node->fetch_table++;

	/* When we move to the next table, we first reset the plan cursor:
	we do not care about resetting it when we backtrack from a table */

	plan_reset_cursor(sel_node_get_nth_plan(node, node->fetch_table));

	goto table_loop;

table_exhausted:
	/* The table cursor pcur reached the result set end: backtrack to the
	previous table in the join if we do not have cached prefetched rows */

	plan->cursor_at_end = TRUE;

	mtr_commit(&mtr);

	mtr_has_extra_clust_latch = FALSE;

	if (plan->n_rows_prefetched > 0) {
		/* The table became exhausted during a prefetch */

		sel_dequeue_prefetched_row(plan);

		goto next_table_no_mtr;
	}

table_exhausted_no_mtr:
	if (node->fetch_table == 0) {
		err = DB_SUCCESS;

		if (node->is_aggregate && !node->aggregate_already_fetched) {

			node->aggregate_already_fetched = TRUE;

			sel_assign_into_var_values(node->into_list, node);

			thr->run_node = que_node_get_parent(node);
		} else {
			node->state = SEL_NODE_NO_MORE_ROWS;

			thr->run_node = que_node_get_parent(node);
		}

		goto func_exit;
	}

	node->fetch_table--;

	goto table_loop;

stop_for_a_while:
	/* Return control for a while to que_run_threads, so that runaway
	queries can be canceled. NOTE that when we come here, we must, in a
	locking read, have placed the necessary (possibly waiting request)
	record lock on the cursor record or its successor: when we reposition
	the cursor, this record lock guarantees that nobody can meanwhile have
	inserted new records which should have appeared in the result set,
	which would result in the phantom problem. */

	ut_ad(!search_latch_locked);

	plan->stored_cursor_rec_processed = FALSE;
	btr_pcur_store_position(&(plan->pcur), &mtr);

	mtr_commit(&mtr);

#ifdef UNIV_DEBUG
	{
		btrsea_sync_check	check(true);

		ut_ad(!sync_check_iterate(check));
	}
#endif /* UNIV_DEBUG */

	err = DB_SUCCESS;
	goto func_exit;

commit_mtr_for_a_while:
	/* Stores the cursor position and commits &mtr; this is used if
	&mtr may contain latches which would break the latching order if
	&mtr would not be committed and the latches released. */

	plan->stored_cursor_rec_processed = TRUE;

	ut_ad(!search_latch_locked);
	btr_pcur_store_position(&(plan->pcur), &mtr);

	mtr_commit(&mtr);

	mtr_has_extra_clust_latch = FALSE;

#ifdef UNIV_DEBUG
	{
		dict_sync_check	check(true);

		ut_ad(!sync_check_iterate(check));
	}
#endif /* UNIV_DEBUG */

	goto table_loop;

lock_wait_or_error:
	/* See the note at stop_for_a_while: the same holds for this case */

	ut_ad(!btr_pcur_is_before_first_on_page(&plan->pcur) || !node->asc);
	ut_ad(!search_latch_locked);

	plan->stored_cursor_rec_processed = FALSE;
	btr_pcur_store_position(&(plan->pcur), &mtr);

	mtr_commit(&mtr);

#ifdef UNIV_DEBUG
	{
		dict_sync_check	check(true);

		ut_ad(!sync_check_iterate(check));
	}
#endif /* UNIV_DEBUG */

func_exit:
	if (search_latch_locked) {
		rw_lock_s_unlock(btr_get_search_latch(index));
	}

	if (heap != NULL) {
		mem_heap_free(heap);
	}
	return(err);
}

/**********************************************************************//**
Performs a select step. This is a high-level function used in SQL execution
graphs.
@return query thread to run next or NULL */
que_thr_t*
row_sel_step(
/*=========*/
	que_thr_t*	thr)	/*!< in: query thread */
{
	sel_node_t*	node;

	ut_ad(thr);

	node = static_cast<sel_node_t*>(thr->run_node);

	ut_ad(que_node_get_type(node) == QUE_NODE_SELECT);

	/* If this is a new time this node is executed (or when execution
	resumes after wait for a table intention lock), set intention locks
	on the tables, or assign a read view */

	if (node->into_list && (thr->prev_node == que_node_get_parent(node))) {

		node->state = SEL_NODE_OPEN;
	}

	if (node->state == SEL_NODE_OPEN) {

		/* It may be that the current session has not yet started
		its transaction, or it has been committed: */

		trx_start_if_not_started_xa(thr_get_trx(thr), false);

		plan_reset_cursor(sel_node_get_nth_plan(node, 0));

		if (node->consistent_read) {
			/* Assign a read view for the query */
			trx_assign_read_view(thr_get_trx(thr));

			if (thr_get_trx(thr)->read_view != NULL) {
				node->read_view = thr_get_trx(thr)->read_view;
			} else {
				node->read_view = NULL;
			}

		} else {
			sym_node_t*	table_node;
			lock_mode	i_lock_mode;

			if (node->set_x_locks) {
				i_lock_mode = LOCK_IX;
			} else {
				i_lock_mode = LOCK_IS;
			}

			for (table_node = node->table_list;
			     table_node != 0;
			     table_node = static_cast<sym_node_t*>(
					que_node_get_next(table_node))) {

				dberr_t	err = lock_table(
					0, table_node->table, i_lock_mode,
					thr);

				if (err != DB_SUCCESS) {
					trx_t*	trx;

					trx = thr_get_trx(thr);
					trx->error_state = err;

					return(NULL);
				}
			}
		}

		/* If this is an explicit cursor, copy stored procedure
		variable values, so that the values cannot change between
		fetches (currently, we copy them also for non-explicit
		cursors) */

		if (node->explicit_cursor
		    && UT_LIST_GET_FIRST(node->copy_variables)) {

			row_sel_copy_input_variable_vals(node);
		}

		node->state = SEL_NODE_FETCH;
		node->fetch_table = 0;

		if (node->is_aggregate) {
			/* Reset the aggregate total values */
			sel_reset_aggregate_vals(node);
		}
	}

	dberr_t	err = row_sel(node, thr);

	/* NOTE! if queries are parallelized, the following assignment may
	have problems; the assignment should be made only if thr is the
	only top-level thr in the graph: */

	thr->graph->last_sel_node = node;

	if (err != DB_SUCCESS) {
		thr_get_trx(thr)->error_state = err;

		return(NULL);
	}

	return(thr);
}

/**********************************************************************//**
Performs a fetch for a cursor.
@return query thread to run next or NULL */
que_thr_t*
fetch_step(
/*=======*/
	que_thr_t*	thr)	/*!< in: query thread */
{
	sel_node_t*	sel_node;
	fetch_node_t*	node;

	ut_ad(thr);

	node = static_cast<fetch_node_t*>(thr->run_node);
	sel_node = node->cursor_def;

	ut_ad(que_node_get_type(node) == QUE_NODE_FETCH);

	if (thr->prev_node != que_node_get_parent(node)) {

		if (sel_node->state != SEL_NODE_NO_MORE_ROWS) {

			if (node->into_list) {
				sel_assign_into_var_values(node->into_list,
							   sel_node);
			} else {
				ibool ret = (*node->func->func)(
					sel_node, node->func->arg);

				if (!ret) {
					sel_node->state
						 = SEL_NODE_NO_MORE_ROWS;
				}
			}
		}

		thr->run_node = que_node_get_parent(node);

		return(thr);
	}

	/* Make the fetch node the parent of the cursor definition for
	the time of the fetch, so that execution knows to return to this
	fetch node after a row has been selected or we know that there is
	no row left */

	sel_node->common.parent = node;

	if (sel_node->state == SEL_NODE_CLOSED) {
		ib::error() << "fetch called on a closed cursor";

		thr_get_trx(thr)->error_state = DB_ERROR;

		return(NULL);
	}

	thr->run_node = sel_node;

	return(thr);
}

/****************************************************************//**
Sample callback function for fetch that prints each row.
@return always returns non-NULL */
void*
row_fetch_print(
/*============*/
	void*	row,		/*!< in:  sel_node_t* */
	void*	user_arg)	/*!< in:  not used */
{
	que_node_t*	exp;
	ulint		i = 0;
	sel_node_t*	node = static_cast<sel_node_t*>(row);

	UT_NOT_USED(user_arg);

	ib::info() << "row_fetch_print: row " << row;

	for (exp = node->select_list;
	     exp != 0;
	     exp = que_node_get_next(exp), i++) {

		dfield_t*	dfield = que_node_get_val(exp);
		const dtype_t*	type = dfield_get_type(dfield);

		fprintf(stderr, " column %lu:\n", (ulong) i);

		dtype_print(type);
		putc('\n', stderr);

		if (dfield_get_len(dfield) != UNIV_SQL_NULL) {
			ut_print_buf(stderr, dfield_get_data(dfield),
				     dfield_get_len(dfield));
			putc('\n', stderr);
		} else {
			fputs(" <NULL>;\n", stderr);
		}
	}

	return((void*)42);
}

/***********************************************************//**
Prints a row in a select result.
@return query thread to run next or NULL */
que_thr_t*
row_printf_step(
/*============*/
	que_thr_t*	thr)	/*!< in: query thread */
{
	row_printf_node_t*	node;
	sel_node_t*		sel_node;
	que_node_t*		arg;

	ut_ad(thr);

	node = static_cast<row_printf_node_t*>(thr->run_node);

	sel_node = node->sel_node;

	ut_ad(que_node_get_type(node) == QUE_NODE_ROW_PRINTF);

	if (thr->prev_node == que_node_get_parent(node)) {

		/* Reset the cursor */
		sel_node->state = SEL_NODE_OPEN;

		/* Fetch next row to print */

		thr->run_node = sel_node;

		return(thr);
	}

	if (sel_node->state != SEL_NODE_FETCH) {

		ut_ad(sel_node->state == SEL_NODE_NO_MORE_ROWS);

		/* No more rows to print */

		thr->run_node = que_node_get_parent(node);

		return(thr);
	}

	arg = sel_node->select_list;

	while (arg) {
		dfield_print_also_hex(que_node_get_val(arg));

		fputs(" ::: ", stderr);

		arg = que_node_get_next(arg);
	}

	putc('\n', stderr);

	/* Fetch next row to print */

	thr->run_node = sel_node;

	return(thr);
}

/****************************************************************//**
Converts a key value stored in MySQL format to an Innobase dtuple. The last
field of the key value may be just a prefix of a fixed length field: hence
the parameter key_len. But currently we do not allow search keys where the
last field is only a prefix of the full key field len and print a warning if
such appears. A counterpart of this function is
ha_innobase::store_key_val_for_row() in ha_innodb.cc. */
void
row_sel_convert_mysql_key_to_innobase(
/*==================================*/
	dtuple_t*	tuple,		/*!< in/out: tuple where to build;
					NOTE: we assume that the type info
					in the tuple is already according
					to index! */
	byte*		buf,		/*!< in: buffer to use in field
					conversions; NOTE that dtuple->data
					may end up pointing inside buf so
					do not discard that buffer while
					the tuple is being used. See
					row_mysql_store_col_in_innobase_format()
					in the case of DATA_INT */
	ulint		buf_len,	/*!< in: buffer length */
	dict_index_t*	index,		/*!< in: index of the key value */
	const byte*	key_ptr,	/*!< in: MySQL key value */
	ulint		key_len,	/*!< in: MySQL key value length */
	trx_t*		trx)		/*!< in: transaction */
{
	byte*		original_buf	= buf;
	const byte*	original_key_ptr = key_ptr;
	dict_field_t*	field;
	dfield_t*	dfield;
	ulint		data_offset;
	ulint		data_len;
	ulint		data_field_len;
	ibool		is_null;
	const byte*	key_end;
	ulint		n_fields = 0;

	/* For documentation of the key value storage format in MySQL, see
	ha_innobase::store_key_val_for_row() in ha_innodb.cc. */

	key_end = key_ptr + key_len;

	/* Permit us to access any field in the tuple (ULINT_MAX): */

	dtuple_set_n_fields(tuple, ULINT_MAX);

	dfield = dtuple_get_nth_field(tuple, 0);
	field = dict_index_get_nth_field(index, 0);

	if (UNIV_UNLIKELY(dfield_get_type(dfield)->mtype == DATA_SYS)) {
		/* A special case: we are looking for a position in the
		generated clustered index which InnoDB automatically added
		to a table with no primary key: the first and the only
		ordering column is ROW_ID which InnoDB stored to the key_ptr
		buffer. */

		ut_a(key_len == DATA_ROW_ID_LEN);

		dfield_set_data(dfield, key_ptr, DATA_ROW_ID_LEN);

		dtuple_set_n_fields(tuple, 1);

		return;
	}

	while (key_ptr < key_end) {

		ulint	type = dfield_get_type(dfield)->mtype;
		ut_a(field->col->mtype == type);

		data_offset = 0;
		is_null = FALSE;

		if (!(dfield_get_type(dfield)->prtype & DATA_NOT_NULL)) {
			/* The first byte in the field tells if this is
			an SQL NULL value */

			data_offset = 1;

			if (*key_ptr != 0) {
				dfield_set_null(dfield);

				is_null = TRUE;
			}
		}

		/* Calculate data length and data field total length */
		if (DATA_LARGE_MTYPE(type) || DATA_GEOMETRY_MTYPE(type)) {

			/* For R-tree index, data length should be the
			total size of the wkb data.*/
			if (dict_index_is_spatial(index)) {
				ut_ad(DATA_GEOMETRY_MTYPE(type));
				data_len = key_len;
				data_field_len = data_offset + data_len;
			} else {
				/* The key field is a column prefix of a BLOB
				or TEXT, except DATA_POINT of GEOMETRY. */

				ut_a(field->prefix_len > 0
				     || DATA_POINT_MTYPE(type));

				/* MySQL stores the actual data length to the
				first 2 bytes after the optional SQL NULL
				marker byte. The storage format is
				little-endian, that is, the most significant
				byte at a higher address. In UTF-8, MySQL
				seems to reserve field->prefix_len bytes for
				storing this field in the key value buffer,
				even though the actual value only takes data
				len bytes from the start.
				For POINT of GEOMETRY, which has no prefix
				because it's now a fixed length type in
				InnoDB, we have to get DATA_POINT_LEN bytes,
				which is original prefix length of POINT. */

				data_len = key_ptr[data_offset]
					   + 256 * key_ptr[data_offset + 1];
				data_field_len = data_offset + 2
						 + (type == DATA_POINT
						    ? DATA_POINT_LEN
						    : field->prefix_len);

				data_offset += 2;

				/* Now that we know the length, we store the
				column value like it would be a fixed char
				field */
			}


		} else if (field->prefix_len > 0) {
			/* Looks like MySQL pads unused end bytes in the
			prefix with space. Therefore, also in UTF-8, it is ok
			to compare with a prefix containing full prefix_len
			bytes, and no need to take at most prefix_len / 3
			UTF-8 characters from the start.
			If the prefix is used as the upper end of a LIKE
			'abc%' query, then MySQL pads the end with chars
			0xff. TODO: in that case does it any harm to compare
			with the full prefix_len bytes. How do characters
			0xff in UTF-8 behave? */

			data_len = field->prefix_len;
			data_field_len = data_offset + data_len;
		} else {
			data_len = dfield_get_type(dfield)->len;
			data_field_len = data_offset + data_len;
		}

		if ((dtype_get_mysql_type(dfield_get_type(dfield))
		     == DATA_MYSQL_TRUE_VARCHAR)
		    && (type != DATA_INT)) {
			/* In a MySQL key value format, a true VARCHAR is
			always preceded by 2 bytes of a length field.
			dfield_get_type(dfield)->len returns the maximum
			'payload' len in bytes. That does not include the
			2 bytes that tell the actual data length.

			We added the check != DATA_INT to make sure we do
			not treat MySQL ENUM or SET as a true VARCHAR! */

			data_len += 2;
			data_field_len += 2;
		}

		/* Storing may use at most data_len bytes of buf */

		if (UNIV_LIKELY(!is_null)) {
			buf = row_mysql_store_col_in_innobase_format(
					dfield, buf,
					FALSE, /* MySQL key value format col */
					key_ptr + data_offset, data_len,
					dict_table_is_comp(index->table));
			ut_a(buf <= original_buf + buf_len);
		}

		key_ptr += data_field_len;

		if (UNIV_UNLIKELY(key_ptr > key_end)) {
			/* The last field in key was not a complete key field
			but a prefix of it.

			Print a warning about this! HA_READ_PREFIX_LAST does
			not currently work in InnoDB with partial-field key
			value prefixes. Since MySQL currently uses a padding
			trick to calculate LIKE 'abc%' type queries there
			should never be partial-field prefixes in searches. */

			ib::warn() << "Using a partial-field key prefix in"
				" search, index " << index->name
				<< " of table " << index->table->name
				<< ". Last data field length "
				<< data_field_len << " bytes, key ptr now"
				" exceeds key end by " << (key_ptr - key_end)
				<< " bytes. Key value in the MySQL format:";

			ut_print_buf(stderr, original_key_ptr, key_len);
			putc('\n', stderr);

			if (!is_null) {
				ulint	len = dfield_get_len(dfield);
				dfield_set_len(dfield, len
					       - (ulint) (key_ptr - key_end));
			}
			ut_ad(0);
		}

		n_fields++;
		field++;
		dfield++;
	}

	ut_a(buf <= original_buf + buf_len);

	/* We set the length of tuple to n_fields: we assume that the memory
	area allocated for it is big enough (usually bigger than n_fields). */

	dtuple_set_n_fields(tuple, n_fields);
}

/**************************************************************//**
Stores the row id to the prebuilt struct. */
static
void
row_sel_store_row_id_to_prebuilt(
/*=============================*/
	row_prebuilt_t*		prebuilt,	/*!< in/out: prebuilt */
	const rec_t*		index_rec,	/*!< in: record */
	const dict_index_t*	index,		/*!< in: index of the record */
	const ulint*		offsets)	/*!< in: rec_get_offsets
						(index_rec, index) */
{
	const byte*	data;
	ulint		len;

	ut_ad(rec_offs_validate(index_rec, index, offsets));

	data = rec_get_nth_field(
		index_rec, offsets,
		dict_index_get_sys_col_pos(index, DATA_ROW_ID), &len);

	if (UNIV_UNLIKELY(len != DATA_ROW_ID_LEN)) {

		ib::error() << "Row id field is wrong length " << len << " in"
			" index " << index->name
			<< " of table " << index->table->name
			<< ", Field number "
			<< dict_index_get_sys_col_pos(index, DATA_ROW_ID)
			<< ", record:";

		rec_print_new(stderr, index_rec, offsets);
		putc('\n', stderr);
		ut_error;
	}

	ut_memcpy(prebuilt->row_id, data, len);
}

/** Stores a non-SQL-NULL field in the MySQL format. The counterpart of this
function is row_mysql_store_col_in_innobase_format() in row0mysql.cc.
@param[in,out]	dest		buffer where to store; NOTE
				that BLOBs are not in themselves stored
				here: the caller must allocate and copy
				the BLOB into buffer before, and pass
				the pointer to the BLOB in 'data'
@param[in]	templ		MySQL column template. Its following fields
				are referenced: type, is_unsigned, mysql_col_len,
				mbminlen, mbmaxlen
@param[in]	index		InnoDB index
@param[in]	field_no	templ->rec_field_no or templ->clust_rec_field_no
				or templ->icp_rec_field_no
@param[in]	data		data to store
@param[in]	len		length of the data
@param[in]	sec_field	secondary index field no if the secondary index
				record but the prebuilt template is in
				clustered index format and used only for end
				range comparison. */
void
row_sel_field_store_in_mysql_format_func(
	byte*				dest,
	const mysql_row_templ_t*	templ,
#ifdef UNIV_DEBUG
	const dict_index_t*		index,
	ulint				field_no,
#endif /* UNIV_DEBUG */
	const byte*			data,
	ulint				len
#ifdef UNIV_DEBUG
	,ulint				sec_field
#endif /* UNIV_DEBUG */
	)
{
	byte*			ptr;
#ifdef UNIV_DEBUG
	const dict_field_t*	field
		= templ->is_virtual
			 ? NULL : dict_index_get_nth_field(index, field_no);
	bool	clust_templ_for_sec = (sec_field != ULINT_UNDEFINED);
#endif /* UNIV_DEBUG */

	ut_ad(len != UNIV_SQL_NULL);
	UNIV_MEM_ASSERT_RW(data, len);
	UNIV_MEM_ASSERT_W(dest, templ->mysql_col_len);
	UNIV_MEM_INVALID(dest, templ->mysql_col_len);

	switch (templ->type) {
		const byte*	field_end;
		byte*		pad;
	case DATA_INT:
		/* Convert integer data from Innobase to a little-endian
		format, sign bit restored to normal */

		ptr = dest + len;

		for (;;) {
			ptr--;
			*ptr = *data;
			if (ptr == dest) {
				break;
			}
			data++;
		}

		if (!templ->is_unsigned) {
			dest[len - 1] = (byte) (dest[len - 1] ^ 128);
		}

		ut_ad(templ->mysql_col_len == len);
		break;

	case DATA_VARCHAR:
	case DATA_VARMYSQL:
	case DATA_BINARY:
		field_end = dest + templ->mysql_col_len;

		if (templ->mysql_type == DATA_MYSQL_TRUE_VARCHAR) {
			/* This is a >= 5.0.3 type true VARCHAR. Store the
			length of the data to the first byte or the first
			two bytes of dest. */

			dest = row_mysql_store_true_var_len(
				dest, len, templ->mysql_length_bytes);
			/* Copy the actual data. Leave the rest of the
			buffer uninitialized. */
			memcpy(dest, data, len);
			break;
		}

		/* Copy the actual data */
		ut_memcpy(dest, data, len);

		/* Pad with trailing spaces. */

		pad = dest + len;

		ut_ad(templ->mbminlen <= templ->mbmaxlen);

		/* We treat some Unicode charset strings specially. */
		switch (templ->mbminlen) {
		case 4:
			/* InnoDB should never have stripped partial
			UTF-32 characters. */
			ut_a(!(len & 3));
			break;
		case 2:
			/* A space char is two bytes,
			0x0020 in UCS2 and UTF-16 */

			if (UNIV_UNLIKELY(len & 1)) {
				/* A 0x20 has been stripped from the column.
				Pad it back. */

				if (pad < field_end) {
					*pad++ = 0x20;
				}
			}
		}

		row_mysql_pad_col(templ->mbminlen, pad, field_end - pad);
		break;

	case DATA_BLOB:
		/* Store a pointer to the BLOB buffer to dest: the BLOB was
		already copied to the buffer in row_sel_store_mysql_rec */

		row_mysql_store_blob_ref(dest, templ->mysql_col_len, data,
					 len);
		break;

	case DATA_POINT:
	case DATA_VAR_POINT:
	case DATA_GEOMETRY:
		/* We store all geometry data as BLOB data at server layer. */
		row_mysql_store_geometry(dest, templ->mysql_col_len, data, len);
		break;

	case DATA_MYSQL:
		memcpy(dest, data, len);

		ut_ad(templ->mysql_col_len >= len);
		ut_ad(templ->mbmaxlen >= templ->mbminlen);

		/* If field_no equals to templ->icp_rec_field_no,
		we are examining a row pointed by "icp_rec_field_no".
		There is possibility that icp_rec_field_no refers to
		a field in a secondary index while templ->rec_field_no
		points to field in a primary index. The length
		should still be equal, unless the field pointed
		by icp_rec_field_no has a prefix */
		ut_ad(templ->mbmaxlen > templ->mbminlen
		      || templ->mysql_col_len == len
		      || (field_no == templ->icp_rec_field_no
			  && field->prefix_len > 0));

		/* The following assertion would fail for old tables
		containing UTF-8 ENUM columns due to Bug #9526. */
		ut_ad(!templ->mbmaxlen
		      || !(templ->mysql_col_len % templ->mbmaxlen));
		/* Length of the record will be less in case of
		clust_templ_for_sec is true or if it is fetched
		from prefix virtual column in virtual index. */
		ut_ad(templ->is_virtual
		      || clust_templ_for_sec
		      || len * templ->mbmaxlen >= templ->mysql_col_len
		      || (field_no == templ->icp_rec_field_no
			  && field->prefix_len > 0));
		ut_ad(templ->is_virtual
		      || !(field->prefix_len % templ->mbmaxlen));

		if (templ->mbminlen == 1 && templ->mbmaxlen != 1) {
			/* Pad with spaces. This undoes the stripping
			done in row0mysql.cc, function
			row_mysql_store_col_in_innobase_format(). */

			memset(dest + len, 0x20, templ->mysql_col_len - len);
		}
		break;

	default:
#ifdef UNIV_DEBUG
	case DATA_SYS_CHILD:
	case DATA_SYS:
		/* These column types should never be shipped to MySQL. */
		ut_ad(0);

	case DATA_CHAR:
	case DATA_FIXBINARY:
	case DATA_FLOAT:
	case DATA_DOUBLE:
	case DATA_DECIMAL:
		/* Above are the valid column types for MySQL data. */
#endif /* UNIV_DEBUG */

		/* If sec_field value is present then mapping of
		secondary index records to clustered index template
		happens for end range comparison. So length can
		vary according to secondary index record length. */
		ut_ad((templ->is_virtual && !field)
		      || (field && field->prefix_len
				? field->prefix_len == len
				: clust_templ_for_sec ?
					1 : templ->mysql_col_len == len));
		memcpy(dest, data, len);
	}
}

#ifdef UNIV_DEBUG
/** Convert a field from Innobase format to MySQL format. */
# define row_sel_store_mysql_field(m,p,r,i,o,f,t,s) \
	row_sel_store_mysql_field_func(m,p,r,i,o,f,t,s)
#else /* UNIV_DEBUG */
/** Convert a field from Innobase format to MySQL format. */
# define row_sel_store_mysql_field(m,p,r,i,o,f,t,s) \
	row_sel_store_mysql_field_func(m,p,r,o,f,t,s)
#endif /* UNIV_DEBUG */
/** Convert a field in the Innobase format to a field in the MySQL format.
@param[out]	mysql_rec		record in the MySQL format
@param[in,out]	prebuilt		prebuilt struct
@param[in]	rec			InnoDB record; must be protected
					by a page latch
@param[in]	index			index of rec
@param[in]	offsets			array returned by rec_get_offsets()
@param[in]	field_no		templ->rec_field_no or
					templ->clust_rec_field_no
					or templ->icp_rec_field_no
					or sec field no if clust_templ_for_sec
					is TRUE
@param[in]	templ			row template
@param[in]	sec_field_no		field_no if rec belongs to secondary index
					but prebuilt template is in clustered
					index format and used only for end
					range comparison. */
static MY_ATTRIBUTE((warn_unused_result))
ibool
row_sel_store_mysql_field_func(
	byte*			mysql_rec,
	row_prebuilt_t*		prebuilt,
	const rec_t*		rec,
#ifdef UNIV_DEBUG
	const dict_index_t*	index,
#endif /* UNIV_DEBUG */
	const ulint*		offsets,
	ulint			field_no,
	const mysql_row_templ_t*templ,
	ulint			sec_field_no)
{
	DBUG_ENTER("row_sel_store_mysql_field_func");

	const byte*	data;
	ulint		len;
	ulint		clust_field_no;
	bool		clust_templ_for_sec = (sec_field_no != ULINT_UNDEFINED);

	ut_ad(prebuilt->default_rec);
	ut_ad(templ);
	ut_ad(templ >= prebuilt->mysql_template);
	ut_ad(templ < &prebuilt->mysql_template[prebuilt->n_template]);
	ut_ad(clust_templ_for_sec
	      || field_no == templ->clust_rec_field_no
	      || field_no == templ->rec_field_no
	      || field_no == templ->icp_rec_field_no);
	ut_ad(rec_offs_validate(rec,
		clust_templ_for_sec ? prebuilt->index : index, offsets));

	/* If sec_field_no is present then extract the data from record
	using secondary field no. */
	if (clust_templ_for_sec) {
		clust_field_no = field_no;
		field_no = sec_field_no;
	}

	if (UNIV_UNLIKELY(rec_offs_nth_extern(offsets, field_no))) {

		mem_heap_t*	heap;
		/* Copy an externally stored field to a temporary heap */

		ut_a(!prebuilt->trx->has_search_latch);
		ut_ad(field_no == templ->clust_rec_field_no);
		ut_ad(templ->type != DATA_POINT);

		if (DATA_LARGE_MTYPE(templ->type)) {
			if (prebuilt->blob_heap == NULL) {
				prebuilt->blob_heap = mem_heap_create(
					UNIV_PAGE_SIZE);
			}

			heap = prebuilt->blob_heap;
		} else {
			heap = mem_heap_create(UNIV_PAGE_SIZE);
		}

		/* NOTE: if we are retrieving a big BLOB, we may
		already run out of memory in the next call, which
		causes an assert */

		data = btr_rec_copy_externally_stored_field(
			rec, offsets,
			dict_table_page_size(prebuilt->table),
			field_no, &len, heap);

		if (UNIV_UNLIKELY(!data)) {
			/* The externally stored field was not written
			yet. This record should only be seen by
			recv_recovery_rollback_active() or any
			TRX_ISO_READ_UNCOMMITTED transactions. */

			if (heap != prebuilt->blob_heap) {
				mem_heap_free(heap);
			}

			ut_a(prebuilt->trx->isolation_level
			     == TRX_ISO_READ_UNCOMMITTED);
			DBUG_RETURN(FALSE);
		}

		ut_a(len != UNIV_SQL_NULL);

		row_sel_field_store_in_mysql_format(
			mysql_rec + templ->mysql_col_offset,
			templ, index, field_no, data, len, ULINT_UNDEFINED);

		if (heap != prebuilt->blob_heap) {
			mem_heap_free(heap);
		}
	} else {
		/* Field is stored in the row. */

		data = rec_get_nth_field(rec, offsets, field_no, &len);

		if (len == UNIV_SQL_NULL) {
			/* MySQL assumes that the field for an SQL
			NULL value is set to the default value. */
			ut_ad(templ->mysql_null_bit_mask);

			UNIV_MEM_ASSERT_RW(prebuilt->default_rec
					   + templ->mysql_col_offset,
					   templ->mysql_col_len);
			mysql_rec[templ->mysql_null_byte_offset]
				|= (byte) templ->mysql_null_bit_mask;
			memcpy(mysql_rec + templ->mysql_col_offset,
			       (const byte*) prebuilt->default_rec
			       + templ->mysql_col_offset,
			       templ->mysql_col_len);
			DBUG_RETURN(TRUE);
		}

		if (DATA_LARGE_MTYPE(templ->type)
		    || DATA_GEOMETRY_MTYPE(templ->type)) {

			/* It is a BLOB field locally stored in the
			InnoDB record: we MUST copy its contents to
			prebuilt->blob_heap here because
			row_sel_field_store_in_mysql_format() stores a
			pointer to the data, and the data passed to us
			will be invalid as soon as the
			mini-transaction is committed and the page
			latch on the clustered index page is
			released.
			For DATA_POINT, it's stored like CHAR in InnoDB,
			but it should be a BLOB field in MySQL layer. So we
			still treated it as BLOB here. */

			if (prebuilt->blob_heap == NULL) {
				prebuilt->blob_heap = mem_heap_create(
					UNIV_PAGE_SIZE);
				DBUG_PRINT("anna", ("blob_heap allocated: %p",
						    prebuilt->blob_heap));
			}

			data = static_cast<byte*>(
				mem_heap_dup(prebuilt->blob_heap, data, len));
		}

		/* Reassign the clustered index field no. */
		if (clust_templ_for_sec) {
			field_no = clust_field_no;
		}

		row_sel_field_store_in_mysql_format(
			mysql_rec + templ->mysql_col_offset,
			templ, index, field_no, data, len, sec_field_no);
	}

	ut_ad(len != UNIV_SQL_NULL);

	if (templ->mysql_null_bit_mask) {
		/* It is a nullable column with a non-NULL
		value */
		mysql_rec[templ->mysql_null_byte_offset]
			&= ~(byte) templ->mysql_null_bit_mask;
	}

	DBUG_RETURN(TRUE);
}

/** Convert a row in the Innobase format to a row in the MySQL format.
Note that the template in prebuilt may advise us to copy only a few
columns to mysql_rec, other columns are left blank. All columns may not
be needed in the query.
@param[out]	mysql_rec		row in the MySQL format
@param[in]	prebuilt		prebuilt structure
@param[in]	rec			Innobase record in the index
					which was described in prebuilt's
					template, or in the clustered index;
					must be protected by a page latch
@param[in]	vrow			virtual columns
@param[in]	rec_clust		TRUE if rec is in the clustered index
					instead of prebuilt->index
@param[in]	index			index of rec
@param[in]	offsets			array returned by rec_get_offsets(rec)
@param[in]	clust_templ_for_sec	TRUE if rec belongs to secondary index
					but the prebuilt->template is in
					clustered index format and it
					is used only for end range comparison
@return TRUE on success, FALSE if not all columns could be retrieved */
static MY_ATTRIBUTE((warn_unused_result))
ibool
row_sel_store_mysql_rec(
	byte*		mysql_rec,
	row_prebuilt_t*	prebuilt,
	const rec_t*	rec,
	const dtuple_t*	vrow,
	ibool		rec_clust,
	const dict_index_t* index,
	const ulint*	offsets,
	bool		clust_templ_for_sec)
{
<<<<<<< HEAD
	ulint			i;
	std::vector<ulint>	template_col;
	DBUG_ENTER("row_sel_store_mysql_rec");
=======
	ulint				i;
	std::vector<const dict_col_t*>	template_col;
>>>>>>> 127a2e35

	ut_ad(rec_clust || index == prebuilt->index);
	ut_ad(!rec_clust || dict_index_is_clust(index));

	if (UNIV_LIKELY_NULL(prebuilt->blob_heap)) {
		row_mysql_prebuilt_free_blob_heap(prebuilt);
	}

	if (clust_templ_for_sec) {
		/* Store all clustered index column of
		secondary index record. */
		for (i = 0; i < dict_index_get_n_fields(
				prebuilt->index); i++) {
			ulint   sec_field = dict_index_get_nth_field_pos(
				index, prebuilt->index, i);
			const dict_field_t*	field =
				dict_index_get_nth_field(index, sec_field);
			const dict_col_t*	col =
				dict_field_get_col(field);

			template_col.push_back(col);
		}
	}

	for (i = 0; i < prebuilt->n_template; i++) {
		const mysql_row_templ_t*templ = &prebuilt->mysql_template[i];

		if (templ->is_virtual && dict_index_is_clust(index)) {

			/* Skip virtual columns if it is not a covered
			search or virtual key read is not requested. */
			if (!dict_index_has_virtual(prebuilt->index)
			    || (!prebuilt->read_just_key
				&& !prebuilt->m_read_virtual_key)
			    || !rec_clust) {
				continue;
			}

			dict_v_col_t*   col;
			col = dict_table_get_nth_v_col(
				index->table, templ->clust_rec_field_no);

			ut_ad(vrow);

			const dfield_t* dfield = dtuple_get_nth_v_field(
				vrow, col->v_pos);

			/* If this is a partitioned table, it might request
			InnoDB to fill out virtual column data for serach
			index key values while other non key columns are also
			getting selected. The non-key virtual columns may
			not be materialized and we should skip them. */
			if (dfield_get_type(dfield)->mtype == DATA_MISSING) {

				ut_ad(prebuilt->m_read_virtual_key);

				/* If it is part of index key the data should
				have been materialized. */
				ut_ad(dict_index_get_nth_col_or_prefix_pos(
					prebuilt->index, col->v_pos, false,
					true) == ULINT_UNDEFINED);

				continue;
			}

			if (dfield->len == UNIV_SQL_NULL) {
				mysql_rec[templ->mysql_null_byte_offset]
				|= (byte) templ->mysql_null_bit_mask;
				memcpy(mysql_rec
				+ templ->mysql_col_offset,
				(const byte*) prebuilt->default_rec
				+ templ->mysql_col_offset,
				templ->mysql_col_len);
			} else {
				row_sel_field_store_in_mysql_format(
				mysql_rec + templ->mysql_col_offset,
				templ, index, templ->clust_rec_field_no,
				(const byte*)dfield->data, dfield->len,
				ULINT_UNDEFINED);
				if (templ->mysql_null_bit_mask) {
					mysql_rec[
					templ->mysql_null_byte_offset]
					&= ~(byte) templ->mysql_null_bit_mask;
				}
			}

			continue;
		}

		ulint		field_no
			= rec_clust
			? templ->clust_rec_field_no
			: templ->rec_field_no;
		ulint		sec_field_no = ULINT_UNDEFINED;

		/* We should never deliver column prefixes to MySQL,
		except for evaluating innobase_index_cond(). */
		ut_ad(dict_index_get_nth_field(index, field_no)->prefix_len
		      == 0);

		if (clust_templ_for_sec) {
<<<<<<< HEAD
			std::vector<ulint>::iterator    it;

=======
			std::vector<const dict_col_t*>::iterator it;
			const dict_field_t*	field =
					dict_index_get_nth_field(index, i);
			const dict_col_t*	col = dict_field_get_col(
								field);
>>>>>>> 127a2e35
			it = std::find(template_col.begin(),
				       template_col.end(), col);

			if (it == template_col.end()) {
				continue;
			}

			ut_ad(templ->rec_field_no == templ->clust_rec_field_no);

			sec_field_no = it - template_col.begin();
		}

		if (!row_sel_store_mysql_field(mysql_rec, prebuilt,
					       rec, index, offsets,
					       field_no, templ,
					       sec_field_no)) {

			DBUG_RETURN(FALSE);
		}
	}

	/* FIXME: We only need to read the doc_id if an FTS indexed
	column is being updated.
	NOTE, the record can be cluster or secondary index record.
	if secondary index is used then FTS_DOC_ID column should be part
	of this index. */
	if (dict_table_has_fts_index(prebuilt->table)) {
		if ((dict_index_is_clust(index)
		     && !clust_templ_for_sec)
		    || prebuilt->fts_doc_id_in_read_set) {
			prebuilt->fts_doc_id = fts_get_doc_id_from_rec(
				prebuilt->table, rec, index, NULL);
		}
	}

	DBUG_RETURN(TRUE);
}

/*********************************************************************//**
Builds a previous version of a clustered index record for a consistent read
@return DB_SUCCESS or error code */
static MY_ATTRIBUTE((warn_unused_result))
dberr_t
row_sel_build_prev_vers_for_mysql(
/*==============================*/
	ReadView*	read_view,	/*!< in: read view */
	dict_index_t*	clust_index,	/*!< in: clustered index */
	row_prebuilt_t*	prebuilt,	/*!< in: prebuilt struct */
	const rec_t*	rec,		/*!< in: record in a clustered index */
	ulint**		offsets,	/*!< in/out: offsets returned by
					rec_get_offsets(rec, clust_index) */
	mem_heap_t**	offset_heap,	/*!< in/out: memory heap from which
					the offsets are allocated */
	rec_t**		old_vers,	/*!< out: old version, or NULL if the
					record does not exist in the view:
					i.e., it was freshly inserted
					afterwards */
	const dtuple_t**vrow,		/*!< out: dtuple to hold old virtual
					column data */
	mtr_t*		mtr)		/*!< in: mtr */
{
	dberr_t	err;

	if (prebuilt->old_vers_heap) {
		mem_heap_empty(prebuilt->old_vers_heap);
	} else {
		prebuilt->old_vers_heap = mem_heap_create(200);
	}

	err = row_vers_build_for_consistent_read(
		rec, mtr, clust_index, offsets, read_view, offset_heap,
		prebuilt->old_vers_heap, old_vers, vrow);
	return(err);
}

/*********************************************************************//**
Retrieves the clustered index record corresponding to a record in a
non-clustered index. Does the necessary locking. Used in the MySQL
interface.
@return DB_SUCCESS, DB_SUCCESS_LOCKED_REC, or error code */
static MY_ATTRIBUTE((warn_unused_result))
dberr_t
row_sel_get_clust_rec_for_mysql(
/*============================*/
	row_prebuilt_t*	prebuilt,/*!< in: prebuilt struct in the handle */
	dict_index_t*	sec_index,/*!< in: secondary index where rec resides */
	const rec_t*	rec,	/*!< in: record in a non-clustered index; if
				this is a locking read, then rec is not
				allowed to be delete-marked, and that would
				not make sense either */
	que_thr_t*	thr,	/*!< in: query thread */
	const rec_t**	out_rec,/*!< out: clustered record or an old version of
				it, NULL if the old version did not exist
				in the read view, i.e., it was a fresh
				inserted version */
	ulint**		offsets,/*!< in: offsets returned by
				rec_get_offsets(rec, sec_index);
				out: offsets returned by
				rec_get_offsets(out_rec, clust_index) */
	mem_heap_t**	offset_heap,/*!< in/out: memory heap from which
				the offsets are allocated */
	const dtuple_t**vrow,	/*!< out: virtual column to fill */
	mtr_t*		mtr)	/*!< in: mtr used to get access to the
				non-clustered record; the same mtr is used to
				access the clustered index */
{
	dict_index_t*	clust_index;
	const rec_t*	clust_rec;
	rec_t*		old_vers;
	dberr_t		err;
	trx_t*		trx;

	*out_rec = NULL;
	trx = thr_get_trx(thr);

	row_build_row_ref_in_tuple(prebuilt->clust_ref, rec,
				   sec_index, *offsets, trx);

	clust_index = dict_table_get_first_index(sec_index->table);

	btr_pcur_open_with_no_init(clust_index, prebuilt->clust_ref,
				   PAGE_CUR_LE, BTR_SEARCH_LEAF,
				   prebuilt->clust_pcur, 0, mtr);

	clust_rec = btr_pcur_get_rec(prebuilt->clust_pcur);

	prebuilt->clust_pcur->trx_if_known = trx;

	/* Note: only if the search ends up on a non-infimum record is the
	low_match value the real match to the search tuple */

	if (!page_rec_is_user_rec(clust_rec)
	    || btr_pcur_get_low_match(prebuilt->clust_pcur)
	    < dict_index_get_n_unique(clust_index)) {
		btr_cur_t*	btr_cur = btr_pcur_get_btr_cur(prebuilt->pcur);

		/* If this is a spatial index scan, and we are reading
		from a shadow buffer, the record could be already
		deleted (due to rollback etc.). So get the original
		page and verify that */
		if  (dict_index_is_spatial(sec_index)
		     && btr_cur->rtr_info->matches
		     && (page_align(rec)
			== btr_cur->rtr_info->matches->block.frame
			|| rec != btr_pcur_get_rec(prebuilt->pcur))) {
#ifdef UNIV_DEBUG
			rtr_info_t*	rtr_info = btr_cur->rtr_info;
			mutex_enter(&rtr_info->matches->rtr_match_mutex);
			/* The page could be deallocated (by rollback etc.) */
			if (!rtr_info->matches->valid) {
				mutex_exit(&rtr_info->matches->rtr_match_mutex);
				clust_rec = NULL;

                                err = DB_SUCCESS;
                                goto func_exit;
			}
			mutex_exit(&rtr_info->matches->rtr_match_mutex);

			if (rec_get_deleted_flag(rec,
                                          dict_table_is_comp(sec_index->table))
                                  && prebuilt->select_lock_type == LOCK_NONE) {

				clust_rec = NULL;

				err = DB_SUCCESS;
				goto func_exit;
			}

			if (rec != btr_pcur_get_rec(prebuilt->pcur)) {
				clust_rec = NULL;

                                err = DB_SUCCESS;
                                goto func_exit;
			}

			ulint		page_no = page_get_page_no(
						btr_pcur_get_page(
							prebuilt->pcur));

			page_id_t	page_id(dict_index_get_space(sec_index),
						page_no);

			buf_block_t*	block = buf_page_get_gen(
				page_id,
				dict_table_page_size(sec_index->table),
				RW_NO_LATCH, NULL, BUF_GET,
				__FILE__, __LINE__, mtr);

			mem_heap_t*	heap = mem_heap_create(256);
			dtuple_t*       tuple = dict_index_build_data_tuple(
				sec_index, const_cast<rec_t*>(rec),
				dict_index_get_n_fields(sec_index), heap);;
			page_cur_t     page_cursor;

		        ulint		low_match = page_cur_search(
						block, sec_index, tuple,
						PAGE_CUR_LE, &page_cursor);

			ut_ad(low_match < dtuple_get_n_fields_cmp(tuple));
			mem_heap_free(heap);
			clust_rec = NULL;

			err = DB_SUCCESS;
			goto func_exit;
#endif /* UNIV_DEBUG */
		} else if (!rec_get_deleted_flag(rec,
					  dict_table_is_comp(sec_index->table))
		    || prebuilt->select_lock_type != LOCK_NONE) {
			/* In a rare case it is possible that no clust
			rec is found for a delete-marked secondary index
			record: if in row0umod.cc in
			row_undo_mod_remove_clust_low() we have already removed
			the clust rec, while purge is still cleaning and
			removing secondary index records associated with
			earlier versions of the clustered index record.
			In that case we know that the clustered index
			record did not exist in the read view of trx. */
			ib::error() << "Clustered record for sec rec not found"
				" index " << sec_index->name
				<< " of table " << sec_index->table->name;

			fputs("InnoDB: sec index record ", stderr);
			rec_print(stderr, rec, sec_index);
			fputs("\n"
			      "InnoDB: clust index record ", stderr);
			rec_print(stderr, clust_rec, clust_index);
			putc('\n', stderr);
			trx_print(stderr, trx, 600);
			fputs("\n"
			      "InnoDB: Submit a detailed bug report"
			      " to http://bugs.mysql.com\n", stderr);
			ut_ad(0);
		}

		clust_rec = NULL;

		err = DB_SUCCESS;
		goto func_exit;
	}

	*offsets = rec_get_offsets(clust_rec, clust_index, *offsets,
				   ULINT_UNDEFINED, offset_heap);

	if (prebuilt->select_lock_type != LOCK_NONE) {
		/* Try to place a lock on the index record; we are searching
		the clust rec with a unique condition, hence
		we set a LOCK_REC_NOT_GAP type lock */

		err = lock_clust_rec_read_check_and_lock(
			0, btr_pcur_get_block(prebuilt->clust_pcur),
			clust_rec, clust_index, *offsets,
			static_cast<lock_mode>(prebuilt->select_lock_type),
			LOCK_REC_NOT_GAP,
			thr);

		switch (err) {
		case DB_SUCCESS:
		case DB_SUCCESS_LOCKED_REC:
			break;
		default:
			goto err_exit;
		}
	} else {
		/* This is a non-locking consistent read: if necessary, fetch
		a previous version of the record */

		old_vers = NULL;

		/* If the isolation level allows reading of uncommitted data,
		then we never look for an earlier version */

		if (trx->isolation_level > TRX_ISO_READ_UNCOMMITTED
		    && !lock_clust_rec_cons_read_sees(
			    clust_rec, clust_index, *offsets,
			    trx_get_read_view(trx))) {

			/* The following call returns 'offsets' associated with
			'old_vers' */
			err = row_sel_build_prev_vers_for_mysql(
				trx->read_view, clust_index, prebuilt,
				clust_rec, offsets, offset_heap, &old_vers,
				vrow, mtr);

			if (err != DB_SUCCESS || old_vers == NULL) {

				goto err_exit;
			}

			clust_rec = old_vers;
		}

		/* If we had to go to an earlier version of row or the
		secondary index record is delete marked, then it may be that
		the secondary index record corresponding to clust_rec
		(or old_vers) is not rec; in that case we must ignore
		such row because in our snapshot rec would not have existed.
		Remember that from rec we cannot see directly which transaction
		id corresponds to it: we have to go to the clustered index
		record. A query where we want to fetch all rows where
		the secondary index value is in some interval would return
		a wrong result if we would not drop rows which we come to
		visit through secondary index records that would not really
		exist in our snapshot. */

		/* And for spatial index, since the rec is from shadow buffer,
		so we need to check if it's exactly match the clust_rec. */
		if (clust_rec
		    && (old_vers
			|| trx->isolation_level <= TRX_ISO_READ_UNCOMMITTED
			|| dict_index_is_spatial(sec_index)
			|| rec_get_deleted_flag(rec, dict_table_is_comp(
							sec_index->table)))
		    && !row_sel_sec_rec_is_for_clust_rec(
			    rec, sec_index, clust_rec, clust_index, thr)) {
			clust_rec = NULL;
		}

		err = DB_SUCCESS;
	}

func_exit:
	*out_rec = clust_rec;

	/* Store the current position if select_lock_type is not
	LOCK_NONE or if we are scanning using InnoDB APIs */
	if (prebuilt->select_lock_type != LOCK_NONE
	    || prebuilt->innodb_api) {
		/* We may use the cursor in update or in unlock_row():
		store its position */

		btr_pcur_store_position(prebuilt->clust_pcur, mtr);
	}

err_exit:
	return(err);
}

/********************************************************************//**
Restores cursor position after it has been stored. We have to take into
account that the record cursor was positioned on may have been deleted.
Then we may have to move the cursor one step up or down.
@return TRUE if we may need to process the record the cursor is now
positioned on (i.e. we should not go to the next record yet) */
static
ibool
sel_restore_position_for_mysql(
/*===========================*/
	ibool*		same_user_rec,	/*!< out: TRUE if we were able to restore
					the cursor on a user record with the
					same ordering prefix in in the
					B-tree index */
	ulint		latch_mode,	/*!< in: latch mode wished in
					restoration */
	btr_pcur_t*	pcur,		/*!< in: cursor whose position
					has been stored */
	ibool		moves_up,	/*!< in: TRUE if the cursor moves up
					in the index */
	mtr_t*		mtr)		/*!< in: mtr; CAUTION: may commit
					mtr temporarily! */
{
	ibool		success;

	success = btr_pcur_restore_position(latch_mode, pcur, mtr);

	*same_user_rec = success;

	ut_ad(!success || pcur->rel_pos == BTR_PCUR_ON);
#ifdef UNIV_DEBUG
	if (pcur->pos_state == BTR_PCUR_IS_POSITIONED_OPTIMISTIC) {
		ut_ad(pcur->rel_pos == BTR_PCUR_BEFORE
		      || pcur->rel_pos == BTR_PCUR_AFTER);
	} else {
		ut_ad(pcur->pos_state == BTR_PCUR_IS_POSITIONED);
		ut_ad((pcur->rel_pos == BTR_PCUR_ON)
		      == btr_pcur_is_on_user_rec(pcur));
	}
#endif /* UNIV_DEBUG */

	/* The position may need be adjusted for rel_pos and moves_up. */

	switch (pcur->rel_pos) {
	case BTR_PCUR_ON:
		if (!success && moves_up) {
next:
			btr_pcur_move_to_next(pcur, mtr);
			return(TRUE);
		}
		return(!success);
	case BTR_PCUR_AFTER_LAST_IN_TREE:
	case BTR_PCUR_BEFORE_FIRST_IN_TREE:
		return(TRUE);
	case BTR_PCUR_AFTER:
		/* positioned to record after pcur->old_rec. */
		pcur->pos_state = BTR_PCUR_IS_POSITIONED;
prev:
		if (btr_pcur_is_on_user_rec(pcur) && !moves_up) {
			btr_pcur_move_to_prev(pcur, mtr);
		}
		return(TRUE);
	case BTR_PCUR_BEFORE:
		/* For non optimistic restoration:
		The position is now set to the record before pcur->old_rec.

		For optimistic restoration:
		The position also needs to take the previous search_mode into
		consideration. */

		switch (pcur->pos_state) {
		case BTR_PCUR_IS_POSITIONED_OPTIMISTIC:
			pcur->pos_state = BTR_PCUR_IS_POSITIONED;
			if (pcur->search_mode == PAGE_CUR_GE) {
				/* Positioned during Greater or Equal search
				with BTR_PCUR_BEFORE. Optimistic restore to
				the same record. If scanning for lower then
				we must move to previous record.
				This can happen with:
				HANDLER READ idx a = (const);
				HANDLER READ idx PREV; */
				goto prev;
			}
			return(TRUE);
		case BTR_PCUR_IS_POSITIONED:
			if (moves_up && btr_pcur_is_on_user_rec(pcur)) {
				goto next;
			}
			return(TRUE);
		case BTR_PCUR_WAS_POSITIONED:
		case BTR_PCUR_NOT_POSITIONED:
			break;
		}
	}
	ut_ad(0);
	return(TRUE);
}

/********************************************************************//**
Copies a cached field for MySQL from the fetch cache. */
static
void
row_sel_copy_cached_field_for_mysql(
/*================================*/
	byte*			buf,	/*!< in/out: row buffer */
	const byte*		cache,	/*!< in: cached row */
	const mysql_row_templ_t*templ)	/*!< in: column template */
{
	ulint	len;

	buf += templ->mysql_col_offset;
	cache += templ->mysql_col_offset;

	UNIV_MEM_ASSERT_W(buf, templ->mysql_col_len);

	if (templ->mysql_type == DATA_MYSQL_TRUE_VARCHAR
	    && (templ->type != DATA_INT)) {
		/* Check for != DATA_INT to make sure we do
		not treat MySQL ENUM or SET as a true VARCHAR!
		Find the actual length of the true VARCHAR field. */
		row_mysql_read_true_varchar(
			&len, cache, templ->mysql_length_bytes);
		len += templ->mysql_length_bytes;
		UNIV_MEM_INVALID(buf, templ->mysql_col_len);
	} else {
		len = templ->mysql_col_len;
	}

	ut_memcpy(buf, cache, len);
}

/** Copy used fields from cached row.
Copy cache record field by field, don't touch fields that
are not covered by current key.
@param[out]	buf		Where to copy the MySQL row.
@param[in]	cached_rec	What to copy (in MySQL row format).
@param[in]	prebuilt	prebuilt struct. */
void
row_sel_copy_cached_fields_for_mysql(
	byte*		buf,
	const byte*	cached_rec,
	row_prebuilt_t*	prebuilt)
{
	const mysql_row_templ_t*templ;
	ulint			i;
	for (i = 0; i < prebuilt->n_template; i++) {
		templ = prebuilt->mysql_template + i;

		/* Skip virtual columns */
		if (templ->is_virtual) {
			continue;
		}

		row_sel_copy_cached_field_for_mysql(
			buf, cached_rec, templ);
		/* Copy NULL bit of the current field from cached_rec
		to buf */
		if (templ->mysql_null_bit_mask) {
			buf[templ->mysql_null_byte_offset]
				^= (buf[templ->mysql_null_byte_offset]
				    ^ cached_rec[templ->mysql_null_byte_offset])
				& (byte) templ->mysql_null_bit_mask;
		}
	}
}

/********************************************************************//**
Pops a cached row for MySQL from the fetch cache. */
UNIV_INLINE
void
row_sel_dequeue_cached_row_for_mysql(
/*=================================*/
	byte*		buf,		/*!< in/out: buffer where to copy the
					row */
	row_prebuilt_t*	prebuilt)	/*!< in: prebuilt struct */
{
	ulint			i;
	const mysql_row_templ_t*templ;
	const byte*		cached_rec;
	ut_ad(prebuilt->n_fetch_cached > 0);
	ut_ad(prebuilt->mysql_prefix_len <= prebuilt->mysql_row_len);

	UNIV_MEM_ASSERT_W(buf, prebuilt->mysql_row_len);

	cached_rec = prebuilt->fetch_cache[prebuilt->fetch_cache_first];

	if (UNIV_UNLIKELY(prebuilt->keep_other_fields_on_keyread)) {
		row_sel_copy_cached_fields_for_mysql(buf, cached_rec, prebuilt);
	} else if (prebuilt->mysql_prefix_len > 63) {
		/* The record is long. Copy it field by field, in case
		there are some long VARCHAR column of which only a
		small length is being used. */
		UNIV_MEM_INVALID(buf, prebuilt->mysql_prefix_len);

		/* First copy the NULL bits. */
		ut_memcpy(buf, cached_rec, prebuilt->null_bitmap_len);
		/* Then copy the requested fields. */

		for (i = 0; i < prebuilt->n_template; i++) {
			templ = prebuilt->mysql_template + i;

			/* Skip virtual columns */
			if (templ->is_virtual
			    && !(dict_index_has_virtual(prebuilt->index)
				 && prebuilt->read_just_key)) {
				continue;
			}

			row_sel_copy_cached_field_for_mysql(
				buf, cached_rec, templ);
		}
	} else {
		ut_memcpy(buf, cached_rec, prebuilt->mysql_prefix_len);
	}

	prebuilt->n_fetch_cached--;
	prebuilt->fetch_cache_first++;

	if (prebuilt->n_fetch_cached == 0) {
		prebuilt->fetch_cache_first = 0;
	}
}

/********************************************************************//**
Initialise the prefetch cache. */
UNIV_INLINE
void
row_sel_prefetch_cache_init(
/*========================*/
	row_prebuilt_t*	prebuilt)	/*!< in/out: prebuilt struct */
{
	ulint	i;
	ulint	sz;
	byte*	ptr;

	/* Reserve space for the magic number. */
	sz = UT_ARR_SIZE(prebuilt->fetch_cache) * (prebuilt->mysql_row_len + 8);
	ptr = static_cast<byte*>(ut_malloc_nokey(sz));

	for (i = 0; i < UT_ARR_SIZE(prebuilt->fetch_cache); i++) {

		/* A user has reported memory corruption in these
		buffers in Linux. Put magic numbers there to help
		to track a possible bug. */

		mach_write_to_4(ptr, ROW_PREBUILT_FETCH_MAGIC_N);
		ptr += 4;

		prebuilt->fetch_cache[i] = ptr;
		ptr += prebuilt->mysql_row_len;

		mach_write_to_4(ptr, ROW_PREBUILT_FETCH_MAGIC_N);
		ptr += 4;
	}
}

/********************************************************************//**
Get the last fetch cache buffer from the queue.
@return pointer to buffer. */
UNIV_INLINE
byte*
row_sel_fetch_last_buf(
/*===================*/
	row_prebuilt_t*	prebuilt)	/*!< in/out: prebuilt struct */
{
	ut_ad(!prebuilt->templ_contains_blob);
	ut_ad(prebuilt->n_fetch_cached < MYSQL_FETCH_CACHE_SIZE);

	if (prebuilt->fetch_cache[0] == NULL) {
		/* Allocate memory for the fetch cache */
		ut_ad(prebuilt->n_fetch_cached == 0);

		row_sel_prefetch_cache_init(prebuilt);
	}

	ut_ad(prebuilt->fetch_cache_first == 0);
	UNIV_MEM_INVALID(prebuilt->fetch_cache[prebuilt->n_fetch_cached],
			 prebuilt->mysql_row_len);

	return(prebuilt->fetch_cache[prebuilt->n_fetch_cached]);
}

/********************************************************************//**
Pushes a row for MySQL to the fetch cache. */
UNIV_INLINE
void
row_sel_enqueue_cache_row_for_mysql(
/*================================*/
	byte*		mysql_rec,	/*!< in/out: MySQL record */
	row_prebuilt_t*	prebuilt)	/*!< in/out: prebuilt struct */
{
	/* For non ICP code path the row should already exist in the
	next fetch cache slot. */

	if (prebuilt->idx_cond != NULL) {
		byte*	dest = row_sel_fetch_last_buf(prebuilt);

		ut_memcpy(dest, mysql_rec, prebuilt->mysql_row_len);
	}

	++prebuilt->n_fetch_cached;
}

/*********************************************************************//**
Tries to do a shortcut to fetch a clustered index record with a unique key,
using the hash index if possible (not always). We assume that the search
mode is PAGE_CUR_GE, it is a consistent read, there is a read view in trx,
btr search latch has been locked in S-mode if AHI is enabled.
@return SEL_FOUND, SEL_EXHAUSTED, SEL_RETRY */
static
ulint
row_sel_try_search_shortcut_for_mysql(
/*==================================*/
	const rec_t**	out_rec,/*!< out: record if found */
	row_prebuilt_t*	prebuilt,/*!< in: prebuilt struct */
	ulint**		offsets,/*!< in/out: for rec_get_offsets(*out_rec) */
	mem_heap_t**	heap,	/*!< in/out: heap for rec_get_offsets() */
	mtr_t*		mtr)	/*!< in: started mtr */
{
	dict_index_t*	index		= prebuilt->index;
	const dtuple_t*	search_tuple	= prebuilt->search_tuple;
	btr_pcur_t*	pcur		= prebuilt->pcur;
	trx_t*		trx		= prebuilt->trx;
	const rec_t*	rec;

	ut_ad(dict_index_is_clust(index));
	ut_ad(!prebuilt->templ_contains_blob);

	btr_pcur_open_with_no_init(index, search_tuple, PAGE_CUR_GE,
				   BTR_SEARCH_LEAF, pcur,
				   (trx->has_search_latch)
				    ? RW_S_LATCH
				    : 0,
				   mtr);
	rec = btr_pcur_get_rec(pcur);

	if (!page_rec_is_user_rec(rec)) {

		return(SEL_RETRY);
	}

	/* As the cursor is now placed on a user record after a search with
	the mode PAGE_CUR_GE, the up_match field in the cursor tells how many
	fields in the user record matched to the search tuple */

	if (btr_pcur_get_up_match(pcur) < dtuple_get_n_fields(search_tuple)) {

		return(SEL_EXHAUSTED);
	}

	/* This is a non-locking consistent read: if necessary, fetch
	a previous version of the record */

	*offsets = rec_get_offsets(rec, index, *offsets,
				   ULINT_UNDEFINED, heap);

	if (!lock_clust_rec_cons_read_sees(
			rec, index, *offsets, trx_get_read_view(trx))) {

		return(SEL_RETRY);
	}

	if (rec_get_deleted_flag(rec, dict_table_is_comp(index->table))) {

		return(SEL_EXHAUSTED);
	}

	*out_rec = rec;

	return(SEL_FOUND);
}

/*********************************************************************//**
Check a pushed-down index condition.
@return ICP_NO_MATCH, ICP_MATCH, or ICP_OUT_OF_RANGE */
static
ICP_RESULT
row_search_idx_cond_check(
/*======================*/
	byte*			mysql_rec,	/*!< out: record
						in MySQL format (invalid unless
						prebuilt->idx_cond!=NULL and
						we return ICP_MATCH) */
	row_prebuilt_t*		prebuilt,	/*!< in/out: prebuilt struct
						for the table handle */
	const rec_t*		rec,		/*!< in: InnoDB record */
	const ulint*		offsets)	/*!< in: rec_get_offsets() */
{
	ICP_RESULT	result;
	ulint		i;

	ut_ad(rec_offs_validate(rec, prebuilt->index, offsets));

	if (!prebuilt->idx_cond) {
		return(ICP_MATCH);
	}

	MONITOR_INC(MONITOR_ICP_ATTEMPTS);

	/* Convert to MySQL format those fields that are needed for
	evaluating the index condition. */

	if (UNIV_LIKELY_NULL(prebuilt->blob_heap)) {
		mem_heap_empty(prebuilt->blob_heap);
	}

	for (i = 0; i < prebuilt->idx_cond_n_cols; i++) {
		const mysql_row_templ_t*templ = &prebuilt->mysql_template[i];

		/* Skip virtual columns */
		if (templ->is_virtual) {
			continue;
		}

		if (!row_sel_store_mysql_field(mysql_rec, prebuilt,
					       rec, prebuilt->index, offsets,
					       templ->icp_rec_field_no,
					       templ, ULINT_UNDEFINED)) {
			return(ICP_NO_MATCH);
		}
	}

	/* We assume that the index conditions on
	case-insensitive columns are case-insensitive. The
	case of such columns may be wrong in a secondary
	index, if the case of the column has been updated in
	the past, or a record has been deleted and a record
	inserted in a different case. */
	result = innobase_index_cond(prebuilt->idx_cond);
	switch (result) {
	case ICP_MATCH:
		/* Convert the remaining fields to MySQL format.
		If this is a secondary index record, we must defer
		this until we have fetched the clustered index record. */
		if (!prebuilt->need_to_access_clustered
		    || dict_index_is_clust(prebuilt->index)) {
			if (!row_sel_store_mysql_rec(
				    mysql_rec, prebuilt, rec, NULL, FALSE,
				    prebuilt->index, offsets, false)) {
				ut_ad(dict_index_is_clust(prebuilt->index));
				return(ICP_NO_MATCH);
			}
		}
		MONITOR_INC(MONITOR_ICP_MATCH);
		return(result);
	case ICP_NO_MATCH:
		MONITOR_INC(MONITOR_ICP_NO_MATCH);
		return(result);
	case ICP_OUT_OF_RANGE:
		MONITOR_INC(MONITOR_ICP_OUT_OF_RANGE);
		return(result);
	}

	ut_error;
	return(result);
}

/** Check the pushed-down end-range condition to avoid extra traversal
if records are not with in view and also to avoid prefetching too
many records into the record buffer.
@param[in]	mysql_rec	record in MySQL format
@param[in,out]	handler		the MySQL handler performing the scan
@retval true	if the row in mysql_rec is out of range
@retval false	if the row in mysql_rec is in range */
static
bool
row_search_end_range_check(
	const byte*	mysql_rec,
	ha_innobase*	handler)
{
	if (handler->end_range &&
	    handler->compare_key_in_buffer(mysql_rec) > 0) {
		return(true);
	}

	return(false);
}

/** Traverse to next/previous record.
@param[in]	moves_up	if true, move to next record else previous
@param[in]	match_mode	0 or ROW_SEL_EXACT or ROW_SEL_EXACT_PREFIX
@param[in,out]	pcur		cursor to record
@param[in]	mtr		mini transaction

@return DB_SUCCESS or error code */
static
dberr_t
row_search_traverse(
	bool		moves_up,
	ulint		match_mode,
	btr_pcur_t*	pcur,
	mtr_t*		mtr)
{
	dberr_t		err = DB_SUCCESS;

	if (moves_up) {
		if (!btr_pcur_move_to_next(pcur, mtr)) {
			err = (match_mode != 0)
				? DB_RECORD_NOT_FOUND : DB_END_OF_INDEX;
			return(err);
		}
	} else {
		if (!btr_pcur_move_to_prev(pcur, mtr)) {
			err = (match_mode != 0)
				? DB_RECORD_NOT_FOUND : DB_END_OF_INDEX;
			return(err);
		}
	}

	return(err);
}

/** Searches for rows in the database using cursor.
Function is for temporary tables that are not shared accross connections
and so lot of complexity is reduced especially locking and transaction related.
The cursor is an iterator over the table/index.

@param[out]	buf		buffer for the fetched row in MySQL format
@param[in]	mode		search mode PAGE_CUR_L
@param[in,out]	prebuilt	prebuilt struct for the table handler;
				this contains the info to search_tuple,
				index; if search tuple contains 0 field then
				we position the cursor at start or the end of
				index, depending on 'mode'
@param[in]	match_mode	0 or ROW_SEL_EXACT or ROW_SEL_EXACT_PREFIX
@param[in]	direction	0 or ROW_SEL_NEXT or ROW_SEL_PREV;
				Note: if this is != 0, then prebuilt must has a
				pcur with stored position! In opening of a
				cursor 'direction' should be 0.
@return DB_SUCCESS or error code */
dberr_t
row_search_no_mvcc(
	byte*		buf,
	page_cur_mode_t	mode,
	row_prebuilt_t*	prebuilt,
	ulint		match_mode,
	ulint		direction)
{
	dict_index_t*	index		= prebuilt->index;
	const dtuple_t*	search_tuple	= prebuilt->search_tuple;
	btr_pcur_t*	pcur		= prebuilt->pcur;

	const rec_t*	result_rec	= NULL;
	const rec_t*	clust_rec	= NULL;

	dberr_t		err		= DB_SUCCESS;

	mem_heap_t*	heap		= NULL;
	ulint		offsets_[REC_OFFS_NORMAL_SIZE];
	ulint*		offsets		= offsets_;
	rec_offs_init(offsets_);
	ut_ad(index && pcur && search_tuple);

	/* Step-0: Re-use the cached mtr. */
	mtr_t*		mtr;
	dict_index_t*	clust_index = dict_table_get_first_index(index->table);

	if(!index->last_sel_cur) {
		dict_allocate_mem_intrinsic_cache(index);
	}

	mtr = &index->last_sel_cur->mtr;

	/* Step-1: Build the select graph. */
	if (direction == 0 && prebuilt->sel_graph == NULL) {
		row_prebuild_sel_graph(prebuilt);
	}

	que_thr_t*	thr = que_fork_get_first_thr(prebuilt->sel_graph);

	bool		moves_up;

	if (direction == 0) {

		if (mode == PAGE_CUR_GE || mode == PAGE_CUR_G) {
			moves_up = true;
		} else {
			moves_up = false;
		}

	} else if (direction == ROW_SEL_NEXT) {
		moves_up = true;
	} else {
		moves_up = false;
	}

	/* Step-2: Open or Restore the cursor.
	If search key is specified, cursor is open using the key else
	cursor is open to return all the records. */
	if (direction != 0) {
		if (index->last_sel_cur->invalid) {

			/* Index tree has changed and so active cached cursor
			is no more valid. Re-set it based on the last selected
			position. */
			index->last_sel_cur->release();

			mtr_start(mtr);
			dict_disable_redo_if_temporary(index->table, mtr);

			mem_heap_t*	heap = mem_heap_create(256);
			dtuple_t*	tuple;

			tuple = dict_index_build_data_tuple(
				index, pcur->old_rec,
				pcur->old_n_fields, heap);

			btr_pcur_open_with_no_init(
				index, tuple, pcur->search_mode,
				BTR_SEARCH_LEAF, pcur, 0, mtr);

			mem_heap_free(heap);
		} else {
			/* Restore the cursor for reading next record from cache
			information. */
			ut_ad(index->last_sel_cur->rec != NULL);

			pcur->btr_cur.page_cur.rec = index->last_sel_cur->rec;
			pcur->btr_cur.page_cur.block =
				index->last_sel_cur->block;

			err = row_search_traverse(
				moves_up, match_mode, pcur, mtr);
			if (err != DB_SUCCESS) {
				return(err);
			}
		}
	} else {
		/* There could be previous uncommitted transaction if SELECT
		is operation as part of SELECT (IF NOT FOUND) INSERT
		(IF DUPLICATE) UPDATE plan. */
		index->last_sel_cur->release();

		/* Capture table snapshot in form of trx-id. */
		index->trx_id = dict_table_get_curr_table_sess_trx_id(
			index->table);

		/* Fresh search commences. */
		mtr_start(mtr);
		dict_disable_redo_if_temporary(index->table, mtr);

		if (dtuple_get_n_fields(search_tuple) > 0) {

			btr_pcur_open_with_no_init(
				index, search_tuple, mode, BTR_SEARCH_LEAF,
				pcur, 0, mtr);

		} else if (mode == PAGE_CUR_G || mode == PAGE_CUR_L) {

			btr_pcur_open_at_index_side(
				mode == PAGE_CUR_G, index, BTR_SEARCH_LEAF,
				pcur, false, 0, mtr);

		}
	}

	/* Step-3: Traverse the records filtering non-qualifiying records. */
	for (/* No op */;
	     err == DB_SUCCESS;
	     err = row_search_traverse(moves_up, match_mode, pcur, mtr)) {

		const rec_t*	rec = btr_pcur_get_rec(pcur);

		if (page_rec_is_infimum(rec)
		    || page_rec_is_supremum(rec)
		    || rec_get_deleted_flag(
			rec, dict_table_is_comp(index->table))) {

			/* The infimum record on a page cannot be in the
			result set, and neither can a record lock be placed on
			it: we skip such a record. */
			continue;
		}

		offsets = rec_get_offsets(
			rec, index, offsets, ULINT_UNDEFINED, &heap);

		/* Note that we cannot trust the up_match value in the cursor
		at this place because we can arrive here after moving the
		cursor! Thus we have to recompare rec and search_tuple to
		determine if they match enough. */
		if (match_mode == ROW_SEL_EXACT) {
			/* Test if the index record matches completely to
			search_tuple in prebuilt: if not, then we return with
			DB_RECORD_NOT_FOUND */
			if (0 != cmp_dtuple_rec(search_tuple, rec, offsets)) {
				err = DB_RECORD_NOT_FOUND;
				break;
			}
		} else if (match_mode == ROW_SEL_EXACT_PREFIX) {
			if (!cmp_dtuple_is_prefix_of_rec(
				search_tuple, rec, offsets)) {
				err = DB_RECORD_NOT_FOUND;
				break;
			}
		}

		/* Get the clustered index. We always need clustered index
		record for snapshort verification. */
		if (index != clust_index) {

			err = row_sel_get_clust_rec_for_mysql(
				prebuilt, index, rec, thr, &clust_rec,
				&offsets, &heap, NULL, mtr);

			if (err != DB_SUCCESS) {
				break;
			}

			if (rec_get_deleted_flag(
				clust_rec, dict_table_is_comp(index->table))) {

				/* The record is delete marked in clustered
				index. We can skip this record. */
				continue;
			}

			result_rec = clust_rec;
		} else {
			result_rec = rec;
		}

		/* Step-4: Check if row is part of the consistent view that was
		captured while SELECT statement started execution. */
		{
			trx_id_t	trx_id;

			ulint		len;
			ulint		trx_id_off = rec_get_nth_field_offs(
				offsets, clust_index->n_uniq, &len);

			ut_ad(len == DATA_TRX_ID_LEN);

			trx_id = trx_read_trx_id(result_rec + trx_id_off);

			if (trx_id > index->trx_id) {
				/* This row was recently added skip it from
				SELECT view. */
				continue;
			}
		}

		/* Step-5: Cache the row-id of selected row to prebuilt cache.*/
		if (prebuilt->clust_index_was_generated) {
			row_sel_store_row_id_to_prebuilt(
				prebuilt, result_rec, clust_index, offsets);
		}

		/* Step-6: Convert selected record to MySQL format and
		store it. */
		if (prebuilt->template_type == ROW_MYSQL_DUMMY_TEMPLATE) {

			const rec_t*	ret_rec =
				(index != clust_index
				 && prebuilt->need_to_access_clustered)
				? result_rec : rec;

			offsets = rec_get_offsets(ret_rec, index, offsets,
						  ULINT_UNDEFINED, &heap);

			memcpy(buf + 4, ret_rec - rec_offs_extra_size(offsets),
			rec_offs_size(offsets));

			mach_write_to_4(buf, rec_offs_extra_size(offsets) + 4);

		} else if (!row_sel_store_mysql_rec(
				buf, prebuilt, result_rec, NULL, TRUE,
				clust_index, offsets, false)) {
			err = DB_ERROR;
			break;
		}

		/* Step-7: Store cursor position to fetch next record.
		MySQL calls this function iteratively get_next(), get_next()
		fashion. */
		ut_ad(err == DB_SUCCESS);
		index->last_sel_cur->rec = btr_pcur_get_rec(pcur);
		index->last_sel_cur->block = btr_pcur_get_block(pcur);

		/* This is needed in order to restore the cursor if index
		structure changes while SELECT is still active. */
		pcur->old_rec = dict_index_copy_rec_order_prefix(
			index, rec, &pcur->old_n_fields,
			&pcur->old_rec_buf, &pcur->buf_size);

		break;
	}

	if (err != DB_SUCCESS) {
		index->last_sel_cur->release();
	}

	if (heap != NULL) {
		mem_heap_free(heap);
	}
	return(err);
}

/** Extract virtual column data from a virtual index record and fill a dtuple
@param[in]	rec		the virtual (secondary) index record
@param[in]	index		the virtual index
@param[in,out]	vrow		the dtuple where data extract to
@param[in]	heap		memory heap to allocate memory
*/
static
void
row_sel_fill_vrow(
	const rec_t*		rec,
	dict_index_t*		index,
	const dtuple_t**	vrow,
	mem_heap_t*		heap)
{
	ulint           offsets_[REC_OFFS_NORMAL_SIZE];
	ulint*		offsets	= offsets_;
	rec_offs_init(offsets_);

	ut_ad(!(*vrow));

	offsets = rec_get_offsets(rec, index, offsets,
				  ULINT_UNDEFINED, &heap);

	*vrow = dtuple_create_with_vcol(
		heap, 0, dict_table_get_n_v_cols(index->table));

	/* Initialize all virtual row's mtype to DATA_MISSING */
	dtuple_init_v_fld(*vrow);

	for (ulint i = 0; i < dict_index_get_n_fields(index); i++) {
		const dict_field_t*     field;
                const dict_col_t*       col;

		field = dict_index_get_nth_field(index, i);
		col = dict_field_get_col(field);

		if (dict_col_is_virtual(col)) {
			const byte*     data;
		        ulint           len;

			data = rec_get_nth_field(rec, offsets, i, &len);

                        const dict_v_col_t*     vcol = reinterpret_cast<
				const dict_v_col_t*>(col);

			dfield_t* dfield = dtuple_get_nth_v_field(
				*vrow, vcol->v_pos);
			dfield_set_data(dfield, data, len);
			dict_col_copy_type(col, dfield_get_type(dfield));
		}
	}
}

/** Searches for rows in the database using cursor.
Function is mainly used for tables that are shared accorss connection and
so it employs technique that can help re-construct the rows that
transaction is suppose to see.
It also has optimization such as pre-caching the rows, using AHI, etc.

@param[out]	buf		buffer for the fetched row in MySQL format
@param[in]	mode		search mode PAGE_CUR_L
@param[in,out]	prebuilt	prebuilt struct for the table handler;
				this contains the info to search_tuple,
				index; if search tuple contains 0 field then
				we position the cursor at start or the end of
				index, depending on 'mode'
@param[in]	match_mode	0 or ROW_SEL_EXACT or ROW_SEL_EXACT_PREFIX
@param[in]	direction	0 or ROW_SEL_NEXT or ROW_SEL_PREV;
				Note: if this is != 0, then prebuilt must has a
				pcur with stored position! In opening of a
				cursor 'direction' should be 0.
@return DB_SUCCESS or error code */
dberr_t
row_search_mvcc(
	byte*		buf,
	page_cur_mode_t	mode,
	row_prebuilt_t*	prebuilt,
	ulint		match_mode,
	ulint		direction)
{
	DBUG_ENTER("row_search_mvcc");

	dict_index_t*	index		= prebuilt->index;
	ibool		comp		= dict_table_is_comp(index->table);
	const dtuple_t*	search_tuple	= prebuilt->search_tuple;
	btr_pcur_t*	pcur		= prebuilt->pcur;
	trx_t*		trx		= prebuilt->trx;
	dict_index_t*	clust_index;
	que_thr_t*	thr;
	const rec_t*	prev_rec = NULL;
	const rec_t*	rec = NULL;
	byte*		end_range_cache = NULL;
	const dtuple_t*	prev_vrow = NULL;
	const dtuple_t*	vrow = NULL;
	const rec_t*	result_rec = NULL;
	const rec_t*	clust_rec;
	dberr_t		err				= DB_SUCCESS;
	ibool		unique_search			= FALSE;
	ibool		mtr_has_extra_clust_latch	= FALSE;
	ibool		moves_up			= FALSE;
	ibool		set_also_gap_locks		= TRUE;
	/* if the query is a plain locking SELECT, and the isolation level
	is <= TRX_ISO_READ_COMMITTED, then this is set to FALSE */
	ibool		did_semi_consistent_read	= FALSE;
	/* if the returned record was locked and we did a semi-consistent
	read (fetch the newest committed version), then this is set to
	TRUE */
	ulint		next_offs;
	ibool		same_user_rec;
	mtr_t		mtr;
	mem_heap_t*	heap				= NULL;
	ulint		offsets_[REC_OFFS_NORMAL_SIZE];
	ulint*		offsets				= offsets_;
	ibool		table_lock_waited		= FALSE;
	byte*		next_buf			= 0;
	bool		spatial_search			= false;
	ulint		end_loop			= 0;

	rec_offs_init(offsets_);

	ut_ad(index && pcur && search_tuple);
	ut_a(prebuilt->magic_n == ROW_PREBUILT_ALLOCATED);
	ut_a(prebuilt->magic_n2 == ROW_PREBUILT_ALLOCATED);

	/* We don't support FTS queries from the HANDLER interfaces, because
	we implemented FTS as reversed inverted index with auxiliary tables.
	So anything related to traditional index query would not apply to
	it. */
	if (prebuilt->index->type & DICT_FTS) {
		DBUG_RETURN(DB_END_OF_INDEX);
	}

#ifdef UNIV_DEBUG
	{
		btrsea_sync_check	check(trx->has_search_latch);
		ut_ad(!sync_check_iterate(check));
	}
#endif /* UNIV_DEBUG */

	if (dict_table_is_discarded(prebuilt->table)) {

		DBUG_RETURN(DB_TABLESPACE_DELETED);

	} else if (prebuilt->table->ibd_file_missing) {

		DBUG_RETURN(DB_TABLESPACE_NOT_FOUND);

	} else if (!prebuilt->index_usable) {

		DBUG_RETURN(DB_MISSING_HISTORY);

	} else if (dict_index_is_corrupted(prebuilt->index)) {

		DBUG_RETURN(DB_CORRUPTION);
	}

	/* We need to get the virtual column values stored in secondary
	index key, if this is covered index scan or virtual key read is
	requested. */
	bool    need_vrow = dict_index_has_virtual(prebuilt->index)
		&& (prebuilt->read_just_key
		    || prebuilt->m_read_virtual_key);

	/*-------------------------------------------------------------*/
	/* PHASE 0: Release a possible s-latch we are holding on the
	adaptive hash index latch if there is someone waiting behind */

	if (trx->has_search_latch
#ifndef INNODB_RW_LOCKS_USE_ATOMICS
	    && rw_lock_get_writer(
		btr_get_search_latch(index)) != RW_LOCK_NOT_LOCKED
#endif /* !INNODB_RW_LOCKS_USE_ATOMICS */
	    ) {

		/* There is an x-latch request on the adaptive hash index:
		release the s-latch to reduce starvation and wait for
		BTR_SEA_TIMEOUT rounds before trying to keep it again over
		calls from MySQL */

		trx_search_latch_release_if_reserved(trx);
	}

	/* Reset the new record lock info if srv_locks_unsafe_for_binlog
	is set or session is using a READ COMMITED isolation level. Then
	we are able to remove the record locks set here on an individual
	row. */
	prebuilt->new_rec_locks = 0;

	/*-------------------------------------------------------------*/
	/* PHASE 1: Try to pop the row from the prefetch cache */

	if (UNIV_UNLIKELY(direction == 0)) {
		trx->op_info = "starting index read";

		prebuilt->n_rows_fetched = 0;
		prebuilt->n_fetch_cached = 0;
		prebuilt->fetch_cache_first = 0;

		if (prebuilt->sel_graph == NULL) {
			/* Build a dummy select query graph */
			row_prebuild_sel_graph(prebuilt);
		}
	} else {
		trx->op_info = "fetching rows";

		if (prebuilt->n_rows_fetched == 0) {
			prebuilt->fetch_direction = direction;
		}

		if (UNIV_UNLIKELY(direction != prebuilt->fetch_direction)) {
			if (UNIV_UNLIKELY(prebuilt->n_fetch_cached > 0)) {
				ut_error;
				/* TODO: scrollable cursor: restore cursor to
				the place of the latest returned row,
				or better: prevent caching for a scroll
				cursor! */
			}

			prebuilt->n_rows_fetched = 0;
			prebuilt->n_fetch_cached = 0;
			prebuilt->fetch_cache_first = 0;

		} else if (UNIV_LIKELY(prebuilt->n_fetch_cached > 0)) {
			row_sel_dequeue_cached_row_for_mysql(buf, prebuilt);

			prebuilt->n_rows_fetched++;

			err = DB_SUCCESS;
			goto func_exit;
		} else if (prebuilt->m_end_range == true) {

			prebuilt->m_end_range = false;

			err = DB_RECORD_NOT_FOUND;
			goto func_exit;
		}

		if (prebuilt->fetch_cache_first > 0
		    && prebuilt->fetch_cache_first < MYSQL_FETCH_CACHE_SIZE) {

			/* The previous returned row was popped from the fetch
			cache, but the cache was not full at the time of the
			popping: no more rows can exist in the result set */

			err = DB_RECORD_NOT_FOUND;
			goto func_exit;
		}

		prebuilt->n_rows_fetched++;

		if (prebuilt->n_rows_fetched > 1000000000) {
			/* Prevent wrap-over */
			prebuilt->n_rows_fetched = 500000000;
		}

		mode = pcur->search_mode;
	}

	/* In a search where at most one record in the index may match, we
	can use a LOCK_REC_NOT_GAP type record lock when locking a
	non-delete-marked matching record.

	Note that in a unique secondary index there may be different
	delete-marked versions of a record where only the primary key
	values differ: thus in a secondary index we must use next-key
	locks when locking delete-marked records. */

	if (match_mode == ROW_SEL_EXACT
	    && dict_index_is_unique(index)
	    && dtuple_get_n_fields(search_tuple)
	    == dict_index_get_n_unique(index)
	    && (dict_index_is_clust(index)
		|| !dtuple_contains_null(search_tuple))) {

		/* Note above that a UNIQUE secondary index can contain many
		rows with the same key value if one of the columns is the SQL
		null. A clustered index under MySQL can never contain null
		columns because we demand that all the columns in primary key
		are non-null. */

		unique_search = TRUE;

		/* Even if the condition is unique, MySQL seems to try to
		retrieve also a second row if a primary key contains more than
		1 column. Return immediately if this is not a HANDLER
		command. */

		if (UNIV_UNLIKELY(direction != 0
				  && !prebuilt->used_in_HANDLER)) {

			err = DB_RECORD_NOT_FOUND;
			goto func_exit;
		}
	}

	/* We don't support sequencial scan for Rtree index, because it
	is no meaning to do so. */
	if (dict_index_is_spatial(index)
		&& !RTREE_SEARCH_MODE(mode)) {
		err = DB_END_OF_INDEX;
		goto func_exit;
	}

	mtr_start(&mtr);

	/*-------------------------------------------------------------*/
	/* PHASE 2: Try fast adaptive hash index search if possible */

	/* Next test if this is the special case where we can use the fast
	adaptive hash index to try the search. Since we must release the
	search system latch when we retrieve an externally stored field, we
	cannot use the adaptive hash index in a search in the case the row
	may be long and there may be externally stored fields */

	if (UNIV_UNLIKELY(direction == 0)
	    && unique_search
	    && btr_search_enabled
	    && dict_index_is_clust(index)
	    && !prebuilt->templ_contains_blob
	    && !prebuilt->used_in_HANDLER
	    && (prebuilt->mysql_row_len < UNIV_PAGE_SIZE / 8)
	    && !prebuilt->innodb_api) {

		mode = PAGE_CUR_GE;

		if (trx->mysql_n_tables_locked == 0
		    && !prebuilt->ins_sel_stmt
		    && prebuilt->select_lock_type == LOCK_NONE
		    && trx->isolation_level > TRX_ISO_READ_UNCOMMITTED
		    && MVCC::is_view_active(trx->read_view)) {

			/* This is a SELECT query done as a consistent read,
			and the read view has already been allocated:
			let us try a search shortcut through the hash
			index.
			NOTE that we must also test that
			mysql_n_tables_locked == 0, because this might
			also be INSERT INTO ... SELECT ... or
			CREATE TABLE ... SELECT ... . Our algorithm is
			NOT prepared to inserts interleaved with the SELECT,
			and if we try that, we can deadlock on the adaptive
			hash index semaphore! */

			ut_a(!trx->has_search_latch);
			rw_lock_s_lock(btr_get_search_latch(index));
			trx->has_search_latch = true;

			switch (row_sel_try_search_shortcut_for_mysql(
					&rec, prebuilt, &offsets, &heap,
					&mtr)) {
			case SEL_FOUND:
				/* At this point, rec is protected by
				a page latch that was acquired by
				row_sel_try_search_shortcut_for_mysql().
				The latch will not be released until
				mtr_commit(&mtr). */
				ut_ad(!rec_get_deleted_flag(rec, comp));

				if (prebuilt->idx_cond) {
					switch (row_search_idx_cond_check(
							buf, prebuilt,
							rec, offsets)) {
					case ICP_NO_MATCH:
					case ICP_OUT_OF_RANGE:
						goto shortcut_mismatch;
					case ICP_MATCH:
						goto shortcut_match;
					}
				}

				if (!row_sel_store_mysql_rec(
					    buf, prebuilt,
					    rec, NULL, FALSE, index,
					    offsets, false)) {
					/* Only fresh inserts may contain
					incomplete externally stored
					columns. Pretend that such
					records do not exist. Such
					records may only be accessed
					at the READ UNCOMMITTED
					isolation level or when
					rolling back a recovered
					transaction. Rollback happens
					at a lower level, not here. */

					/* Proceed as in case SEL_RETRY. */
					break;
				}

			shortcut_match:
				mtr_commit(&mtr);

				/* NOTE that we do NOT store the cursor
				position */

				err = DB_SUCCESS;

				rw_lock_s_unlock(btr_get_search_latch(index));
				trx->has_search_latch = false;

				goto func_exit;

			case SEL_EXHAUSTED:
			shortcut_mismatch:
				mtr_commit(&mtr);

				err = DB_RECORD_NOT_FOUND;

				rw_lock_s_unlock(btr_get_search_latch(index));
				trx->has_search_latch = false;

				/* NOTE that we do NOT store the cursor
				position */

				goto func_exit;

			case SEL_RETRY:
				break;

			default:
				ut_ad(0);
			}

			mtr_commit(&mtr);
			mtr_start(&mtr);

                        rw_lock_s_unlock(btr_get_search_latch(index));
                        trx->has_search_latch = false;
		}
	}

	/*-------------------------------------------------------------*/
	/* PHASE 3: Open or restore index cursor position */

	trx_search_latch_release_if_reserved(trx);

	spatial_search = dict_index_is_spatial(index)
			 && mode >= PAGE_CUR_CONTAIN;

	/* The state of a running trx can only be changed by the
	thread that is currently serving the transaction. Because we
	are that thread, we can read trx->state without holding any
	mutex. */
	ut_ad(prebuilt->sql_stat_start || trx->state == TRX_STATE_ACTIVE);

	ut_ad(!trx_is_started(trx) || trx->state == TRX_STATE_ACTIVE);

	ut_ad(prebuilt->sql_stat_start
	      || prebuilt->select_lock_type != LOCK_NONE
	      || MVCC::is_view_active(trx->read_view)
	      || srv_read_only_mode);

	trx_start_if_not_started(trx, false);

	if (trx->isolation_level <= TRX_ISO_READ_COMMITTED
	    && prebuilt->select_lock_type != LOCK_NONE
	    && trx->mysql_thd != NULL
	    && thd_is_select(trx->mysql_thd)) {
		/* It is a plain locking SELECT and the isolation
		level is low: do not lock gaps */

		set_also_gap_locks = FALSE;
	}

	/* Note that if the search mode was GE or G, then the cursor
	naturally moves upward (in fetch next) in alphabetical order,
	otherwise downward */

	if (direction == 0) {

		if (mode == PAGE_CUR_GE
		    || mode == PAGE_CUR_G
		    || mode >= PAGE_CUR_CONTAIN) {

			moves_up = TRUE;
		}

	} else if (direction == ROW_SEL_NEXT) {

		moves_up = TRUE;
	}

	thr = que_fork_get_first_thr(prebuilt->sel_graph);

	que_thr_move_to_run_state_for_mysql(thr, trx);

	clust_index = dict_table_get_first_index(index->table);

	/* Do some start-of-statement preparations */

	if (!prebuilt->sql_stat_start) {
		/* No need to set an intention lock or assign a read view */

		if (!MVCC::is_view_active(trx->read_view)
		    && !srv_read_only_mode
		    && prebuilt->select_lock_type == LOCK_NONE) {

			ib::error() << "MySQL is trying to perform a"
				" consistent read but the read view is not"
				" assigned!";
			trx_print(stderr, trx, 600);
			fputc('\n', stderr);
			ut_error;
		}
	} else if (prebuilt->select_lock_type == LOCK_NONE) {
		/* This is a consistent read */
		/* Assign a read view for the query */

		if (!srv_read_only_mode) {
			trx_assign_read_view(trx);
		}

		prebuilt->sql_stat_start = FALSE;
	} else {
wait_table_again:
		err = lock_table(0, index->table,
				 prebuilt->select_lock_type == LOCK_S
				 ? LOCK_IS : LOCK_IX, thr);

		if (err != DB_SUCCESS) {

			table_lock_waited = TRUE;
			goto lock_table_wait;
		}
		prebuilt->sql_stat_start = FALSE;
	}

	/* Open or restore index cursor position */

	if (UNIV_LIKELY(direction != 0)) {
		if (spatial_search) {
			/* R-Tree access does not need to do
			cursor position and resposition */
			goto next_rec;
		}

		ibool	need_to_process = sel_restore_position_for_mysql(
			&same_user_rec, BTR_SEARCH_LEAF,
			pcur, moves_up, &mtr);

		if (UNIV_UNLIKELY(need_to_process)) {
			if (UNIV_UNLIKELY(prebuilt->row_read_type
					  == ROW_READ_DID_SEMI_CONSISTENT)) {
				/* We did a semi-consistent read,
				but the record was removed in
				the meantime. */
				prebuilt->row_read_type
					= ROW_READ_TRY_SEMI_CONSISTENT;
			}
		} else if (UNIV_LIKELY(prebuilt->row_read_type
				       != ROW_READ_DID_SEMI_CONSISTENT)) {

			/* The cursor was positioned on the record
			that we returned previously.  If we need
			to repeat a semi-consistent read as a
			pessimistic locking read, the record
			cannot be skipped. */

			goto next_rec;
		}

	} else if (dtuple_get_n_fields(search_tuple) > 0) {
		pcur->btr_cur.thr = thr;

		if (dict_index_is_spatial(index)) {
			bool	need_pred_lock;

			need_pred_lock = (set_also_gap_locks
					  && !(srv_locks_unsafe_for_binlog
					      || trx->isolation_level
						 <= TRX_ISO_READ_COMMITTED)
					  && prebuilt->select_lock_type
						 != LOCK_NONE);

			if (!prebuilt->rtr_info) {
				prebuilt->rtr_info = rtr_create_rtr_info(
					need_pred_lock, true,
					btr_pcur_get_btr_cur(pcur), index);
				prebuilt->rtr_info->search_tuple = search_tuple;
				prebuilt->rtr_info->search_mode = mode;
				rtr_info_update_btr(btr_pcur_get_btr_cur(pcur),
						    prebuilt->rtr_info);
			} else {
				rtr_info_reinit_in_cursor(
					btr_pcur_get_btr_cur(pcur),
					index, need_pred_lock);
				prebuilt->rtr_info->search_tuple = search_tuple;
				prebuilt->rtr_info->search_mode = mode;
			}
		}

		btr_pcur_open_with_no_init(index, search_tuple, mode,
					   BTR_SEARCH_LEAF,
					   pcur, 0, &mtr);

		pcur->trx_if_known = trx;

		rec = btr_pcur_get_rec(pcur);

		if (!moves_up
		    && !page_rec_is_supremum(rec)
		    && set_also_gap_locks
		    && !(srv_locks_unsafe_for_binlog
			 || trx->isolation_level <= TRX_ISO_READ_COMMITTED)
		    && prebuilt->select_lock_type != LOCK_NONE
		    && !dict_index_is_spatial(index)) {

			/* Try to place a gap lock on the next index record
			to prevent phantoms in ORDER BY ... DESC queries */
			const rec_t*	next_rec = page_rec_get_next_const(rec);

			offsets = rec_get_offsets(next_rec, index, offsets,
						  ULINT_UNDEFINED, &heap);
			err = sel_set_rec_lock(pcur,
					       next_rec, index, offsets,
					       prebuilt->select_lock_type,
					       LOCK_GAP, thr, &mtr);

			switch (err) {
			case DB_SUCCESS_LOCKED_REC:
				err = DB_SUCCESS;
			case DB_SUCCESS:
				break;
			default:
				goto lock_wait_or_error;
			}
		}
	} else if (mode == PAGE_CUR_G || mode == PAGE_CUR_L) {
		btr_pcur_open_at_index_side(
			mode == PAGE_CUR_G, index, BTR_SEARCH_LEAF,
			pcur, false, 0, &mtr);
	}

rec_loop:
	DEBUG_SYNC_C("row_search_rec_loop");
	if (trx_is_interrupted(trx)) {
		if (!spatial_search) {
			btr_pcur_store_position(pcur, &mtr);
		}
		err = DB_INTERRUPTED;
		goto normal_return;
	}

	/*-------------------------------------------------------------*/
	/* PHASE 4: Look for matching records in a loop */

	rec = btr_pcur_get_rec(pcur);

	ut_ad(!!page_rec_is_comp(rec) == comp);

	if (page_rec_is_infimum(rec)) {

		/* The infimum record on a page cannot be in the result set,
		and neither can a record lock be placed on it: we skip such
		a record. */

		prev_rec = NULL;
		goto next_rec;
	}

	if (page_rec_is_supremum(rec)) {

		DBUG_EXECUTE_IF("compare_end_range",
				if (end_loop < 100) {
					end_loop = 100;
				});
		/** Compare the last record of the page with end range
		passed to InnoDB when there is no ICP and number of
		loops in row_search_mvcc for rows found but not
		reporting due to search views etc. */
		if (prev_rec != NULL
		    && prebuilt->m_mysql_handler->end_range != NULL
		    && prebuilt->idx_cond == false && end_loop >= 100) {

			dict_index_t*	key_index = prebuilt->index;
			bool		clust_templ_for_sec = false;

			if (end_range_cache == NULL) {
				end_range_cache = static_cast<byte*>(
					ut_malloc_nokey(prebuilt->mysql_row_len));
			}

			if (index != clust_index
			    && prebuilt->need_to_access_clustered) {
				/** Secondary index record but the template
				based on PK. */
				key_index = clust_index;
				clust_templ_for_sec = true;
			}

			/** Create offsets based on prebuilt index. */
			offsets = rec_get_offsets(prev_rec, prebuilt->index,
					offsets, ULINT_UNDEFINED, &heap);

			if (row_sel_store_mysql_rec(
				end_range_cache, prebuilt, prev_rec, prev_vrow,
				clust_templ_for_sec, key_index, offsets,
				clust_templ_for_sec)) {

				if (row_search_end_range_check(
					end_range_cache,
					prebuilt->m_mysql_handler)) {

					/** In case of prebuilt->fetch,
					set the error in prebuilt->end_range. */
<<<<<<< HEAD
					if (prebuilt->n_fetch_cached > 0) {
						prebuilt->m_end_range = true;
=======
					if (next_buf != NULL) {
						prebuilt->end_range = true;
>>>>>>> 127a2e35
					}

					err = DB_RECORD_NOT_FOUND;
					goto normal_return;
				}
			}
		}

		if (set_also_gap_locks
		    && !(srv_locks_unsafe_for_binlog
			 || trx->isolation_level <= TRX_ISO_READ_COMMITTED)
		    && prebuilt->select_lock_type != LOCK_NONE
		    && !dict_index_is_spatial(index)) {

			/* Try to place a lock on the index record */

			/* If innodb_locks_unsafe_for_binlog option is used
			or this session is using a READ COMMITTED isolation
			level we do not lock gaps. Supremum record is really
			a gap and therefore we do not set locks there. */

			offsets = rec_get_offsets(rec, index, offsets,
						  ULINT_UNDEFINED, &heap);
			err = sel_set_rec_lock(pcur,
					       rec, index, offsets,
					       prebuilt->select_lock_type,
					       LOCK_ORDINARY, thr, &mtr);

			switch (err) {
			case DB_SUCCESS_LOCKED_REC:
				err = DB_SUCCESS;
			case DB_SUCCESS:
				break;
			default:
				goto lock_wait_or_error;
			}
		}

		/* A page supremum record cannot be in the result set: skip
		it now that we have placed a possible lock on it */

		prev_rec = NULL;
		goto next_rec;
	}

	/*-------------------------------------------------------------*/
	/* Do sanity checks in case our cursor has bumped into page
	corruption */

	if (comp) {
		next_offs = rec_get_next_offs(rec, TRUE);
		if (UNIV_UNLIKELY(next_offs < PAGE_NEW_SUPREMUM)) {

			goto wrong_offs;
		}
	} else {
		next_offs = rec_get_next_offs(rec, FALSE);
		if (UNIV_UNLIKELY(next_offs < PAGE_OLD_SUPREMUM)) {

			goto wrong_offs;
		}
	}

	if (UNIV_UNLIKELY(next_offs >= UNIV_PAGE_SIZE - PAGE_DIR)) {

wrong_offs:
		if (srv_force_recovery == 0 || moves_up == FALSE) {
			ib::error() << "Rec address "
				<< static_cast<const void*>(rec)
				<< ", buf block fix count "
				<< btr_cur_get_block(
					btr_pcur_get_btr_cur(pcur))->page
					.buf_fix_count;

			ib::error() << "Index corruption: rec offs "
				<< page_offset(rec) << " next offs "
				<< next_offs << ", page no "
				<< page_get_page_no(page_align(rec))
				<< ", index " << index->name
				<< " of table " << index->table->name
				<< ". Run CHECK TABLE. You may need to"
				" restore from a backup, or dump + drop +"
				" reimport the table.";
			ut_ad(0);
			err = DB_CORRUPTION;

			goto lock_wait_or_error;
		} else {
			/* The user may be dumping a corrupt table. Jump
			over the corruption to recover as much as possible. */

			ib::info() << "Index corruption: rec offs "
				<< page_offset(rec) << " next offs "
				<< next_offs << ", page no "
				<< page_get_page_no(page_align(rec))
				<< ", index " << index->name
				<< " of table " << index->table->name
				<< ". We try to skip the rest of the page.";

			btr_pcur_move_to_last_on_page(pcur, &mtr);

			prev_rec = NULL;
			goto next_rec;
		}
	}
	/*-------------------------------------------------------------*/

	/* Calculate the 'offsets' associated with 'rec' */

	ut_ad(fil_page_index_page_check(btr_pcur_get_page(pcur)));
	ut_ad(btr_page_get_index_id(btr_pcur_get_page(pcur)) == index->id);

	offsets = rec_get_offsets(rec, index, offsets, ULINT_UNDEFINED, &heap);

	if (UNIV_UNLIKELY(srv_force_recovery > 0)) {
		if (!rec_validate(rec, offsets)
		    || !btr_index_rec_validate(rec, index, FALSE)) {

			ib::info() << "Index corruption: rec offs "
				<< page_offset(rec) << " next offs "
				<< next_offs << ", page no "
				<< page_get_page_no(page_align(rec))
				<< ", index " << index->name
				<< " of table " << index->table->name
				<< ". We try to skip the record.";

			prev_rec = NULL;
			goto next_rec;
		}
	}

	prev_rec = rec;

	/* Note that we cannot trust the up_match value in the cursor at this
	place because we can arrive here after moving the cursor! Thus
	we have to recompare rec and search_tuple to determine if they
	match enough. */

	if (match_mode == ROW_SEL_EXACT) {
		/* Test if the index record matches completely to search_tuple
		in prebuilt: if not, then we return with DB_RECORD_NOT_FOUND */

		/* fputs("Comparing rec and search tuple\n", stderr); */

		if (0 != cmp_dtuple_rec(search_tuple, rec, offsets)) {

			if (set_also_gap_locks
			    && !(srv_locks_unsafe_for_binlog
				 || trx->isolation_level
				 <= TRX_ISO_READ_COMMITTED)
			    && prebuilt->select_lock_type != LOCK_NONE
			    && !dict_index_is_spatial(index)) {

				/* Try to place a gap lock on the index
				record only if innodb_locks_unsafe_for_binlog
				option is not set or this session is not
				using a READ COMMITTED isolation level. */

				err = sel_set_rec_lock(
					pcur,
					rec, index, offsets,
					prebuilt->select_lock_type, LOCK_GAP,
					thr, &mtr);

				switch (err) {
				case DB_SUCCESS_LOCKED_REC:
				case DB_SUCCESS:
					break;
				default:
					goto lock_wait_or_error;
				}
			}

			btr_pcur_store_position(pcur, &mtr);

			/* The found record was not a match, but may be used
			as NEXT record (index_next). Set the relative position
			to BTR_PCUR_BEFORE, to reflect that the position of
			the persistent cursor is before the found/stored row
			(pcur->old_rec). */
			ut_ad(pcur->rel_pos == BTR_PCUR_ON);
			pcur->rel_pos = BTR_PCUR_BEFORE;

			err = DB_RECORD_NOT_FOUND;
			goto normal_return;
		}

	} else if (match_mode == ROW_SEL_EXACT_PREFIX) {

		if (!cmp_dtuple_is_prefix_of_rec(search_tuple, rec, offsets)) {

			if (set_also_gap_locks
			    && !(srv_locks_unsafe_for_binlog
				 || trx->isolation_level
				 <= TRX_ISO_READ_COMMITTED)
			    && prebuilt->select_lock_type != LOCK_NONE
			    && !dict_index_is_spatial(index)) {

				/* Try to place a gap lock on the index
				record only if innodb_locks_unsafe_for_binlog
				option is not set or this session is not
				using a READ COMMITTED isolation level. */

				err = sel_set_rec_lock(
					pcur,
					rec, index, offsets,
					prebuilt->select_lock_type, LOCK_GAP,
					thr, &mtr);

				switch (err) {
				case DB_SUCCESS_LOCKED_REC:
				case DB_SUCCESS:
					break;
				default:
					goto lock_wait_or_error;
				}
			}

			btr_pcur_store_position(pcur, &mtr);

			/* The found record was not a match, but may be used
			as NEXT record (index_next). Set the relative position
			to BTR_PCUR_BEFORE, to reflect that the position of
			the persistent cursor is before the found/stored row
			(pcur->old_rec). */
			ut_ad(pcur->rel_pos == BTR_PCUR_ON);
			pcur->rel_pos = BTR_PCUR_BEFORE;

			err = DB_RECORD_NOT_FOUND;
			goto normal_return;
		}
	}

	/* We are ready to look at a possible new index entry in the result
	set: the cursor is now placed on a user record */

	if (prebuilt->select_lock_type != LOCK_NONE) {
		/* Try to place a lock on the index record; note that delete
		marked records are a special case in a unique search. If there
		is a non-delete marked record, then it is enough to lock its
		existence with LOCK_REC_NOT_GAP. */

		/* If innodb_locks_unsafe_for_binlog option is used
		or this session is using a READ COMMITED isolation
		level we lock only the record, i.e., next-key locking is
		not used. */

		ulint	lock_type;

		if (!set_also_gap_locks
		    || srv_locks_unsafe_for_binlog
		    || trx->isolation_level <= TRX_ISO_READ_COMMITTED
		    || (unique_search && !rec_get_deleted_flag(rec, comp))
		    || dict_index_is_spatial(index)) {

			goto no_gap_lock;
		} else {
			lock_type = LOCK_ORDINARY;
		}

		/* If we are doing a 'greater or equal than a primary key
		value' search from a clustered index, and we find a record
		that has that exact primary key value, then there is no need
		to lock the gap before the record, because no insert in the
		gap can be in our search range. That is, no phantom row can
		appear that way.

		An example: if col1 is the primary key, the search is WHERE
		col1 >= 100, and we find a record where col1 = 100, then no
		need to lock the gap before that record. */

		if (index == clust_index
		    && mode == PAGE_CUR_GE
		    && direction == 0
		    && dtuple_get_n_fields_cmp(search_tuple)
		    == dict_index_get_n_unique(index)
		    && 0 == cmp_dtuple_rec(search_tuple, rec, offsets)) {
no_gap_lock:
			lock_type = LOCK_REC_NOT_GAP;
		}

		err = sel_set_rec_lock(pcur,
				       rec, index, offsets,
				       prebuilt->select_lock_type,
				       lock_type, thr, &mtr);

		switch (err) {
			const rec_t*	old_vers;
		case DB_SUCCESS_LOCKED_REC:
			if (srv_locks_unsafe_for_binlog
			    || trx->isolation_level
			    <= TRX_ISO_READ_COMMITTED) {
				/* Note that a record of
				prebuilt->index was locked. */
				prebuilt->new_rec_locks = 1;
			}
			err = DB_SUCCESS;
		case DB_SUCCESS:
			break;
		case DB_LOCK_WAIT:
			/* Lock wait for R-tree should already
			be handled in sel_set_rtr_rec_lock() */
			ut_ad(!dict_index_is_spatial(index));
			/* Never unlock rows that were part of a conflict. */
			prebuilt->new_rec_locks = 0;

			if (UNIV_LIKELY(prebuilt->row_read_type
					!= ROW_READ_TRY_SEMI_CONSISTENT)
			    || unique_search
			    || index != clust_index) {

				goto lock_wait_or_error;
			}

			/* The following call returns 'offsets'
			associated with 'old_vers' */
			row_sel_build_committed_vers_for_mysql(
				clust_index, prebuilt, rec,
				&offsets, &heap, &old_vers, need_vrow ? &vrow : NULL,
			        &mtr);

			/* Check whether it was a deadlock or not, if not
			a deadlock and the transaction had to wait then
			release the lock it is waiting on. */

			err = lock_trx_handle_wait(trx);

			switch (err) {
			case DB_SUCCESS:
				/* The lock was granted while we were
				searching for the last committed version.
				Do a normal locking read. */

				offsets = rec_get_offsets(
					rec, index, offsets, ULINT_UNDEFINED,
					&heap);
				goto locks_ok;
			case DB_DEADLOCK:
				goto lock_wait_or_error;
			case DB_LOCK_WAIT:
				ut_ad(!dict_index_is_spatial(index));
				err = DB_SUCCESS;
				break;
			default:
				ut_error;
			}

			if (old_vers == NULL) {
				/* The row was not yet committed */

				goto next_rec;
			}

			did_semi_consistent_read = TRUE;
			rec = old_vers;
			prev_rec = rec;
			break;
		case DB_RECORD_NOT_FOUND:
			if (dict_index_is_spatial(index)) {
				goto next_rec;
			} else {
				goto lock_wait_or_error;
			}

		default:

			goto lock_wait_or_error;
		}
	} else {
		/* This is a non-locking consistent read: if necessary, fetch
		a previous version of the record */

		if (trx->isolation_level == TRX_ISO_READ_UNCOMMITTED) {

			/* Do nothing: we let a non-locking SELECT read the
			latest version of the record */

		} else if (index == clust_index) {

			/* Fetch a previous version of the row if the current
			one is not visible in the snapshot; if we have a very
			high force recovery level set, we try to avoid crashes
			by skipping this lookup */

			if (srv_force_recovery < 5
			    && !lock_clust_rec_cons_read_sees(
				    rec, index, offsets,
				    trx_get_read_view(trx))) {

				rec_t*	old_vers;
				/* The following call returns 'offsets'
				associated with 'old_vers' */
				err = row_sel_build_prev_vers_for_mysql(
					trx->read_view, clust_index,
					prebuilt, rec, &offsets, &heap,
					&old_vers, need_vrow ? &vrow : NULL,
					&mtr);

				if (err != DB_SUCCESS) {

					goto lock_wait_or_error;
				}

				if (old_vers == NULL) {
					/* The row did not exist yet in
					the read view */

					goto next_rec;
				}

				rec = old_vers;
				prev_rec = rec;
			}
		} else {
			/* We are looking into a non-clustered index,
			and to get the right version of the record we
			have to look also into the clustered index: this
			is necessary, because we can only get the undo
			information via the clustered index record. */

			ut_ad(!dict_index_is_clust(index));

			if (!srv_read_only_mode
			    && !lock_sec_rec_cons_read_sees(
					rec, index, trx->read_view)) {
				/* We should look at the clustered index.
				However, as this is a non-locking read,
				we can skip the clustered index lookup if
				the condition does not match the secondary
				index entry. */
				switch (row_search_idx_cond_check(
						buf, prebuilt, rec, offsets)) {
				case ICP_NO_MATCH:
					goto next_rec;
				case ICP_OUT_OF_RANGE:
					err = DB_RECORD_NOT_FOUND;
					goto idx_cond_failed;
				case ICP_MATCH:
					goto requires_clust_rec;
				}

				ut_error;
			}
		}
	}

locks_ok:
	/* NOTE that at this point rec can be an old version of a clustered
	index record built for a consistent read. We cannot assume after this
	point that rec is on a buffer pool page. Functions like
	page_rec_is_comp() cannot be used! */

	if (rec_get_deleted_flag(rec, comp)) {

		/* The record is delete-marked: we can skip it */

		if ((srv_locks_unsafe_for_binlog
		     || trx->isolation_level <= TRX_ISO_READ_COMMITTED)
		    && prebuilt->select_lock_type != LOCK_NONE
		    && !did_semi_consistent_read) {

			/* No need to keep a lock on a delete-marked record
			if we do not want to use next-key locking. */

			row_unlock_for_mysql(prebuilt, TRUE);
		}

		/* This is an optimization to skip setting the next key lock
		on the record that follows this delete-marked record. This
		optimization works because of the unique search criteria
		which precludes the presence of a range lock between this
		delete marked record and the record following it.

		For now this is applicable only to clustered indexes while
		doing a unique search except for HANDLER queries because
		HANDLER allows NEXT and PREV even in unique search on
		clustered index. There is scope for further optimization
		applicable to unique secondary indexes. Current behaviour is
		to widen the scope of a lock on an already delete marked record
		if the same record is deleted twice by the same transaction */
		if (index == clust_index && unique_search
		    && !prebuilt->used_in_HANDLER) {

			err = DB_RECORD_NOT_FOUND;

			goto normal_return;
		}

		goto next_rec;
	}

	/* Check if the record matches the index condition. */
	switch (row_search_idx_cond_check(buf, prebuilt, rec, offsets)) {
	case ICP_NO_MATCH:
		if (did_semi_consistent_read) {
			row_unlock_for_mysql(prebuilt, TRUE);
		}
		goto next_rec;
	case ICP_OUT_OF_RANGE:
		err = DB_RECORD_NOT_FOUND;
		goto idx_cond_failed;
	case ICP_MATCH:
		break;
	}

	/* Get the clustered index record if needed, if we did not do the
	search using the clustered index. */

	if (index != clust_index && prebuilt->need_to_access_clustered) {

requires_clust_rec:
		ut_ad(index != clust_index);
		/* We use a 'goto' to the preceding label if a consistent
		read of a secondary index record requires us to look up old
		versions of the associated clustered index record. */

		ut_ad(rec_offs_validate(rec, index, offsets));

		/* It was a non-clustered index and we must fetch also the
		clustered index record */

		mtr_has_extra_clust_latch = TRUE;

		ut_ad(!vrow);
		/* The following call returns 'offsets' associated with
		'clust_rec'. Note that 'clust_rec' can be an old version
		built for a consistent read. */

		err = row_sel_get_clust_rec_for_mysql(prebuilt, index, rec,
						      thr, &clust_rec,
						      &offsets, &heap,
						      need_vrow ? &vrow : NULL,
						      &mtr);
		switch (err) {
		case DB_SUCCESS:
			if (clust_rec == NULL) {
				/* The record did not exist in the read view */
				ut_ad(prebuilt->select_lock_type == LOCK_NONE
				      || dict_index_is_spatial(index));

				goto next_rec;
			}
			break;
		case DB_SUCCESS_LOCKED_REC:
			ut_a(clust_rec != NULL);
			if (srv_locks_unsafe_for_binlog
			     || trx->isolation_level
			    <= TRX_ISO_READ_COMMITTED) {
				/* Note that the clustered index record
				was locked. */
				prebuilt->new_rec_locks = 2;
			}
			err = DB_SUCCESS;
			break;
		default:
			vrow = NULL;
			goto lock_wait_or_error;
		}

		if (rec_get_deleted_flag(clust_rec, comp)) {

			/* The record is delete marked: we can skip it */

			if ((srv_locks_unsafe_for_binlog
			     || trx->isolation_level <= TRX_ISO_READ_COMMITTED)
			    && prebuilt->select_lock_type != LOCK_NONE) {

				/* No need to keep a lock on a delete-marked
				record if we do not want to use next-key
				locking. */

				row_unlock_for_mysql(prebuilt, TRUE);
			}

			goto next_rec;
		}

		if (need_vrow && !vrow) {
			if (!heap) {
				heap = mem_heap_create(100);
			}
			row_sel_fill_vrow(rec, index, &vrow, heap);
		}

		result_rec = clust_rec;
		ut_ad(rec_offs_validate(result_rec, clust_index, offsets));

		if (prebuilt->idx_cond) {
			/* Convert the record to MySQL format. We were
			unable to do this in row_search_idx_cond_check(),
			because the condition is on the secondary index
			and the requested column is in the clustered index.
			We convert all fields, including those that
			may have been used in ICP, because the
			secondary index may contain a column prefix
			rather than the full column. Also, as noted
			in Bug #56680, the column in the secondary
			index may be in the wrong case, and the
			authoritative case is in result_rec, the
			appropriate version of the clustered index record. */
			if (!row_sel_store_mysql_rec(
				    buf, prebuilt, result_rec, vrow,
				    TRUE, clust_index, offsets, false)) {
				goto next_rec;
			}
		}
	} else {
		result_rec = rec;
	}

	/* We found a qualifying record 'result_rec'. At this point,
	'offsets' are associated with 'result_rec'. */

	ut_ad(rec_offs_validate(result_rec,
				result_rec != rec ? clust_index : index,
				offsets));
	ut_ad(!rec_get_deleted_flag(result_rec, comp));

	/* Decide whether to prefetch extra rows.
	At this point, the clustered index record is protected
	by a page latch that was acquired when pcur was positioned.
	The latch will not be released until mtr_commit(&mtr). */

	if ((match_mode == ROW_SEL_EXACT
	     || prebuilt->n_rows_fetched >= MYSQL_FETCH_CACHE_THRESHOLD)
	    && prebuilt->select_lock_type == LOCK_NONE
	    && !prebuilt->m_no_prefetch
	    && !prebuilt->templ_contains_blob
	    && !prebuilt->templ_contains_fixed_point
	    && !prebuilt->clust_index_was_generated
	    && !prebuilt->used_in_HANDLER
	    && !prebuilt->innodb_api
	    && prebuilt->template_type != ROW_MYSQL_DUMMY_TEMPLATE
	    && !prebuilt->in_fts_query) {

		/* Inside an update, for example, we do not cache rows,
		since we may use the cursor position to do the actual
		update, that is why we require ...lock_type == LOCK_NONE.
		Since we keep space in prebuilt only for the BLOBs of
		a single row, we cannot cache rows in the case there
		are BLOBs in the fields to be fetched. In HANDLER we do
		not cache rows because there the cursor is a scrollable
		cursor. */

		ut_a(prebuilt->n_fetch_cached < MYSQL_FETCH_CACHE_SIZE);

		/* We only convert from InnoDB row format to MySQL row
		format when ICP is disabled. */

		if (!prebuilt->idx_cond) {

			/* We use next_buf to track the allocation of buffers
			where we store and enqueue the buffers for our
			pre-fetch optimisation.

			If next_buf == 0 then we store the converted record
			directly into the MySQL record buffer (buf). If it is
			!= 0 then we allocate a pre-fetch buffer and store the
			converted record there.

			If the conversion fails and the MySQL record buffer
			was not written to then we reset next_buf so that
			we can re-use the MySQL record buffer in the next
			iteration. */

			next_buf = next_buf
				 ? row_sel_fetch_last_buf(prebuilt) : buf;

			if (!row_sel_store_mysql_rec(
				next_buf, prebuilt, result_rec, vrow,
				result_rec != rec,
				result_rec != rec ? clust_index : index,
				offsets, false)) {

				if (next_buf == buf) {
					ut_a(prebuilt->n_fetch_cached == 0);
					next_buf = 0;
				}

				/* Only fresh inserts may contain incomplete
				externally stored columns. Pretend that such
				records do not exist. Such records may only be
				accessed at the READ UNCOMMITTED isolation
				level or when rolling back a recovered
				transaction. Rollback happens at a lower
				level, not here. */
				goto next_rec;
			}

			if (next_buf != buf) {
				row_sel_enqueue_cache_row_for_mysql(
					next_buf, prebuilt);
			}
		} else {
			row_sel_enqueue_cache_row_for_mysql(buf, prebuilt);
		}

		if (prebuilt->n_fetch_cached < MYSQL_FETCH_CACHE_SIZE) {
			goto next_rec;
		}

	} else {
		if (UNIV_UNLIKELY
		    (prebuilt->template_type == ROW_MYSQL_DUMMY_TEMPLATE)) {
			/* CHECK TABLE: fetch the row */

			if (result_rec != rec
			    && !prebuilt->need_to_access_clustered) {
				/* We used 'offsets' for the clust
				rec, recalculate them for 'rec' */
				offsets = rec_get_offsets(rec, index, offsets,
							  ULINT_UNDEFINED,
							  &heap);
				result_rec = rec;
			}

			memcpy(buf + 4, result_rec
			       - rec_offs_extra_size(offsets),
			       rec_offs_size(offsets));
			mach_write_to_4(buf,
					rec_offs_extra_size(offsets) + 4);
		} else if (!prebuilt->idx_cond && !prebuilt->innodb_api) {
			/* The record was not yet converted to MySQL format. */
			if (!row_sel_store_mysql_rec(
				    buf, prebuilt, result_rec, vrow,
				    result_rec != rec,
				    result_rec != rec ? clust_index : index,
				    offsets, false)) {
				/* Only fresh inserts may contain
				incomplete externally stored
				columns. Pretend that such records do
				not exist. Such records may only be
				accessed at the READ UNCOMMITTED
				isolation level or when rolling back a
				recovered transaction. Rollback
				happens at a lower level, not here. */
				goto next_rec;
			}
		}

		if (prebuilt->clust_index_was_generated) {
			row_sel_store_row_id_to_prebuilt(
				prebuilt, result_rec,
				result_rec == rec ? index : clust_index,
				offsets);
		}
	}

	/* From this point on, 'offsets' are invalid. */

	/* We have an optimization to save CPU time: if this is a consistent
	read on a unique condition on the clustered index, then we do not
	store the pcur position, because any fetch next or prev will anyway
	return 'end of file'. Exceptions are locking reads and the MySQL
	HANDLER command where the user can move the cursor with PREV or NEXT
	even after a unique search. */

	err = DB_SUCCESS;

idx_cond_failed:
	if (!unique_search
	    || !dict_index_is_clust(index)
	    || direction != 0
	    || prebuilt->select_lock_type != LOCK_NONE
	    || prebuilt->used_in_HANDLER
	    || prebuilt->innodb_api) {

		/* Inside an update always store the cursor position */

		if (!spatial_search) {
			btr_pcur_store_position(pcur, &mtr);
		}

		if (prebuilt->innodb_api &&
		   (btr_pcur_get_rec(pcur) != result_rec)) {
			ulint rec_size =  rec_offs_size(offsets);
			if (!prebuilt->innodb_api_rec_size ||
			   (prebuilt->innodb_api_rec_size < rec_size)) {
				prebuilt->innodb_api_buf =
				  static_cast<byte*>
				  (mem_heap_alloc(prebuilt->cursor_heap,rec_size));
				prebuilt->innodb_api_rec_size = rec_size;
			}
			prebuilt->innodb_api_rec =
				rec_copy(
				 prebuilt->innodb_api_buf, result_rec, offsets);
		}
	}

	goto normal_return;

next_rec:

	if (end_loop >= 99
	    && need_vrow && vrow == NULL && prev_rec != NULL) {

		if (!heap) {
			heap = mem_heap_create(100);
		}

		prev_vrow = NULL;
		row_sel_fill_vrow(prev_rec, index, &prev_vrow, heap);
	} else {
		prev_vrow = vrow;
	}

	end_loop++;

	/* Reset the old and new "did semi-consistent read" flags. */
	if (UNIV_UNLIKELY(prebuilt->row_read_type
			  == ROW_READ_DID_SEMI_CONSISTENT)) {
		prebuilt->row_read_type = ROW_READ_TRY_SEMI_CONSISTENT;
	}
	did_semi_consistent_read = FALSE;
	prebuilt->new_rec_locks = 0;
	vrow = NULL;

	/*-------------------------------------------------------------*/
	/* PHASE 5: Move the cursor to the next index record */

	/* NOTE: For moves_up==FALSE, the mini-transaction will be
	committed and restarted every time when switching b-tree
	pages. For moves_up==TRUE in index condition pushdown, we can
	scan an entire secondary index tree within a single
	mini-transaction. As long as the prebuilt->idx_cond does not
	match, we do not need to consult the clustered index or
	return records to MySQL, and thus we can avoid repositioning
	the cursor. What prevents us from buffer-fixing all leaf pages
	within the mini-transaction is the btr_leaf_page_release()
	call in btr_pcur_move_to_next_page(). Only the leaf page where
	the cursor is positioned will remain buffer-fixed.
	For R-tree spatial search, we also commit the mini-transaction
	each time  */

	if (mtr_has_extra_clust_latch || spatial_search) {
		/* If we have extra cluster latch, we must commit
		mtr if we are moving to the next non-clustered
		index record, because we could break the latching
		order if we would access a different clustered
		index page right away without releasing the previous. */

		/* No need to do store restore for R-tree */
		if (!spatial_search) {
			btr_pcur_store_position(pcur, &mtr);
		}

		mtr_commit(&mtr);
		mtr_has_extra_clust_latch = FALSE;

		mtr_start(&mtr);

		if (!spatial_search
		    && sel_restore_position_for_mysql(&same_user_rec,
						   BTR_SEARCH_LEAF,
						   pcur, moves_up, &mtr)) {
			goto rec_loop;
		}
	}

	if (moves_up) {
		bool	 move;

		if (spatial_search) {
			move = rtr_pcur_move_to_next(
				search_tuple, mode, pcur, 0, &mtr);
		} else {
			move = btr_pcur_move_to_next(pcur, &mtr);
		}

		if (!move) {
not_moved:
			if (!spatial_search) {
				btr_pcur_store_position(pcur, &mtr);
			}

			if (match_mode != 0) {
				err = DB_RECORD_NOT_FOUND;
			} else {
				err = DB_END_OF_INDEX;
			}

			goto normal_return;
		}
	} else {
		if (UNIV_UNLIKELY(!btr_pcur_move_to_prev(pcur, &mtr))) {
			goto not_moved;
		}
	}

	goto rec_loop;

lock_wait_or_error:
	/* Reset the old and new "did semi-consistent read" flags. */
	if (UNIV_UNLIKELY(prebuilt->row_read_type
			  == ROW_READ_DID_SEMI_CONSISTENT)) {
		prebuilt->row_read_type = ROW_READ_TRY_SEMI_CONSISTENT;
	}
	did_semi_consistent_read = FALSE;

	/*-------------------------------------------------------------*/
	if (!dict_index_is_spatial(index)) {
		btr_pcur_store_position(pcur, &mtr);
	}

lock_table_wait:
	mtr_commit(&mtr);
	mtr_has_extra_clust_latch = FALSE;

	trx->error_state = err;

	/* The following is a patch for MySQL */

	if (thr->is_active) {
		que_thr_stop_for_mysql(thr);
	}

	thr->lock_state = QUE_THR_LOCK_ROW;

	if (row_mysql_handle_errors(&err, trx, thr, NULL)) {
		/* It was a lock wait, and it ended */

		thr->lock_state = QUE_THR_LOCK_NOLOCK;
		mtr_start(&mtr);

		/* Table lock waited, go try to obtain table lock
		again */
		if (table_lock_waited) {
			table_lock_waited = FALSE;

			goto wait_table_again;
		}

		if (!dict_index_is_spatial(index)) {
			sel_restore_position_for_mysql(
				&same_user_rec, BTR_SEARCH_LEAF, pcur,
				moves_up, &mtr);
		}

		if ((srv_locks_unsafe_for_binlog
		     || trx->isolation_level <= TRX_ISO_READ_COMMITTED)
		    && !same_user_rec) {

			/* Since we were not able to restore the cursor
			on the same user record, we cannot use
			row_unlock_for_mysql() to unlock any records, and
			we must thus reset the new rec lock info. Since
			in lock0lock.cc we have blocked the inheriting of gap
			X-locks, we actually do not have any new record locks
			set in this case.

			Note that if we were able to restore on the 'same'
			user record, it is still possible that we were actually
			waiting on a delete-marked record, and meanwhile
			it was removed by purge and inserted again by some
			other user. But that is no problem, because in
			rec_loop we will again try to set a lock, and
			new_rec_lock_info in trx will be right at the end. */

			prebuilt->new_rec_locks = 0;
		}

		mode = pcur->search_mode;

		goto rec_loop;
	}

	thr->lock_state = QUE_THR_LOCK_NOLOCK;

	goto func_exit;

normal_return:
	/*-------------------------------------------------------------*/
	que_thr_stop_for_mysql_no_error(thr, trx);

	mtr_commit(&mtr);

	/* Rollback blocking transactions from hit list for high priority
	transaction, if any. We should not be holding latches here as
	we are going to rollback the blocking transactions. */
	if (!trx->hit_list.empty()) {

		ut_ad(trx_is_high_priority(trx));
		trx_kill_blocking(trx);
	}

	DEBUG_SYNC_C("row_search_for_mysql_before_return");

	if (prebuilt->idx_cond != 0) {

		/* When ICP is active we don't write to the MySQL buffer
		directly, only to buffers that are enqueued in the pre-fetch
		queue. We need to dequeue the first buffer and copy the contents
		to the record buffer that was passed in by MySQL. */

		if (prebuilt->n_fetch_cached > 0) {
			row_sel_dequeue_cached_row_for_mysql(buf, prebuilt);
			err = DB_SUCCESS;
		}

	} else if (next_buf != 0) {

		/* We may or may not have enqueued some buffers to the
		pre-fetch queue, but we definitely wrote to the record
		buffer passed to use by MySQL. */

		DEBUG_SYNC_C("row_search_cached_row");
		err = DB_SUCCESS;
	}

#ifdef UNIV_DEBUG
	if (dict_index_is_spatial(index) && err != DB_SUCCESS
	    && err != DB_END_OF_INDEX && err != DB_INTERRUPTED) {
		rtr_node_path_t*	path = pcur->btr_cur.rtr_info->path;

		ut_ad(path->empty());
	}
#endif

func_exit:
	trx->op_info = "";

	if (end_range_cache != NULL) {
		ut_free(end_range_cache);
	}

	if (heap != NULL) {
		mem_heap_free(heap);
	}

	/* Set or reset the "did semi-consistent read" flag on return.
	The flag did_semi_consistent_read is set if and only if
	the record being returned was fetched with a semi-consistent read. */
	ut_ad(prebuilt->row_read_type != ROW_READ_WITH_LOCKS
	      || !did_semi_consistent_read);

	if (prebuilt->row_read_type != ROW_READ_WITH_LOCKS) {
		if (did_semi_consistent_read) {
			prebuilt->row_read_type = ROW_READ_DID_SEMI_CONSISTENT;
		} else {
			prebuilt->row_read_type = ROW_READ_TRY_SEMI_CONSISTENT;
		}
	}

#ifdef UNIV_DEBUG
	{
		btrsea_sync_check	check(trx->has_search_latch);

		ut_ad(!sync_check_iterate(check));
	}
#endif /* UNIV_DEBUG */

	DEBUG_SYNC_C("innodb_row_search_for_mysql_exit");

	DBUG_RETURN(err);
}

/********************************************************************//**
Count rows in a R-Tree leaf level.
@return DB_SUCCESS if successful */
dberr_t
row_count_rtree_recs(
/*=================*/
	row_prebuilt_t*	prebuilt,	/*!< in: prebuilt struct for the
					table handle; this contains the info
					of search_tuple, index; if search
					tuple contains 0 fields then we
					position the cursor at the start or
					the end of the index, depending on
					'mode' */
	ulint*		n_rows)		/*!< out: number of entries
					seen in the consistent read */
{
	dict_index_t*	index		= prebuilt->index;
	dberr_t		ret		= DB_SUCCESS;
	mtr_t		mtr;
	mem_heap_t*	heap;
	dtuple_t*	entry;
	dtuple_t*	search_entry	= prebuilt->search_tuple;
	ulint		entry_len;
	ulint		i;
	byte*		buf;

	ut_a(dict_index_is_spatial(index));

	*n_rows = 0;

	heap = mem_heap_create(256);

	/* Build a search tuple. */
	entry_len = dict_index_get_n_fields(index);
	entry = dtuple_create(heap, entry_len);

	for (i = 0; i < entry_len; i++) {
		const dict_field_t*	ind_field
			= dict_index_get_nth_field(index, i);
		const dict_col_t*	col
			= ind_field->col;
		dfield_t*		dfield
			= dtuple_get_nth_field(entry, i);

		if (i == 0) {
			double*	mbr;
			double	tmp_mbr[SPDIMS * 2];

			dfield->type.mtype = DATA_GEOMETRY;
			dfield->type.prtype |= DATA_GIS_MBR;

			/* Allocate memory for mbr field */
			mbr = static_cast<double*>
				(mem_heap_alloc(heap, DATA_MBR_LEN));

			/* Set mbr field data. */
			dfield_set_data(dfield, mbr, DATA_MBR_LEN);

			for (uint j = 0; j < SPDIMS; j++) {
				tmp_mbr[j * 2] = DBL_MAX;
				tmp_mbr[j * 2 + 1] = -DBL_MAX;
			}
			dfield_write_mbr(dfield, tmp_mbr);
			continue;
		}

		dfield->type.mtype = col->mtype;
		dfield->type.prtype = col->prtype;

	}

	prebuilt->search_tuple = entry;

	ulint bufsize = ut_max(UNIV_PAGE_SIZE, prebuilt->mysql_row_len);
	buf = static_cast<byte*>(ut_malloc_nokey(bufsize));

	ulint cnt = 1000;

	ret = row_search_for_mysql(buf, PAGE_CUR_WITHIN, prebuilt, 0, 0);
loop:
	/* Check thd->killed every 1,000 scanned rows */
	if (--cnt == 0) {
		if (trx_is_interrupted(prebuilt->trx)) {
			ret = DB_INTERRUPTED;
			goto func_exit;
		}
		cnt = 1000;
	}

	switch (ret) {
	case DB_SUCCESS:
		break;
	case DB_DEADLOCK:
	case DB_LOCK_TABLE_FULL:
	case DB_LOCK_WAIT_TIMEOUT:
	case DB_INTERRUPTED:
		goto func_exit;
	default:
		/* fall through (this error is ignored by CHECK TABLE) */
	case DB_END_OF_INDEX:
		ret = DB_SUCCESS;
func_exit:
		prebuilt->search_tuple = search_entry;
		ut_free(buf);
		mem_heap_free(heap);

		return(ret);
	}

	*n_rows = *n_rows + 1;

	ret = row_search_for_mysql(
		buf, PAGE_CUR_WITHIN, prebuilt, 0, ROW_SEL_NEXT);

	goto loop;
}

/*******************************************************************//**
Checks if MySQL at the moment is allowed for this table to retrieve a
consistent read result, or store it to the query cache.
@return TRUE if storing or retrieving from the query cache is permitted */
ibool
row_search_check_if_query_cache_permitted(
/*======================================*/
	trx_t*		trx,		/*!< in: transaction object */
	const char*	norm_name)	/*!< in: concatenation of database name,
					'/' char, table name */
{
	dict_table_t*	table;
	ibool		ret	= FALSE;

	table = dict_table_open_on_name(
		norm_name, FALSE, FALSE, DICT_ERR_IGNORE_NONE);

	if (table == NULL) {

		return(FALSE);
	}

	/* Start the transaction if it is not started yet */

	trx_start_if_not_started(trx, false);

	/* If there are locks on the table or some trx has invalidated the
	cache before this transaction started then this transaction cannot
	read/write from/to the cache.

	If a read view has not been created for the transaction then it doesn't
	really matter what this transactin sees. If a read view was created
	then the view low_limit_id is the max trx id that this transaction
	saw at the time of the read view creation.  */

	if (lock_table_get_n_locks(table) == 0
	    && ((trx->id != 0 && trx->id >= table->query_cache_inv_id)
		|| !MVCC::is_view_active(trx->read_view)
		|| trx->read_view->low_limit_id()
		>= table->query_cache_inv_id)) {

		ret = TRUE;

		/* If the isolation level is high, assign a read view for the
		transaction if it does not yet have one */

		if (trx->isolation_level >= TRX_ISO_REPEATABLE_READ
		    && !srv_read_only_mode
		    && !MVCC::is_view_active(trx->read_view)) {

			trx_sys->mvcc->view_open(trx->read_view, trx);
		}
	}

	dict_table_close(table, FALSE, FALSE);

	return(ret);
}

/*******************************************************************//**
Read the AUTOINC column from the current row. If the value is less than
0 and the type is not unsigned then we reset the value to 0.
@return value read from the column */
static
ib_uint64_t
row_search_autoinc_read_column(
/*===========================*/
	dict_index_t*	index,		/*!< in: index to read from */
	const rec_t*	rec,		/*!< in: current rec */
	ulint		col_no,		/*!< in: column number */
	ulint		mtype,		/*!< in: column main type */
	ibool		unsigned_type)	/*!< in: signed or unsigned flag */
{
	ulint		len;
	const byte*	data;
	ib_uint64_t	value;
	mem_heap_t*	heap = NULL;
	ulint		offsets_[REC_OFFS_NORMAL_SIZE];
	ulint*		offsets	= offsets_;

	rec_offs_init(offsets_);

	offsets = rec_get_offsets(rec, index, offsets, col_no + 1, &heap);

	if (rec_offs_nth_sql_null(offsets, col_no)) {
		/* There is no non-NULL value in the auto-increment column. */
		value = 0;
		goto func_exit;
	}

	data = rec_get_nth_field(rec, offsets, col_no, &len);

	switch (mtype) {
	case DATA_INT:
		ut_a(len <= sizeof value);
		value = mach_read_int_type(data, len, unsigned_type);
		break;

	case DATA_FLOAT:
		ut_a(len == sizeof(float));
		value = (ib_uint64_t) mach_float_read(data);
		break;

	case DATA_DOUBLE:
		ut_a(len == sizeof(double));
		value = (ib_uint64_t) mach_double_read(data);
		break;

	default:
		ut_error;
	}

	if (!unsigned_type && static_cast<int64_t>(value) < 0) {
		value = 0;
	}

func_exit:
	if (UNIV_LIKELY_NULL(heap)) {
		mem_heap_free(heap);
	}

	return(value);
}

/** Get the maximum and non-delete-marked record in an index.
@param[in]	index	index tree
@param[in,out]	mtr	mini-transaction (may be committed and restarted)
@return maximum record, page s-latched in mtr
@retval NULL if there are no records, or if all of them are delete-marked */
static
const rec_t*
row_search_get_max_rec(
	dict_index_t*	index,
	mtr_t*		mtr)
{
	btr_pcur_t	pcur;
	const rec_t*	rec;
	/* Open at the high/right end (false), and init cursor */
	btr_pcur_open_at_index_side(
		false, index, BTR_SEARCH_LEAF, &pcur, true, 0, mtr);

	do {
		const page_t*	page;

		page = btr_pcur_get_page(&pcur);
		rec = page_find_rec_max_not_deleted(page);

		if (page_rec_is_user_rec(rec)) {
			break;
		} else {
			rec = NULL;
		}
		btr_pcur_move_before_first_on_page(&pcur);
	} while (btr_pcur_move_to_prev(&pcur, mtr));

	btr_pcur_close(&pcur);

	return(rec);
}

/*******************************************************************//**
Read the max AUTOINC value from an index.
@return DB_SUCCESS if all OK else error code, DB_RECORD_NOT_FOUND if
column name can't be found in index */
dberr_t
row_search_max_autoinc(
/*===================*/
	dict_index_t*	index,		/*!< in: index to search */
	const char*	col_name,	/*!< in: name of autoinc column */
	ib_uint64_t*	value)		/*!< out: AUTOINC value read */
{
	dict_field_t*	dfield = dict_index_get_nth_field(index, 0);
	dberr_t		error = DB_SUCCESS;
	*value = 0;

	if (strcmp(col_name, dfield->name) != 0) {
		error = DB_RECORD_NOT_FOUND;
	} else {
		mtr_t		mtr;
		const rec_t*	rec;

		mtr_start(&mtr);

		rec = row_search_get_max_rec(index, &mtr);

		if (rec != NULL) {
			ibool unsigned_type = (
				dfield->col->prtype & DATA_UNSIGNED);

			*value = row_search_autoinc_read_column(
				index, rec, 0,
				dfield->col->mtype, unsigned_type);
		}

		mtr_commit(&mtr);
	}

	return(error);
}<|MERGE_RESOLUTION|>--- conflicted
+++ resolved
@@ -3271,14 +3271,9 @@
 	const ulint*	offsets,
 	bool		clust_templ_for_sec)
 {
-<<<<<<< HEAD
-	ulint			i;
-	std::vector<ulint>	template_col;
-	DBUG_ENTER("row_sel_store_mysql_rec");
-=======
 	ulint				i;
 	std::vector<const dict_col_t*>	template_col;
->>>>>>> 127a2e35
+	DBUG_ENTER("row_sel_store_mysql_rec");
 
 	ut_ad(rec_clust || index == prebuilt->index);
 	ut_ad(!rec_clust || dict_index_is_clust(index));
@@ -3290,15 +3285,15 @@
 	if (clust_templ_for_sec) {
 		/* Store all clustered index column of
 		secondary index record. */
-		for (i = 0; i < dict_index_get_n_fields(
-				prebuilt->index); i++) {
+
+		ut_ad(dict_index_is_clust(index));
+
+		for (i = 0; i < dict_index_get_n_fields(prebuilt->index); i++) {
 			ulint   sec_field = dict_index_get_nth_field_pos(
 				index, prebuilt->index, i);
-			const dict_field_t*	field =
-				dict_index_get_nth_field(index, sec_field);
-			const dict_col_t*	col =
-				dict_field_get_col(field);
-
+			const dict_field_t*	field = dict_index_get_nth_field(
+						index, sec_field);
+			const dict_col_t*	col = dict_field_get_col(field);
 			template_col.push_back(col);
 		}
 	}
@@ -3380,16 +3375,11 @@
 		      == 0);
 
 		if (clust_templ_for_sec) {
-<<<<<<< HEAD
-			std::vector<ulint>::iterator    it;
-
-=======
-			std::vector<const dict_col_t*>::iterator it;
-			const dict_field_t*	field =
-					dict_index_get_nth_field(index, i);
-			const dict_col_t*	col = dict_field_get_col(
-								field);
->>>>>>> 127a2e35
+			std::vector<const dict_col_t*>::iterator    it;
+			const dict_field_t*	field = dict_index_get_nth_field(
+							index, i);
+			const dict_col_t*	col = dict_field_get_col(field);
+
 			it = std::find(template_col.begin(),
 				       template_col.end(), col);
 
@@ -5230,13 +5220,8 @@
 
 					/** In case of prebuilt->fetch,
 					set the error in prebuilt->end_range. */
-<<<<<<< HEAD
-					if (prebuilt->n_fetch_cached > 0) {
+					if (next_buf != NULL) {
 						prebuilt->m_end_range = true;
-=======
-					if (next_buf != NULL) {
-						prebuilt->end_range = true;
->>>>>>> 127a2e35
 					}
 
 					err = DB_RECORD_NOT_FOUND;
