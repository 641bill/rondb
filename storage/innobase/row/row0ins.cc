--- conflicted
+++ resolved
@@ -1127,6 +1127,10 @@
   if (table->fts) {
     doc_id = fts_get_doc_id_from_rec(table, clust_rec, clust_index, tmp_heap);
   }
+  if (cascade->is_delete && foreign->v_cols != NULL &&
+      foreign->v_cols->size() > 0 && table->vc_templ == NULL) {
+    innobase_init_vc_templ(table);
+  }
 
   if (node->is_delete ? (foreign->type & DICT_FOREIGN_ON_DELETE_SET_NULL)
                       : (foreign->type & DICT_FOREIGN_ON_UPDATE_SET_NULL)) {
@@ -1226,149 +1230,8 @@
 
       err = DB_SUCCESS;
 
-<<<<<<< HEAD
       goto nonstandard_exit_func;
     }
-=======
-		clust_index = dict_table_get_first_index(table);
-
-		ref = row_build_row_ref(ROW_COPY_POINTERS, index, rec,
-					tmp_heap);
-		btr_pcur_open_with_no_init(clust_index, ref,
-					   PAGE_CUR_LE, BTR_SEARCH_LEAF,
-					   cascade->pcur, 0, mtr);
-
-		clust_rec = btr_pcur_get_rec(cascade->pcur);
-		clust_block = btr_pcur_get_block(cascade->pcur);
-
-		if (!page_rec_is_user_rec(clust_rec)
-		    || btr_pcur_get_low_match(cascade->pcur)
-		    < dict_index_get_n_unique(clust_index)) {
-
-			ib::error() << "In cascade of a foreign key op index "
-				<< index->name
-				<< " of table " << index->table->name;
-
-			fputs("InnoDB: record ", stderr);
-			rec_print(stderr, rec, index);
-			fputs("\n"
-			      "InnoDB: clustered record ", stderr);
-			rec_print(stderr, clust_rec, clust_index);
-			fputs("\n"
-			      "InnoDB: Submit a detailed bug report to"
-			      " http://bugs.mysql.com\n", stderr);
-			ut_ad(0);
-			err = DB_SUCCESS;
-
-			goto nonstandard_exit_func;
-		}
-	}
-
-	/* Set an X-lock on the row to delete or update in the child table */
-
-	err = lock_table(0, table, LOCK_IX, thr);
-
-	if (err == DB_SUCCESS) {
-		/* Here it suffices to use a LOCK_REC_NOT_GAP type lock;
-		we already have a normal shared lock on the appropriate
-		gap if the search criterion was not unique */
-
-		err = lock_clust_rec_read_check_and_lock_alt(
-			0, clust_block, clust_rec, clust_index,
-			LOCK_X, LOCK_REC_NOT_GAP, thr);
-	}
-
-	if (err != DB_SUCCESS) {
-
-		goto nonstandard_exit_func;
-	}
-
-	if (rec_get_deleted_flag(clust_rec, dict_table_is_comp(table))) {
-		/* This can happen if there is a circular reference of
-		rows such that cascading delete comes to delete a row
-		already in the process of being delete marked */
-		err = DB_SUCCESS;
-
-		goto nonstandard_exit_func;
-	}
-
-
-	if (table->fts) {
-		doc_id = fts_get_doc_id_from_rec(table, clust_rec,
-						 clust_index, tmp_heap);
-	}
-
-	if (cascade->is_delete && foreign->v_cols != NULL
-	    && foreign->v_cols->size() > 0
-	    && table->vc_templ == NULL) {
-		innobase_init_vc_templ(table);
-	}
-	if (node->is_delete
-	    ? (foreign->type & DICT_FOREIGN_ON_DELETE_SET_NULL)
-	    : (foreign->type & DICT_FOREIGN_ON_UPDATE_SET_NULL)) {
-		/* Build the appropriate update vector which sets
-		foreign->n_fields first fields in rec to SQL NULL */
-
-		update = cascade->update;
-
-		update->info_bits = 0;
-		update->n_fields = foreign->n_fields;
-		UNIV_MEM_INVALID(update->fields,
-				 update->n_fields * sizeof *update->fields);
-
-		for (i = 0; i < foreign->n_fields; i++) {
-			upd_field_t*	ufield = &update->fields[i];
-			ulint		col_no = dict_index_get_nth_col_no(
-						index, i);
-
-			ufield->field_no = dict_table_get_nth_col_pos(
-				table, col_no);
-			dict_col_t*	col = dict_table_get_nth_col(
-				table, col_no);
-			dict_col_copy_type(col, dfield_get_type(&ufield->new_val));
-
-			ufield->orig_len = 0;
-			ufield->exp = NULL;
-			dfield_set_null(&ufield->new_val);
-
-			if (table->fts && dict_table_is_fts_column(
-				table->fts->indexes,
-				dict_index_get_nth_col_no(index, i),
-				dict_col_is_virtual(
-					dict_index_get_nth_col(index, i)))
-			    != ULINT_UNDEFINED) {
-				fts_col_affacted = TRUE;
-			}
-		}
-
-		if (fts_col_affacted) {
-			fts_trx_add_op(trx, table, doc_id, FTS_DELETE, NULL);
-		}
-
-		if (foreign->v_cols != NULL
-		    && foreign->v_cols->size() > 0) {
-			row_ins_foreign_fill_virtual(
-				cascade, clust_rec, clust_index,
-				node, foreign, &err);
-
-			if (err != DB_SUCCESS) {
-				goto nonstandard_exit_func;
-			}
-		}
-
-	} else if (table->fts && cascade->is_delete) {
-		/* DICT_FOREIGN_ON_DELETE_CASCADE case */
-		for (i = 0; i < foreign->n_fields; i++) {
-			if (table->fts && dict_table_is_fts_column(
-				table->fts->indexes,
-				dict_index_get_nth_col_no(index, i),
-				dict_col_is_virtual(
-					dict_index_get_nth_col(index, i)))
-			    != ULINT_UNDEFINED) {
-				fts_col_affacted = TRUE;
-			}
-		}
->>>>>>> dc167bef
 
     /* Mark the old Doc ID as deleted */
     if (fts_col_affacted) {
