--- conflicted
+++ resolved
@@ -2667,28 +2667,17 @@
 	row_prebuilt_t*	prebuilt,	/*!< in: prebuilt struct */
 	const rec_t*	rec,		/*!< in: Innobase record in the index
 					which was described in prebuilt's
-<<<<<<< HEAD
-					template; must be protected by
-					a page latch */
-	const ulint*	offsets)	/*!< in: array returned by
-					rec_get_offsets() */
-=======
 					template, or in the clustered index;
 					must be protected by a page latch */
-	ibool		rec_clust,	/* in: TRUE if rec is in the clustered
-					index instead of prebuilt->index */
-	const ulint*	offsets)	/* in: array returned by
+	ibool		rec_clust,	/*!< in: TRUE if rec is in the
+					clustered index instead of
+					prebuilt->index */
+	const ulint*	offsets)	/*!< in: array returned by
 					rec_get_offsets(rec) */
->>>>>>> fbdf001b
 {
-	mem_heap_t*		extern_field_heap	= NULL;
-	mem_heap_t*		heap;
-<<<<<<< HEAD
-	const byte*		data;
-	ulint			len;
-=======
->>>>>>> fbdf001b
-	ulint			i;
+	mem_heap_t*	extern_field_heap	= NULL;
+	mem_heap_t*	heap;
+	ulint		i;
 
 	ut_ad(prebuilt->mysql_template);
 	ut_ad(prebuilt->default_rec);
@@ -2703,7 +2692,7 @@
 	for (i = 0; i < prebuilt->n_template; i++) {
 
 		const mysql_row_templ_t*templ = prebuilt->mysql_template + i;
-		byte*			data;
+		const byte*		data;
 		ulint			len;
 		ulint			field_no;
 
@@ -2736,10 +2725,9 @@
 			causes an assert */
 
 			data = btr_rec_copy_externally_stored_field(
-<<<<<<< HEAD
 				rec, offsets,
 				dict_table_zip_size(prebuilt->table),
-				templ->rec_field_no, &len, heap);
+				field_no, &len, heap);
 
 			if (UNIV_UNLIKELY(!data)) {
 				/* The externally stored field
@@ -2755,9 +2743,6 @@
 
 				return(FALSE);
 			}
-=======
-				rec, offsets, field_no, &len, heap);
->>>>>>> fbdf001b
 
 			ut_a(len != UNIV_SQL_NULL);
 		} else {
@@ -3181,20 +3166,15 @@
 ibool
 row_sel_push_cache_row_for_mysql(
 /*=============================*/
-<<<<<<< HEAD
 	row_prebuilt_t*	prebuilt,	/*!< in: prebuilt struct */
-	const rec_t*	rec,		/*!< in: record to push; must
-					be protected by a page latch */
-	const ulint*	offsets)	/*!< in: rec_get_offsets() */
-=======
-	row_prebuilt_t*	prebuilt,	/* in: prebuilt struct */
-	rec_t*		rec,		/* in: Innobase record in the index
+	const rec_t*	rec,		/*!< in: record to push, in the index
 					which was described in prebuilt's
-					template, or in the clustered index */
-	ibool		rec_clust,	/* in: TRUE if rec is in the clustered
-					index instead of prebuilt->index */
-	const ulint*	offsets)	/* in: rec_get_offsets(rec) */
->>>>>>> fbdf001b
+					template, or in the clustered index;
+					must be protected by a page latch */
+	ibool		rec_clust,	/*!< in: TRUE if rec is in the
+					clustered index instead of
+					prebuilt->index */
+	const ulint*	offsets)	/*!< in: rec_get_offsets(rec) */
 {
 	byte*	buf;
 	ulint	i;
@@ -3230,13 +3210,8 @@
 	if (UNIV_UNLIKELY(!row_sel_store_mysql_rec(
 				  prebuilt->fetch_cache[
 					  prebuilt->n_fetch_cached],
-<<<<<<< HEAD
-				  prebuilt, rec, offsets))) {
+				  prebuilt, rec, rec_clust, offsets))) {
 		return(FALSE);
-=======
-				  prebuilt, rec, rec_clust, offsets))) {
-		ut_error;
->>>>>>> fbdf001b
 	}
 
 	prebuilt->n_fetch_cached++;
@@ -3636,8 +3611,8 @@
 				ut_ad(!rec_get_deleted_flag(rec, comp));
 
 				if (!row_sel_store_mysql_rec(buf, prebuilt,
-<<<<<<< HEAD
-							     rec, offsets)) {
+							     rec, FALSE,
+							     offsets)) {
 					/* Only fresh inserts may contain
 					incomplete externally stored
 					columns. Pretend that such
@@ -3653,15 +3628,6 @@
 
 					/* Proceed as in case SEL_RETRY. */
 					break;
-=======
-							     rec, FALSE,
-							     offsets)) {
-					err = DB_TOO_BIG_RECORD;
-
-					/* We let the main loop to do the
-					error handling */
-					goto shortcut_fails_too_big_rec;
->>>>>>> fbdf001b
 				}
 
 				mtr_commit(&mtr);
@@ -4280,7 +4246,6 @@
 			is necessary, because we can only get the undo
 			information via the clustered index record. */
 
-			ut_ad(index != clust_index);
 			ut_ad(!dict_index_is_clust(index));
 
 			if (!lock_sec_rec_cons_read_sees(
@@ -4396,31 +4361,10 @@
 			goto next_rec;
 		}
 
-<<<<<<< HEAD
-		if (prebuilt->need_to_access_clustered) {
-
-			result_rec = clust_rec;
-
-			ut_ad(rec_offs_validate(result_rec, clust_index,
-						offsets));
-		} else {
-			/* We used 'offsets' for the clust rec, recalculate
-			them for 'rec' */
-			offsets = rec_get_offsets(rec, index, offsets,
-						  ULINT_UNDEFINED, &heap);
-			result_rec = rec;
-		}
-
-		/* result_rec can legitimately be delete-marked
-		now that it has been established that it points to a
-		clustered index record that exists in the read view. */
-=======
 		result_rec = clust_rec;
 		ut_ad(rec_offs_validate(result_rec, clust_index, offsets));
->>>>>>> fbdf001b
 	} else {
 		result_rec = rec;
-		ut_ad(!rec_get_deleted_flag(rec, comp));
 	}
 
 	/* We found a qualifying record 'result_rec'. At this point,
@@ -4453,8 +4397,8 @@
 		not cache rows because there the cursor is a scrollable
 		cursor. */
 
-<<<<<<< HEAD
 		if (!row_sel_push_cache_row_for_mysql(prebuilt, result_rec,
+						      result_rec != rec,
 						      offsets)) {
 			/* Only fresh inserts may contain incomplete
 			externally stored columns. Pretend that such
@@ -4466,11 +4410,6 @@
 			ut_a(trx->isolation_level == TRX_ISO_READ_UNCOMMITTED);
 		} else if (prebuilt->n_fetch_cached
 			   == MYSQL_FETCH_CACHE_SIZE) {
-=======
-		row_sel_push_cache_row_for_mysql(prebuilt, result_rec,
-						 result_rec != rec, offsets);
-		if (prebuilt->n_fetch_cached == MYSQL_FETCH_CACHE_SIZE) {
->>>>>>> fbdf001b
 
 			goto got_row;
 		}
@@ -4497,9 +4436,11 @@
 			mach_write_to_4(buf,
 					rec_offs_extra_size(offsets) + 4);
 		} else {
-<<<<<<< HEAD
-			if (!row_sel_store_mysql_rec(buf, prebuilt,
-						     result_rec, offsets)) {
+			/* Returning a row to MySQL */
+
+			if (!row_sel_store_mysql_rec(buf, prebuilt, result_rec,
+						     result_rec != rec,
+						     offsets)) {
 				/* Only fresh inserts may contain
 				incomplete externally stored
 				columns. Pretend that such records do
@@ -4511,16 +4452,6 @@
 				ut_a(trx->isolation_level
 				     == TRX_ISO_READ_UNCOMMITTED);
 				goto next_rec;
-=======
-			/* Returning a row to MySQL */
-
-			if (!row_sel_store_mysql_rec(buf, prebuilt, result_rec,
-						     result_rec != rec,
-						     offsets)) {
-				err = DB_TOO_BIG_RECORD;
-
-				goto lock_wait_or_error;
->>>>>>> fbdf001b
 			}
 		}
 
