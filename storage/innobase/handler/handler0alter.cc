/*****************************************************************************

Copyright (c) 2005, 2019, Oracle and/or its affiliates. All Rights Reserved.

This program is free software; you can redistribute it and/or modify it under
the terms of the GNU General Public License, version 2.0, as published by the
Free Software Foundation.

This program is also distributed with certain software (including but not
limited to OpenSSL) that is licensed under separate terms, as designated in a
particular file or component or in included license documentation. The authors
of MySQL hereby grant you an additional permission to link the program and
your derivative works with the separately licensed software that they have
included with MySQL.

This program is distributed in the hope that it will be useful, but WITHOUT
ANY WARRANTY; without even the implied warranty of MERCHANTABILITY or FITNESS
FOR A PARTICULAR PURPOSE. See the GNU General Public License, version 2.0,
for more details.

You should have received a copy of the GNU General Public License along with
this program; if not, write to the Free Software Foundation, Inc.,
51 Franklin St, Fifth Floor, Boston, MA 02110-1301  USA

*****************************************************************************/

/** @file handler/handler0alter.cc
 Smart ALTER TABLE
 *******************************************************/

/* Include necessary SQL headers */
#include <assert.h>
#include <current_thd.h>
#include <debug_sync.h>
#include <key_spec.h>
#include <log.h>
#include <my_bit.h>
#include <mysql/plugin.h>
#include <sql_class.h>
#include <sql_lex.h>
#include <sql_table.h>
#include <sql_thd_internal_api.h>
#include <sys/types.h>
#include "ha_prototypes.h"

#include "dd/cache/dictionary_client.h"
#include "dd/dd.h"
#include "dd/dictionary.h"
#include "dd/impl/properties_impl.h"
#include "dd/properties.h"
#include "dd/types/column.h"
#include "dd/types/index.h"
#include "dd/types/index_element.h"
#include "dd/types/partition.h"
#include "dd/types/partition_index.h"
#include "dd/types/table.h"
#include "dd/types/tablespace_file.h"
#include "dd_table_share.h"

#include "btr0sea.h"
#include "dict0crea.h"
#include "dict0dd.h"
#include "dict0dict.h"
#include "dict0priv.h"
#include "dict0stats.h"
#include "dict0stats_bg.h"
#include "fsp0sysspace.h"
#include "fts0plugin.h"
#include "fts0priv.h"
#include "ha_innodb.h"
#include "ha_innopart.h"
#include "ha_prototypes.h"
#include "handler0alter.h"
#include "lex_string.h"
#include "log0log.h"

#include "my_dbug.h"
#include "my_io.h"

#include "clone0api.h"
#include "dict0dd.h"
#include "fts0plugin.h"
#include "fts0priv.h"
#include "handler0alter.h"
#include "lock0lock.h"
#include "pars0pars.h"
#include "partition_info.h"
#include "rem0types.h"
#include "row0ins.h"
#include "row0log.h"
#include "row0merge.h"
#include "row0sel.h"
#include "sql/create_field.h"
#include "srv0mon.h"
#include "trx0roll.h"
#include "trx0trx.h"
#include "ut0new.h"
#include "ut0stage.h"

/* For supporting Native InnoDB Partitioning. */
#include "ha_innopart.h"
#include "partition_info.h"

/** Flags indicating if current operation can be done instantly */
enum class Instant_Type : uint16_t {
  /** Impossible to alter instantly */
  INSTANT_IMPOSSIBLE,

  /** Can be instant without any change */
  INSTANT_NO_CHANGE,

  /** Adding or dropping virtual columns only */
  INSTANT_VIRTUAL_ONLY,

  /** ADD COLUMN which can be done instantly, including
  adding stored column only (or along with adding virtual columns) */
  INSTANT_ADD_COLUMN
};

/** Function to convert the Instant_Type to a comparable int */
inline uint16_t instant_type_to_int(Instant_Type type) {
  return (static_cast<typename std::underlying_type<Log_Type>::type>(type));
}

/** Operations for creating secondary indexes (no rebuild needed) */
static const Alter_inplace_info::HA_ALTER_FLAGS INNOBASE_ONLINE_CREATE =
    Alter_inplace_info::ADD_INDEX | Alter_inplace_info::ADD_UNIQUE_INDEX |
    Alter_inplace_info::ADD_SPATIAL_INDEX;

/** Operations for rebuilding a table in place */
static const Alter_inplace_info::HA_ALTER_FLAGS INNOBASE_ALTER_REBUILD =
    Alter_inplace_info::ADD_PK_INDEX | Alter_inplace_info::DROP_PK_INDEX |
    Alter_inplace_info::CHANGE_CREATE_OPTION
    /* CHANGE_CREATE_OPTION needs to check innobase_need_rebuild() */
    | Alter_inplace_info::ALTER_COLUMN_NULLABLE |
    Alter_inplace_info::ALTER_COLUMN_NOT_NULLABLE |
    Alter_inplace_info::ALTER_STORED_COLUMN_ORDER |
    Alter_inplace_info::DROP_STORED_COLUMN |
    Alter_inplace_info::ADD_STORED_BASE_COLUMN
    /* ADD_STORED_BASE_COLUMN needs to check innobase_need_rebuild() */
    | Alter_inplace_info::RECREATE_TABLE;

/** Operations that require changes to data */
static const Alter_inplace_info::HA_ALTER_FLAGS INNOBASE_ALTER_DATA =
    INNOBASE_ONLINE_CREATE | INNOBASE_ALTER_REBUILD;

/** Operations for altering a table that InnoDB does not care about */
static const Alter_inplace_info::HA_ALTER_FLAGS INNOBASE_INPLACE_IGNORE =
    Alter_inplace_info::ALTER_COLUMN_DEFAULT |
    Alter_inplace_info::ALTER_COLUMN_COLUMN_FORMAT |
    Alter_inplace_info::ALTER_COLUMN_STORAGE_TYPE |
    Alter_inplace_info::ALTER_RENAME | Alter_inplace_info::CHANGE_INDEX_OPTION |
    Alter_inplace_info::ADD_CHECK_CONSTRAINT |
    Alter_inplace_info::DROP_CHECK_CONSTRAINT |
    Alter_inplace_info::SUSPEND_CHECK_CONSTRAINT;

/** Operations on foreign key definitions (changing the schema only) */
static const Alter_inplace_info::HA_ALTER_FLAGS INNOBASE_FOREIGN_OPERATIONS =
    Alter_inplace_info::DROP_FOREIGN_KEY | Alter_inplace_info::ADD_FOREIGN_KEY;

/** Operations that InnoDB cares about and can perform without rebuild */
static const Alter_inplace_info::HA_ALTER_FLAGS INNOBASE_ALTER_NOREBUILD =
    INNOBASE_ONLINE_CREATE | INNOBASE_FOREIGN_OPERATIONS |
    Alter_inplace_info::DROP_INDEX | Alter_inplace_info::DROP_UNIQUE_INDEX |
    Alter_inplace_info::RENAME_INDEX | Alter_inplace_info::ALTER_COLUMN_NAME |
    Alter_inplace_info::ALTER_COLUMN_EQUAL_PACK_LENGTH |
    Alter_inplace_info::ALTER_INDEX_COMMENT |
    Alter_inplace_info::ADD_VIRTUAL_COLUMN |
    Alter_inplace_info::DROP_VIRTUAL_COLUMN |
    Alter_inplace_info::ALTER_VIRTUAL_COLUMN_ORDER |
    Alter_inplace_info::ALTER_COLUMN_INDEX_LENGTH;

struct ha_innobase_inplace_ctx : public inplace_alter_handler_ctx {
  /** Dummy query graph */
  que_thr_t *thr;
  /** The prebuilt struct of the creating instance */
  row_prebuilt_t *prebuilt;
  /** InnoDB indexes being created */
  dict_index_t **add_index;
  /** MySQL key numbers for the InnoDB indexes that are being created */
  const ulint *add_key_numbers;
  /** number of InnoDB indexes being created */
  ulint num_to_add_index;
  /** InnoDB indexes being dropped */
  dict_index_t **drop_index;
  /** number of InnoDB indexes being dropped */
  const ulint num_to_drop_index;
  /** InnoDB indexes being renamed */
  dict_index_t **rename;
  /** number of InnoDB indexes being renamed */
  const ulint num_to_rename;
  /** InnoDB foreign key constraints being dropped */
  dict_foreign_t **drop_fk;
  /** number of InnoDB foreign key constraints being dropped */
  const ulint num_to_drop_fk;
  /** InnoDB foreign key constraints being added */
  dict_foreign_t **add_fk;
  /** number of InnoDB foreign key constraints being dropped */
  const ulint num_to_add_fk;
  /** whether to create the indexes online */
  bool online;
  /** memory heap */
  mem_heap_t *heap;
  /** dictionary transaction */
  trx_t *trx;
  /** original table (if rebuilt, differs from indexed_table) */
  dict_table_t *old_table;
  /** table where the indexes are being created or dropped */
  dict_table_t *new_table;
  /** mapping of old column numbers to new ones, or NULL */
  const ulint *col_map;
  /** new column names, or NULL if nothing was renamed */
  const char **col_names;
  /** added AUTO_INCREMENT column position, or ULINT_UNDEFINED */
  const ulint add_autoinc;
  /** default values of ADD COLUMN, or NULL */
  const dtuple_t *add_cols;
  /** autoinc sequence to use */
  ib_sequence_t sequence;
  /** maximum auto-increment value */
  ulonglong max_autoinc;
  /** temporary table name to use for old table when renaming tables */
  const char *tmp_name;
  /** whether the order of the clustered index is unchanged */
  bool skip_pk_sort;
  /** number of virtual columns to be added */
  ulint num_to_add_vcol;
  /** virtual columns to be added */
  dict_v_col_t *add_vcol;
  const char **add_vcol_name;
  /** number of virtual columns to be dropped */
  ulint num_to_drop_vcol;
  /** virtual columns to be dropped */
  dict_v_col_t *drop_vcol;
  const char **drop_vcol_name;
  /** ALTER TABLE stage progress recorder */
  ut_stage_alter_t *m_stage;
  /** FTS AUX Tables to drop */
  aux_name_vec_t *fts_drop_aux_vec;

  ha_innobase_inplace_ctx(row_prebuilt_t *prebuilt_arg, dict_index_t **drop_arg,
                          ulint num_to_drop_arg, dict_index_t **rename_arg,
                          ulint num_to_rename_arg, dict_foreign_t **drop_fk_arg,
                          ulint num_to_drop_fk_arg, dict_foreign_t **add_fk_arg,
                          ulint num_to_add_fk_arg, bool online_arg,
                          mem_heap_t *heap_arg, dict_table_t *new_table_arg,
                          const char **col_names_arg, ulint add_autoinc_arg,
                          ulonglong autoinc_col_min_value_arg,
                          ulonglong autoinc_col_max_value_arg,
                          ulint num_to_drop_vcol_arg)
      : inplace_alter_handler_ctx(),
        prebuilt(prebuilt_arg),
        add_index(0),
        add_key_numbers(0),
        num_to_add_index(0),
        drop_index(drop_arg),
        num_to_drop_index(num_to_drop_arg),
        rename(rename_arg),
        num_to_rename(num_to_rename_arg),
        drop_fk(drop_fk_arg),
        num_to_drop_fk(num_to_drop_fk_arg),
        add_fk(add_fk_arg),
        num_to_add_fk(num_to_add_fk_arg),
        online(online_arg),
        heap(heap_arg),
        trx(0),
        old_table(prebuilt_arg->table),
        new_table(new_table_arg),
        col_map(0),
        col_names(col_names_arg),
        add_autoinc(add_autoinc_arg),
        add_cols(0),
        sequence(prebuilt->trx->mysql_thd, autoinc_col_min_value_arg,
                 autoinc_col_max_value_arg),
        max_autoinc(0),
        tmp_name(0),
        skip_pk_sort(false),
        num_to_add_vcol(0),
        add_vcol(0),
        add_vcol_name(0),
        num_to_drop_vcol(0),
        drop_vcol(0),
        drop_vcol_name(0),
        m_stage(NULL),
        fts_drop_aux_vec(nullptr) {
#ifdef UNIV_DEBUG
    for (ulint i = 0; i < num_to_add_index; i++) {
      ut_ad(!add_index[i]->to_be_dropped);
    }
    for (ulint i = 0; i < num_to_drop_index; i++) {
      ut_ad(drop_index[i]->to_be_dropped);
    }
#endif /* UNIV_DEBUG */

    thr = pars_complete_graph_for_exec(NULL, prebuilt->trx, heap, prebuilt);
  }

  ~ha_innobase_inplace_ctx() {
    if (fts_drop_aux_vec != nullptr) {
      fts_free_aux_names(fts_drop_aux_vec);
      delete fts_drop_aux_vec;
    }
    UT_DELETE(m_stage);
    mem_heap_free(heap);
  }

  /** Determine if the table will be rebuilt.
  @return whether the table will be rebuilt */
  bool need_rebuild() const { return (old_table != new_table); }

 private:
  // Disable copying
  ha_innobase_inplace_ctx(const ha_innobase_inplace_ctx &);
  ha_innobase_inplace_ctx &operator=(const ha_innobase_inplace_ctx &);
};

/** Structure to remember table information for updating DD */
struct alter_table_old_info_t {
  /** Constructor */
  alter_table_old_info_t() : m_discarded(), m_fts_doc_id(), m_rebuild() {}

  /** If old table is discarded one */
  bool m_discarded;

  /** If old table has FTS DOC ID */
  bool m_fts_doc_id;

  /** If this ATLER TABLE requires rebuild */
  bool m_rebuild;

  /** Update the old table information
  @param[in]	old_table	Old InnoDB table object
  @param[in]	rebuild		True if rebuild is necessary */
  void update(const dict_table_t *old_table, bool rebuild) {
    m_discarded = dict_table_is_discarded(old_table);
    m_fts_doc_id = DICT_TF2_FLAG_IS_SET(old_table, DICT_TF2_FTS_HAS_DOC_ID);
    m_rebuild = rebuild;
  }
};

/* Report an InnoDB error to the client by invoking my_error(). */
static UNIV_COLD void my_error_innodb(
    dberr_t error,     /*!< in: InnoDB error code */
    const char *table, /*!< in: table name */
    ulint flags)       /*!< in: table flags */
{
  switch (error) {
    case DB_MISSING_HISTORY:
      my_error(ER_TABLE_DEF_CHANGED, MYF(0));
      break;
    case DB_RECORD_NOT_FOUND:
      my_error(ER_KEY_NOT_FOUND, MYF(0), table);
      break;
    case DB_DEADLOCK:
      my_error(ER_LOCK_DEADLOCK, MYF(0));
      break;
    case DB_LOCK_WAIT_TIMEOUT:
      my_error(ER_LOCK_WAIT_TIMEOUT, MYF(0));
      break;
    case DB_INTERRUPTED:
      my_error(ER_QUERY_INTERRUPTED, MYF(0));
      break;
    case DB_OUT_OF_MEMORY:
      my_error(ER_OUT_OF_RESOURCES, MYF(0));
      break;
    case DB_OUT_OF_FILE_SPACE:
      my_error(ER_RECORD_FILE_FULL, MYF(0), table);
      break;
    case DB_OUT_OF_DISK_SPACE:
      my_error(ER_DISK_FULL_NOWAIT, MYF(0), table);
      break;
    case DB_TEMP_FILE_WRITE_FAIL:
      my_error(ER_TEMP_FILE_WRITE_FAILURE, MYF(0));
      break;
    case DB_TOO_BIG_INDEX_COL:
      my_error(ER_INDEX_COLUMN_TOO_LONG, MYF(0),
               DICT_MAX_FIELD_LEN_BY_FORMAT_FLAG(flags));
      break;
    case DB_TOO_MANY_CONCURRENT_TRXS:
      my_error(ER_TOO_MANY_CONCURRENT_TRXS, MYF(0));
      break;
    case DB_LOCK_TABLE_FULL:
      my_error(ER_LOCK_TABLE_FULL, MYF(0));
      break;
    case DB_UNDO_RECORD_TOO_BIG:
      my_error(ER_UNDO_RECORD_TOO_BIG, MYF(0));
      break;
    case DB_CORRUPTION:
      my_error(ER_NOT_KEYFILE, MYF(0), table);
      break;
    case DB_TOO_BIG_RECORD:
      /* We limit max record size to 16k for 64k page size. */
      my_error(ER_TOO_BIG_ROWSIZE, MYF(0),
               srv_page_size == UNIV_PAGE_SIZE_MAX
                   ? REC_MAX_DATA_SIZE - 1
                   : page_get_free_space_of_empty(flags & DICT_TF_COMPACT) / 2);
      break;
    case DB_INVALID_NULL:
      /* TODO: report the row, as we do for DB_DUPLICATE_KEY */
      my_error(ER_INVALID_USE_OF_NULL, MYF(0));
      break;
    case DB_CANT_CREATE_GEOMETRY_OBJECT:
      my_error(ER_CANT_CREATE_GEOMETRY_OBJECT, MYF(0));
      break;
    case DB_TABLESPACE_EXISTS:
      my_error(ER_TABLESPACE_EXISTS, MYF(0), table);
      break;

#ifdef UNIV_DEBUG
    case DB_SUCCESS:
    case DB_DUPLICATE_KEY:
    case DB_ONLINE_LOG_TOO_BIG:
      /* These codes should not be passed here. */
      ut_error;
#endif /* UNIV_DEBUG */
    default:
      my_error(ER_GET_ERRNO, MYF(0), error, "InnoDB error");
      break;
  }
}

/** Determine if fulltext indexes exist in a given table.
@param table MySQL table
@return whether fulltext indexes exist on the table */
static bool innobase_fulltext_exist(const TABLE *table) {
  for (uint i = 0; i < table->s->keys; i++) {
    if (table->key_info[i].flags & HA_FULLTEXT) {
      return (true);
    }
  }

  return (false);
}

/** Determine if spatial indexes exist in a given table.
@param table MySQL table
@return whether spatial indexes exist on the table */
static bool innobase_spatial_exist(const TABLE *table) {
  for (uint i = 0; i < table->s->keys; i++) {
    if (table->key_info[i].flags & HA_SPATIAL) {
      return (true);
    }
  }

  return (false);
}

/** Check if virtual column in old and new table are in order, excluding
those dropped column. This is needed because when we drop a virtual column,
ALTER_VIRTUAL_COLUMN_ORDER is also turned on, so we can't decide if this
is a real ORDER change or just DROP COLUMN
@param[in]	table		old TABLE
@param[in]	altered_table	new TABLE
@param[in]	ha_alter_info	Structure describing changes to be done
by ALTER TABLE and holding data used during in-place alter.
@return	true is all columns in order, false otherwise. */
static bool check_v_col_in_order(const TABLE *table, const TABLE *altered_table,
                                 const Alter_inplace_info *ha_alter_info) {
  ulint j = 0;

  /* We don't support any adding new virtual column before
  existed virtual column. */
  if (ha_alter_info->handler_flags & Alter_inplace_info::ADD_VIRTUAL_COLUMN) {
    bool has_new = false;

    List_iterator_fast<Create_field> cf_it(
        ha_alter_info->alter_info->create_list);

    cf_it.rewind();

    while (const Create_field *new_field = cf_it++) {
      if (!new_field->is_virtual_gcol()) {
        /* We do not support add virtual col
        before autoinc column */
        if (has_new && (new_field->flags & AUTO_INCREMENT_FLAG)) {
          return (false);
        }
        continue;
      }

      /* Found a new added virtual column. */
      if (!new_field->field) {
        has_new = true;
        continue;
      }

      /* If there's any old virtual column
      after the new added virtual column,
      order must be changed. */
      if (has_new) {
        return (false);
      }
    }
  }

  /* directly return true if ALTER_VIRTUAL_COLUMN_ORDER is not on */
  if (!(ha_alter_info->handler_flags &
        Alter_inplace_info::ALTER_VIRTUAL_COLUMN_ORDER)) {
    return (true);
  }

  for (ulint i = 0; i < table->s->fields; i++) {
    Field *field = table->s->field[i];
    bool dropped = false;

    if (field->stored_in_db) {
      continue;
    }

    ut_ad(innobase_is_v_fld(field));

    /* Check if this column is in drop list */
    for (const Alter_drop *drop : ha_alter_info->alter_info->drop_list) {
      if (my_strcasecmp(system_charset_info, field->field_name, drop->name) ==
          0) {
        dropped = true;
        break;
      }
    }

    if (dropped) {
      continue;
    }

    /* Now check if the next virtual column in altered table
    matches this column */
    while (j < altered_table->s->fields) {
      Field *new_field = altered_table->s->field[j];

      if (new_field->stored_in_db) {
        j++;
        continue;
      }

      if (my_strcasecmp(system_charset_info, field->field_name,
                        new_field->field_name) != 0) {
        /* different column */
        return (false);
      } else {
        j++;
        break;
      }
    }

    if (j > altered_table->s->fields) {
      /* there should not be less column in new table
      without them being in drop list */
      ut_ad(0);
      return (false);
    }
  }

  return (true);
}

/** Drop the statistics for a specified table, and mark it as discard
after DDL
@param[in,out]	thd	THD object
@param[in,out]	table	InnoDB table object */
static void innobase_discard_table(THD *thd, dict_table_t *table) {
  char errstr[1024];
  if (dict_stats_drop_table(table->name.m_name, errstr, sizeof(errstr)) !=
      DB_SUCCESS) {
    push_warning_printf(thd, Sql_condition::SL_WARNING, ER_ALTER_INFO,
                        "Deleting persistent statistics"
                        " for table '%s' in"
                        " InnoDB failed: %s",
                        table->name.m_name, errstr);
  }

  table->discard_after_ddl = true;
}

/** Determine if one ALTER TABLE can be done instantly on the table
@param[in]	ha_alter_info	The DDL operation
@param[in]	table		InnoDB table
@param[in]	old_table	old TABLE
@param[in]	altered_table	new TABLE
@return Instant_Type accordingly */
static inline Instant_Type innobase_support_instant(
    const Alter_inplace_info *ha_alter_info, const dict_table_t *table,
    const TABLE *old_table, const TABLE *altered_table) {
  if (!(ha_alter_info->handler_flags & ~INNOBASE_INPLACE_IGNORE)) {
    return (Instant_Type::INSTANT_NO_CHANGE);
  }

  Alter_inplace_info::HA_ALTER_FLAGS alter_inplace_flags =
      ha_alter_info->handler_flags & ~INNOBASE_INPLACE_IGNORE;

  /* If it's only adding and(or) dropping virtual columns */
  if ((!(alter_inplace_flags & ~(Alter_inplace_info::ADD_VIRTUAL_COLUMN |
                                 Alter_inplace_info::DROP_VIRTUAL_COLUMN))) &&
      check_v_col_in_order(old_table, altered_table, ha_alter_info)) {
    return (Instant_Type::INSTANT_VIRTUAL_ONLY);
  }

  if (!table->support_instant_add()) {
    return (Instant_Type::INSTANT_IMPOSSIBLE);
  }

  /* If it's an ADD COLUMN without changing existing column orders,
  or including ADD VIRTUAL COLUMN */
  if ((alter_inplace_flags == Alter_inplace_info::ADD_STORED_BASE_COLUMN) ||
      (alter_inplace_flags == (Alter_inplace_info::ADD_STORED_BASE_COLUMN |
                               Alter_inplace_info::ADD_VIRTUAL_COLUMN))) {
    return (Instant_Type::INSTANT_ADD_COLUMN);
  } else {
    return (Instant_Type::INSTANT_IMPOSSIBLE);
  }
}

/** Determine if this is an instant ALTER TABLE.
This can be checked in *inplace_alter_table() functions, which are called
after check_if_supported_inplace_alter()
@param[in]	ha_alter_info	The DDL operation
@return whether it's an instant ALTER TABLE */
static inline bool is_instant(const Alter_inplace_info *ha_alter_info) {
  return (ha_alter_info->handler_trivial_ctx !=
          instant_type_to_int(Instant_Type::INSTANT_IMPOSSIBLE));
}

/** Determine if ALTER TABLE needs to rebuild the table.
@param[in]	ha_alter_info	The DDL operation
@return whether it is necessary to rebuild the table */
static MY_ATTRIBUTE((warn_unused_result)) bool innobase_need_rebuild(
    const Alter_inplace_info *ha_alter_info) {
  if (is_instant(ha_alter_info)) {
    return (false);
  }

  Alter_inplace_info::HA_ALTER_FLAGS alter_inplace_flags =
      ha_alter_info->handler_flags & ~(INNOBASE_INPLACE_IGNORE);

  if (alter_inplace_flags == Alter_inplace_info::CHANGE_CREATE_OPTION &&
      !(ha_alter_info->create_info->used_fields &
        (HA_CREATE_USED_ROW_FORMAT | HA_CREATE_USED_KEY_BLOCK_SIZE |
         HA_CREATE_USED_TABLESPACE))) {
    /* Any other CHANGE_CREATE_OPTION than changing
    ROW_FORMAT, KEY_BLOCK_SIZE or TABLESPACE can be done
    without rebuilding the table. */
    return (false);
  }

  return (!!(ha_alter_info->handler_flags & INNOBASE_ALTER_REBUILD));
}

/** Check if InnoDB supports a particular alter table in-place
@param altered_table TABLE object for new version of table.
@param ha_alter_info Structure describing changes to be done
by ALTER TABLE and holding data used during in-place alter.

@retval HA_ALTER_INPLACE_NOT_SUPPORTED Not supported
@retval HA_ALTER_INPLACE_NO_LOCK Supported
@retval HA_ALTER_INPLACE_SHARED_LOCK_AFTER_PREPARE Supported, but requires
lock during main phase and exclusive lock during prepare phase.
@retval HA_ALTER_INPLACE_NO_LOCK_AFTER_PREPARE Supported, prepare phase
requires exclusive lock (any transactions that have accessed the table
must commit or roll back first, and no transactions can access the table
while prepare_inplace_alter_table() is executing)
*/

enum_alter_inplace_result ha_innobase::check_if_supported_inplace_alter(
    TABLE *altered_table, Alter_inplace_info *ha_alter_info) {
  DBUG_ENTER("check_if_supported_inplace_alter");

  if (high_level_read_only || srv_sys_space.created_new_raw() ||
      srv_force_recovery) {
    if (srv_force_recovery) {
      my_error(ER_INNODB_FORCED_RECOVERY, MYF(0));
    } else {
      my_error(ER_READ_ONLY_MODE, MYF(0));
    }
    DBUG_RETURN(HA_ALTER_ERROR);
  }

  if (altered_table->s->fields > REC_MAX_N_USER_FIELDS) {
    /* Deny the inplace ALTER TABLE. MySQL will try to
    re-create the table and ha_innobase::create() will
    return an error too. This is how we effectively
    deny adding too many columns to a table. */
    ha_alter_info->unsupported_reason =
        innobase_get_err_msg(ER_TOO_MANY_FIELDS);
    DBUG_RETURN(HA_ALTER_INPLACE_NOT_SUPPORTED);
  }

  /* We don't support change encryption attribute with
  inplace algorithm. */
  char *old_encryption = this->table->s->encrypt_type.str;
  char *new_encryption = altered_table->s->encrypt_type.str;

  if (Encryption::is_none(old_encryption) !=
      Encryption::is_none(new_encryption)) {
    ha_alter_info->unsupported_reason =
        innobase_get_err_msg(ER_UNSUPPORTED_ALTER_ENCRYPTION_INPLACE);
    DBUG_RETURN(HA_ALTER_INPLACE_NOT_SUPPORTED);
  }

  update_thd();

  if (ha_alter_info->handler_flags &
      ~(INNOBASE_INPLACE_IGNORE | INNOBASE_ALTER_NOREBUILD |
        INNOBASE_ALTER_REBUILD)) {
    if (ha_alter_info->handler_flags &
        Alter_inplace_info::ALTER_STORED_COLUMN_TYPE) {
      ha_alter_info->unsupported_reason = innobase_get_err_msg(
          ER_ALTER_OPERATION_NOT_SUPPORTED_REASON_COLUMN_TYPE);
    }
    DBUG_RETURN(HA_ALTER_INPLACE_NOT_SUPPORTED);
  }

  /* Only support online add foreign key constraint when
  check_foreigns is turned off */
  if ((ha_alter_info->handler_flags & Alter_inplace_info::ADD_FOREIGN_KEY) &&
      m_prebuilt->trx->check_foreigns) {
    ha_alter_info->unsupported_reason =
        innobase_get_err_msg(ER_ALTER_OPERATION_NOT_SUPPORTED_REASON_FK_CHECK);
    DBUG_RETURN(HA_ALTER_INPLACE_NOT_SUPPORTED);
  }

  if (altered_table->file->ht != ht) {
    /* Non-native partitioning table engine. No longer supported,
    due to implementation of native InnoDB partitioning. */
    DBUG_RETURN(HA_ALTER_INPLACE_NOT_SUPPORTED);
  }

  Instant_Type instant_type = innobase_support_instant(
      ha_alter_info, m_prebuilt->table, this->table, altered_table);

  ha_alter_info->handler_trivial_ctx =
      instant_type_to_int(Instant_Type::INSTANT_IMPOSSIBLE);

  if (!dict_table_is_partition(m_prebuilt->table)) {
    switch (instant_type) {
      case Instant_Type::INSTANT_IMPOSSIBLE:
        break;
      case Instant_Type::INSTANT_ADD_COLUMN:
        if (ha_alter_info->alter_info->requested_algorithm ==
            Alter_info::ALTER_TABLE_ALGORITHM_INPLACE) {
          /* Still fall back to INPLACE since the behaviour is different */
          break;
        } else if (ha_alter_info->error_if_not_empty) {
          /* In this case, it can't be instant because the table
          may not be empty. Have to fall back to INPLACE */
          break;
        }
        /* Fall through */
      case Instant_Type::INSTANT_NO_CHANGE:
      case Instant_Type::INSTANT_VIRTUAL_ONLY:
        ha_alter_info->handler_trivial_ctx = instant_type_to_int(instant_type);
        DBUG_RETURN(HA_ALTER_INPLACE_INSTANT);
    }
  }

  /* Only support NULL -> NOT NULL change if strict table sql_mode
  is set. Fall back to COPY for conversion if not strict tables.
  In-Place will fail with an error when trying to convert
  NULL to a NOT NULL value. */
  if ((ha_alter_info->handler_flags &
       Alter_inplace_info::ALTER_COLUMN_NOT_NULLABLE) &&
      !thd_is_strict_mode(m_user_thd)) {
    ha_alter_info->unsupported_reason =
        innobase_get_err_msg(ER_ALTER_OPERATION_NOT_SUPPORTED_REASON_NOT_NULL);
    DBUG_RETURN(HA_ALTER_INPLACE_NOT_SUPPORTED);
  }

  /* DROP PRIMARY KEY is only allowed in combination with ADD
  PRIMARY KEY. */
  if ((ha_alter_info->handler_flags & (Alter_inplace_info::ADD_PK_INDEX |
                                       Alter_inplace_info::DROP_PK_INDEX)) ==
      Alter_inplace_info::DROP_PK_INDEX) {
    ha_alter_info->unsupported_reason =
        innobase_get_err_msg(ER_ALTER_OPERATION_NOT_SUPPORTED_REASON_NOPK);
    DBUG_RETURN(HA_ALTER_INPLACE_NOT_SUPPORTED);
  }

  /* If a column change from NOT NULL to NULL,
  and there's a implict pk on this column. the
  table should be rebuild. The change should
  only go through the "Copy" method. */
  if ((ha_alter_info->handler_flags &
       Alter_inplace_info::ALTER_COLUMN_NULLABLE)) {
    const uint my_primary_key = altered_table->s->primary_key;

    /* See if MYSQL table has no pk but we do. */
    if (UNIV_UNLIKELY(my_primary_key >= MAX_KEY) &&
        !row_table_got_default_clust_index(m_prebuilt->table)) {
      ha_alter_info->unsupported_reason =
          innobase_get_err_msg(ER_PRIMARY_CANT_HAVE_NULL);
      DBUG_RETURN(HA_ALTER_INPLACE_NOT_SUPPORTED);
    }
  }

  bool add_drop_v_cols = false;

  /* If there is add or drop virtual columns, we will support operations
  with these 3 options alone with inplace interface for now */
  if (ha_alter_info->handler_flags &
      (Alter_inplace_info::ADD_VIRTUAL_COLUMN |
       Alter_inplace_info::DROP_VIRTUAL_COLUMN |
       Alter_inplace_info::ALTER_VIRTUAL_COLUMN_ORDER)) {
    ulonglong flags = ha_alter_info->handler_flags;

    /* TODO: uncomment the flags below, once we start to
    support them */
    flags &=
        ~(Alter_inplace_info::ADD_VIRTUAL_COLUMN |
          Alter_inplace_info::DROP_VIRTUAL_COLUMN |
          Alter_inplace_info::ALTER_VIRTUAL_COLUMN_ORDER
          /*
          | Alter_inplace_info::ALTER_STORED_COLUMN_ORDER
          | Alter_inplace_info::ADD_STORED_BASE_COLUMN
          | Alter_inplace_info::DROP_STORED_COLUMN
          | Alter_inplace_info::ALTER_STORED_COLUMN_ORDER
          | Alter_inplace_info::ADD_UNIQUE_INDEX
          */
          | Alter_inplace_info::ADD_INDEX | Alter_inplace_info::DROP_INDEX);

    if (flags != 0 ||
        (altered_table->s->partition_info_str &&
         altered_table->s->partition_info_str_len) ||
        (!check_v_col_in_order(this->table, altered_table, ha_alter_info))) {
      ha_alter_info->unsupported_reason =
          innobase_get_err_msg(ER_UNSUPPORTED_ALTER_INPLACE_ON_VIRTUAL_COLUMN);
      DBUG_RETURN(HA_ALTER_INPLACE_NOT_SUPPORTED);
    }

    add_drop_v_cols = true;
  }

  /* We should be able to do the operation in-place.
  See if we can do it online (LOCK=NONE). */
  bool online = true;

  List_iterator_fast<Create_field> cf_it(
      ha_alter_info->alter_info->create_list);

  /* Fix the key parts. */
  for (KEY *new_key = ha_alter_info->key_info_buffer;
       new_key < ha_alter_info->key_info_buffer + ha_alter_info->key_count;
       new_key++) {
    /* Do not support adding/droping a vritual column, while
    there is a table rebuild caused by adding a new FTS_DOC_ID */
    if ((new_key->flags & HA_FULLTEXT) && add_drop_v_cols &&
        !DICT_TF2_FLAG_IS_SET(m_prebuilt->table, DICT_TF2_FTS_HAS_DOC_ID)) {
      ha_alter_info->unsupported_reason =
          innobase_get_err_msg(ER_UNSUPPORTED_ALTER_INPLACE_ON_VIRTUAL_COLUMN);
      DBUG_RETURN(HA_ALTER_INPLACE_NOT_SUPPORTED);
    }

    for (KEY_PART_INFO *key_part = new_key->key_part;
         key_part < new_key->key_part + new_key->user_defined_key_parts;
         key_part++) {
      const Create_field *new_field;

      DBUG_ASSERT(key_part->fieldnr < altered_table->s->fields);

      cf_it.rewind();
      for (uint fieldnr = 0; (new_field = cf_it++); fieldnr++) {
        if (fieldnr == key_part->fieldnr) {
          break;
        }
      }

      DBUG_ASSERT(new_field);

      key_part->field = altered_table->field[key_part->fieldnr];
      /* In some special cases InnoDB emits "false"
      duplicate key errors with NULL key values. Let
      us play safe and ensure that we can correctly
      print key values even in such cases. */
      key_part->null_offset = key_part->field->null_offset();
      key_part->null_bit = key_part->field->null_bit;

      if (new_field->field) {
        /* This is an existing column. */
        continue;
      }

      /* This is an added column. */
      DBUG_ASSERT(ha_alter_info->handler_flags &
                  Alter_inplace_info::ADD_COLUMN);

      /* We cannot replace a hidden FTS_DOC_ID
      with a user-visible FTS_DOC_ID. */
      if (m_prebuilt->table->fts && innobase_fulltext_exist(altered_table) &&
          !my_strcasecmp(system_charset_info, key_part->field->field_name,
                         FTS_DOC_ID_COL_NAME)) {
        ha_alter_info->unsupported_reason = innobase_get_err_msg(
            ER_ALTER_OPERATION_NOT_SUPPORTED_REASON_HIDDEN_FTS);
        DBUG_RETURN(HA_ALTER_INPLACE_NOT_SUPPORTED);
      }

      DBUG_ASSERT((key_part->field->auto_flags & Field::NEXT_NUMBER) ==
                  !!(key_part->field->flags & AUTO_INCREMENT_FLAG));

      if (key_part->field->flags & AUTO_INCREMENT_FLAG) {
        /* We cannot assign an AUTO_INCREMENT
        column values during online ALTER. */
        DBUG_ASSERT(key_part->field == altered_table->found_next_number_field);
        ha_alter_info->unsupported_reason = innobase_get_err_msg(
            ER_ALTER_OPERATION_NOT_SUPPORTED_REASON_AUTOINC);
        online = false;
      }

      if (key_part->field->is_virtual_gcol()) {
        /* Do not support adding index on newly added
        virtual column, while there is also a drop
        virtual column in the same clause */
        if (ha_alter_info->handler_flags &
            Alter_inplace_info::DROP_VIRTUAL_COLUMN) {
          ha_alter_info->unsupported_reason = innobase_get_err_msg(
              ER_UNSUPPORTED_ALTER_INPLACE_ON_VIRTUAL_COLUMN);

          DBUG_RETURN(HA_ALTER_INPLACE_NOT_SUPPORTED);
        }

        ha_alter_info->unsupported_reason =
            innobase_get_err_msg(ER_UNSUPPORTED_ALTER_ONLINE_ON_VIRTUAL_COLUMN);
        online = false;
      }
    }
  }

  DBUG_ASSERT(!m_prebuilt->table->fts ||
              m_prebuilt->table->fts->doc_col <= table->s->fields);
  DBUG_ASSERT(!m_prebuilt->table->fts ||
              m_prebuilt->table->fts->doc_col <
                  m_prebuilt->table->get_n_user_cols());

  if (ha_alter_info->handler_flags & Alter_inplace_info::ADD_SPATIAL_INDEX) {
    ha_alter_info->unsupported_reason =
        innobase_get_err_msg(ER_ALTER_OPERATION_NOT_SUPPORTED_REASON_GIS);
    online = false;
  }

  if (m_prebuilt->table->fts && innobase_fulltext_exist(altered_table)) {
    /* FULLTEXT indexes are supposed to remain. */
    /* Disallow DROP INDEX FTS_DOC_ID_INDEX */

    for (uint i = 0; i < ha_alter_info->index_drop_count; i++) {
      if (!my_strcasecmp(system_charset_info,
                         ha_alter_info->index_drop_buffer[i]->name,
                         FTS_DOC_ID_INDEX_NAME)) {
        ha_alter_info->unsupported_reason = innobase_get_err_msg(
            ER_ALTER_OPERATION_NOT_SUPPORTED_REASON_CHANGE_FTS);
        DBUG_RETURN(HA_ALTER_INPLACE_NOT_SUPPORTED);
      }
    }

    /* InnoDB can have a hidden FTS_DOC_ID_INDEX on a
    visible FTS_DOC_ID column as well. Prevent dropping or
    renaming the FTS_DOC_ID. */

    for (Field **fp = table->field; *fp; fp++) {
      if (!((*fp)->flags & (FIELD_IS_RENAMED | FIELD_IS_DROPPED))) {
        continue;
      }

      if (!my_strcasecmp(system_charset_info, (*fp)->field_name,
                         FTS_DOC_ID_COL_NAME)) {
        ha_alter_info->unsupported_reason = innobase_get_err_msg(
            ER_ALTER_OPERATION_NOT_SUPPORTED_REASON_CHANGE_FTS);
        DBUG_RETURN(HA_ALTER_INPLACE_NOT_SUPPORTED);
      }
    }
  }

  m_prebuilt->trx->will_lock++;

  if (!online) {
    /* We already determined that only a non-locking
    operation is possible. */
  } else if (((ha_alter_info->handler_flags &
               Alter_inplace_info::ADD_PK_INDEX) ||
              innobase_need_rebuild(ha_alter_info)) &&
             (innobase_fulltext_exist(altered_table) ||
              innobase_spatial_exist(altered_table))) {
    /* Refuse to rebuild the table online, if
    FULLTEXT OR SPATIAL indexes are to survive the rebuild. */
    online = false;
    /* If the table already contains fulltext indexes,
    refuse to rebuild the table natively altogether. */
    if (m_prebuilt->table->fts) {
      ha_alter_info->unsupported_reason =
          innobase_get_err_msg(ER_INNODB_FT_LIMIT);
      DBUG_RETURN(HA_ALTER_INPLACE_NOT_SUPPORTED);
    }

    if (innobase_spatial_exist(altered_table)) {
      ha_alter_info->unsupported_reason =
          innobase_get_err_msg(ER_ALTER_OPERATION_NOT_SUPPORTED_REASON_GIS);
    } else {
      ha_alter_info->unsupported_reason =
          innobase_get_err_msg(ER_ALTER_OPERATION_NOT_SUPPORTED_REASON_FTS);
    }
  } else if ((ha_alter_info->handler_flags & Alter_inplace_info::ADD_INDEX)) {
    /* Building a full-text index requires a lock.
    We could do without a lock if the table already contains
    an FTS_DOC_ID column, but in that case we would have
    to apply the modification log to the full-text indexes. */

    for (uint i = 0; i < ha_alter_info->index_add_count; i++) {
      const KEY *key =
          &ha_alter_info->key_info_buffer[ha_alter_info->index_add_buffer[i]];
      if (key->flags & HA_FULLTEXT) {
        DBUG_ASSERT(!(key->flags & HA_KEYFLAG_MASK &
                      ~(HA_FULLTEXT | HA_PACK_KEY | HA_GENERATED_KEY |
                        HA_BINARY_PACK_KEY)));
        ha_alter_info->unsupported_reason =
            innobase_get_err_msg(ER_ALTER_OPERATION_NOT_SUPPORTED_REASON_FTS);
        online = false;
        break;
      }
    }
  }

  DBUG_RETURN(online ? HA_ALTER_INPLACE_NO_LOCK_AFTER_PREPARE
                     : HA_ALTER_INPLACE_SHARED_LOCK_AFTER_PREPARE);
}

/** Update the metadata in prepare phase. This only check if dd::Tablespace
should be removed or(and) created, because to remove and store dd::Tablespace
could fail, so it's better to do it earlier, to prevent a late rollback
@param[in,out]	thd		MySQL connection
@param[in]	old_table	Old InnoDB table object
@param[in,out]	new_table	New InnoDB table object
@param[in]	old_dd_tab	Old dd::Table or dd::Partition
@param[in,out]	new_dd_tab	New dd::Table or dd::Partition
@return	false	On success
@retval	true	On failure */
template <typename Table>
static MY_ATTRIBUTE((warn_unused_result)) bool dd_prepare_inplace_alter_table(
    THD *thd, const dict_table_t *old_table, dict_table_t *new_table,
    const Table *old_dd_tab, Table *new_dd_tab);

/** Update metadata in commit phase. Note this function should only update
the metadata which would not result in failure
@param[in]	old_info	Some table information for the old table
@param[in,out]	new_table	New InnoDB table object
@param[in]	old_dd_tab	Old dd::Table or dd::Partition
@param[in,out]	new_dd_tab	New dd::Table or dd::Partition */
template <typename Table>
static void dd_commit_inplace_alter_table(
    const alter_table_old_info_t &old_info, dict_table_t *new_table,
    const Table *old_dd_tab, Table *new_dd_tab);

/** Update metadata in commit phase when the alter table does
no change to the table
@param[in]	old_dd_tab	Old dd::Table or dd::Partition
@param[in]	new_dd_tab	New dd::Table or dd::Partition
@param[in]	ignore_fts	ignore FTS update if true */
template <typename Table>
static void dd_commit_inplace_no_change(const Table *old_dd_tab,
                                        Table *new_dd_tab, bool ignore_fts);

/** Update metadata in commit phase if it is instant ALTER TABLE
@param[in]	ha_alter_info	the DDL operation
@param[in,out]	thd		THD object
@param[in,out]	trx		transaction
@param[in,out]	table		new InnoDB table
@param[in]	old_table	MySQL table as it is before the ALTER operation
@param[in]	altered_table	MySQL table that is being altered
@param[in]	old_dd_tab	Old dd::Table or dd::Partition
@param[in,out]	new_dd_tab	New dd::Table or dd::Partition
@param[in]	autoinc		autoinc counter pointer if AUTO_INCREMENT
                                is defined for the table, otherwise nullptr */
template <typename Table>
static void dd_commit_inplace_instant(Alter_inplace_info *ha_alter_info,
                                      THD *thd, trx_t *trx, dict_table_t *table,
                                      const TABLE *old_table,
                                      const TABLE *altered_table,
                                      const Table *old_dd_tab,
                                      Table *new_dd_tab, uint64_t *autoinc);

/** Update table level instant metadata in commit phase
@param[in]	table		InnoDB table object
@param[in]	old_dd_tab	old dd::Table
@param[in]	new_dd_tab	new dd::Table */
static void dd_commit_inplace_update_instant_meta(const dict_table_t *table,
                                                  const dd::Table *old_dd_tab,
                                                  dd::Table *new_dd_tab);

/** Update metadata in commit phase, especially table level metadata
for instant ADD COLUMN. Note this function should only update the metadata
which would not result in failure
@param[in]	new_table	New InnoDB table object
@param[in]	old_table	MySQL table as it is before the ALTER operation
@param[in]	altered_table	MySQL table that is being altered
@param[in]	old_dd_tab	Old dd::Table
@param[in,out]	new_dd_tab	New dd::Table */
static void dd_commit_instant_table(const dict_table_t *new_table,
                                    const TABLE *old_table,
                                    const TABLE *altered_table,
                                    const dd::Table *old_dd_tab,
                                    dd::Table *new_dd_tab);

/** Allows InnoDB to update internal structures with concurrent
writes blocked (provided that check_if_supported_inplace_alter()
did not return HA_ALTER_INPLACE_NO_LOCK).
This will be invoked before inplace_alter_table().

@param[in]	altered_table	TABLE object for new version of table.
@param[in,out]	ha_alter_info	Structure describing changes to be done
by ALTER TABLE and holding data used during in-place alter.
@param[in]	old_dd_tab	dd::Table object representing old
version of the table
@param[in,out]	new_dd_tab	dd::Table object representing new
version of the table
@retval	true Failure
@retval	false Success */
bool ha_innobase::prepare_inplace_alter_table(TABLE *altered_table,
                                              Alter_inplace_info *ha_alter_info,
                                              const dd::Table *old_dd_tab,
                                              dd::Table *new_dd_tab) {
  DBUG_ENTER("ha_innobase::prepare_inplace_alter_table");
  ut_ad(old_dd_tab != NULL);
  ut_ad(new_dd_tab != NULL);

  if (dict_sys_t::is_dd_table_id(m_prebuilt->table->id) &&
      innobase_need_rebuild(ha_alter_info)) {
    ut_ad(!m_prebuilt->table->is_temporary());
    my_error(ER_NOT_ALLOWED_COMMAND, MYF(0));
    DBUG_RETURN(true);
  }

  if (altered_table->found_next_number_field != NULL) {
    dd_copy_autoinc(old_dd_tab->se_private_data(),
                    new_dd_tab->se_private_data());
    dd_set_autoinc(new_dd_tab->se_private_data(),
                   ha_alter_info->create_info->auto_increment_value);
  }

  DBUG_RETURN(prepare_inplace_alter_table_impl<dd::Table>(
      altered_table, ha_alter_info, old_dd_tab, new_dd_tab));
}

int ha_innobase::pread_adapter_parallel_scan_start(void *&parallel_scan_ctx,
                                                   size_t &num_threads) {
  if (dict_table_is_discarded(m_prebuilt->table)) {
    ib_senderrf(ha_thd(), IB_LOG_LEVEL_ERROR, ER_TABLESPACE_DISCARDED,
                m_prebuilt->table->name.m_name);

    return (HA_ERR_NO_SUCH_TABLE);
  }

  parallel_scan_ctx = nullptr;

  auto index = m_prebuilt->table->first_index();

  update_thd();
  auto trx = m_prebuilt->trx;
  innobase_register_trx(ht, ha_thd(), trx);
  trx_start_if_not_started_xa(trx, false);
  trx_assign_read_view(trx);

  size_t n_threads = thd_parallel_read_threads(m_prebuilt->trx->mysql_thd);

  Parallel_reader_adapter *parallel_reader =
      UT_NEW_NOKEY(Parallel_reader_adapter(m_prebuilt->table, trx, index,
                                           n_threads, m_prebuilt));

  if (parallel_reader == nullptr) {
    return (HA_ERR_OUT_OF_MEM);
  }

  num_threads = parallel_reader->calc_num_threads();
  parallel_scan_ctx = parallel_reader;

  return (0);
}

int ha_innobase::pread_adapter_parallel_scan_run(
    void *parallel_scan_ctx, void **thread_contexts,
    pread_adapter_pload_init_cbk load_init_fn,
    pread_adapter_pload_row_cbk load_rows_fn,
    pread_adapter_pload_end_cbk load_end_fn) {
  if (dict_table_is_discarded(m_prebuilt->table)) {
    ib_senderrf(ha_thd(), IB_LOG_LEVEL_ERROR, ER_TABLESPACE_DISCARDED,
                m_prebuilt->table->name.m_name);

    return (HA_ERR_NO_SUCH_TABLE);
  }

  update_thd();
  build_template(true);

  Parallel_reader_adapter *parallel_reader =
      static_cast<Parallel_reader_adapter *>(parallel_scan_ctx);

  ut_ad(parallel_reader != nullptr);
  ut_ad(parallel_reader->table() == m_prebuilt->table);
  ut_ad(parallel_reader->index() == m_prebuilt->table->first_index());
  ut_ad(parallel_reader->trx() == m_prebuilt->trx);

#ifdef UNIV_DEBUG
  size_t n_threads = thd_parallel_read_threads(m_prebuilt->trx->mysql_thd);
  ut_ad(parallel_reader->n_threads() == n_threads);
#endif

  parallel_reader->set_callback(thread_contexts, load_init_fn, load_rows_fn,
                                load_end_fn);

  dberr_t err = parallel_reader->read([&](size_t id, const buf_block_t *block,
                                          const rec_t *rec, dict_index_t *index,
                                          row_prebuilt_t *prebuilt) {
    return (parallel_reader->process_rows(id, rec, index, prebuilt));
  });

  int error = convert_error_code_to_mysql(err, 0, ha_thd());
  return (error);
}

int ha_innobase::pread_adapter_parallel_scan_end(void *parallel_scan_ctx) {
  Parallel_reader_adapter *parallel_reader =
      static_cast<Parallel_reader_adapter *>(parallel_scan_ctx);
  UT_DELETE(parallel_reader);
  return 0;
}

/** Alter the table structure in-place with operations
specified using Alter_inplace_info.
The level of concurrency allowed during this operation depends
on the return value from check_if_supported_inplace_alter().

@param[in]	altered_table	TABLE object for new version of table.
@param[in,out]	ha_alter_info	Structure describing changes to be done
by ALTER TABLE and holding data used during in-place alter.
@param[in]	old_dd_tab	dd::Table object representing old
version of the table
@param[in,out]	new_dd_tab	dd::Table object representing new
version of the table
@retval	true Failure
@retval	false Success */
bool ha_innobase::inplace_alter_table(TABLE *altered_table,
                                      Alter_inplace_info *ha_alter_info,
                                      const dd::Table *old_dd_tab,
                                      dd::Table *new_dd_tab) {
  DBUG_ENTER("ha_innobase::inplace_alter_table");
  ut_ad(old_dd_tab != NULL);
  ut_ad(new_dd_tab != NULL);

  /* Don't allow database clone during in place operations */
  clone_mark_abort(true);

  auto ret = inplace_alter_table_impl<dd::Table>(altered_table, ha_alter_info,
                                                 old_dd_tab, new_dd_tab);

  clone_mark_active();

  DBUG_RETURN(ret);
}

/** Commit or rollback the changes made during
prepare_inplace_alter_table() and inplace_alter_table() inside
the storage engine. Note that the allowed level of concurrency
during this operation will be the same as for
inplace_alter_table() and thus might be higher than during
prepare_inplace_alter_table(). (E.g concurrent writes were
blocked during prepare, but might not be during commit).

@param[in]	altered_table	TABLE object for new version of table.
@param[in,out]	ha_alter_info	Structure describing changes to be done
by ALTER TABLE and holding data used during in-place alter.
@param[in]	commit		True to commit or false to rollback.
@param[in]	old_dd_tab	dd::Table object representing old
version of the table
@param[in,out]	new_dd_tab	dd::Table object representing new
version of the table
@retval	true Failure
@retval	false Success */
bool ha_innobase::commit_inplace_alter_table(TABLE *altered_table,
                                             Alter_inplace_info *ha_alter_info,
                                             bool commit,
                                             const dd::Table *old_dd_tab,
                                             dd::Table *new_dd_tab) {
  DBUG_ENTER("ha_innobase::commit_inplace_alter_table");
  ut_ad(old_dd_tab != NULL);
  ut_ad(new_dd_tab != NULL);

  ha_innobase_inplace_ctx *ctx =
      static_cast<ha_innobase_inplace_ctx *>(ha_alter_info->handler_ctx);

  alter_table_old_info_t old_info;
  ut_d(bool old_info_updated = false);
  if (commit && ctx != NULL) {
    ut_ad(!!(ha_alter_info->handler_flags & ~INNOBASE_INPLACE_IGNORE));
    old_info.update(ctx->old_table, ctx->need_rebuild());
    ut_d(old_info_updated = true);
  }

  bool res = commit_inplace_alter_table_impl<dd::Table>(
      altered_table, ha_alter_info, commit, old_dd_tab, new_dd_tab);

  if (res || !commit) {
    DBUG_RETURN(true);
  }

  ut_ad(ctx == nullptr || !(ctx->need_rebuild() && is_instant(ha_alter_info)));

  if (is_instant(ha_alter_info)) {
    ut_ad(!res);
    dd_commit_inplace_instant(ha_alter_info, m_user_thd, m_prebuilt->trx,
                              m_prebuilt->table, table, altered_table,
                              old_dd_tab, new_dd_tab,
                              altered_table->found_next_number_field != nullptr
                                  ? &m_prebuilt->table->autoinc
                                  : nullptr);
  } else if (!(ha_alter_info->handler_flags & ~INNOBASE_INPLACE_IGNORE) ||
             ctx == nullptr) {
    ut_ad(!res);
    dd_commit_inplace_no_change(old_dd_tab, new_dd_tab, false);
  } else {
    ut_ad(old_info_updated);
    dd_commit_inplace_alter_table<dd::Table>(old_info, ctx->new_table,
                                             old_dd_tab, new_dd_tab);
    if (!ctx->need_rebuild()) {
      dd_commit_inplace_update_instant_meta(ctx->new_table, old_dd_tab,
                                            new_dd_tab);
    }
    ut_ad(dd_table_match(ctx->new_table, new_dd_tab));
  }

#ifdef UNIV_DEBUG
  if (dd_table_has_instant_cols(*old_dd_tab) &&
      (ctx == nullptr || !ctx->need_rebuild())) {
    ut_ad(dd_table_has_instant_cols(*new_dd_tab));
  }
#endif /* UNIV_DEBUG */

  DBUG_RETURN(res);
}

/** Initialize the dict_foreign_t structure with supplied info
 @return true if added, false if duplicate foreign->id */
static bool innobase_init_foreign(
    dict_foreign_t *foreign,              /*!< in/out: structure to
                                          initialize */
    const char *constraint_name,          /*!< in/out: constraint name if
                                          exists */
    dict_table_t *table,                  /*!< in: foreign table */
    dict_index_t *index,                  /*!< in: foreign key index */
    const char **column_names,            /*!< in: foreign key column
                                          names */
    ulint num_field,                      /*!< in: number of columns */
    const char *referenced_table_name,    /*!< in: referenced table
                                          name */
    dict_table_t *referenced_table,       /*!< in: referenced table */
    dict_index_t *referenced_index,       /*!< in: referenced index */
    const char **referenced_column_names, /*!< in: referenced column
                                          names */
    ulint referenced_num_field)           /*!< in: number of referenced
                                          columns */
{
  ut_ad(mutex_own(&dict_sys->mutex));

  if (constraint_name) {
    ulint db_len;

    /* Catenate 'databasename/' to the constraint name specified
    by the user: we conceive the constraint as belonging to the
    same MySQL 'database' as the table itself. We store the name
    to foreign->id. */

    db_len = dict_get_db_name_len(table->name.m_name);

    foreign->id = static_cast<char *>(
        mem_heap_alloc(foreign->heap, db_len + strlen(constraint_name) + 2));

    ut_memcpy(foreign->id, table->name.m_name, db_len);
    foreign->id[db_len] = '/';
    strcpy(foreign->id + db_len + 1, constraint_name);

    /* Check if any existing foreign key has the same id,
    this is needed only if user supplies the constraint name */

    if (table->foreign_set.find(foreign) != table->foreign_set.end()) {
      return (false);
    }
  }

  foreign->foreign_table = table;
  foreign->foreign_table_name =
      mem_heap_strdup(foreign->heap, table->name.m_name);
  dict_mem_foreign_table_name_lookup_set(foreign, TRUE);

  foreign->foreign_index = index;
  foreign->n_fields = (unsigned int)num_field;

  foreign->foreign_col_names = static_cast<const char **>(
      mem_heap_alloc(foreign->heap, num_field * sizeof(void *)));

  for (ulint i = 0; i < foreign->n_fields; i++) {
    foreign->foreign_col_names[i] =
        mem_heap_strdup(foreign->heap, column_names[i]);
  }

  foreign->referenced_index = referenced_index;
  foreign->referenced_table = referenced_table;

  foreign->referenced_table_name =
      mem_heap_strdup(foreign->heap, referenced_table_name);
  dict_mem_referenced_table_name_lookup_set(foreign, TRUE);

  foreign->referenced_col_names = static_cast<const char **>(
      mem_heap_alloc(foreign->heap, referenced_num_field * sizeof(void *)));

  for (ulint i = 0; i < foreign->n_fields; i++) {
    foreign->referenced_col_names[i] =
        mem_heap_strdup(foreign->heap, referenced_column_names[i]);
  }

  return (true);
}

/** Check whether the foreign key options is legit
 @return true if it is */
static MY_ATTRIBUTE((warn_unused_result)) bool innobase_check_fk_option(
    const dict_foreign_t *foreign) /*!< in: foreign key */
{
  if (!foreign->foreign_index) {
    return (true);
  }

  if (foreign->type &
      (DICT_FOREIGN_ON_UPDATE_SET_NULL | DICT_FOREIGN_ON_DELETE_SET_NULL)) {
    for (ulint j = 0; j < foreign->n_fields; j++) {
      if ((foreign->foreign_index->get_col(j)->prtype) & DATA_NOT_NULL) {
        /* It is not sensible to define
        SET NULL if the column is not
        allowed to be NULL! */
        return (false);
      }
    }
  }

  return (true);
}

/** Set foreign key options
 @return true if successfully set */
static MY_ATTRIBUTE((warn_unused_result)) bool innobase_set_foreign_key_option(
    dict_foreign_t *foreign,        /*!< in:InnoDB Foreign key */
    const Foreign_key_spec *fk_key) /*!< in: Foreign key info from
                                    MySQL */
{
  ut_ad(!foreign->type);

  switch (fk_key->delete_opt) {
    case FK_OPTION_NO_ACTION:
    case FK_OPTION_RESTRICT:
    case FK_OPTION_DEFAULT:
      foreign->type = DICT_FOREIGN_ON_DELETE_NO_ACTION;
      break;
    case FK_OPTION_CASCADE:
      foreign->type = DICT_FOREIGN_ON_DELETE_CASCADE;
      break;
    case FK_OPTION_SET_NULL:
      foreign->type = DICT_FOREIGN_ON_DELETE_SET_NULL;
      break;
    case FK_OPTION_UNDEF:
      break;
  }

  switch (fk_key->update_opt) {
    case FK_OPTION_NO_ACTION:
    case FK_OPTION_RESTRICT:
    case FK_OPTION_DEFAULT:
      foreign->type |= DICT_FOREIGN_ON_UPDATE_NO_ACTION;
      break;
    case FK_OPTION_CASCADE:
      foreign->type |= DICT_FOREIGN_ON_UPDATE_CASCADE;
      break;
    case FK_OPTION_SET_NULL:
      foreign->type |= DICT_FOREIGN_ON_UPDATE_SET_NULL;
      break;
    case FK_OPTION_UNDEF:
      break;
  }

  return (innobase_check_fk_option(foreign));
}

/** Check if a foreign key constraint can make use of an index
 that is being created.
 @return useable index, or NULL if none found */
static MY_ATTRIBUTE((warn_unused_result)) const KEY *innobase_find_equiv_index(
    const char *const *col_names,
    /*!< in: column names */
    uint n_cols,     /*!< in: number of columns */
    const KEY *keys, /*!< in: index information */
    const uint *add, /*!< in: indexes being created */
    uint n_add)      /*!< in: number of indexes to create */
{
  for (uint i = 0; i < n_add; i++) {
    const KEY *key = &keys[add[i]];

    if (key->user_defined_key_parts < n_cols || key->flags & HA_SPATIAL) {
    no_match:
      continue;
    }

    for (uint j = 0; j < n_cols; j++) {
      const KEY_PART_INFO &key_part = key->key_part[j];
      uint32 col_len = key_part.field->pack_length();

      /* Any index on virtual columns cannot be used
      for reference constaint */
      if (innobase_is_v_fld(key_part.field)) {
        goto no_match;
      }

      /* The MySQL pack length contains 1 or 2 bytes
      length field for a true VARCHAR. */

      if (key_part.field->type() == MYSQL_TYPE_VARCHAR) {
        col_len -=
            static_cast<const Field_varstring *>(key_part.field)->length_bytes;
      }

      if (key_part.length < col_len) {
        /* Column prefix indexes cannot be
        used for FOREIGN KEY constraints. */
        goto no_match;
      }

      if (innobase_strcasecmp(col_names[j], key_part.field->field_name)) {
        /* Name mismatch */
        goto no_match;
      }
    }

    return (key);
  }

  return (NULL);
}

/** Find an index whose first fields are the columns in the array
 in the same order and is not marked for deletion
 @return matching index, NULL if not found */
static MY_ATTRIBUTE((warn_unused_result)) dict_index_t *innobase_find_fk_index(
    Alter_inplace_info *ha_alter_info,
    /*!< in: alter table info */
    dict_table_t *table, /*!< in: table */
    const char **col_names,
    /*!< in: column names, or NULL
    to use table->col_names */
    dict_index_t **drop_index,
    /*!< in: indexes to be dropped */
    ulint n_drop_index,
    /*!< in: size of drop_index[] */
    const char **columns, /*!< in: array of column names */
    ulint n_cols)         /*!< in: number of columns */
{
  dict_index_t *index;

  index = table->first_index();

  while (index != NULL) {
    if (!(index->type & DICT_FTS) &&
        dict_foreign_qualify_index(table, col_names, columns, n_cols, index,
                                   NULL, true, 0)) {
      for (ulint i = 0; i < n_drop_index; i++) {
        if (index == drop_index[i]) {
          /* Skip to-be-dropped indexes. */
          goto next_rec;
        }
      }

      return (index);
    }

  next_rec:
    index = index->next();
  }

  return (NULL);
}

/** Check whether given column is a base of stored column.
@param[in]	col_name	column name
@param[in]	table		table
@param[in]	s_cols		list of stored columns
@return true if the given column is a base of stored column,else false. */
static bool innobase_col_check_fk(const char *col_name,
                                  const dict_table_t *table,
                                  dict_s_col_list *s_cols) {
  dict_s_col_list::const_iterator it;

  for (it = s_cols->begin(); it != s_cols->end(); ++it) {
    dict_s_col_t s_col = *it;

    for (ulint j = 0; j < s_col.num_base; j++) {
      if (strcmp(col_name, table->get_col_name(s_col.base_col[j]->ind)) == 0) {
        return (true);
      }
    }
  }

  return (false);
}

/** Check whether the foreign key constraint is on base of any stored columns.
@param[in]	foreign		Foriegn key constraing information
@param[in]	table		table to which the foreign key objects
to be added
@param[in]	s_cols		list of stored column information in the table.
@return true if yes, otherwise false. */
static bool innobase_check_fk_stored(const dict_foreign_t *foreign,
                                     const dict_table_t *table,
                                     dict_s_col_list *s_cols) {
  ulint type = foreign->type;

  type &=
      ~(DICT_FOREIGN_ON_DELETE_NO_ACTION | DICT_FOREIGN_ON_UPDATE_NO_ACTION);

  if (type == 0 || s_cols == NULL) {
    return (false);
  }

  for (ulint i = 0; i < foreign->n_fields; i++) {
    if (innobase_col_check_fk(foreign->foreign_col_names[i], table, s_cols)) {
      return (true);
    }
  }

  return (false);
}

/** Create InnoDB foreign key structure from MySQL alter_info
@param[in]	ha_alter_info	alter table info
@param[in]	table_share	TABLE_SHARE
@param[in]	table		table object
@param[in]	col_names	column names, or NULL to use
table->col_names
@param[in]	drop_index	indexes to be dropped
@param[in]	n_drop_index	size of drop_index
@param[out]	add_fk		foreign constraint added
@param[out]	n_add_fk	number of foreign constraints
added
@param[in]	trx		user transaction
@param[in]	s_cols		list of stored column information
@retval true if successful
@retval false on error (will call my_error()) */
static MY_ATTRIBUTE((warn_unused_result)) bool innobase_get_foreign_key_info(
    Alter_inplace_info *ha_alter_info, const TABLE_SHARE *table_share,
    dict_table_t *table, const char **col_names, dict_index_t **drop_index,
    ulint n_drop_index, dict_foreign_t **add_fk, ulint *n_add_fk,
    const trx_t *trx, dict_s_col_list *s_cols) {
  const Foreign_key_spec *fk_key;
  dict_table_t *referenced_table = NULL;
  char *referenced_table_name = NULL;
  ulint num_fk = 0;
  Alter_info *alter_info = ha_alter_info->alter_info;
  MDL_ticket *mdl;

  DBUG_ENTER("innobase_get_foreign_key_info");

  *n_add_fk = 0;

  for (const Key_spec *key : alter_info->key_list) {
    if (key->type != KEYTYPE_FOREIGN) {
      continue;
    }

    const char *column_names[MAX_NUM_FK_COLUMNS];
    dict_index_t *index = NULL;
    const char *referenced_column_names[MAX_NUM_FK_COLUMNS];
    dict_index_t *referenced_index = NULL;
    ulint num_col = 0;
    ulint referenced_num_col = 0;
    bool correct_option;
    char *db_namep = NULL;
    char *tbl_namep = NULL;
    ulint db_name_len = 0;
    ulint tbl_name_len = 0;
    char db_name[MAX_DATABASE_NAME_LEN];
    char tbl_name[MAX_TABLE_NAME_LEN];

    fk_key = down_cast<const Foreign_key_spec *>(key);

    if (fk_key->columns.size() > 0) {
      size_t i = 0;

      /* Get all the foreign key column info for the
      current table */
      while (i < fk_key->columns.size()) {
        column_names[i] = fk_key->columns[i]->get_field_name();
        ut_ad(i < MAX_NUM_FK_COLUMNS);
        i++;
      }

      index = innobase_find_fk_index(ha_alter_info, table, col_names,
                                     drop_index, n_drop_index, column_names, i);

      /* MySQL would add a index in the creation
      list if no such index for foreign table,
      so we have to use DBUG_EXECUTE_IF to simulate
      the scenario */
      DBUG_EXECUTE_IF("innodb_test_no_foreign_idx", index = NULL;);

      /* Check whether there exist such
      index in the the index create clause */
      if (!index &&
          !innobase_find_equiv_index(column_names, static_cast<uint>(i),
                                     ha_alter_info->key_info_buffer,
                                     ha_alter_info->index_add_buffer,
                                     ha_alter_info->index_add_count)) {
        my_error(ER_FK_NO_INDEX_CHILD, MYF(0),
                 fk_key->name.str ? fk_key->name.str : "",
                 table_share->table_name.str);
        goto err_exit;
      }

      num_col = i;
    }

    add_fk[num_fk] = dict_mem_foreign_create();

#ifndef _WIN32
    if (fk_key->ref_db.str) {
      tablename_to_filename(fk_key->ref_db.str, db_name, MAX_DATABASE_NAME_LEN);
      db_namep = db_name;
      db_name_len = strlen(db_name);
    }
    if (fk_key->ref_table.str) {
      tablename_to_filename(fk_key->ref_table.str, tbl_name,
                            MAX_TABLE_NAME_LEN);
      tbl_namep = tbl_name;
      tbl_name_len = strlen(tbl_name);
    }
#else
    ut_ad(fk_key->ref_table.str);
    tablename_to_filename(fk_key->ref_table.str, tbl_name, MAX_TABLE_NAME_LEN);
    innobase_casedn_str(tbl_name);
    tbl_name_len = strlen(tbl_name);
    tbl_namep = &tbl_name[0];

    if (fk_key->ref_db.str != NULL) {
      tablename_to_filename(fk_key->ref_db.str, db_name, MAX_DATABASE_NAME_LEN);
      innobase_casedn_str(db_name);
      db_name_len = strlen(db_name);
      db_namep = &db_name[0];
    }
#endif
    mutex_enter(&dict_sys->mutex);

    referenced_table_name = dd_get_referenced_table(
        table->name.m_name, db_namep, db_name_len, tbl_namep, tbl_name_len,
        &referenced_table, &mdl, add_fk[num_fk]->heap);

    /* Test the case when referenced_table failed to
    open, if trx->check_foreigns is not set, we should
    still be able to add the foreign key */
    DBUG_EXECUTE_IF("innodb_test_open_ref_fail", if (referenced_table) {
      dd_table_close(referenced_table, current_thd, &mdl, true);
      referenced_table = NULL;
    });

    if (!referenced_table && trx->check_foreigns) {
      mutex_exit(&dict_sys->mutex);
      my_error(ER_FK_CANNOT_OPEN_PARENT, MYF(0), tbl_namep);

      goto err_exit;
    }

    if (fk_key->ref_columns.size() > 0) {
      size_t i = 0;

      while (i < fk_key->ref_columns.size()) {
        referenced_column_names[i] = fk_key->ref_columns[i]->get_field_name();
        ut_ad(i < MAX_NUM_FK_COLUMNS);
        i++;
      }

      if (referenced_table) {
        referenced_index = dict_foreign_find_index(referenced_table, 0,
                                                   referenced_column_names, i,
                                                   index, TRUE, FALSE);

        DBUG_EXECUTE_IF("innodb_test_no_reference_idx",
                        referenced_index = NULL;);

        /* Check whether there exist such
        index in the the index create clause */
        if (!referenced_index) {
          dd_table_close(referenced_table, current_thd, &mdl, true);
          mutex_exit(&dict_sys->mutex);
          my_error(ER_FK_NO_INDEX_PARENT, MYF(0),
                   fk_key->name.str ? fk_key->name.str : "", tbl_namep);
          goto err_exit;
        }
      } else {
        ut_a(!trx->check_foreigns);
      }

      referenced_num_col = i;
    } else {
      /* Not possible to add a foreign key without a
      referenced column */
      if (referenced_table) {
        dd_table_close(referenced_table, current_thd, &mdl, true);
      }
      mutex_exit(&dict_sys->mutex);
      my_error(ER_CANNOT_ADD_FOREIGN, MYF(0), tbl_namep);
      goto err_exit;
    }

    if (!innobase_init_foreign(add_fk[num_fk], fk_key->name.str, table, index,
                               column_names, num_col, referenced_table_name,
                               referenced_table, referenced_index,
                               referenced_column_names, referenced_num_col)) {
      if (referenced_table) {
        dd_table_close(referenced_table, current_thd, &mdl, true);
      }
      mutex_exit(&dict_sys->mutex);
      my_error(ER_FK_DUP_NAME, MYF(0), add_fk[num_fk]->id);
      goto err_exit;
    }

    if (referenced_table) {
      dd_table_close(referenced_table, current_thd, &mdl, true);
    }
    mutex_exit(&dict_sys->mutex);

    correct_option = innobase_set_foreign_key_option(add_fk[num_fk], fk_key);

    DBUG_EXECUTE_IF("innodb_test_wrong_fk_option", correct_option = false;);

    if (!correct_option) {
      my_error(ER_FK_INCORRECT_OPTION, MYF(0), table_share->table_name.str,
               add_fk[num_fk]->id);
      goto err_exit;
    }

    if (innobase_check_fk_stored(add_fk[num_fk], table, s_cols)) {
      my_error(ER_CANNOT_ADD_FOREIGN_BASE_COL_STORED, MYF(0));
      goto err_exit;
    }

    num_fk++;
  }

  *n_add_fk = num_fk;

  DBUG_RETURN(true);
err_exit:
  for (ulint i = 0; i <= num_fk; i++) {
    if (add_fk[i]) {
      dict_foreign_free(add_fk[i]);
    }
  }

  DBUG_RETURN(false);
}

/** Copies an InnoDB column to a MySQL field.  This function is
 adapted from row_sel_field_store_in_mysql_format(). */
static void innobase_col_to_mysql(
    const dict_col_t *col, /*!< in: InnoDB column */
    const uchar *data,     /*!< in: InnoDB column data */
    ulint len,             /*!< in: length of data, in bytes */
    Field *field)          /*!< in/out: MySQL field */
{
  uchar *ptr;
  uchar *dest = field->ptr;
  ulint flen = field->pack_length();

  switch (col->mtype) {
    case DATA_INT:
      ut_ad(len == flen);

      /* Convert integer data from Innobase to little-endian
      format, sign bit restored to normal */

      for (ptr = dest + len; ptr != dest;) {
        *--ptr = *data++;
      }

      if (!(field->flags & UNSIGNED_FLAG)) {
        ((byte *)dest)[len - 1] ^= 0x80;
      }

      break;

    case DATA_VARCHAR:
    case DATA_VARMYSQL:
    case DATA_BINARY:
      field->reset();

      if (field->type() == MYSQL_TYPE_VARCHAR) {
        /* This is a >= 5.0.3 type true VARCHAR. Store the
        length of the data to the first byte or the first
        two bytes of dest. */

        dest =
            row_mysql_store_true_var_len(dest, len, flen - field->key_length());
      }

      /* Copy the actual data */
      memcpy(dest, data, len);
      break;

    case DATA_VAR_POINT:
    case DATA_GEOMETRY:
    case DATA_BLOB:
      /* Skip MySQL BLOBs when reporting an erroneous row
      during index creation or table rebuild. */
      field->set_null();
      break;

#ifdef UNIV_DEBUG
    case DATA_MYSQL:
      ut_ad(flen >= len);
      ut_ad(DATA_MBMAXLEN(col->mbminmaxlen) >= DATA_MBMINLEN(col->mbminmaxlen));
      memcpy(dest, data, len);
      break;

    default:
    case DATA_SYS_CHILD:
    case DATA_SYS:
      /* These column types should never be shipped to MySQL. */
      ut_ad(0);

    case DATA_FLOAT:
    case DATA_DOUBLE:
    case DATA_DECIMAL:
    case DATA_POINT:
      /* Above are the valid column types for MySQL data. */
      ut_ad(flen == len);
      /* fall through */
    case DATA_FIXBINARY:
    case DATA_CHAR:
      /* We may have flen > len when there is a shorter
      prefix on the CHAR and BINARY column. */
      ut_ad(flen >= len);
#else  /* UNIV_DEBUG */
    default:
#endif /* UNIV_DEBUG */
      memcpy(dest, data, len);
  }
}

/** Copies an InnoDB record to table->record[0]. */
void innobase_rec_to_mysql(struct TABLE *table, /*!< in/out: MySQL table */
                           const rec_t *rec,    /*!< in: record */
                           const dict_index_t *index, /*!< in: index */
                           const ulint *offsets)      /*!< in: rec_get_offsets(
                                                      rec, index, ...) */
{
  uint n_fields = table->s->fields;

  ut_ad(n_fields ==
        dict_table_get_n_tot_u_cols(index->table) -
            !!(DICT_TF2_FLAG_IS_SET(index->table, DICT_TF2_FTS_HAS_DOC_ID)));

  for (uint i = 0; i < n_fields; i++) {
    Field *field = table->field[i];
    ulint ipos;
    ulint ilen;
    const uchar *ifield;

    field->reset();

    ipos = index->get_col_pos(i, true, false);

    if (ipos == ULINT_UNDEFINED || rec_offs_nth_extern(offsets, ipos)) {
    null_field:
      field->set_null();
      continue;
    }

    ifield = rec_get_nth_field_instant(rec, offsets, ipos, index, &ilen);

    /* Assign the NULL flag */
    if (ilen == UNIV_SQL_NULL) {
      ut_ad(field->real_maybe_null());
      goto null_field;
    }

    field->set_notnull();

    innobase_col_to_mysql(index->get_field(ipos)->col, ifield, ilen, field);
  }
}

/** Copies an InnoDB index entry to table->record[0]. */
void innobase_fields_to_mysql(
    struct TABLE *table,       /*!< in/out: MySQL table */
    const dict_index_t *index, /*!< in: InnoDB index */
    const dfield_t *fields)    /*!< in: InnoDB index fields */
{
  uint n_fields = table->s->fields;
  ulint num_v = 0;

  ut_ad(n_fields ==
        index->table->get_n_user_cols() +
            dict_table_get_n_v_cols(index->table) -
            !!(DICT_TF2_FLAG_IS_SET(index->table, DICT_TF2_FTS_HAS_DOC_ID)));

  for (uint i = 0; i < n_fields; i++) {
    Field *field = table->field[i];
    ulint ipos;
    ulint col_n;

    field->reset();

    if (innobase_is_v_fld(field)) {
      col_n = num_v;
      num_v++;
    } else {
      col_n = i - num_v;
    }

    ipos = index->get_col_pos(col_n, true, innobase_is_v_fld(field));

    if (ipos == ULINT_UNDEFINED || dfield_is_ext(&fields[ipos]) ||
        dfield_is_null(&fields[ipos])) {
      field->set_null();
    } else {
      field->set_notnull();

      const dfield_t *df = &fields[ipos];

      innobase_col_to_mysql(index->get_field(ipos)->col,
                            static_cast<const uchar *>(dfield_get_data(df)),
                            dfield_get_len(df), field);
    }
  }
}

/** Copies an InnoDB row to table->record[0]. */
void innobase_row_to_mysql(struct TABLE *table,      /*!< in/out: MySQL table */
                           const dict_table_t *itab, /*!< in: InnoDB table */
                           const dtuple_t *row)      /*!< in: InnoDB row */
{
  uint n_fields = table->s->fields;
  ulint num_v = 0;

  /* The InnoDB row may contain an extra FTS_DOC_ID column at the end. */
  ut_ad(row->n_fields == itab->get_n_cols());
  ut_ad(n_fields ==
        row->n_fields - DATA_N_SYS_COLS + dict_table_get_n_v_cols(itab) -
            !!(DICT_TF2_FLAG_IS_SET(itab, DICT_TF2_FTS_HAS_DOC_ID)));

  for (uint i = 0; i < n_fields; i++) {
    Field *field = table->field[i];

    field->reset();

    if (innobase_is_v_fld(field)) {
      /* Virtual column are not stored in InnoDB table, so
      skip it */
      num_v++;
      continue;
    }

    const dfield_t *df = dtuple_get_nth_field(row, i - num_v);

    if (dfield_is_ext(df) || dfield_is_null(df)) {
      field->set_null();
    } else {
      field->set_notnull();

      innobase_col_to_mysql(itab->get_col(i - num_v),
                            static_cast<const uchar *>(dfield_get_data(df)),
                            dfield_get_len(df), field);
    }
  }
}

/** Resets table->record[0]. */
void innobase_rec_reset(TABLE *table) /*!< in/out: MySQL table */
{
  uint n_fields = table->s->fields;
  uint i;

  for (i = 0; i < n_fields; i++) {
    table->field[i]->set_default();
  }
}

/** This function checks that index keys are sensible.
 @return 0 or error number */
static MY_ATTRIBUTE((warn_unused_result)) int innobase_check_index_keys(
    const Alter_inplace_info *info,
    /*!< in: indexes to be created or dropped */
    const dict_table_t *innodb_table)
/*!< in: Existing indexes */
{
  for (uint key_num = 0; key_num < info->index_add_count; key_num++) {
    const KEY &key = info->key_info_buffer[info->index_add_buffer[key_num]];

    /* Check that the same index name does not appear
    twice in indexes to be created. */

    for (ulint i = 0; i < key_num; i++) {
      const KEY &key2 = info->key_info_buffer[info->index_add_buffer[i]];

      if (0 == strcmp(key.name, key2.name)) {
        my_error(ER_WRONG_NAME_FOR_INDEX, MYF(0), key.name);

        return (ER_WRONG_NAME_FOR_INDEX);
      }
    }

    /* Check that the same index name does not already exist. */

    const dict_index_t *index;

    for (index = innodb_table->first_index(); index; index = index->next()) {
      if (index->is_committed() && !strcmp(key.name, index->name)) {
        break;
      }
    }

    /* Now we are in a situation where we have "ADD INDEX x"
    and an index by the same name already exists. We have 4
    possible cases:
    1. No further clauses for an index x are given. Should reject
    the operation.
    2. "DROP INDEX x" is given. Should allow the operation.
    3. "RENAME INDEX x TO y" is given. Should allow the operation.
    4. "DROP INDEX x, RENAME INDEX x TO y" is given. Should allow
    the operation, since no name clash occurs. In this particular
    case MySQL cancels the operation without calling InnoDB
    methods. */

    if (index) {
      /* If a key by the same name is being created and
      dropped, the name clash is OK. */
      for (uint i = 0; i < info->index_drop_count; i++) {
        const KEY *drop_key = info->index_drop_buffer[i];

        if (0 == strcmp(key.name, drop_key->name)) {
          goto name_ok;
        }
      }

      /* If a key by the same name is being created and
      renamed, the name clash is OK. E.g.
      ALTER TABLE t ADD INDEX i (col), RENAME INDEX i TO x
      where the index "i" exists prior to the ALTER command.
      In this case we:
      1. rename the existing index from "i" to "x"
      2. add the new index "i" */
      for (uint i = 0; i < info->index_rename_count; i++) {
        const KEY_PAIR *pair = &info->index_rename_buffer[i];

        if (0 == strcmp(key.name, pair->old_key->name)) {
          goto name_ok;
        }
      }

      my_error(ER_WRONG_NAME_FOR_INDEX, MYF(0), key.name);

      return (ER_WRONG_NAME_FOR_INDEX);
    }

  name_ok:
    for (ulint i = 0; i < key.user_defined_key_parts; i++) {
      const KEY_PART_INFO &key_part1 = key.key_part[i];
      const Field *field = key_part1.field;
      ibool is_unsigned;

      switch (get_innobase_type_from_mysql_type(&is_unsigned, field)) {
        default:
          break;
        case DATA_INT:
        case DATA_FLOAT:
        case DATA_DOUBLE:
        case DATA_DECIMAL:
          /* Check that MySQL does not try to
          create a column prefix index field on
          an inappropriate data type. */

          if (field->type() == MYSQL_TYPE_VARCHAR) {
            if (key_part1.length >=
                field->pack_length() -
                    ((Field_varstring *)field)->length_bytes) {
              break;
            }
          } else {
            if (key_part1.length >= field->pack_length()) {
              break;
            }
          }

          my_error(ER_WRONG_KEY_COLUMN, MYF(0), field->field_name);
          return (ER_WRONG_KEY_COLUMN);
      }

      /* Check that the same column does not appear
      twice in the index. */

      for (ulint j = 0; j < i; j++) {
        const KEY_PART_INFO &key_part2 = key.key_part[j];

        if (key_part1.fieldnr != key_part2.fieldnr) {
          continue;
        }

        my_error(ER_WRONG_KEY_COLUMN, MYF(0), field->field_name);
        return (ER_WRONG_KEY_COLUMN);
      }
    }
  }

  return (0);
}

/** Create index field definition for key part
@param[in]	altered_table		MySQL table that is being altered,
                                        or NULL if a new clustered index
                                        is not being created
@param[in]	key_part		MySQL key definition
@param[in,out]	index_field		index field
@param[in]	new_clustered		new cluster */
static void innobase_create_index_field_def(const TABLE *altered_table,
                                            const KEY_PART_INFO *key_part,
                                            index_field_t *index_field,
                                            bool new_clustered) {
  const Field *field;
  ibool is_unsigned;
  ulint col_type;
  ulint num_v = 0;

  DBUG_ENTER("innobase_create_index_field_def");

  ut_ad(key_part);
  ut_ad(index_field);

  field =
      new_clustered ? altered_table->field[key_part->fieldnr] : key_part->field;
  ut_a(field);

  for (ulint i = 0; i < key_part->fieldnr; i++) {
    if (innobase_is_v_fld(altered_table->field[i])) {
      num_v++;
    }
  }

  col_type = get_innobase_type_from_mysql_type(&is_unsigned, field);

  if (!field->stored_in_db && field->gcol_info) {
    index_field->is_v_col = true;
    index_field->col_no = num_v;
  } else {
    index_field->is_v_col = false;
    index_field->col_no = key_part->fieldnr - num_v;
  }
  index_field->is_ascending = !(key_part->key_part_flag & HA_REVERSE_SORT);

  if (DATA_LARGE_MTYPE(col_type) ||
      (key_part->length < field->pack_length() &&
       field->type() != MYSQL_TYPE_VARCHAR) ||
      (field->type() == MYSQL_TYPE_VARCHAR &&
       key_part->length <
           field->pack_length() - ((Field_varstring *)field)->length_bytes)) {
    index_field->prefix_len = key_part->length;
  } else {
    index_field->prefix_len = 0;
  }

  DBUG_VOID_RETURN;
}

template <typename Index>
const dd::Index *get_dd_index(const Index *index);

template <>
const dd::Index *get_dd_index<dd::Index>(const dd::Index *dd_index) {
  return dd_index;
}

template <>
const dd::Index *get_dd_index<dd::Partition_index>(
    const dd::Partition_index *dd_index) {
  return (dd_index != nullptr) ? &dd_index->index() : nullptr;
}

/** Create index definition for key
@param[in]	altered_table		MySQL table that is being altered
@param[in]	new_dd_tab		new dd table
@param[in]	keys			key definitions
@param[in]	key_number		MySQL key number
@param[in]	new_clustered		true if generating a new clustered
index on the table
@param[in]	key_clustered		true if this is the new clustered index
@param[out]	index			index definition
@param[in]	heap			heap where memory is allocated */
template <typename Table>
static void innobase_create_index_def(const TABLE *altered_table,
                                      const Table *new_dd_tab, const KEY *keys,
                                      ulint key_number, bool new_clustered,
                                      bool key_clustered, index_def_t *index,
                                      mem_heap_t *heap) {
  const KEY *key = &keys[key_number];
  ulint i;
  ulint n_fields = key->user_defined_key_parts;

  DBUG_ENTER("innobase_create_index_def");
  DBUG_ASSERT(!key_clustered || new_clustered);

  index->fields = static_cast<index_field_t *>(
      mem_heap_alloc(heap, n_fields * sizeof *index->fields));

  index->parser = NULL;
  index->is_ngram = false;
  index->key_number = key_number;
  index->n_fields = n_fields;
  index->name = mem_heap_strdup(heap, key->name);
  index->rebuild = new_clustered;

  /* If this is a spatial index, we need to fetch the SRID */
  if (key->flags & HA_SPATIAL) {
    ulint dd_key_num =
        key_number + ((altered_table->s->primary_key == MAX_KEY) ? 1 : 0);

    const auto *dd_index_auto =
        (index->key_number != ULINT_UNDEFINED)
            ? const_cast<const Table *>(new_dd_tab)->indexes()[dd_key_num]
            : nullptr;

    const dd::Index *dd_index = get_dd_index(dd_index_auto);

    if (dd_index != nullptr) {
      ut_ad(dd_index->name() == key->name);
      /* Spatial index indexes on only one column */
      size_t geom_col_idx;
      for (geom_col_idx = 0; geom_col_idx < dd_index->elements().size();
           ++geom_col_idx) {
        if (!dd_index->elements()[geom_col_idx]->column().is_se_hidden()) break;
      }
      const dd::Column &col = dd_index->elements()[geom_col_idx]->column();
      bool has_value = col.srs_id().has_value();
      index->srid_is_valid = has_value;
      index->srid = has_value ? col.srs_id().value() : 0;
    }
  }

  if (key_clustered) {
    DBUG_ASSERT(!(key->flags & (HA_FULLTEXT | HA_SPATIAL)));
    DBUG_ASSERT(key->flags & HA_NOSAME);
    index->ind_type = DICT_CLUSTERED | DICT_UNIQUE;
  } else if (key->flags & HA_FULLTEXT) {
    DBUG_ASSERT(!(key->flags & (HA_SPATIAL | HA_NOSAME)));
    DBUG_ASSERT(!(key->flags & HA_KEYFLAG_MASK &
                  ~(HA_FULLTEXT | HA_PACK_KEY | HA_BINARY_PACK_KEY)));
    index->ind_type = DICT_FTS;

    /* Set plugin parser */
    /* Note: key->parser is only parser name,
             we need to get parser from altered_table instead */
    if (key->flags & HA_USES_PARSER) {
      for (ulint j = 0; j < altered_table->s->keys; j++) {
        if (ut_strcmp(altered_table->key_info[j].name, key->name) == 0) {
          ut_ad(altered_table->key_info[j].flags & HA_USES_PARSER);

          plugin_ref parser = altered_table->key_info[j].parser;
          index->parser =
              static_cast<st_mysql_ftparser *>(plugin_decl(parser)->info);

          index->is_ngram =
              strncmp(plugin_name(parser)->str, FTS_NGRAM_PARSER_NAME,
                      plugin_name(parser)->length) == 0;

          break;
        }
      }

      DBUG_EXECUTE_IF("fts_instrument_use_default_parser",
                      index->parser = &fts_default_parser;);
      ut_ad(index->parser);
    }
  } else if (key->flags & HA_SPATIAL) {
    DBUG_ASSERT(!(key->flags & HA_NOSAME));
    index->ind_type = DICT_SPATIAL;
    ut_ad(n_fields == 1);
    ulint num_v = 0;

    /* Need to count the virtual fields before this spatial
    indexed field */
    for (ulint i = 0; i < key->key_part->fieldnr; i++) {
      if (innobase_is_v_fld(altered_table->field[i])) {
        num_v++;
      }
    }
    index->fields[0].col_no = key->key_part[0].fieldnr - num_v;
    index->fields[0].prefix_len = 0;
    index->fields[0].is_v_col = false;

    /* Currently only ascending order is supported in spatial
    index. */
    ut_ad(!(key->key_part[0].key_part_flag & HA_REVERSE_SORT));
    index->fields[0].is_ascending = true;

    if (!key->key_part[0].field->stored_in_db &&
        key->key_part[0].field->gcol_info) {
      /* Currently, the spatial index cannot be created
      on virtual columns. It is blocked in server
      layer */
      ut_ad(0);
      index->fields[0].is_v_col = true;
    } else {
      index->fields[0].is_v_col = false;
    }
  } else {
    index->ind_type = (key->flags & HA_NOSAME) ? DICT_UNIQUE : 0;
  }

  if (!(key->flags & HA_SPATIAL)) {
    for (i = 0; i < n_fields; i++) {
      innobase_create_index_field_def(altered_table, &key->key_part[i],
                                      &index->fields[i], new_clustered);

      if (index->fields[i].is_v_col) {
        index->ind_type |= DICT_VIRTUAL;
      }
    }
  }

  DBUG_VOID_RETURN;
}

/** Check whether the table has the FTS_DOC_ID column
 @return whether there exists an FTS_DOC_ID column */
bool innobase_fts_check_doc_id_col(
    const dict_table_t *table, /*!< in: InnoDB table with
                               fulltext index */
    const TABLE *altered_table,
    /*!< in: MySQL table with
    fulltext index */
    ulint *fts_doc_col_no,
    /*!< out: The column number for
    Doc ID, or ULINT_UNDEFINED
    if it is of wrong type */
    ulint *num_v) /*!< out: number of virtual column */
{
  *fts_doc_col_no = ULINT_UNDEFINED;

  const uint n_cols = altered_table->s->fields;
  ulint i;

  *num_v = 0;

  for (i = 0; i < n_cols; i++) {
    const Field *field = altered_table->field[i];

    if (innobase_is_v_fld(field)) {
      (*num_v)++;
    }

    if (my_strcasecmp(system_charset_info, field->field_name,
                      FTS_DOC_ID_COL_NAME)) {
      continue;
    }

    if (strcmp(field->field_name, FTS_DOC_ID_COL_NAME)) {
      my_error(ER_WRONG_COLUMN_NAME, MYF(0), field->field_name);
    } else if (field->type() != MYSQL_TYPE_LONGLONG ||
               field->pack_length() != 8 || field->real_maybe_null() ||
               !(field->flags & UNSIGNED_FLAG) || innobase_is_v_fld(field)) {
      my_error(ER_INNODB_FT_WRONG_DOCID_COLUMN, MYF(0), field->field_name);
    } else {
      *fts_doc_col_no = i - *num_v;
    }

    return (true);
  }

  if (!table) {
    return (false);
  }

  /* Not to count the virtual columns */
  i -= *num_v;

  for (; i + DATA_N_SYS_COLS < (uint)table->n_cols; i++) {
    const char *name = table->get_col_name(i);

    if (strcmp(name, FTS_DOC_ID_COL_NAME) == 0) {
#ifdef UNIV_DEBUG
      const dict_col_t *col;

      col = table->get_col(i);

      /* Because the FTS_DOC_ID does not exist in
      the MySQL data dictionary, this must be the
      internally created FTS_DOC_ID column. */
      ut_ad(col->mtype == DATA_INT);
      ut_ad(col->len == 8);
      ut_ad(col->prtype & DATA_NOT_NULL);
      ut_ad(col->prtype & DATA_UNSIGNED);
#endif /* UNIV_DEBUG */
      *fts_doc_col_no = i;
      return (true);
    }
  }

  return (false);
}

/** Check whether the table has a unique index with FTS_DOC_ID_INDEX_NAME
 on the Doc ID column.
 @return the status of the FTS_DOC_ID index */
enum fts_doc_id_index_enum innobase_fts_check_doc_id_index(
    const dict_table_t *table,  /*!< in: table definition */
    const TABLE *altered_table, /*!< in: MySQL table
                                that is being altered */
    ulint *fts_doc_col_no)      /*!< out: The column number for
                                Doc ID, or ULINT_UNDEFINED
                                if it is being created in
                                ha_alter_info */
{
  const dict_index_t *index;
  const dict_field_t *field;

  if (altered_table) {
    /* Check if a unique index with the name of
    FTS_DOC_ID_INDEX_NAME is being created. */

    for (uint i = 0; i < altered_table->s->keys; i++) {
      const KEY &key = altered_table->key_info[i];

      if (innobase_strcasecmp(key.name, FTS_DOC_ID_INDEX_NAME)) {
        continue;
      }

      if ((key.flags & HA_NOSAME) &&
          key.user_defined_key_parts == 1
          /* For now, we do not allow a descending index,
          because fts_doc_fetch_by_doc_id() uses the
          InnoDB SQL interpreter to look up FTS_DOC_ID. */
          && !(key.key_part[0].key_part_flag & HA_REVERSE_SORT) &&
          !strcmp(key.name, FTS_DOC_ID_INDEX_NAME) &&
          !strcmp(key.key_part[0].field->field_name, FTS_DOC_ID_COL_NAME)) {
        if (fts_doc_col_no) {
          *fts_doc_col_no = ULINT_UNDEFINED;
        }
        return (FTS_EXIST_DOC_ID_INDEX);
      } else {
        return (FTS_INCORRECT_DOC_ID_INDEX);
      }
    }
  }

  if (!table) {
    return (FTS_NOT_EXIST_DOC_ID_INDEX);
  }

  for (index = table->first_index(); index; index = index->next()) {
    /* Check if there exists a unique index with the name of
    FTS_DOC_ID_INDEX_NAME */
    if (innobase_strcasecmp(index->name, FTS_DOC_ID_INDEX_NAME)) {
      continue;
    }

    if (!dict_index_is_unique(index) ||
        dict_index_get_n_unique(index) > 1
        /* For now, we do not allow a descending index,
        because fts_doc_fetch_by_doc_id() uses the
        InnoDB SQL interpreter to look up FTS_DOC_ID. */
        || !index->get_field(0)->is_ascending ||
        strcmp(index->name, FTS_DOC_ID_INDEX_NAME)) {
      return (FTS_INCORRECT_DOC_ID_INDEX);
    }

    /* Check whether the index has FTS_DOC_ID as its
    first column */
    field = index->get_field(0);

    /* The column would be of a BIGINT data type */
    if (strcmp(field->name, FTS_DOC_ID_COL_NAME) == 0 &&
        field->col->mtype == DATA_INT && field->col->len == 8 &&
        field->col->prtype & DATA_NOT_NULL && !field->col->is_virtual()) {
      if (fts_doc_col_no) {
        *fts_doc_col_no = dict_col_get_no(field->col);
      }
      return (FTS_EXIST_DOC_ID_INDEX);
    } else {
      return (FTS_INCORRECT_DOC_ID_INDEX);
    }
  }

  /* Not found */
  return (FTS_NOT_EXIST_DOC_ID_INDEX);
}
/** Check whether the table has a unique index with FTS_DOC_ID_INDEX_NAME
 on the Doc ID column in MySQL create index definition.
 @return FTS_EXIST_DOC_ID_INDEX if there exists the FTS_DOC_ID index,
 FTS_INCORRECT_DOC_ID_INDEX if the FTS_DOC_ID index is of wrong format */
enum fts_doc_id_index_enum innobase_fts_check_doc_id_index_in_def(
    ulint n_key,         /*!< in: Number of keys */
    const KEY *key_info) /*!< in: Key definition */
{
  /* Check whether there is a "FTS_DOC_ID_INDEX" in the to be built index
  list */
  for (ulint j = 0; j < n_key; j++) {
    const KEY *key = &key_info[j];

    if (innobase_strcasecmp(key->name, FTS_DOC_ID_INDEX_NAME)) {
      continue;
    }

    /* Do a check on FTS DOC ID_INDEX, it must be unique,
    named as "FTS_DOC_ID_INDEX" and on column "FTS_DOC_ID" */
    if (!(key->flags & HA_NOSAME) ||
        key->user_defined_key_parts != 1
        /* For now, we do not allow a descending index,
        because fts_doc_fetch_by_doc_id() uses the
        InnoDB SQL interpreter to look up FTS_DOC_ID. */
        || (key->key_part[0].key_part_flag & HA_REVERSE_SORT) ||
        strcmp(key->name, FTS_DOC_ID_INDEX_NAME) ||
        strcmp(key->key_part[0].field->field_name, FTS_DOC_ID_COL_NAME)) {
      return (FTS_INCORRECT_DOC_ID_INDEX);
    }

    return (FTS_EXIST_DOC_ID_INDEX);
  }

  return (FTS_NOT_EXIST_DOC_ID_INDEX);
}

<<<<<<< HEAD
/** Create an index table where indexes are ordered as follows:

 IF a new primary key is defined for the table THEN

         1) New primary key
         2) The remaining keys in key_info

 ELSE

         1) All new indexes in the order they arrive from MySQL

 ENDIF

 @return key definitions */
template <typename Table>
static MY_ATTRIBUTE((warn_unused_result, malloc)) index_def_t
    *innobase_create_key_defs(mem_heap_t *heap,
                              /*!< in/out: memory heap where space for key
                              definitions are allocated */
                              const Alter_inplace_info *ha_alter_info,
                              /*!< in: alter operation */
                              const TABLE *altered_table,
                              /*!< in: MySQL table that is being altered */
                              const Table *new_dd_table,
                              /*!< in: new dd table */
                              ulint &n_add,
                              /*!< in/out: number of indexes to be created */
                              ulint &n_fts_add,
                              /*!< out: number of FTS indexes to be created */
                              bool got_default_clust,
                              /*!< in: whether the table lacks a primary key */
                              ulint &fts_doc_id_col,
                              /*!< in: The column number for Doc ID */
                              bool &add_fts_doc_id,
                              /*!< in: whether we need to add new DOC ID
                              column for FTS index */
                              bool &add_fts_doc_idx)
/*!< in: whether we need to add new DOC ID
index for FTS index */
{
  index_def_t *indexdef;
  index_def_t *indexdefs;
  bool new_primary;
  const uint *const add = ha_alter_info->index_add_buffer;
  const KEY *const key_info = ha_alter_info->key_info_buffer;

  DBUG_ENTER("innobase_create_key_defs");
  DBUG_ASSERT(!add_fts_doc_id || add_fts_doc_idx);
  DBUG_ASSERT(ha_alter_info->index_add_count == n_add);

  /* If there is a primary key, it is always the first index
  defined for the innodb_table. */

  new_primary = n_add > 0 && !my_strcasecmp(system_charset_info,
                                            key_info[*add].name, "PRIMARY");
  n_fts_add = 0;

  /* If there is a UNIQUE INDEX consisting entirely of NOT NULL
  columns and if the index does not contain column prefix(es)
  (only prefix/part of the column is indexed), MySQL will treat the
  index as a PRIMARY KEY unless the table already has one. */

  ut_ad(altered_table->s->primary_key == 0 ||
        altered_table->s->primary_key == MAX_KEY);

  if (got_default_clust && !new_primary) {
    new_primary = (altered_table->s->primary_key != MAX_KEY);
  }

  const bool rebuild =
      new_primary || add_fts_doc_id || innobase_need_rebuild(ha_alter_info);

  /* Reserve one more space if new_primary is true, and we might
  need to add the FTS_DOC_ID_INDEX */
  indexdef = indexdefs = static_cast<index_def_t *>(mem_heap_alloc(
      heap, sizeof *indexdef *
                (ha_alter_info->key_count + rebuild + got_default_clust)));

  if (rebuild) {
    ulint primary_key_number;

    if (new_primary) {
      if (n_add == 0) {
        DBUG_ASSERT(got_default_clust);
        DBUG_ASSERT(altered_table->s->primary_key == 0);
        primary_key_number = 0;
      } else if (ha_alter_info->handler_flags &
                 Alter_inplace_info::ALTER_COLUMN_NOT_NULLABLE) {
        primary_key_number = altered_table->s->primary_key;
      } else {
        primary_key_number = *add;
      }
    } else if (got_default_clust) {
      /* Create the GEN_CLUST_INDEX */
      index_def_t *index = indexdef++;

      index->fields = NULL;
      index->n_fields = 0;
      index->ind_type = DICT_CLUSTERED;
      index->name = innobase_index_reserve_name;
      index->rebuild = true;
      index->key_number = ~0;
      index->is_ngram = false;
      primary_key_number = ULINT_UNDEFINED;
      goto created_clustered;
    } else {
      primary_key_number = 0;
    }

    /* Create the PRIMARY key index definition */
    innobase_create_index_def(altered_table, new_dd_table, key_info,
                              primary_key_number, true, true, indexdef++, heap);

  created_clustered:
    n_add = 1;

    for (ulint i = 0; i < ha_alter_info->key_count; i++) {
      if (i == primary_key_number) {
        continue;
      }
      /* Copy the index definitions. */
      innobase_create_index_def(altered_table, new_dd_table, key_info, i, true,
                                false, indexdef, heap);

      if (indexdef->ind_type & DICT_FTS) {
        n_fts_add++;
      }

      indexdef++;
      n_add++;
    }

    if (n_fts_add > 0) {
      ulint num_v = 0;

      if (!add_fts_doc_id &&
          !innobase_fts_check_doc_id_col(NULL, altered_table, &fts_doc_id_col,
                                         &num_v)) {
        fts_doc_id_col = altered_table->s->fields - num_v;
        add_fts_doc_id = true;
      }

      if (!add_fts_doc_idx) {
        fts_doc_id_index_enum ret;
        ulint doc_col_no;

        ret = innobase_fts_check_doc_id_index(NULL, altered_table, &doc_col_no);

        /* This should have been checked before */
        ut_ad(ret != FTS_INCORRECT_DOC_ID_INDEX);

        if (ret == FTS_NOT_EXIST_DOC_ID_INDEX) {
          add_fts_doc_idx = true;
        } else {
          ut_ad(ret == FTS_EXIST_DOC_ID_INDEX);
          ut_ad(doc_col_no == ULINT_UNDEFINED || doc_col_no == fts_doc_id_col);
        }
      }
    }
  } else {
    /* Create definitions for added secondary indexes. */

    for (ulint i = 0; i < n_add; i++) {
      innobase_create_index_def(altered_table, new_dd_table, key_info, add[i],
                                false, false, indexdef, heap);

      if (indexdef->ind_type & DICT_FTS) {
        n_fts_add++;
      }

      indexdef++;
    }
  }

  DBUG_ASSERT(indexdefs + n_add == indexdef);

  if (add_fts_doc_idx) {
    index_def_t *index = indexdef++;

    index->fields = static_cast<index_field_t *>(
        mem_heap_alloc(heap, sizeof *index->fields));
    index->n_fields = 1;
    index->fields->col_no = fts_doc_id_col;
    index->fields->prefix_len = 0;
    index->fields->is_ascending = true;
    index->fields->is_v_col = false;
    index->ind_type = DICT_UNIQUE;
    ut_ad(!rebuild || !add_fts_doc_id ||
          fts_doc_id_col <= altered_table->s->fields);

    index->name = FTS_DOC_ID_INDEX_NAME;
    index->is_ngram = false;
    index->rebuild = rebuild;

    /* TODO: assign a real MySQL key number for this */
    index->key_number = ULINT_UNDEFINED;
    n_add++;
  }

  DBUG_ASSERT(indexdef > indexdefs);
  DBUG_ASSERT((ulint)(indexdef - indexdefs) <=
              ha_alter_info->key_count + add_fts_doc_idx + got_default_clust);
  DBUG_ASSERT(ha_alter_info->index_add_count <= n_add);
  DBUG_RETURN(indexdefs);
=======
/** Search for a given column in each index that is not being dropped. Return true if the column is part of any of the active indexes or it is a system column.
@param[in]	table	table object
@param[in]	col_no	column number of the column which is to be checked
@param[in]	is_v	if this is a virtual column
@retval	true the column exists or it is a system column
@retval	false column does not exist */
static
bool
check_col_exists_in_indexes(
	const dict_table_t*	table,
	ulint			col_no,
	bool			is_v)
{
	/* This function does not check system columns */
	if (!is_v && dict_table_get_nth_col(table, col_no)->mtype == DATA_SYS) {
		return(true);
	}

	for (dict_index_t* index = dict_table_get_first_index(table); index;
		index = dict_table_get_next_index(index)) {

		if (index->to_be_dropped) {
			continue;
		}

		for (ulint i = 0; i < index->n_user_defined_cols; i++) {
			const dict_col_t* idx_col
				= dict_index_get_nth_col(index, i);

			if (is_v && dict_col_is_virtual(idx_col)) {
				const dict_v_col_t*   v_col = reinterpret_cast<
					const dict_v_col_t*>(idx_col);
				if (v_col->v_pos == col_no) {
					return(true);
				}
			}

			if (!is_v && !dict_col_is_virtual(idx_col)
			    && dict_col_get_no(idx_col) == col_no) {
				return(true);
			}
		}
	}

	return(false);
}

/** Reset dict_col_t::ord_part for those columns that fail to be indexed,
Check every existing column to see if any current index references them.
This should be checked after an index is dropped during ALTER TABLE.
@param[in,out]	table	InnoDB table to check */
static
inline
void
reset_column_ord_part(
	dict_table_t	*table) {
	for (ulint i = 0; i < dict_table_get_n_cols(table); i++) {
		if (!check_col_exists_in_indexes(table, i, false)) {
			table->cols[i].ord_part = 0;
		}
	}

	for (ulint i = 0; i < dict_table_get_n_v_cols(table); i++) {
		if (!check_col_exists_in_indexes(table, i, true)) {
			table->v_cols[i].m_col.ord_part = 0;
		}
	}
}

/********************************************************************//**
Drop any indexes that we were not able to free previously due to
open table handles. */
static
void
online_retry_drop_indexes_low(
/*==========================*/
	dict_table_t*	table,	/*!< in/out: table */
	trx_t*		trx)	/*!< in/out: transaction */
{
	ut_ad(mutex_own(&dict_sys->mutex));
	ut_ad(trx->dict_operation_lock_mode == RW_X_LATCH);
	ut_ad(trx_get_dict_operation(trx) == TRX_DICT_OP_INDEX);

	/* We can have table->n_ref_count > 1, because other threads
	may have prebuilt->table pointing to the table. However, these
	other threads should be between statements, waiting for the
	next statement to execute, or for a meta-data lock. */
	ut_ad(table->get_ref_count() >= 1);

	if (table->drop_aborted) {
		row_merge_drop_indexes(trx, table, TRUE);
                reset_column_ord_part(table);
	}
>>>>>>> 56f86fb1
}

/** Check each index column size, make sure they do not exceed the max limit
 @return true if index column size exceeds limit */
static MY_ATTRIBUTE((warn_unused_result)) bool innobase_check_column_length(
    ulint max_col_len,   /*!< in: maximum column length */
    const KEY *key_info) /*!< in: Indexes to be created */
{
  for (ulint key_part = 0; key_part < key_info->user_defined_key_parts;
       key_part++) {
    if (key_info->key_part[key_part].length > max_col_len) {
      return (true);
    }
  }
  return (false);
}

/** Drop in-memory metadata for index (dict_index_t) left from previous
online ALTER operation.
@param[in]	table	table to check
@param[in]	locked	if it is dict_sys mutex locked */
static void online_retry_drop_dict_indexes(dict_table_t *table, bool locked) {
  if (!locked) {
    mutex_enter(&dict_sys->mutex);
  }

  bool modify = false;
  dict_index_t *index = table->first_index();

  while ((index = index->next())) {
    if (dict_index_get_online_status(index) == ONLINE_INDEX_ABORTED_DROPPED) {
      dict_index_t *prev = UT_LIST_GET_PREV(indexes, index);

      dict_index_remove_from_cache(table, index);

      index = prev;

      modify = true;
    }
  }

  if (modify) {
    /* Since the table has been modified, table->def_trx_id should be
    adjusted like row_merge_drop_indexes(). However, this function may
    be called before the DDL transaction starts, so it is impossible to
    get current DDL transaction ID. Thus advancing def_trx_id by 1 to
    simply inform other threads about this change. */
    ++table->def_trx_id;
  }

  if (!locked) {
    mutex_exit(&dict_sys->mutex);
  }
}

/** Determines if InnoDB is dropping a foreign key constraint.
@param foreign the constraint
@param drop_fk constraints being dropped
@param n_drop_fk number of constraints that are being dropped
@return whether the constraint is being dropped */
inline MY_ATTRIBUTE((warn_unused_result)) bool innobase_dropping_foreign(
    const dict_foreign_t *foreign, dict_foreign_t **drop_fk, ulint n_drop_fk) {
  while (n_drop_fk--) {
    if (*drop_fk++ == foreign) {
      return (true);
    }
  }

  return (false);
}

/** Convert a default value for ADD COLUMN.

@param heap Memory heap where allocated
@param dfield InnoDB data field to copy to
@param field MySQL value for the column
@param comp nonzero if in compact format */
static void innobase_build_col_map_add(mem_heap_t *heap, dfield_t *dfield,
                                       const Field *field, ulint comp) {
  if (field->is_real_null()) {
    dfield_set_null(dfield);
    return;
  }

  ulint size = field->pack_length();

  byte *buf = static_cast<byte *>(mem_heap_alloc(heap, size));

  const byte *mysql_data = field->ptr;

  row_mysql_store_col_in_innobase_format(dfield, buf, true, mysql_data, size,
                                         comp);
}

/** Construct the translation table for reordering, dropping or
adding columns.

@param ha_alter_info Data used during in-place alter
@param altered_table MySQL table that is being altered
@param table MySQL table as it is before the ALTER operation
@param new_table InnoDB table corresponding to MySQL altered_table
@param old_table InnoDB table corresponding to MYSQL table
@param add_cols Default values for ADD COLUMN, or NULL if no ADD COLUMN
@param heap Memory heap where allocated
@return array of integers, mapping column numbers in the table
to column numbers in altered_table */
static MY_ATTRIBUTE((warn_unused_result)) const ulint *innobase_build_col_map(
    Alter_inplace_info *ha_alter_info, const TABLE *altered_table,
    const TABLE *table, const dict_table_t *new_table,
    const dict_table_t *old_table, dtuple_t *add_cols, mem_heap_t *heap) {
  DBUG_ENTER("innobase_build_col_map");
  DBUG_ASSERT(altered_table != table);
  DBUG_ASSERT(new_table != old_table);
  DBUG_ASSERT(new_table->get_n_cols() + dict_table_get_n_v_cols(new_table) >=
              altered_table->s->fields + DATA_N_SYS_COLS);
  DBUG_ASSERT(old_table->get_n_cols() + dict_table_get_n_v_cols(old_table) >=
              table->s->fields + DATA_N_SYS_COLS);
  DBUG_ASSERT(!!add_cols == !!(ha_alter_info->handler_flags &
                               Alter_inplace_info::ADD_COLUMN));
  DBUG_ASSERT(!add_cols ||
              dtuple_get_n_fields(add_cols) == new_table->get_n_cols());

  ulint *col_map = static_cast<ulint *>(mem_heap_alloc(
      heap, (old_table->n_cols + old_table->n_v_cols) * sizeof *col_map));

  List_iterator_fast<Create_field> cf_it(
      ha_alter_info->alter_info->create_list);
  uint i = 0;
  uint num_v = 0;

  /* Any dropped columns will map to ULINT_UNDEFINED. */
  for (uint old_i = 0; old_i + DATA_N_SYS_COLS < old_table->n_cols; old_i++) {
    col_map[old_i] = ULINT_UNDEFINED;
  }

  for (uint old_i = 0; old_i < old_table->n_v_cols; old_i++) {
    col_map[old_i + old_table->n_cols] = ULINT_UNDEFINED;
  }

  while (const Create_field *new_field = cf_it++) {
    bool is_v = false;

    if (innobase_is_v_fld(new_field)) {
      is_v = true;
    }

    ulint num_old_v = 0;

    for (uint old_i = 0; table->field[old_i]; old_i++) {
      const Field *field = table->field[old_i];
      if (innobase_is_v_fld(field)) {
        if (is_v && new_field->field == field) {
          col_map[old_table->n_cols + num_v] = num_old_v;
          num_old_v++;
          goto found_col;
        }
        num_old_v++;
        continue;
      }

      if (new_field->field == field) {
        col_map[old_i - num_old_v] = i;
        goto found_col;
      }
    }

    ut_ad(!is_v);
    innobase_build_col_map_add(heap, dtuple_get_nth_field(add_cols, i),
                               altered_table->field[i + num_v],
                               dict_table_is_comp(new_table));
  found_col:
    if (is_v) {
      num_v++;
    } else {
      i++;
    }
  }

  DBUG_ASSERT(i == altered_table->s->fields - num_v);

  i = table->s->fields - old_table->n_v_cols;

  /* Add the InnoDB hidden FTS_DOC_ID column, if any. */
  if (i + DATA_N_SYS_COLS < old_table->n_cols) {
    /* There should be exactly one extra field,
    the FTS_DOC_ID. */
    DBUG_ASSERT(DICT_TF2_FLAG_IS_SET(old_table, DICT_TF2_FTS_HAS_DOC_ID));
    DBUG_ASSERT(i + DATA_N_SYS_COLS + 1 == old_table->n_cols);
    DBUG_ASSERT(!strcmp(old_table->get_col_name(i), FTS_DOC_ID_COL_NAME));
    if (altered_table->s->fields + DATA_N_SYS_COLS - new_table->n_v_cols <
        new_table->n_cols) {
      DBUG_ASSERT(DICT_TF2_FLAG_IS_SET(new_table, DICT_TF2_FTS_HAS_DOC_ID));
      DBUG_ASSERT(altered_table->s->fields + DATA_N_SYS_COLS + 1 ==
                  static_cast<ulint>(new_table->n_cols + new_table->n_v_cols));
      col_map[i] = altered_table->s->fields - new_table->n_v_cols;
    } else {
      DBUG_ASSERT(!DICT_TF2_FLAG_IS_SET(new_table, DICT_TF2_FTS_HAS_DOC_ID));
      col_map[i] = ULINT_UNDEFINED;
    }

    i++;
  } else {
    DBUG_ASSERT(!DICT_TF2_FLAG_IS_SET(old_table, DICT_TF2_FTS_HAS_DOC_ID));
  }

  for (; i < old_table->n_cols; i++) {
    col_map[i] = i + new_table->n_cols - old_table->n_cols;
  }

  DBUG_RETURN(col_map);
}

/** Drop newly create FTS index related auxiliary table during
FIC create index process, before fts_add_index is called
@param table table that was being rebuilt online
@param trx transaction
@return DB_SUCCESS if successful, otherwise last error code
*/
static dberr_t innobase_drop_fts_index_table(dict_table_t *table, trx_t *trx) {
  dberr_t ret_err = DB_SUCCESS;

  for (dict_index_t *index = table->first_index(); index != NULL;
       index = index->next()) {
    if (index->type & DICT_FTS) {
      dberr_t err;

      err = fts_drop_index_tables(trx, index, nullptr);

      if (err != DB_SUCCESS) {
        ret_err = err;
      }
    }
  }

  return (ret_err);
}

/** Get the new non-virtual column names if any columns were renamed
@param ha_alter_info	Data used during in-place alter
@param altered_table	MySQL table that is being altered
@param table		MySQL table as it is before the ALTER operation
@param user_table	InnoDB table as it is before the ALTER operation
@param heap		Memory heap for the allocation
@return array of new column names in rebuilt_table, or NULL if not renamed */
static MY_ATTRIBUTE((warn_unused_result)) const char **innobase_get_col_names(
    Alter_inplace_info *ha_alter_info, const TABLE *altered_table,
    const TABLE *table, const dict_table_t *user_table, mem_heap_t *heap) {
  const char **cols;
  uint i;

  DBUG_ENTER("innobase_get_col_names");
  DBUG_ASSERT(user_table->n_t_def > table->s->fields);
  DBUG_ASSERT(ha_alter_info->handler_flags &
              Alter_inplace_info::ALTER_COLUMN_NAME);

  cols = static_cast<const char **>(
      mem_heap_zalloc(heap, user_table->n_def * sizeof *cols));

  i = 0;
  List_iterator_fast<Create_field> cf_it(
      ha_alter_info->alter_info->create_list);
  while (const Create_field *new_field = cf_it++) {
    ulint num_v = 0;
    DBUG_ASSERT(i < altered_table->s->fields);

    if (innobase_is_v_fld(new_field)) {
      continue;
    }

    for (uint old_i = 0; table->field[old_i]; old_i++) {
      if (innobase_is_v_fld(table->field[old_i])) {
        num_v++;
      }

      if (new_field->field == table->field[old_i]) {
        cols[old_i - num_v] = new_field->field_name;
        break;
      }
    }

    i++;
  }

  /* Copy the internal column names. */
  i = table->s->fields - user_table->n_v_def;
  cols[i] = user_table->get_col_name(i);

  while (++i < user_table->n_def) {
    cols[i] = cols[i - 1] + strlen(cols[i - 1]) + 1;
  }

  DBUG_RETURN(cols);
}

/** Check whether the column prefix is increased, decreased, or unchanged.
@param[in]	new_prefix_len	new prefix length
@param[in]	old_prefix_len	new prefix length
@retval	1	prefix is increased
@retval	0	prefix is unchanged
@retval	-1	prefix is decreased */
static inline lint innobase_pk_col_prefix_compare(ulint new_prefix_len,
                                                  ulint old_prefix_len) {
  ut_ad(new_prefix_len < REC_MAX_DATA_SIZE);
  ut_ad(old_prefix_len < REC_MAX_DATA_SIZE);

  if (new_prefix_len == old_prefix_len) {
    return (0);
  }

  if (new_prefix_len == 0) {
    new_prefix_len = ULINT_MAX;
  }

  if (old_prefix_len == 0) {
    old_prefix_len = ULINT_MAX;
  }

  if (new_prefix_len > old_prefix_len) {
    return (1);
  } else {
    return (-1);
  }
}

/** Check whether the column is existing in old table.
@param[in]	new_col_no	new column no
@param[in]	col_map		mapping of old column numbers to new ones
@param[in]	col_map_size	the column map size
@return true if the column is existing, otherwise false. */
static inline bool innobase_pk_col_is_existing(const ulint new_col_no,
                                               const ulint *col_map,
                                               const ulint col_map_size) {
  for (ulint i = 0; i < col_map_size; i++) {
    if (col_map[i] == new_col_no) {
      return (true);
    }
  }

  return (false);
}

/** Determine whether both the indexes have same set of primary key
fields arranged in the same order.

Rules when we cannot skip sorting:
(1) Removing existing PK columns somewhere else than at the end of the PK;
(2) Adding existing columns to the PK, except at the end of the PK when no
columns are removed from the PK;
(3) Changing the order of existing PK columns;
(4) Decreasing the prefix length just like removing existing PK columns
follows rule(1), Increasing the prefix length just like adding existing
PK columns follows rule(2);
(5) Changing the ascending order of the existing PK columns.
@param[in]	col_map		mapping of old column numbers to new ones
@param[in]	old_clust_index	index to be compared
@param[in]	new_clust_index index to be compared
@retval true if both indexes have same order.
@retval false. */
static MY_ATTRIBUTE((warn_unused_result)) bool innobase_pk_order_preserved(
    const ulint *col_map, const dict_index_t *old_clust_index,
    const dict_index_t *new_clust_index) {
  ulint old_n_uniq = dict_index_get_n_ordering_defined_by_user(old_clust_index);
  ulint new_n_uniq = dict_index_get_n_ordering_defined_by_user(new_clust_index);

  ut_ad(old_clust_index->is_clustered());
  ut_ad(new_clust_index->is_clustered());
  ut_ad(old_clust_index->table != new_clust_index->table);
  ut_ad(col_map != NULL);

  if (old_n_uniq == 0) {
    /* There was no PRIMARY KEY in the table.
    If there is no PRIMARY KEY after the ALTER either,
    no sorting is needed. */
    return (new_n_uniq == old_n_uniq);
  }

  /* DROP PRIMARY KEY is only allowed in combination with
  ADD PRIMARY KEY. */
  ut_ad(new_n_uniq > 0);

  /* The order of the last processed new_clust_index key field,
  not counting ADD COLUMN, which are constant. */
  lint last_field_order = -1;
  ulint existing_field_count = 0;
  ulint old_n_cols = old_clust_index->table->get_n_cols();
  for (ulint new_field = 0; new_field < new_n_uniq; new_field++) {
    ulint new_col_no = new_clust_index->fields[new_field].col->ind;

    /* Check if there is a match in old primary key. */
    ulint old_field = 0;
    while (old_field < old_n_uniq) {
      ulint old_col_no = old_clust_index->fields[old_field].col->ind;

      if (col_map[old_col_no] == new_col_no) {
        break;
      }

      old_field++;
    }

    /* The order of key field in the new primary key.
    1. old PK column:      idx in old primary key
    2. existing column:    old_n_uniq + sequence no
    3. newly added column: no order */
    lint new_field_order;
    const bool old_pk_column = old_field < old_n_uniq;

    if (old_pk_column) {
      new_field_order = old_field;
    } else if (innobase_pk_col_is_existing(new_col_no, col_map, old_n_cols)) {
      new_field_order = old_n_uniq + existing_field_count++;
    } else {
      /* Skip newly added column. */
      continue;
    }

    if (last_field_order + 1 != new_field_order) {
      /* Old PK order is not kept, or existing column
      is not added at the end of old PK. */
      return (false);
    }

    last_field_order = new_field_order;

    if (!old_pk_column) {
      continue;
    }

    /* Check prefix length change. */
    const lint prefix_change = innobase_pk_col_prefix_compare(
        new_clust_index->fields[new_field].prefix_len,
        old_clust_index->fields[old_field].prefix_len);

    if (prefix_change < 0) {
      /* If a column's prefix length is decreased, it should
      be the last old PK column in new PK.
      Note: we set last_field_order to -2, so that if	there
      are any old PK colmns or existing columns after it in
      new PK, the comparison to new_field_order will fail in
      the next round.*/
      last_field_order = -2;
    } else if (prefix_change > 0) {
      /* If a column's prefix length is increased, it	should
      be the last PK column in old PK. */
      if (old_field != old_n_uniq - 1) {
        return (false);
      }
    }

    /* Check new primary key field ascending or descending changes
    compared to old primary key field. */
    bool change_asc = (new_clust_index->fields[new_field].is_ascending ==
                       old_clust_index->fields[old_field].is_ascending);

    if (!change_asc) {
      return (false);
    }
  }

  return (true);
}

/** Check if we are creating spatial indexes on GIS columns, which are
legacy columns from earlier MySQL, such as 5.6. If so, we have to update
the mtypes of the old GIS columns to DATA_GEOMETRY.
In 5.6, we store GIS columns as DATA_BLOB in InnoDB layer, it will introduce
confusion when we run latest server on older data. That's why we need to
do the upgrade.
@param[in] ha_alter_info	Data used during in-place alter
@param[in] table		Table on which we want to add indexes
@param[in] trx			Transaction
@return DB_SUCCESS if update successfully or no columns need to be updated,
otherwise DB_ERROR, which means we can't update the mtype for some
column, and creating spatial index on it should be dangerous */
static dberr_t innobase_check_gis_columns(Alter_inplace_info *ha_alter_info,
                                          dict_table_t *table, trx_t *trx) {
  DBUG_ENTER("innobase_check_gis_columns");

  for (uint key_num = 0; key_num < ha_alter_info->index_add_count; key_num++) {
    const KEY &key =
        ha_alter_info
            ->key_info_buffer[ha_alter_info->index_add_buffer[key_num]];

    if (!(key.flags & HA_SPATIAL)) {
      continue;
    }

    ut_ad(key.user_defined_key_parts == 1);
    const KEY_PART_INFO &key_part = key.key_part[0];

    /* Does not support spatial index on virtual columns */
    if (innobase_is_v_fld(key_part.field)) {
      DBUG_RETURN(DB_UNSUPPORTED);
    }

    ulint col_nr = dict_table_has_column(table, key_part.field->field_name,
                                         key_part.fieldnr);
    ut_ad(col_nr != table->n_def);
    dict_col_t *col = &table->cols[col_nr];

    if (col->mtype != DATA_BLOB) {
      ut_ad(DATA_GEOMETRY_MTYPE(col->mtype));
      continue;
    }

    const char *col_name = table->get_col_name(col_nr);
    col->mtype = DATA_GEOMETRY;

    ib::info(ER_IB_MSG_598)
        << "Updated mtype of column" << col_name << " in table " << table->name
        << ", whose id is " << table->id << " to DATA_GEOMETRY";
  }

  DBUG_RETURN(DB_SUCCESS);
}

/** Collect virtual column info for its addition
@param[in] ha_alter_info	Data used during in-place alter
@param[in] altered_table	MySQL table that is being altered to
@param[in] table		MySQL table as it is before the ALTER operation
@retval true Failure
@retval false Success */
static bool prepare_inplace_add_virtual(Alter_inplace_info *ha_alter_info,
                                        const TABLE *altered_table,
                                        const TABLE *table) {
  ha_innobase_inplace_ctx *ctx;
  ulint i = 0;
  ulint j = 0;
  const Create_field *new_field;

  ctx = static_cast<ha_innobase_inplace_ctx *>(ha_alter_info->handler_ctx);

  ctx->num_to_add_vcol =
      altered_table->s->fields + ctx->num_to_drop_vcol - table->s->fields;

  ctx->add_vcol = static_cast<dict_v_col_t *>(
      mem_heap_zalloc(ctx->heap, ctx->num_to_add_vcol * sizeof *ctx->add_vcol));
  ctx->add_vcol_name = static_cast<const char **>(mem_heap_alloc(
      ctx->heap, ctx->num_to_add_vcol * sizeof *ctx->add_vcol_name));

  List_iterator_fast<Create_field> cf_it(
      ha_alter_info->alter_info->create_list);

  while ((new_field = (cf_it++)) != NULL) {
    const Field *field = new_field->field;
    ulint old_i;

    for (old_i = 0; table->field[old_i]; old_i++) {
      const Field *n_field = table->field[old_i];
      if (field == n_field) {
        break;
      }
    }

    i++;

    if (table->field[old_i]) {
      continue;
    }

    ut_ad(!field);

    ulint col_len;
    ulint is_unsigned;
    ulint field_type;
    ulint charset_no;

    field = altered_table->field[i - 1];

    ulint col_type = get_innobase_type_from_mysql_type(&is_unsigned, field);

    if (!field->gcol_info || field->stored_in_db) {
      my_error(ER_WRONG_KEY_COLUMN, MYF(0), field->field_name);
      return (true);
    }

    col_len = field->pack_length();
    field_type = (ulint)field->type();

    if (!field->real_maybe_null()) {
      field_type |= DATA_NOT_NULL;
    }

    if (field->binary()) {
      field_type |= DATA_BINARY_TYPE;
    }

    if (is_unsigned) {
      field_type |= DATA_UNSIGNED;
    }

    if (dtype_is_string_type(col_type)) {
      charset_no = (ulint)field->charset()->number;

      DBUG_EXECUTE_IF("ib_alter_add_virtual_fail",
                      charset_no += MAX_CHAR_COLL_NUM;);

      if (charset_no > MAX_CHAR_COLL_NUM) {
        my_error(ER_WRONG_KEY_COLUMN, MYF(0), field->field_name);
        return (true);
      }
    } else {
      charset_no = 0;
    }

    if (field->type() == MYSQL_TYPE_VARCHAR) {
      uint32 length_bytes =
          static_cast<const Field_varstring *>(field)->length_bytes;

      col_len -= length_bytes;

      if (length_bytes == 2) {
        field_type |= DATA_LONG_TRUE_VARCHAR;
      }
    }

    ctx->add_vcol[j].m_col.prtype = dtype_form_prtype(field_type, charset_no);

    ctx->add_vcol[j].m_col.prtype |= DATA_VIRTUAL;

    ctx->add_vcol[j].m_col.mtype = col_type;

    ctx->add_vcol[j].m_col.len = col_len;

    ctx->add_vcol[j].m_col.ind = i - 1;
    ctx->add_vcol[j].num_base = field->gcol_info->non_virtual_base_columns();
    ctx->add_vcol_name[j] = field->field_name;
    ctx->add_vcol[j].base_col = static_cast<dict_col_t **>(mem_heap_alloc(
        ctx->heap,
        ctx->add_vcol[j].num_base * sizeof *(ctx->add_vcol[j].base_col)));
    ctx->add_vcol[j].v_pos =
        ctx->old_table->n_v_cols - ctx->num_to_drop_vcol + j;

    /* No need to track the list */
    ctx->add_vcol[j].v_indexes = NULL;
    innodb_base_col_setup(ctx->old_table, field, &ctx->add_vcol[j]);
    j++;
  }

  return (false);
}

/** Collect virtual column info for its addition
@param[in] ha_alter_info	Data used during in-place alter
@param[in] altered_table	MySQL table that is being altered to
@param[in] table		MySQL table as it is before the ALTER operation
@retval true Failure
@retval false Success */
static bool prepare_inplace_drop_virtual(Alter_inplace_info *ha_alter_info,
                                         const TABLE *altered_table,
                                         const TABLE *table) {
  ha_innobase_inplace_ctx *ctx;
  ulint j = 0;

  ctx = static_cast<ha_innobase_inplace_ctx *>(ha_alter_info->handler_ctx);

  ctx->num_to_drop_vcol = ha_alter_info->alter_info->drop_list.size();

  ctx->drop_vcol = static_cast<dict_v_col_t *>(mem_heap_alloc(
      ctx->heap, ctx->num_to_drop_vcol * sizeof *ctx->drop_vcol));
  ctx->drop_vcol_name = static_cast<const char **>(mem_heap_alloc(
      ctx->heap, ctx->num_to_drop_vcol * sizeof *ctx->drop_vcol_name));

  for (const Alter_drop *drop : ha_alter_info->alter_info->drop_list) {
    const Field *field;
    ulint old_i;

    ut_ad(drop->type == Alter_drop::COLUMN);

    for (old_i = 0; table->field[old_i]; old_i++) {
      const Field *n_field = table->field[old_i];
      if (!my_strcasecmp(system_charset_info, n_field->field_name,
                         drop->name)) {
        break;
      }
    }

    if (!table->field[old_i]) {
      continue;
    }

    ulint col_len;
    ulint is_unsigned;
    ulint field_type;
    ulint charset_no;

    field = table->field[old_i];

    ulint col_type = get_innobase_type_from_mysql_type(&is_unsigned, field);

    if (!field->gcol_info || field->stored_in_db) {
      my_error(ER_WRONG_KEY_COLUMN, MYF(0), field->field_name);
      return (true);
    }

    col_len = field->pack_length();
    field_type = (ulint)field->type();

    if (!field->real_maybe_null()) {
      field_type |= DATA_NOT_NULL;
    }

    if (field->binary()) {
      field_type |= DATA_BINARY_TYPE;
    }

    if (is_unsigned) {
      field_type |= DATA_UNSIGNED;
    }

    if (dtype_is_string_type(col_type)) {
      charset_no = (ulint)field->charset()->number;

      DBUG_EXECUTE_IF("ib_alter_add_virtual_fail",
                      charset_no += MAX_CHAR_COLL_NUM;);

      if (charset_no > MAX_CHAR_COLL_NUM) {
        my_error(ER_WRONG_KEY_COLUMN, MYF(0), field->field_name);
        return (true);
      }
    } else {
      charset_no = 0;
    }

    if (field->type() == MYSQL_TYPE_VARCHAR) {
      uint32 length_bytes =
          static_cast<const Field_varstring *>(field)->length_bytes;

      col_len -= length_bytes;

      if (length_bytes == 2) {
        field_type |= DATA_LONG_TRUE_VARCHAR;
      }
    }

    ctx->drop_vcol[j].m_col.prtype = dtype_form_prtype(field_type, charset_no);

    ctx->drop_vcol[j].m_col.prtype |= DATA_VIRTUAL;

    ctx->drop_vcol[j].m_col.mtype = col_type;

    ctx->drop_vcol[j].m_col.len = col_len;

    ctx->drop_vcol[j].m_col.ind = old_i;

    ctx->drop_vcol_name[j] = field->field_name;

    dict_v_col_t *v_col = dict_table_get_nth_v_col_mysql(ctx->old_table, old_i);
    ctx->drop_vcol[j].v_pos = v_col->v_pos;
    j++;
  }

  return (false);
}

/** Adjust the create index column number from "New table" to
"old InnoDB table" while we are doing dropping virtual column. Since we do
not create separate new table for the dropping/adding virtual columns.
To correctly find the indexed column, we will need to find its col_no
in the "Old Table", not the "New table".
@param[in]	ha_alter_info	Data used during in-place alter
@param[in]	old_table	MySQL table as it is before the ALTER operation
@param[in]	num_v_dropped	number of virtual column dropped
@param[in,out]	index_def	index definition */
static void innodb_v_adjust_idx_col(const Alter_inplace_info *ha_alter_info,
                                    const TABLE *old_table, ulint num_v_dropped,
                                    index_def_t *index_def) {
  List_iterator_fast<Create_field> cf_it(
      ha_alter_info->alter_info->create_list);
  for (ulint i = 0; i < index_def->n_fields; i++) {
#ifdef UNIV_DEBUG
    bool col_found = false;
#endif /* UNIV_DEBUG */
    ulint num_v = 0;

    index_field_t *index_field = &index_def->fields[i];

    /* Only adjust virtual column col_no, since non-virtual
    column position (in non-vcol list) won't change unless
    table rebuild */
    if (!index_field->is_v_col) {
      continue;
    }

    const Field *field = NULL;

    cf_it.rewind();

    /* Found the field in the new table */
    while (const Create_field *new_field = cf_it++) {
      if (!new_field->is_virtual_gcol()) {
        continue;
      }

      field = new_field->field;

      if (num_v == index_field->col_no) {
        break;
      }
      num_v++;
    }

    if (!field) {
      /* this means the field is a newly added field, this
      should have been blocked when we drop virtual column
      at the same time */
      ut_ad(num_v_dropped > 0);
      ut_a(0);
    }

    ut_ad(field->is_virtual_gcol());

    num_v = 0;

    /* Look for its position in old table */
    for (uint old_i = 0; old_table->field[old_i]; old_i++) {
      if (old_table->field[old_i] == field) {
        /* Found it, adjust its col_no to its position
        in old table */
        index_def->fields[i].col_no = num_v;
        ut_d(col_found = true);
        break;
      }

      if (old_table->field[old_i]->is_virtual_gcol()) {
        num_v++;
      }
    }

    ut_ad(col_found);
  }
}

/** Replace the table name in filename with the specified one
@param[in]	filename	original file name
@param[out]	new_filename	new file name
@param[in]	table_name	to replace with this table name,
                                in the format of db/name */
static void replace_table_name(const char *filename, char *new_filename,
                               const char *table_name) {
  const char *slash = strrchr(filename, OS_PATH_SEPARATOR);
  size_t len = 0;

  if (slash == NULL) {
    len = 0;
  } else {
    len = slash - filename + 1;
  }

  memcpy(new_filename, filename, len);

  slash = strchr(table_name, '/');
  ut_ad(slash != NULL);

  strcpy(new_filename + len, slash + 1);

  len += strlen(slash + 1);

  strcpy(new_filename + len, dot_ext[IBD]);
}

/** Update the metadata in prepare phase. This only check if dd::Tablespace
should be removed or(and) created, because to remove and store dd::Tablespace
could fail, so it's better to do it earlier, to prevent a late rollback
@param[in,out]	thd		MySQL connection
@param[in]	old_table	Old InnoDB table object
@param[in,out]	new_table	New InnoDB table object
@param[in]	old_dd_tab	Old dd::Table or dd::Partition
@param[in,out]	new_dd_tab	New dd::Table or dd::Partition
@return	false	On success
@retval	true	On failure */
template <typename Table>
static MY_ATTRIBUTE((warn_unused_result)) bool dd_prepare_inplace_alter_table(
    THD *thd, const dict_table_t *old_table, dict_table_t *new_table,
    const Table *old_dd_tab, Table *new_dd_tab) {
  if (new_table->is_temporary() || old_table == new_table) {
    /* No need to fill in metadata for temporary tables,
    which would not be stored in Global DD */
    return (false);
  }

  dd::cache::Dictionary_client *client = dd::get_dd_client(thd);
  dd::cache::Dictionary_client::Auto_releaser releaser(client);

  if (dict_table_is_file_per_table(old_table)) {
    dd::Object_id old_space_id = dd_first_index(old_dd_tab)->tablespace_id();

    if (dd_drop_tablespace(client, thd, old_space_id)) {
      return (true);
    }
  }

  if (dict_table_is_file_per_table(new_table)) {
    /* Replace the table name with the final correct one */
    char *path = fil_space_get_first_path(new_table->space);
    char filename[FN_REFLEN + 1];
    replace_table_name(path, filename, old_table->name.m_name);
    ut_free(path);

    bool discarded = false;
    const dd::Properties &p = old_dd_tab->se_private_data();
    if (dict_table_is_file_per_table(old_table) &&
        p.exists(dd_table_key_strings[DD_TABLE_DISCARD])) {
      p.get(dd_table_key_strings[DD_TABLE_DISCARD], &discarded);
    }

    dd::Object_id dd_space_id;

    if (dd_create_implicit_tablespace(client, thd, new_table->space,
                                      old_table->name.m_name, filename,
                                      discarded, dd_space_id)) {
      my_error(ER_INTERNAL_ERROR, MYF(0),
               " InnoDB can't create tablespace object"
               " for ",
               new_table->name);
      return (true);
    }

    new_table->dd_space_id = dd_space_id;
  }

  return (false);
}

/** Update table level instant metadata in commit phase
@param[in]	table		InnoDB table object
@param[in]	old_dd_tab	old dd::Table
@param[in]	new_dd_tab	new dd::Table */
static void dd_commit_inplace_update_instant_meta(const dict_table_t *table,
                                                  const dd::Table *old_dd_tab,
                                                  dd::Table *new_dd_tab) {
  if (!dd_table_has_instant_cols(*old_dd_tab)) {
    return;
  }

  ut_ad(table->has_instant_cols());

  new_dd_tab->se_private_data().set(dd_table_key_strings[DD_TABLE_INSTANT_COLS],
                                    table->get_instant_cols());

  for (uint16_t i = 0; i < table->get_n_user_cols(); ++i) {
    const dict_col_t *col = table->get_col(i);

    if (col->instant_default == nullptr) {
      continue;
    }

    dd::Column *dd_col = const_cast<dd::Column *>(
        dd_find_column(new_dd_tab, table->get_col_name(i)));
    ut_ad(dd_col != nullptr);

    dd_write_default_value(col, dd_col);
  }
}

/** Update instant metadata in commit phase for partitioned table
@param[in]	part_share	partition share object to get each
partitioned table
@param[in]	n_parts		number of partitions
@param[in]	old_dd_tab	old dd::Table
@param[in]	new_dd_tab	new dd::Table */
static void dd_commit_inplace_update_partition_instant_meta(
    const Ha_innopart_share *part_share, uint16_t n_parts,
    const dd::Table *old_dd_tab, dd::Table *new_dd_tab) {
  if (!dd_table_has_instant_cols(*old_dd_tab)) {
    return;
  }

  const dict_table_t *table = part_share->get_table_part(0);

  for (uint16_t i = 1; i < n_parts; ++i) {
    if (part_share->get_table_part(i)->get_instant_cols() <
        table->get_instant_cols()) {
      table = part_share->get_table_part(i);
    }
  }

  ut_ad(table->has_instant_cols());

  dd_commit_inplace_update_instant_meta(table, old_dd_tab, new_dd_tab);

  uint16_t i = 0;
  for (auto part : *new_dd_tab->leaf_partitions()) {
    if (part_share->get_table_part(i)->has_instant_cols()) {
      part->se_private_data().set(
          dd_partition_key_strings[DD_PARTITION_INSTANT_COLS],
          part_share->get_table_part(i)->get_instant_cols());
    }

    ++i;
  }
}

/** Update metadata in commit phase. Note this function should only update
the metadata which would not result in failure
@param[in]	old_info	Some table information for the old table
@param[in,out]	new_table	New InnoDB table object
@param[in]	old_dd_tab	Old dd::Table or dd::Partition
@param[in,out]	new_dd_tab	New dd::Table or dd::Partition */
template <typename Table>
static void dd_commit_inplace_alter_table(
    const alter_table_old_info_t &old_info, dict_table_t *new_table,
    const Table *old_dd_tab, Table *new_dd_tab) {
  if (new_table->is_temporary()) {
    /* No need to fill in metadata for temporary tables,
    which would not be stored in Global DD */
    return;
  }

  dd::Object_id dd_space_id;

  if (old_info.m_rebuild) {
    ut_ad(!new_table->has_instant_cols());

    if (dict_table_is_file_per_table(new_table)) {
      /* Get the one created in prepare phase */
      dd_space_id = new_table->dd_space_id;
    } else if (new_table->space == TRX_SYS_SPACE) {
      dd_space_id = dict_sys_t::s_dd_sys_space_id;
    } else {
      /* Currently, even if specifying a new TABLESPACE
      for partitioned table, existing partitions would not
      be moved to new tablespaces. Thus, the old
      tablespace id should still be used for new partition */
      if (dd_table_is_partitioned(new_dd_tab->table())) {
        dd_space_id = dd_first_index(old_dd_tab)->tablespace_id();
      } else {
        dd_space_id = dd_get_space_id(new_dd_tab->table());
      }
      ut_ad(dd_space_id != dd::INVALID_OBJECT_ID);
    }
  } else {
    if (old_info.m_fts_doc_id &&
        !dd_find_column(&new_dd_tab->table(), FTS_DOC_ID_COL_NAME)) {
      dd::Column *col =
          dd_add_hidden_column(&new_dd_tab->table(), FTS_DOC_ID_COL_NAME,
                               FTS_DOC_ID_LEN, dd::enum_column_types::LONGLONG);

      dd_set_hidden_unique_index(new_dd_tab->table().add_index(),
                                 FTS_DOC_ID_INDEX_NAME, col);
    }

    dd_space_id = dd_first_index(old_dd_tab)->tablespace_id();
  }

  dd_set_table_options(new_dd_tab, new_table);

  new_table->dd_space_id = dd_space_id;

  dd_write_table(dd_space_id, new_dd_tab, new_table);

  /* For discarded table, need set this to dd. */
  if (old_info.m_discarded) {
    dd::Properties &p = new_dd_tab->se_private_data();
    p.set(dd_table_key_strings[DD_TABLE_DISCARD], true);
  }
}

/** Update metadata in commit phase for instant ADD COLUMN.
Basically, it should remember number of instant columns,
and the default value of newly added columns.
Note this function should only update the metadata
which would not result in failure
@param[in]	new_table	New InnoDB table object
@param[in]	old_table	MySQL table as it is before the ALTER operation
@param[in]	altered_table	MySQL table that is being altered
@param[in]	old_dd_tab	Old dd::Table
@param[in,out]	new_dd_tab	New dd::Table */
static void dd_commit_instant_table(const dict_table_t *new_table,
                                    const TABLE *old_table,
                                    const TABLE *altered_table,
                                    const dd::Table *old_dd_tab,
                                    dd::Table *new_dd_tab) {
  ut_ad(!new_table->is_temporary());
  ut_ad(old_dd_tab->columns().size() <= new_dd_tab->columns()->size());

  if (!new_dd_tab->se_private_data().exists(
          dd_table_key_strings[DD_TABLE_INSTANT_COLS])) {
    uint32_t instant_cols = new_table->get_n_user_cols();

    if (dd_table_has_instant_cols(*old_dd_tab)) {
      old_dd_tab->se_private_data().get(
          dd_table_key_strings[DD_TABLE_INSTANT_COLS], &instant_cols);
    }

    new_dd_tab->se_private_data().set(
        dd_table_key_strings[DD_TABLE_INSTANT_COLS], instant_cols);
  }

  /* To remember old default values if exist */
  dd_copy_table_columns(*new_dd_tab, *old_dd_tab);

  /* Then add all new default values */
  dd_add_instant_columns(old_table, altered_table, new_dd_tab, new_table);

  /* Keep the metadata for newly added virtual columns if exist */
  dd_update_v_cols(new_dd_tab, new_table->id);

  ut_ad(dd_table_has_instant_cols(*new_dd_tab));
}

/** Update metadata in commit phase for instant ADD COLUMN.
Basically, it should remember the number of instant columns
for the specified partitioned table.
@param[in]	new_table	New InnoDB table object
@param[in,out]	new_part	New dd::Partition */
static void dd_commit_instant_part(const dict_table_t *new_table,
                                   dd::Partition *new_part) {
  if (!new_part->se_private_data().exists(
          dd_partition_key_strings[DD_PARTITION_INSTANT_COLS])) {
    new_part->se_private_data().set(
        dd_partition_key_strings[DD_PARTITION_INSTANT_COLS],
        new_table->get_n_user_cols());
  }
#ifdef UNIV_DEBUG
  uint32_t part_instant;
  uint32_t table_instant;
  bool fail;
  fail = new_part->se_private_data().get(
      dd_partition_key_strings[DD_PARTITION_INSTANT_COLS], &part_instant);
  ut_ad(!fail);
  ut_ad(part_instant <= new_table->get_n_user_cols());
  fail = new_part->table().se_private_data().get(
      dd_table_key_strings[DD_TABLE_INSTANT_COLS], &table_instant);
  ut_ad(!fail);
  ut_ad(table_instant <= part_instant);
#endif /* UNIV_DEBUG */
}

template <typename Table>
static void dd_commit_inplace_no_change(const Table *old_dd_tab,
                                        Table *new_dd_tab, bool ignore_fts) {
  if (!ignore_fts) {
    dd_add_fts_doc_id_index(new_dd_tab->table(), old_dd_tab->table());
  }

  dd_copy_private(*new_dd_tab, *old_dd_tab);

  if (!dd_table_is_partitioned(new_dd_tab->table()) ||
      dd_part_is_first(reinterpret_cast<dd::Partition *>(new_dd_tab))) {
    dd_copy_table(new_dd_tab->table(), old_dd_tab->table());
  }
}

template <typename Table>
static void dd_commit_inplace_instant(Alter_inplace_info *ha_alter_info,
                                      THD *thd, trx_t *trx, dict_table_t *table,
                                      const TABLE *old_table,
                                      const TABLE *altered_table,
                                      const Table *old_dd_tab,
                                      Table *new_dd_tab, uint64_t *autoinc) {
  ut_ad(is_instant(ha_alter_info));

  Instant_Type type =
      static_cast<Instant_Type>(ha_alter_info->handler_trivial_ctx);

  switch (type) {
    case Instant_Type::INSTANT_NO_CHANGE:
      dd_commit_inplace_no_change(old_dd_tab, new_dd_tab, false);
      break;
    case Instant_Type::INSTANT_VIRTUAL_ONLY:
      dd_commit_inplace_no_change(old_dd_tab, new_dd_tab, true);

      if (!dd_table_is_partitioned(new_dd_tab->table()) ||
          dd_part_is_first(reinterpret_cast<dd::Partition *>(new_dd_tab))) {
        dd_update_v_cols(&new_dd_tab->table(), table->id);
      }

      row_mysql_lock_data_dictionary(trx);
      innobase_discard_table(thd, table);
      row_mysql_unlock_data_dictionary(trx);
      break;
    case Instant_Type::INSTANT_ADD_COLUMN:
      dd_copy_private(*new_dd_tab, *old_dd_tab);

      if (!dd_table_is_partitioned(new_dd_tab->table()) ||
          dd_part_is_first(reinterpret_cast<dd::Partition *>(new_dd_tab))) {
        dd_commit_instant_table(table, old_table, altered_table,
                                &old_dd_tab->table(), &new_dd_tab->table());
      }

      if (dd_table_is_partitioned(new_dd_tab->table())) {
        dd_commit_instant_part(table,
                               reinterpret_cast<dd::Partition *>(new_dd_tab));
      }

      row_mysql_lock_data_dictionary(trx);
      innobase_discard_table(thd, table);
      row_mysql_unlock_data_dictionary(trx);
      break;
    case Instant_Type::INSTANT_IMPOSSIBLE:
    default:
      ut_ad(0);
  }

  if (autoinc != nullptr) {
    ut_ad(altered_table->found_next_number_field != nullptr);
    if (!dd_table_is_partitioned(new_dd_tab->table()) ||
        dd_part_is_first(reinterpret_cast<dd::Partition *>(new_dd_tab))) {
      dd_set_autoinc(new_dd_tab->table().se_private_data(), *autoinc);
    }
  }
}

/** Check if a new table's index will exceed the index limit for the table
row format
@param[in]	form		MySQL table that is being altered
@param[in]	max_len		max index length allowed
@return	true if within limits false otherwise */
static bool innobase_check_index_len(const TABLE *form, ulint max_len) {
  for (uint key_num = 0; key_num < form->s->keys; key_num++) {
    const KEY &key = form->key_info[key_num];

    for (unsigned i = 0; i < key.user_defined_key_parts; i++) {
      const KEY_PART_INFO *key_part = &key.key_part[i];
      unsigned prefix_len = 0;

      if (key.flags & HA_SPATIAL) {
        prefix_len = 0;
      } else if (key.flags & HA_FULLTEXT) {
        prefix_len = 0;
      } else if (key_part->key_part_flag & HA_PART_KEY_SEG) {
        /* SPATIAL and FULLTEXT index always are on
        full columns. */
        ut_ad(!(key.flags & (HA_SPATIAL | HA_FULLTEXT)));
        prefix_len = key_part->length;
        ut_ad(prefix_len > 0);
      } else {
        prefix_len = 0;
      }

      if (key_part->length > max_len || prefix_len > max_len) {
        return (false);
      }
    }
  }
  return (true);
}

/** Update internal structures with concurrent writes blocked,
while preparing ALTER TABLE.

@param ha_alter_info Data used during in-place alter
@param altered_table MySQL table that is being altered
@param old_table MySQL table as it is before the ALTER operation
@param old_dd_tab old dd table
@param new_dd_tab new dd table
@param table_name Table name in MySQL
@param flags Table and tablespace flags
@param flags2 Additional table flags
@param fts_doc_id_col The column number of FTS_DOC_ID
@param add_fts_doc_id Flag: add column FTS_DOC_ID?
@param add_fts_doc_id_idx Flag: add index FTS_DOC_ID_INDEX (FTS_DOC_ID)?

@retval true Failure
@retval false Success */
template <typename Table>
static MY_ATTRIBUTE((warn_unused_result)) bool prepare_inplace_alter_table_dict(
    Alter_inplace_info *ha_alter_info, const TABLE *altered_table,
    const TABLE *old_table, const Table *old_dd_tab, Table *new_dd_tab,
    const char *table_name, ulint flags, ulint flags2, ulint fts_doc_id_col,
    bool add_fts_doc_id, bool add_fts_doc_id_idx) {
  bool dict_locked = false;
  ulint *add_key_nums;     /* MySQL key numbers */
  index_def_t *index_defs; /* index definitions */
  dict_table_t *user_table;
  dict_index_t *fts_index = NULL;
  ulint new_clustered = 0;
  dberr_t error;
  const char *punch_hole_warning = NULL;
  ulint num_fts_index;
  dict_add_v_col_t *add_v = NULL;
  dict_table_t *table;
  MDL_ticket *mdl = nullptr;
  THD *thd = current_thd;
  bool build_fts_common = false;

  ha_innobase_inplace_ctx *ctx;

  DBUG_ENTER("prepare_inplace_alter_table_dict");

  ctx = static_cast<ha_innobase_inplace_ctx *>(ha_alter_info->handler_ctx);

  DBUG_ASSERT((ctx->add_autoinc != ULINT_UNDEFINED) ==
              (ctx->sequence.m_max_value > 0));
  DBUG_ASSERT(!ctx->num_to_drop_index == !ctx->drop_index);
  DBUG_ASSERT(!ctx->num_to_drop_fk == !ctx->drop_fk);
  DBUG_ASSERT(!add_fts_doc_id || add_fts_doc_id_idx);
  DBUG_ASSERT(!add_fts_doc_id_idx || innobase_fulltext_exist(altered_table));
  DBUG_ASSERT(!ctx->add_cols);
  DBUG_ASSERT(!ctx->add_index);
  DBUG_ASSERT(!ctx->add_key_numbers);
  DBUG_ASSERT(!ctx->num_to_add_index);

  user_table = ctx->new_table;

  trx_start_if_not_started_xa(ctx->prebuilt->trx, true);

  if (ha_alter_info->handler_flags & Alter_inplace_info::DROP_VIRTUAL_COLUMN) {
    if (prepare_inplace_drop_virtual(ha_alter_info, altered_table, old_table)) {
      DBUG_RETURN(true);
    }
  }

  if (ha_alter_info->handler_flags & Alter_inplace_info::ADD_VIRTUAL_COLUMN) {
    if (prepare_inplace_add_virtual(ha_alter_info, altered_table, old_table)) {
      DBUG_RETURN(true);
    }

    /* Need information for newly added virtual columns
    for create index */
    if (ha_alter_info->handler_flags & Alter_inplace_info::ADD_INDEX) {
      for (ulint i = 0; i < ctx->num_to_add_vcol; i++) {
        /* Set mbminmax for newly added column */
        ulint i_mbminlen, i_mbmaxlen;
        dtype_get_mblen(ctx->add_vcol[i].m_col.mtype,
                        ctx->add_vcol[i].m_col.prtype, &i_mbminlen,
                        &i_mbmaxlen);

        ctx->add_vcol[i].m_col.set_mbminmaxlen(i_mbminlen, i_mbmaxlen);
      }
      add_v = static_cast<dict_add_v_col_t *>(
          mem_heap_alloc(ctx->heap, sizeof *add_v));
      add_v->n_v_col = ctx->num_to_add_vcol;
      add_v->v_col = ctx->add_vcol;
      add_v->v_col_name = ctx->add_vcol_name;
    }
  }

  /* There should be no order change for virtual columns coming in
  here */
  ut_ad(check_v_col_in_order(old_table, altered_table, ha_alter_info));

  ctx->trx = ctx->prebuilt->trx;

  /* Create table containing all indexes to be built in this
  ALTER TABLE ADD INDEX so that they are in the correct order
  in the table. */

  ctx->num_to_add_index = ha_alter_info->index_add_count;

  ut_ad(ctx->prebuilt->trx->mysql_thd != NULL);
  const char *path = thd_innodb_tmpdir(ctx->prebuilt->trx->mysql_thd);

  index_defs = innobase_create_key_defs(
      ctx->heap, ha_alter_info, altered_table, new_dd_tab,
      ctx->num_to_add_index, num_fts_index,
      row_table_got_default_clust_index(ctx->new_table), fts_doc_id_col,
      add_fts_doc_id, add_fts_doc_id_idx);

  new_clustered = DICT_CLUSTERED & index_defs[0].ind_type;

  if (num_fts_index > 1) {
    my_error(ER_INNODB_FT_LIMIT, MYF(0));
    goto error_handled;
  }

  if (new_clustered) {
    /* If max index length is reduced due to row format change
    make sure the index can all be accomodated in new row format */
    ulint max_len = DICT_MAX_FIELD_LEN_BY_FORMAT_FLAG(flags);

    if (max_len < DICT_MAX_FIELD_LEN_BY_FORMAT(ctx->old_table)) {
      if (!innobase_check_index_len(altered_table, max_len)) {
        my_error(ER_INDEX_COLUMN_TOO_LONG, MYF(0), max_len);
        goto error_handled;
      }
    }
  }

  if (!ctx->online) {
    /* This is not an online operation (LOCK=NONE). */
  } else if (ctx->add_autoinc == ULINT_UNDEFINED && num_fts_index == 0 &&
             (!innobase_need_rebuild(ha_alter_info) ||
              !innobase_fulltext_exist(altered_table))) {
    /* InnoDB can perform an online operation (LOCK=NONE). */
  } else {
    /* This should have been blocked in
    check_if_supported_inplace_alter(). */
    ut_ad(0);
    my_error(ER_NOT_SUPPORTED_YET, MYF(0),
             thd_query_unsafe(ctx->prebuilt->trx->mysql_thd).str);
    goto error_handled;
  }

  /* The primary index would be rebuilt if a FTS Doc ID
  column is to be added, and the primary index definition
  is just copied from old table and stored in indexdefs[0] */
  DBUG_ASSERT(!add_fts_doc_id || new_clustered);
  DBUG_ASSERT(!!new_clustered ==
              (innobase_need_rebuild(ha_alter_info) || add_fts_doc_id));

  /* Allocate memory for dictionary index definitions */

  ctx->add_index = static_cast<dict_index_t **>(mem_heap_alloc(
      ctx->heap, ctx->num_to_add_index * sizeof *ctx->add_index));
  ctx->add_key_numbers = add_key_nums = static_cast<ulint *>(mem_heap_alloc(
      ctx->heap, ctx->num_to_add_index * sizeof *ctx->add_key_numbers));

  /* Acquire a lock on the table before creating any indexes. */
  if (ctx->online) {
    error = DB_SUCCESS;
  } else {
    error = row_merge_lock_table(ctx->prebuilt->trx, ctx->new_table, LOCK_S);

    if (error != DB_SUCCESS) {
      goto error_handling;
    }
  }

  /* Latch the InnoDB data dictionary exclusively so that no deadlocks
  or lock waits can happen in it during an index create operation. */

  row_mysql_lock_data_dictionary(ctx->prebuilt->trx);
  ut_ad(ctx->trx == ctx->prebuilt->trx);
  dict_locked = true;

  /* Wait for background stats processing to stop using the table that
  we are going to alter. We know bg stats will not start using it again
  until we are holding the data dict locked and we are holding it here
  at least until checking ut_ad(user_table->n_ref_count == 1) below.
  XXX what may happen if bg stats opens the table after we
  have unlocked data dictionary below? */
  dict_stats_wait_bg_to_stop_using_table(user_table, ctx->trx);

  online_retry_drop_dict_indexes(ctx->new_table, true);

  ut_d(dict_table_check_for_dup_indexes(ctx->new_table, CHECK_ABORTED_OK));

  /* If a new clustered index is defined for the table we need
  to rebuild the table with a temporary name. */

  if (new_clustered) {
    const char *new_table_name = dict_mem_create_temporary_tablename(
        ctx->heap, ctx->new_table->name.m_name, ctx->new_table->id);
    ulint n_cols = 0;
    ulint n_v_cols = 0;
    dtuple_t *add_cols;
    space_id_t space_id = 0;
    ulint z = 0;

    /* SQL-layer already has checked that we are not dropping any
    columns in foreign keys to be kept or making referencing column
    in a foreign key with SET NULL action non-nullable. So no need to
    check this here. */

    for (uint i = 0; i < altered_table->s->fields; i++) {
      const Field *field = altered_table->field[i];

      if (innobase_is_v_fld(field)) {
        n_v_cols++;
      } else {
        n_cols++;
      }
    }

    ut_ad(n_cols + n_v_cols == altered_table->s->fields);

    if (add_fts_doc_id) {
      n_cols++;
      DBUG_ASSERT(flags2 & DICT_TF2_FTS);
      DBUG_ASSERT(add_fts_doc_id_idx);
      flags2 |=
          DICT_TF2_FTS_ADD_DOC_ID | DICT_TF2_FTS_HAS_DOC_ID | DICT_TF2_FTS;
    }

    DBUG_ASSERT(!add_fts_doc_id_idx || (flags2 & DICT_TF2_FTS));

    /* Create the table. */
    table = dd_table_open_on_name(thd, &mdl, new_table_name, true,
                                  DICT_ERR_IGNORE_NONE);

    if (table) {
      my_error(ER_TABLE_EXISTS_ERROR, MYF(0), new_table_name);
      dd_table_close(table, thd, &mdl, true);
      goto new_clustered_failed;
    }

    /* Use the old tablespace unless the tablespace
    is changing. */
    if (DICT_TF_HAS_SHARED_SPACE(user_table->flags) &&
        (ha_alter_info->create_info->tablespace == NULL ||
         (0 == strcmp(ha_alter_info->create_info->tablespace,
                      user_table->tablespace)))) {
      space_id = user_table->space;
    } else if (tablespace_is_shared_space(ha_alter_info->create_info)) {
      space_id =
          fil_space_get_id_by_name(ha_alter_info->create_info->tablespace);
      ut_a(space_id != SPACE_UNKNOWN);
    }

    /* The initial space id 0 may be overridden later if this
    table is going to be a file_per_table tablespace. */
    ctx->new_table = dict_mem_table_create(
        new_table_name, space_id, n_cols + n_v_cols, n_v_cols, flags, flags2);

    /* TODO: Fix this problematic assignment */
    ctx->new_table->dd_space_id = new_dd_tab->tablespace_id();

    /* The rebuilt indexed_table will use the renamed
    column names. */
    ctx->col_names = NULL;

    if (DICT_TF_HAS_DATA_DIR(flags)) {
      ctx->new_table->data_dir_path =
          mem_heap_strdup(ctx->new_table->heap, user_table->data_dir_path);
    }

    for (uint i = 0; i < altered_table->s->fields; i++) {
      const Field *field = altered_table->field[i];
      ulint is_unsigned;
      ulint field_type = (ulint)field->type();
      ulint col_type = get_innobase_type_from_mysql_type(&is_unsigned, field);
      ulint charset_no;
      ulint col_len;
      bool is_virtual = innobase_is_v_fld(field);

      /* we assume in dtype_form_prtype() that this
      fits in two bytes */
      ut_a(field_type <= MAX_CHAR_COLL_NUM);

      if (!field->real_maybe_null()) {
        field_type |= DATA_NOT_NULL;
      }

      if (field->binary()) {
        field_type |= DATA_BINARY_TYPE;
      }

      if (is_unsigned) {
        field_type |= DATA_UNSIGNED;
      }

      if (dtype_is_string_type(col_type)) {
        charset_no = (ulint)field->charset()->number;

        if (charset_no > MAX_CHAR_COLL_NUM) {
          dict_mem_table_free(ctx->new_table);
          my_error(ER_WRONG_KEY_COLUMN, MYF(0), field->field_name);
          goto new_clustered_failed;
        }
      } else {
        charset_no = 0;
      }

      col_len = field->pack_length();

      /* The MySQL pack length contains 1 or 2 bytes
      length field for a true VARCHAR. Let us
      subtract that, so that the InnoDB column
      length in the InnoDB data dictionary is the
      real maximum byte length of the actual data. */

      if (field->type() == MYSQL_TYPE_VARCHAR) {
        uint32 length_bytes =
            static_cast<const Field_varstring *>(field)->length_bytes;

        col_len -= length_bytes;

        if (length_bytes == 2) {
          field_type |= DATA_LONG_TRUE_VARCHAR;
        }
      }

      if (col_type == DATA_POINT) {
        /* DATA_POINT should be of fixed length,
        instead of the pack_length(blob length). */
        col_len = DATA_POINT_LEN;
      }

      if (dict_col_name_is_reserved(field->field_name)) {
        dict_mem_table_free(ctx->new_table);
        my_error(ER_WRONG_COLUMN_NAME, MYF(0), field->field_name);
        goto new_clustered_failed;
      }

      if (is_virtual) {
        dict_mem_table_add_v_col(
            ctx->new_table, ctx->heap, field->field_name, col_type,
            dtype_form_prtype(field_type, charset_no) | DATA_VIRTUAL, col_len,
            i, field->gcol_info->non_virtual_base_columns());
      } else {
        dict_mem_table_add_col(
            ctx->new_table, ctx->heap, field->field_name, col_type,
            dtype_form_prtype(field_type, charset_no), col_len);
      }
    }

    if (n_v_cols) {
      for (uint i = 0; i < altered_table->s->fields; i++) {
        dict_v_col_t *v_col;
        const Field *field = altered_table->field[i];

        if (!innobase_is_v_fld(field)) {
          continue;
        }
        v_col = dict_table_get_nth_v_col(ctx->new_table, z);
        z++;
        innodb_base_col_setup(ctx->new_table, field, v_col);
      }
    }

    if (add_fts_doc_id) {
      fts_add_doc_id_column(ctx->new_table, ctx->heap);
      ctx->new_table->fts->doc_col = fts_doc_id_col;
      ut_ad(fts_doc_id_col == altered_table->s->fields - n_v_cols);
    } else if (ctx->new_table->fts) {
      ctx->new_table->fts->doc_col = fts_doc_id_col;
    }

    const char *compression;

    compression = ha_alter_info->create_info->compress.str;

    if (Compression::validate(compression) != DB_SUCCESS) {
      compression = NULL;
    }

    if (!Encryption::is_none(ha_alter_info->create_info->encrypt_type.str)) {
      /* Check if keyring is ready. */
      if (!Encryption::check_keyring()) {
        dict_mem_table_free(ctx->new_table);
        my_error(ER_CANNOT_FIND_KEY_IN_KEYRING, MYF(0));
        goto new_clustered_failed;
      } else {
        /* This flag will be used to set encryption
        option for file-per-table tablespace. */
        DICT_TF2_FLAG_SET(ctx->new_table, DICT_TF2_ENCRYPTION_FILE_PER_TABLE);
      }
    }

    mutex_exit(&dict_sys->mutex);

    error = row_create_table_for_mysql(ctx->new_table, compression, ctx->trx);

    mutex_enter(&dict_sys->mutex);

    punch_hole_warning = (error == DB_IO_NO_PUNCH_HOLE_FS)
                             ? "Punch hole is not supported by the file system"
                             : "Page Compression is not supported for this"
                               " tablespace";

    switch (error) {
      dict_table_t *temp_table;
      case DB_IO_NO_PUNCH_HOLE_FS:
      case DB_IO_NO_PUNCH_HOLE_TABLESPACE:

        push_warning_printf(ctx->prebuilt->trx->mysql_thd,
                            Sql_condition::SL_WARNING, HA_ERR_UNSUPPORTED,
                            "%s. Compression disabled for '%s'",
                            punch_hole_warning, ctx->old_table->name.m_name);

        error = DB_SUCCESS;
        // Fall through.

      case DB_SUCCESS:
        /* To bump up the table ref count and move it
        to LRU list if it's not temporary table */
        ut_ad(mutex_own(&dict_sys->mutex));
        if (!ctx->new_table->is_temporary() &&
            !ctx->new_table->explicitly_non_lru) {
          dict_table_allow_eviction(ctx->new_table);
        }
        if ((ctx->new_table->flags2 &
             (DICT_TF2_FTS | DICT_TF2_FTS_ADD_DOC_ID)) ||
            ctx->new_table->fts != nullptr) {
          fts_freeze_aux_tables(ctx->new_table);
        }
        temp_table =
            dd_table_open_on_name_in_mem(ctx->new_table->name.m_name, true);
        ut_a(ctx->new_table == temp_table);
        /* n_ref_count must be 1, because purge cannot
        be executing on this very table as we are
        holding MDL lock. */
        DBUG_ASSERT(ctx->new_table->get_ref_count() == 1);
        break;
      case DB_TABLESPACE_EXISTS:
        my_error(ER_TABLESPACE_EXISTS, MYF(0), new_table_name);
        goto new_clustered_failed;
      case DB_DUPLICATE_KEY:
        my_error(HA_ERR_TABLE_EXIST, MYF(0), altered_table->s->table_name.str);
        goto new_clustered_failed;
      case DB_UNSUPPORTED:
        my_error(ER_UNSUPPORTED_EXTENSION, MYF(0), ctx->new_table->name.m_name);
        goto new_clustered_failed;
      default:
        my_error_innodb(error, table_name, flags);
      new_clustered_failed:
        ut_ad(user_table->get_ref_count() == 1);

        goto err_exit;
    }

    if (ha_alter_info->handler_flags & Alter_inplace_info::ADD_COLUMN) {
      add_cols =
          dtuple_create_with_vcol(ctx->heap, ctx->new_table->get_n_cols(),
                                  dict_table_get_n_v_cols(ctx->new_table));

      dict_table_copy_types(add_cols, ctx->new_table);
    } else {
      add_cols = NULL;
    }

    ctx->col_map =
        innobase_build_col_map(ha_alter_info, altered_table, old_table,
                               ctx->new_table, user_table, add_cols, ctx->heap);
    ctx->add_cols = add_cols;
  } else {
    DBUG_ASSERT(!innobase_need_rebuild(ha_alter_info));
    DBUG_ASSERT(old_table->s->primary_key == altered_table->s->primary_key);

    for (dict_index_t *index = user_table->first_index(); index != NULL;
         index = index->next()) {
      if (!index->to_be_dropped && index->is_corrupted()) {
        my_error(ER_CHECK_NO_SUCH_TABLE, MYF(0));
        goto error_handled;
      }
    }

    if (!ctx->new_table->fts && innobase_fulltext_exist(altered_table)) {
      ctx->new_table->fts = fts_create(ctx->new_table);
      ctx->new_table->fts->doc_col = fts_doc_id_col;
    }

    /* Check if we need to update mtypes of legacy GIS columns.
    This check is only needed when we don't have to rebuild
    the table, since rebuild would update all mtypes for GIS
    columns */
    error = innobase_check_gis_columns(ha_alter_info, ctx->new_table, ctx->trx);
    if (error != DB_SUCCESS) {
      ut_ad(error == DB_ERROR);
      error = DB_UNSUPPORTED;
      goto error_handling;
    }
  }

  ut_ad(!dict_table_is_compressed_temporary(ctx->new_table));

  /* Assign table_id, so that no table id of
  fts_create_index_tables() will be written to the undo logs. */
  DBUG_ASSERT(ctx->new_table->id != 0);

  /* Create the indexes and load into dictionary. */

  for (ulint a = 0; a < ctx->num_to_add_index; a++) {
    if (index_defs[a].ind_type & DICT_VIRTUAL && ctx->num_to_drop_vcol > 0 &&
        !new_clustered) {
      innodb_v_adjust_idx_col(ha_alter_info, old_table, ctx->num_to_drop_vcol,
                              &index_defs[a]);
    }

    ctx->add_index[a] =
        row_merge_create_index(ctx->trx, ctx->new_table, &index_defs[a], add_v);

    add_key_nums[a] = index_defs[a].key_number;

    if (!ctx->add_index[a]) {
      error = ctx->trx->error_state;
      DBUG_ASSERT(error != DB_SUCCESS);
      goto error_handling;
    }

    DBUG_ASSERT(ctx->add_index[a]->is_committed() == !!new_clustered);

    if (ctx->add_index[a]->type & DICT_FTS) {
      DBUG_ASSERT(num_fts_index);
      DBUG_ASSERT(!fts_index);
      DBUG_ASSERT(ctx->add_index[a]->type == DICT_FTS);
      fts_index = ctx->add_index[a];
    }

    /* If only online ALTER TABLE operations have been
    requested, allocate a modification log. If the table
    will be locked anyway, the modification
    log is unnecessary. When rebuilding the table
    (new_clustered), we will allocate the log for the
    clustered index of the old table, later. */
    if (new_clustered || !ctx->online || user_table->ibd_file_missing ||
        dict_table_is_discarded(user_table)) {
      /* No need to allocate a modification log. */
      ut_ad(!ctx->add_index[a]->online_log);
    } else if (ctx->add_index[a]->type & DICT_FTS) {
      /* Fulltext indexes are not covered
      by a modification log. */
    } else {
      DBUG_EXECUTE_IF("innodb_OOM_prepare_inplace_alter",
                      error = DB_OUT_OF_MEMORY;
                      goto error_handling;);
      rw_lock_x_lock(&ctx->add_index[a]->lock);
      bool ok =
          row_log_allocate(ctx->add_index[a], NULL, true, NULL, NULL, path);
      rw_lock_x_unlock(&ctx->add_index[a]->lock);

      if (!ok) {
        error = DB_OUT_OF_MEMORY;
        goto error_handling;
      }
    }
  }

  ut_ad(!!new_clustered == ctx->need_rebuild());

  DBUG_EXECUTE_IF("innodb_OOM_prepare_inplace_alter", error = DB_OUT_OF_MEMORY;
                  goto error_handling;);

  if (new_clustered) {
    dict_index_t *clust_index = user_table->first_index();
    dict_index_t *new_clust_index = ctx->new_table->first_index();
    ctx->skip_pk_sort =
        innobase_pk_order_preserved(ctx->col_map, clust_index, new_clust_index);

    DBUG_EXECUTE_IF("innodb_alter_table_pk_assert_no_sort",
                    DBUG_ASSERT(ctx->skip_pk_sort););

    if (ctx->online) {
      /* Allocate a log for online table rebuild. */
      rw_lock_x_lock(&clust_index->lock);
      bool ok = row_log_allocate(
          clust_index, ctx->new_table,
          !(ha_alter_info->handler_flags & Alter_inplace_info::ADD_PK_INDEX),
          ctx->add_cols, ctx->col_map, path);
      rw_lock_x_unlock(&clust_index->lock);

      if (!ok) {
        error = DB_OUT_OF_MEMORY;
        goto error_handling;
      }
    }
  }

  if (ctx->online) {
    /* Assign a consistent read view for
    row_merge_read_clustered_index(). */
    trx_assign_read_view(ctx->prebuilt->trx);
  }

  if (fts_index) {
  /* Ensure that the dictionary operation mode will
  not change while creating the auxiliary tables. */
#ifdef UNIV_DEBUG
    trx_dict_op_t op = trx_get_dict_operation(ctx->trx);
#endif
    ut_ad(ctx->trx->dict_operation_lock_mode == RW_X_LATCH);
    ut_ad(mutex_own(&dict_sys->mutex));
    ut_ad(rw_lock_own(dict_operation_lock, RW_LOCK_X));

    DICT_TF2_FLAG_SET(ctx->new_table, DICT_TF2_FTS);
    if (new_clustered) {
      /* For !new_clustered, this will be set at
      commit_cache_norebuild(). */
      ctx->new_table->fts_doc_id_index =
          dict_table_get_index_on_name(ctx->new_table, FTS_DOC_ID_INDEX_NAME);
      DBUG_ASSERT(ctx->new_table->fts_doc_id_index != NULL);
    }

    /* This function will commit the transaction and reset
    the trx_t::dict_operation flag on success. */

    mutex_exit(&dict_sys->mutex);
    error = fts_create_index_tables(ctx->trx, fts_index);
    mutex_enter(&dict_sys->mutex);

    DBUG_EXECUTE_IF("innodb_test_fail_after_fts_index_table",
                    error = DB_LOCK_WAIT_TIMEOUT;
                    goto error_handling;);

    if (error != DB_SUCCESS) {
      goto error_handling;
    }

    if (!ctx->new_table->fts ||
        ib_vector_size(ctx->new_table->fts->indexes) == 0) {
      bool exist_fts_common;

      mutex_exit(&dict_sys->mutex);
      exist_fts_common = fts_check_common_tables_exist(ctx->new_table);

      if (!exist_fts_common) {
        error = fts_create_common_tables(ctx->trx, ctx->new_table,
                                         user_table->name.m_name, TRUE);

        DBUG_EXECUTE_IF("innodb_test_fail_after_fts_common_table",
                        error = DB_LOCK_WAIT_TIMEOUT;);

        if (error != DB_SUCCESS) {
          mutex_enter(&dict_sys->mutex);
          goto error_handling;
        }

        build_fts_common = true;
      }

      error = innobase_fts_load_stopword(ctx->new_table, nullptr,
                                         ctx->prebuilt->trx->mysql_thd)
                  ? DB_SUCCESS
                  : DB_ERROR;

      mutex_enter(&dict_sys->mutex);

      if (error != DB_SUCCESS) {
        goto error_handling;
      }
    }

    ut_ad(trx_get_dict_operation(ctx->trx) == op);
  }

  DBUG_ASSERT(error == DB_SUCCESS);

  if (build_fts_common || fts_index) {
    fts_freeze_aux_tables(ctx->new_table);
  }

  row_mysql_unlock_data_dictionary(ctx->prebuilt->trx);
  ut_ad(ctx->trx == ctx->prebuilt->trx);
  dict_locked = false;

  if (dd_prepare_inplace_alter_table(ctx->prebuilt->trx->mysql_thd, user_table,
                                     ctx->new_table, old_dd_tab, new_dd_tab)) {
    error = DB_ERROR;
  }

  if (error == DB_SUCCESS) {
    if (build_fts_common) {
      if (!fts_create_common_dd_tables(ctx->new_table)) {
        error = DB_ERROR;
        goto error_handling;
      }
    }

    if (fts_index) {
      error = fts_create_index_dd_tables(ctx->new_table);
      if (error != DB_SUCCESS) {
        goto error_handling;
      }
    }
  }

error_handling:

  if (build_fts_common || fts_index) {
    fts_detach_aux_tables(ctx->new_table, dict_locked);
  }

  /* After an error, remove all those index definitions from the
  dictionary which were defined. */

  switch (error) {
    case DB_SUCCESS:
      ut_a(!dict_locked);

      ut_d(mutex_enter(&dict_sys->mutex));
      ut_d(dict_table_check_for_dup_indexes(user_table, CHECK_PARTIAL_OK));
      ut_d(mutex_exit(&dict_sys->mutex));
      DBUG_RETURN(false);
    case DB_TABLESPACE_EXISTS:
      my_error(ER_TABLESPACE_EXISTS, MYF(0), "(unknown)");
      break;
    case DB_DUPLICATE_KEY:
      my_error(ER_DUP_KEY, MYF(0));
      break;
    case DB_UNSUPPORTED:
      my_error(ER_TABLE_CANT_HANDLE_SPKEYS, MYF(0));
      break;
    default:
      my_error_innodb(error, table_name, user_table->flags);
  }

error_handled:

  ctx->prebuilt->trx->error_index = NULL;
  ctx->trx->error_state = DB_SUCCESS;

  if (!dict_locked) {
    row_mysql_lock_data_dictionary(ctx->prebuilt->trx);
    ut_ad(ctx->trx == ctx->prebuilt->trx);
  }

  if (new_clustered) {
    if (ctx->need_rebuild()) {
      if (DICT_TF2_FLAG_IS_SET(ctx->new_table, DICT_TF2_FTS)) {
        innobase_drop_fts_index_table(ctx->new_table, ctx->trx);
      }

      dict_table_close_and_drop(ctx->trx, ctx->new_table);

      /* Free the log for online table rebuild, if
      one was allocated. */

      dict_index_t *clust_index = user_table->first_index();

      rw_lock_x_lock(&clust_index->lock);

      if (clust_index->online_log) {
        ut_ad(ctx->online);
        row_log_free(clust_index->online_log);
        clust_index->online_status = ONLINE_INDEX_COMPLETE;
      }

      rw_lock_x_unlock(&clust_index->lock);
    }

    /* n_ref_count must be 1, because purge cannot
    be executing on this very table as we are
    holding MDL. */
    DBUG_ASSERT(user_table->get_ref_count() == 1 || ctx->online);
  } else {
    ut_ad(!ctx->need_rebuild());
    row_merge_drop_indexes(ctx->trx, user_table, TRUE);
  }

  ut_d(dict_table_check_for_dup_indexes(user_table, CHECK_ALL_COMPLETE));
  ut_ad(!user_table->drop_aborted);

err_exit:
#ifdef UNIV_DEBUG
  /* Clear the to_be_dropped flag in the data dictionary cache. */
  for (ulint i = 0; i < ctx->num_to_drop_index; i++) {
    DBUG_ASSERT(ctx->drop_index[i]->is_committed());
    DBUG_ASSERT(ctx->drop_index[i]->to_be_dropped);
    ctx->drop_index[i]->to_be_dropped = 0;
  }
#endif /* UNIV_DEBUG */

  row_mysql_unlock_data_dictionary(ctx->prebuilt->trx);
  ut_ad(ctx->trx == ctx->prebuilt->trx);

  destroy(ctx);
  ha_alter_info->handler_ctx = NULL;

  DBUG_RETURN(true);
}

/* Check whether an index is needed for the foreign key constraint.
If so, if it is dropped, is there an equivalent index can play its role.
@return true if the index is needed and can't be dropped */
static MY_ATTRIBUTE((warn_unused_result)) bool innobase_check_foreign_key_index(
    Alter_inplace_info *ha_alter_info, /*!< in: Structure describing
                                       changes to be done by ALTER
                                       TABLE */
    dict_index_t *index,               /*!< in: index to check */
    dict_table_t *indexed_table,       /*!< in: table that owns the
                                       foreign keys */
    const char **col_names,            /*!< in: column names, or NULL
                                       for indexed_table->col_names */
    trx_t *trx,                        /*!< in/out: transaction */
    dict_foreign_t **drop_fk,          /*!< in: Foreign key constraints
                                       to drop */
    ulint n_drop_fk)                   /*!< in: Number of foreign keys
                                       to drop */
{
  ut_ad(index != NULL);
  ut_ad(indexed_table != NULL);

  const dict_foreign_set *fks = &indexed_table->referenced_set;

  /* Check for all FK references from other tables to the index. */
  for (dict_foreign_set::const_iterator it = fks->begin(); it != fks->end();
       ++it) {
    dict_foreign_t *foreign = *it;
    if (foreign->referenced_index != index) {
      continue;
    }
    ut_ad(indexed_table == foreign->referenced_table);

    if (NULL == dict_foreign_find_index(indexed_table, col_names,
                                        foreign->referenced_col_names,
                                        foreign->n_fields, index,
                                        /*check_charsets=*/TRUE,
                                        /*check_null=*/FALSE) &&
        NULL == innobase_find_equiv_index(foreign->referenced_col_names,
                                          foreign->n_fields,
                                          ha_alter_info->key_info_buffer,
                                          ha_alter_info->index_add_buffer,
                                          ha_alter_info->index_add_count)) {
      /* Index cannot be dropped. */
      trx->error_index = index;
      return (true);
    }
  }

  fks = &indexed_table->foreign_set;

  /* Check for all FK references in current table using the index. */
  for (dict_foreign_set::const_iterator it = fks->begin(); it != fks->end();
       ++it) {
    dict_foreign_t *foreign = *it;
    if (foreign->foreign_index != index) {
      continue;
    }

    ut_ad(indexed_table == foreign->foreign_table);

    if (!innobase_dropping_foreign(foreign, drop_fk, n_drop_fk) &&
        NULL == dict_foreign_find_index(indexed_table, col_names,
                                        foreign->foreign_col_names,
                                        foreign->n_fields, index,
                                        /*check_charsets=*/TRUE,
                                        /*check_null=*/FALSE) &&
        NULL == innobase_find_equiv_index(foreign->foreign_col_names,
                                          foreign->n_fields,
                                          ha_alter_info->key_info_buffer,
                                          ha_alter_info->index_add_buffer,
                                          ha_alter_info->index_add_count)) {
      /* Index cannot be dropped. */
      trx->error_index = index;
      return (true);
    }
  }

  return (false);
}

/** Rename a given index in the InnoDB data dictionary cache.
@param[in,out] index index to rename
@param new_name new index name */
static void rename_index_in_cache(dict_index_t *index, const char *new_name) {
  DBUG_ENTER("rename_index_in_cache");

  ut_ad(mutex_own(&dict_sys->mutex));
  ut_ad(rw_lock_own(dict_operation_lock, RW_LOCK_X));

  size_t old_name_len = strlen(index->name);
  size_t new_name_len = strlen(new_name);

  if (old_name_len >= new_name_len) {
    /* reuse the old buffer for the name if it is large enough */
    memcpy(const_cast<char *>(index->name()), new_name, new_name_len + 1);
  } else {
    /* Free the old chunk of memory if it is at the topmost
    place in the heap, otherwise the old chunk will be freed
    when the index is evicted from the cache. This code will
    kick-in in a repeated ALTER sequences where the old name is
    alternately longer/shorter than the new name:
    1. ALTER TABLE t RENAME INDEX a TO aa;
    2. ALTER TABLE t RENAME INDEX aa TO a;
    3. go to 1. */
    index->name =
        mem_heap_strdup_replace(index->heap,
                                /* Presumed topmost element of the heap: */
                                index->name, old_name_len + 1, new_name);
  }

  DBUG_VOID_RETURN;
}

/**
Rename all indexes in data dictionary cache of a given table that are
specified in ha_alter_info.

@param ctx alter context, used to fetch the list of indexes to rename
@param ha_alter_info fetch the new names from here
*/
static void rename_indexes_in_cache(const ha_innobase_inplace_ctx *ctx,
                                    const Alter_inplace_info *ha_alter_info) {
  DBUG_ENTER("rename_indexes_in_cache");

  ut_ad(ctx->num_to_rename == ha_alter_info->index_rename_count);

  for (ulint i = 0; i < ctx->num_to_rename; i++) {
    KEY_PAIR *pair = &ha_alter_info->index_rename_buffer[i];
    dict_index_t *index;

    index = ctx->rename[i];

    ut_ad(strcmp(index->name, pair->old_key->name) == 0);

    rename_index_in_cache(index, pair->new_key->name);
  }

  DBUG_VOID_RETURN;
}

/** Fill the stored column information in s_cols list.
@param[in]	altered_table	mysql table object
@param[in]	table		innodb table object
@param[out]	s_cols		list of stored column
@param[out]	s_heap		heap for storing stored
column information. */
static void alter_fill_stored_column(const TABLE *altered_table,
                                     dict_table_t *table,
                                     dict_s_col_list **s_cols,
                                     mem_heap_t **s_heap) {
  ulint n_cols = altered_table->s->fields;
  ulint stored_col_no = 0;

  for (ulint i = 0; i < n_cols; i++) {
    Field *field = altered_table->field[i];
    dict_s_col_t s_col;

    if (!innobase_is_v_fld(field)) {
      stored_col_no++;
    }

    if (!innobase_is_s_fld(field)) {
      continue;
    }

    ulint num_base = field->gcol_info->non_virtual_base_columns();
    dict_col_t *col = table->get_col(stored_col_no);

    s_col.m_col = col;
    s_col.s_pos = i;

    if (*s_cols == NULL) {
      *s_cols = UT_NEW_NOKEY(dict_s_col_list());
      *s_heap = mem_heap_create(1000);
    }

    if (num_base != 0) {
      s_col.base_col = static_cast<dict_col_t **>(
          mem_heap_zalloc(*s_heap, num_base * sizeof(dict_col_t)));
    } else {
      s_col.base_col = NULL;
    }

    s_col.num_base = num_base;
    innodb_base_col_setup_for_stored(table, field, &s_col);

    (*s_cols)->push_back(s_col);
  }
}

/** Implementation of prepare_inplace_alter_table()
@tparam		Table		dd::Table or dd::Partition
@param[in]	altered_table	TABLE object for new version of table.
@param[in,out]	ha_alter_info	Structure describing changes to be done
                                by ALTER TABLE and holding data used
                                during in-place alter.
@param[in]	old_dd_tab	dd::Table object representing old
version of the table
@param[in,out]	new_dd_tab	dd::Table object representing new
version of the table
@retval	true Failure
@retval	false Success */
template <typename Table>
bool ha_innobase::prepare_inplace_alter_table_impl(
    TABLE *altered_table, Alter_inplace_info *ha_alter_info,
    const Table *old_dd_tab, Table *new_dd_tab) {
  dict_index_t **drop_index = NULL; /*!< Index to be dropped */
  ulint n_drop_index;               /*!< Number of indexes to drop */
  dict_index_t **rename_index;      /*!< Indexes to be dropped */
  ulint n_rename_index;             /*!< Number of indexes to rename */
  dict_foreign_t **drop_fk;         /*!< Foreign key constraints to drop */
  ulint n_drop_fk;                  /*!< Number of foreign keys to drop */
  dict_foreign_t **add_fk = NULL;   /*!< Foreign key constraints to drop */
  ulint n_add_fk;                   /*!< Number of foreign keys to drop */
  dict_table_t *indexed_table;      /*!< Table where indexes are created */
  mem_heap_t *heap;
  const char **col_names;
  int error;
  ulint max_col_len;
  ulint add_autoinc_col_no = ULINT_UNDEFINED;
  ulonglong autoinc_col_max_value = 0;
  ulint fts_doc_col_no = ULINT_UNDEFINED;
  bool add_fts_doc_id = false;
  bool add_fts_doc_id_idx = false;
  bool add_fts_idx = false;
  dict_s_col_list *s_cols = NULL;
  mem_heap_t *s_heap = NULL;

  DBUG_ENTER("ha_innobase::prepare_inplace_alter_table_impl");
  DBUG_ASSERT(!ha_alter_info->handler_ctx);
  DBUG_ASSERT(ha_alter_info->create_info);
  DBUG_ASSERT(!srv_read_only_mode);

  MONITOR_ATOMIC_INC(MONITOR_PENDING_ALTER_TABLE);

#ifdef UNIV_DEBUG
  for (dict_index_t *index = m_prebuilt->table->first_index(); index;
       index = index->next()) {
    ut_ad(!index->to_be_dropped);
  }
#endif /* UNIV_DEBUG */

  ut_d(mutex_enter(&dict_sys->mutex));
  ut_d(dict_table_check_for_dup_indexes(m_prebuilt->table, CHECK_ABORTED_OK));
  ut_d(mutex_exit(&dict_sys->mutex));

  indexed_table = m_prebuilt->table;

  if (indexed_table->is_corrupted()) {
    /* The clustered index is corrupted. */
    my_error(ER_CHECK_NO_SUCH_TABLE, MYF(0));
    DBUG_RETURN(true);
  }

  if (dict_table_is_discarded(indexed_table)) {
    Instant_Type type = innobase_support_instant(
        ha_alter_info, m_prebuilt->table, this->table, altered_table);
    /* Even if some operations can be done instantly without rebuilding, they
    are still disallowed to behave like before. */
    if (innobase_need_rebuild(ha_alter_info) ||
        (type == Instant_Type::INSTANT_VIRTUAL_ONLY ||
         type == Instant_Type::INSTANT_ADD_COLUMN)) {
      my_error(ER_TABLESPACE_DISCARDED, MYF(0), indexed_table->name.m_name);
      DBUG_RETURN(true);
    }
  }
  if (!(ha_alter_info->handler_flags & ~INNOBASE_INPLACE_IGNORE) ||
      is_instant(ha_alter_info)) {
    /* Nothing to do. Since there is no MDL protected, don't
    try to drop aborted indexes here. */
    DBUG_ASSERT(m_prebuilt->trx->dict_operation_lock_mode == 0);
    DBUG_RETURN(false);
  }

  /* ALTER TABLE will not implicitly move a table from a single-table
  tablespace to the system tablespace when innodb_file_per_table=OFF.
  But it will implicitly move a table from the system tablespace to a
  single-table tablespace if innodb_file_per_table = ON.
  Tables found in a general tablespace will stay there unless ALTER
  TABLE contains another TABLESPACE=name.  If that is found it will
  explicitly move a table to the named tablespace.
  So if you specify TABLESPACE=`innodb_system` a table can be moved
  into the system tablespace from either a general or file-per-table
  tablespace. But from then on, it is labeled as using a shared space
  (the create options have tablespace=='innodb_system' and the
  SHARED_SPACE flag is set in the table flags) so it can no longer be
  implicitly moved to a file-per-table tablespace. */
  bool in_system_space = fsp_is_system_or_temp_tablespace(indexed_table->space);
  bool is_file_per_table =
      !in_system_space && !DICT_TF_HAS_SHARED_SPACE(indexed_table->flags);
#ifdef UNIV_DEBUG
  bool in_general_space =
      !in_system_space && DICT_TF_HAS_SHARED_SPACE(indexed_table->flags);

  /* The table being altered can only be in a system tablespace,
  or its own file-per-table tablespace, or a general tablespace. */
  ut_ad(1 == in_system_space + is_file_per_table + in_general_space);
#endif /* UNIV_DEBUG */

  /* Make a copy for existing tablespace name */
  char tablespace[NAME_LEN] = {'\0'};
  if (indexed_table->tablespace) {
    strcpy(tablespace, indexed_table->tablespace());
  }

  create_table_info_t info(m_user_thd, altered_table,
                           ha_alter_info->create_info, nullptr, nullptr,
                           indexed_table->tablespace ? tablespace : nullptr,
                           is_file_per_table, false, 0, 0);

  info.set_tablespace_type(is_file_per_table);

  if (ha_alter_info->handler_flags & Alter_inplace_info::CHANGE_CREATE_OPTION) {
    const char *invalid_opt = info.create_options_are_invalid();
    if (invalid_opt) {
      my_error(ER_ILLEGAL_HA_CREATE_OPTION, MYF(0), table_type(), invalid_opt);
      goto err_exit_no_heap;
    }
  }

  /* Check if any index name is reserved. */
  if (innobase_index_name_is_reserved(m_user_thd,
                                      ha_alter_info->key_info_buffer,
                                      ha_alter_info->key_count)) {
  err_exit_no_heap:
    DBUG_ASSERT(m_prebuilt->trx->dict_operation_lock_mode == 0);
    if (ha_alter_info->handler_flags & ~INNOBASE_INPLACE_IGNORE) {
      online_retry_drop_dict_indexes(m_prebuilt->table, false);
    }
    DBUG_RETURN(true);
  }

  indexed_table = m_prebuilt->table;

  /* Check that index keys are sensible */
  error = innobase_check_index_keys(ha_alter_info, indexed_table);

  if (error) {
    goto err_exit_no_heap;
  }

  /* Prohibit renaming a column to something that the table
  already contains. */
  if (ha_alter_info->handler_flags & Alter_inplace_info::ALTER_COLUMN_NAME) {
    List_iterator_fast<Create_field> cf_it(
        ha_alter_info->alter_info->create_list);

    for (Field **fp = table->field; *fp; fp++) {
      if (!((*fp)->flags & FIELD_IS_RENAMED)) {
        continue;
      }

      const char *name = 0;

      cf_it.rewind();
      while (const Create_field *cf = cf_it++) {
        if (cf->field == *fp) {
          name = cf->field_name;
          goto check_if_ok_to_rename;
        }
      }

      ut_error;
    check_if_ok_to_rename:
      /* Prohibit renaming a column from FTS_DOC_ID
      if full-text indexes exist. */
      if (!my_strcasecmp(system_charset_info, (*fp)->field_name,
                         FTS_DOC_ID_COL_NAME) &&
          innobase_fulltext_exist(altered_table)) {
        my_error(ER_INNODB_FT_WRONG_DOCID_COLUMN, MYF(0), name);
        goto err_exit_no_heap;
      }

      /* Prohibit renaming a column to an internal column. */
      const char *s = m_prebuilt->table->col_names;
      unsigned j;
      /* Skip user columns.
      MySQL should have checked these already.
      We want to allow renaming of c1 to c2, c2 to c1. */
      for (j = 0; j < table->s->fields; j++) {
        if (!innobase_is_v_fld(table->field[j])) {
          s += strlen(s) + 1;
        }
      }

      for (; j < m_prebuilt->table->n_def; j++) {
        if (!my_strcasecmp(system_charset_info, name, s)) {
          my_error(ER_WRONG_COLUMN_NAME, MYF(0), s);
          goto err_exit_no_heap;
        }

        s += strlen(s) + 1;
      }
    }
  }

  if (!info.innobase_table_flags()) {
    goto err_exit_no_heap;
  }

  max_col_len = DICT_MAX_FIELD_LEN_BY_FORMAT_FLAG(info.flags());

  /* Check each index's column length to make sure they do not
  exceed limit */
  for (ulint i = 0; i < ha_alter_info->index_add_count; i++) {
    const KEY *key =
        &ha_alter_info->key_info_buffer[ha_alter_info->index_add_buffer[i]];

    if (key->flags & HA_FULLTEXT) {
      /* The column length does not matter for
      fulltext search indexes. But, UNIQUE
      fulltext indexes are not supported. */
      DBUG_ASSERT(!(key->flags & HA_NOSAME));
      DBUG_ASSERT(!(key->flags & HA_KEYFLAG_MASK &
                    ~(HA_FULLTEXT | HA_PACK_KEY | HA_BINARY_PACK_KEY)));
      add_fts_idx = true;
      continue;
    }

    if (innobase_check_column_length(max_col_len, key)) {
      my_error(ER_INDEX_COLUMN_TOO_LONG, MYF(0), max_col_len);
      goto err_exit_no_heap;
    }
  }

  /* Check existing index definitions for too-long column
  prefixes as well, in case max_col_len shrunk. */
  for (const dict_index_t *index = indexed_table->first_index(); index;
       index = index->next()) {
    if (index->type & DICT_FTS) {
      DBUG_ASSERT(index->type == DICT_FTS || index->is_corrupted());

      /* We need to drop any corrupted fts indexes
      before we add a new fts index. */
      if (add_fts_idx && index->type & DICT_CORRUPT) {
        ib_errf(m_user_thd, IB_LOG_LEVEL_ERROR, ER_INNODB_INDEX_CORRUPT,
                "Fulltext index '%s' is corrupt. "
                "you should drop this index first.",
                index->name());

        goto err_exit_no_heap;
      }

      continue;
    }

    for (ulint i = 0; i < dict_index_get_n_fields(index); i++) {
      const dict_field_t *field = index->get_field(i);
      if (field->prefix_len > max_col_len) {
        my_error(ER_INDEX_COLUMN_TOO_LONG, MYF(0), max_col_len);
        goto err_exit_no_heap;
      }
    }
  }

  n_drop_index = 0;
  n_drop_fk = 0;

  if (ha_alter_info->handler_flags &
      (INNOBASE_ALTER_NOREBUILD | INNOBASE_ALTER_REBUILD)) {
    heap = mem_heap_create(1024);

    if (ha_alter_info->handler_flags & Alter_inplace_info::ALTER_COLUMN_NAME) {
      col_names = innobase_get_col_names(ha_alter_info, altered_table, table,
                                         indexed_table, heap);
    } else {
      col_names = NULL;
    }
  } else {
    heap = NULL;
    col_names = NULL;
  }

  if (ha_alter_info->handler_flags & Alter_inplace_info::DROP_FOREIGN_KEY) {
    DBUG_ASSERT(ha_alter_info->alter_info->drop_list.size() > 0);

    drop_fk = static_cast<dict_foreign_t **>(
        mem_heap_alloc(heap, ha_alter_info->alter_info->drop_list.size() *
                                 sizeof(dict_foreign_t *)));

    for (const Alter_drop *drop : ha_alter_info->alter_info->drop_list) {
      if (drop->type != Alter_drop::FOREIGN_KEY) {
        continue;
      }

      for (dict_foreign_set::iterator it =
               m_prebuilt->table->foreign_set.begin();
           it != m_prebuilt->table->foreign_set.end(); ++it) {
        dict_foreign_t *foreign = *it;
        const char *fid = strchr(foreign->id, '/');

        DBUG_ASSERT(fid);
        /* If no database/ prefix was present in
        the FOREIGN KEY constraint name, compare
        to the full constraint name. */
        fid = fid ? fid + 1 : foreign->id;

        if (!my_strcasecmp(system_charset_info, fid, drop->name)) {
          drop_fk[n_drop_fk++] = foreign;
          goto found_fk;
        }
      }

      my_error(ER_CANT_DROP_FIELD_OR_KEY, MYF(0), drop->name);
      goto err_exit;
    found_fk:
      continue;
    }

    DBUG_ASSERT(n_drop_fk > 0);

    DBUG_ASSERT(n_drop_fk == ha_alter_info->alter_info->drop_list.size());
  } else {
    drop_fk = NULL;
  }

  if (ha_alter_info->index_drop_count) {
    dict_index_t *drop_primary = NULL;

    DBUG_ASSERT(ha_alter_info->handler_flags &
                (Alter_inplace_info::DROP_INDEX |
                 Alter_inplace_info::DROP_UNIQUE_INDEX |
                 Alter_inplace_info::DROP_PK_INDEX));
    /* Check which indexes to drop. */
    drop_index = static_cast<dict_index_t **>(mem_heap_alloc(
        heap, (ha_alter_info->index_drop_count + 1) * sizeof *drop_index));

    for (uint i = 0; i < ha_alter_info->index_drop_count; i++) {
      const KEY *key = ha_alter_info->index_drop_buffer[i];
      dict_index_t *index =
          dict_table_get_index_on_name(indexed_table, key->name);

      if (!index) {
        push_warning_printf(m_user_thd, Sql_condition::SL_WARNING,
                            HA_ERR_WRONG_INDEX,
                            "InnoDB could not find key"
                            " with name %s",
                            key->name);
      } else {
        ut_ad(!index->to_be_dropped);
        if (!index->is_clustered()) {
          drop_index[n_drop_index++] = index;
        } else {
          drop_primary = index;
        }
      }
    }

    /* If all FULLTEXT indexes were removed, drop an
    internal FTS_DOC_ID_INDEX as well, unless it exists in
    the table. */

    if (innobase_fulltext_exist(table) &&
        !innobase_fulltext_exist(altered_table) &&
        !DICT_TF2_FLAG_IS_SET(indexed_table, DICT_TF2_FTS_HAS_DOC_ID)) {
      dict_index_t *fts_doc_index = indexed_table->fts_doc_id_index;
      ut_ad(fts_doc_index);

      // Add some fault tolerance for non-debug builds.
      if (fts_doc_index == NULL) {
        goto check_if_can_drop_indexes;
      }

      DBUG_ASSERT(!fts_doc_index->to_be_dropped);

      for (uint i = 0; i < table->s->keys; i++) {
        if (!my_strcasecmp(system_charset_info, FTS_DOC_ID_INDEX_NAME,
                           table->key_info[i].name)) {
          /* The index exists in the MySQL
          data dictionary. Do not drop it,
          even though it is no longer needed
          by InnoDB fulltext search. */
          goto check_if_can_drop_indexes;
        }
      }

      drop_index[n_drop_index++] = fts_doc_index;
    }

  check_if_can_drop_indexes:
    /* Check if the indexes can be dropped. */

    /* Prevent a race condition between DROP INDEX and
    CREATE TABLE adding FOREIGN KEY constraints. */
    row_mysql_lock_data_dictionary(m_prebuilt->trx);

    if (!n_drop_index) {
      drop_index = NULL;
    } else {
      /* Flag all indexes that are to be dropped. */
      for (ulint i = 0; i < n_drop_index; i++) {
        ut_ad(!drop_index[i]->to_be_dropped);
        drop_index[i]->to_be_dropped = 1;
      }
    }

    for (uint i = 0; i < n_drop_index; i++) {
      dict_index_t *index = drop_index[i];

      if (innobase_check_foreign_key_index(ha_alter_info, index, indexed_table,
                                           col_names, m_prebuilt->trx, drop_fk,
                                           n_drop_fk)) {
        row_mysql_unlock_data_dictionary(m_prebuilt->trx);
        m_prebuilt->trx->error_index = index;
        print_error(HA_ERR_DROP_INDEX_FK, MYF(0));
        goto err_exit;
      }
    }

    /* If a primary index is dropped, need to check
    any depending foreign constraints get affected */
    if (drop_primary && innobase_check_foreign_key_index(
                            ha_alter_info, drop_primary, indexed_table,
                            col_names, m_prebuilt->trx, drop_fk, n_drop_fk)) {
      row_mysql_unlock_data_dictionary(m_prebuilt->trx);
      print_error(HA_ERR_DROP_INDEX_FK, MYF(0));
      goto err_exit;
    }

    row_mysql_unlock_data_dictionary(m_prebuilt->trx);
  } else {
    drop_index = NULL;
  }

  n_rename_index = ha_alter_info->index_rename_count;
  rename_index = NULL;

  /* Create a list of dict_index_t objects that are to be renamed,
  also checking for requests to rename nonexistent indexes. If
  the table is going to be rebuilt (new_clustered == true in
  prepare_inplace_alter_table_dict()), then this can be skipped,
  but we don't for simplicity (we have not determined the value of
  new_clustered yet). */
  if (n_rename_index > 0) {
    rename_index = static_cast<dict_index_t **>(
        mem_heap_alloc(heap, n_rename_index * sizeof(*rename_index)));
    for (ulint i = 0; i < n_rename_index; i++) {
      dict_index_t *index;
      const char *old_name =
          ha_alter_info->index_rename_buffer[i].old_key->name;

      index = dict_table_get_index_on_name(indexed_table, old_name);

      if (index == NULL) {
        my_error(ER_KEY_DOES_NOT_EXITS, MYF(0), old_name,
                 m_prebuilt->table->name.m_name);
        goto err_exit;
      }

      rename_index[i] = index;
    }
  }

  n_add_fk = 0;

  if (ha_alter_info->handler_flags & Alter_inplace_info::ADD_FOREIGN_KEY) {
    ut_ad(!m_prebuilt->trx->check_foreigns);

    alter_fill_stored_column(altered_table, m_prebuilt->table, &s_cols,
                             &s_heap);

    add_fk = static_cast<dict_foreign_t **>(mem_heap_zalloc(
        heap,
        ha_alter_info->alter_info->key_list.size() * sizeof(dict_foreign_t *)));

    if (!innobase_get_foreign_key_info(ha_alter_info, table_share,
                                       m_prebuilt->table, col_names, drop_index,
                                       n_drop_index, add_fk, &n_add_fk,
                                       m_prebuilt->trx, s_cols)) {
    err_exit:
      if (n_drop_index) {
        row_mysql_lock_data_dictionary(m_prebuilt->trx);

        /* Clear the to_be_dropped flags, which might
        have been set at this point. */
        for (ulint i = 0; i < n_drop_index; i++) {
          ut_ad(drop_index[i]->is_committed());
          drop_index[i]->to_be_dropped = 0;
        }

        row_mysql_unlock_data_dictionary(m_prebuilt->trx);
      }

      if (heap) {
        mem_heap_free(heap);
      }

      if (s_cols != NULL) {
        UT_DELETE(s_cols);
        mem_heap_free(s_heap);
      }

      goto err_exit_no_heap;
    }

    if (s_cols != NULL) {
      UT_DELETE(s_cols);
      mem_heap_free(s_heap);
    }
  }

  if (!(ha_alter_info->handler_flags & INNOBASE_ALTER_DATA) ||
      ((ha_alter_info->handler_flags & ~INNOBASE_INPLACE_IGNORE) ==
           Alter_inplace_info::CHANGE_CREATE_OPTION &&
       !innobase_need_rebuild(ha_alter_info))) {
    if (heap) {
      ha_alter_info->handler_ctx = new (m_user_thd->mem_root)
          ha_innobase_inplace_ctx(m_prebuilt, drop_index, n_drop_index,
                                  rename_index, n_rename_index, drop_fk,
                                  n_drop_fk, add_fk, n_add_fk,
                                  ha_alter_info->online, heap, indexed_table,
                                  col_names, ULINT_UNDEFINED, 0, 0, 0);
    }

    DBUG_ASSERT(m_prebuilt->trx->dict_operation_lock_mode == 0);
    if (ha_alter_info->handler_flags & ~INNOBASE_INPLACE_IGNORE) {
      online_retry_drop_dict_indexes(m_prebuilt->table, false);
    }

    if ((ha_alter_info->handler_flags &
         Alter_inplace_info::DROP_VIRTUAL_COLUMN) &&
        prepare_inplace_drop_virtual(ha_alter_info, altered_table, table)) {
      DBUG_RETURN(true);
    }

    if ((ha_alter_info->handler_flags &
         Alter_inplace_info::ADD_VIRTUAL_COLUMN) &&
        prepare_inplace_add_virtual(ha_alter_info, altered_table, table)) {
      DBUG_RETURN(true);
    }

    if (ha_alter_info->handler_ctx != NULL) {
      ha_innobase_inplace_ctx *ctx =
          static_cast<ha_innobase_inplace_ctx *>(ha_alter_info->handler_ctx);
      DBUG_RETURN(dd_prepare_inplace_alter_table(
          m_user_thd, ctx->old_table, ctx->new_table, old_dd_tab, new_dd_tab));
    } else {
      DBUG_RETURN(false);
    }
  }

  /* If we are to build a full-text search index, check whether
  the table already has a DOC ID column.  If not, we will need to
  add a Doc ID hidden column and rebuild the primary index */
  if (innobase_fulltext_exist(altered_table)) {
    ulint doc_col_no;
    ulint num_v = 0;

    if (!innobase_fts_check_doc_id_col(m_prebuilt->table, altered_table,
                                       &fts_doc_col_no, &num_v)) {
      fts_doc_col_no = altered_table->s->fields - num_v;
      add_fts_doc_id = true;
      add_fts_doc_id_idx = true;

      push_warning_printf(m_user_thd, Sql_condition::SL_WARNING,
                          HA_ERR_WRONG_INDEX,
                          "InnoDB rebuilding table to add"
                          " column " FTS_DOC_ID_COL_NAME);
    } else if (fts_doc_col_no == ULINT_UNDEFINED) {
      goto err_exit;
    }

    switch (innobase_fts_check_doc_id_index(m_prebuilt->table, altered_table,
                                            &doc_col_no)) {
      case FTS_NOT_EXIST_DOC_ID_INDEX:
        add_fts_doc_id_idx = true;
        break;
      case FTS_INCORRECT_DOC_ID_INDEX:
        my_error(ER_INNODB_FT_WRONG_DOCID_INDEX, MYF(0), FTS_DOC_ID_INDEX_NAME);
        goto err_exit;
      case FTS_EXIST_DOC_ID_INDEX:
        DBUG_ASSERT(doc_col_no == fts_doc_col_no ||
                    doc_col_no == ULINT_UNDEFINED ||
                    (ha_alter_info->handler_flags &
                     (Alter_inplace_info::ALTER_STORED_COLUMN_ORDER |
                      Alter_inplace_info::DROP_STORED_COLUMN |
                      Alter_inplace_info::ADD_STORED_BASE_COLUMN)));
    }
  }

  /* See if an AUTO_INCREMENT column was added. */
  uint i = 0;
  ulint num_v = 0;
  List_iterator_fast<Create_field> cf_it(
      ha_alter_info->alter_info->create_list);
  while (const Create_field *new_field = cf_it++) {
    const Field *field;

    DBUG_ASSERT(i < altered_table->s->fields);

    for (uint old_i = 0; table->field[old_i]; old_i++) {
      if (new_field->field == table->field[old_i]) {
        goto found_col;
      }
    }

    /* This is an added column. */
    DBUG_ASSERT(!new_field->field);
    DBUG_ASSERT(ha_alter_info->handler_flags & Alter_inplace_info::ADD_COLUMN);

    field = altered_table->field[i];

    DBUG_ASSERT((field->auto_flags & Field::NEXT_NUMBER) ==
                !!(field->flags & AUTO_INCREMENT_FLAG));

    if (field->flags & AUTO_INCREMENT_FLAG) {
      if (add_autoinc_col_no != ULINT_UNDEFINED) {
        /* This should have been blocked earlier. */
        ut_ad(0);
        my_error(ER_WRONG_AUTO_KEY, MYF(0));
        goto err_exit;
      }

      /* Get the col no of the old table non-virtual column array */
      add_autoinc_col_no = i - num_v;

      autoinc_col_max_value = field->get_max_int_value();
    }
  found_col:
    if (innobase_is_v_fld(new_field)) {
      ++num_v;
    }

    i++;
  }

  DBUG_ASSERT(heap);
  DBUG_ASSERT(m_user_thd == m_prebuilt->trx->mysql_thd);
  DBUG_ASSERT(!ha_alter_info->handler_ctx);

  ha_alter_info->handler_ctx = new (m_user_thd->mem_root)
      ha_innobase_inplace_ctx(m_prebuilt, drop_index, n_drop_index,
                              rename_index, n_rename_index, drop_fk, n_drop_fk,
                              add_fk, n_add_fk, ha_alter_info->online, heap,
                              m_prebuilt->table, col_names, add_autoinc_col_no,
                              ha_alter_info->create_info->auto_increment_value,
                              autoinc_col_max_value, 0);

  DBUG_RETURN(prepare_inplace_alter_table_dict(
      ha_alter_info, altered_table, table, old_dd_tab, new_dd_tab,
      table_share->table_name.str, info.flags(), info.flags2(), fts_doc_col_no,
      add_fts_doc_id, add_fts_doc_id_idx));
}

/** Check that the column is part of a virtual index(index contains
virtual column) in the table
@param[in]	table		Table containing column
@param[in]	col		column to be checked
@return true if this column is indexed with other virtual columns */
static bool dict_col_in_v_indexes(dict_table_t *table, dict_col_t *col) {
  for (dict_index_t *index = table->first_index()->next(); index != NULL;
       index = index->next()) {
    if (!dict_index_has_virtual(index)) {
      continue;
    }
    for (ulint k = 0; k < index->n_fields; k++) {
      dict_field_t *field = index->get_field(k);
      if (field->col->ind == col->ind) {
        return (true);
      }
    }
  }

  return (false);
}

/* Check whether a columnn length change alter operation requires
to rebuild the template.
@param[in]	altered_table	TABLE object for new version of table.
@param[in]	ha_alter_info	Structure describing changes to be done
                                by ALTER TABLE and holding data used
                                during in-place alter.
@param[in]	table		table being altered
@return true if needs rebuild. */
static bool alter_templ_needs_rebuild(TABLE *altered_table,
                                      Alter_inplace_info *ha_alter_info,
                                      dict_table_t *table) {
  ulint i = 0;
  List_iterator_fast<Create_field> cf_it(
      ha_alter_info->alter_info->create_list);

  for (Field **fp = altered_table->field; *fp; fp++, i++) {
    cf_it.rewind();
    while (const Create_field *cf = cf_it++) {
      for (ulint j = 0; j < table->n_cols; j++) {
        dict_col_t *cols = table->get_col(j);
        if (cf->max_display_width_in_bytes() > cols->len &&
            dict_col_in_v_indexes(table, cols)) {
          return (true);
        }
      }
    }
  }

  return (false);
}

/** Get the name of an erroneous key.
@param[in]	error_key_num	InnoDB number of the erroneus key
@param[in]	ha_alter_info	changes that were being performed
@param[in]	table		InnoDB table
@return	the name of the erroneous key */
static const char *get_error_key_name(ulint error_key_num,
                                      const Alter_inplace_info *ha_alter_info,
                                      const dict_table_t *table) {
  if (error_key_num == ULINT_UNDEFINED) {
    return (FTS_DOC_ID_INDEX_NAME);
  } else if (ha_alter_info->key_count == 0) {
    return (table->first_index()->name);
  } else {
    return (ha_alter_info->key_info_buffer[error_key_num].name);
  }
}

/** Implementation of inplace_alter_table()
@tparam		Table		dd::Table or dd::Partition
@param[in]	altered_table	TABLE object for new version of table.
@param[in,out]	ha_alter_info	Structure describing changes to be done
                                by ALTER TABLE and holding data used
                                during in-place alter.
@param[in]	old_dd_tab	dd::Table object describing old version
                                of the table.
@param[in,out]	new_dd_tab	dd::Table object for the new version of the
                                table. Can be adjusted by this call.
                                Changes to the table definition will be
                                persisted in the data-dictionary at statement
                                commit time.
@retval true Failure
@retval false Success
*/
template <typename Table>
bool ha_innobase::inplace_alter_table_impl(TABLE *altered_table,
                                           Alter_inplace_info *ha_alter_info,
                                           const Table *old_dd_tab,
                                           Table *new_dd_tab) {
  dberr_t error;
  dict_add_v_col_t *add_v = NULL;
  dict_vcol_templ_t *s_templ = NULL;
  dict_vcol_templ_t *old_templ = NULL;
  struct TABLE *eval_table = altered_table;
  bool rebuild_templ = false;
  DBUG_ENTER("ha_innobase::inplace_alter_table_impl");
  DBUG_ASSERT(!srv_read_only_mode);

  ut_ad(!rw_lock_own(dict_operation_lock, RW_LOCK_X));
  ut_ad(!rw_lock_own(dict_operation_lock, RW_LOCK_S));

  DEBUG_SYNC(m_user_thd, "innodb_inplace_alter_table_enter");

  if (!(ha_alter_info->handler_flags & INNOBASE_ALTER_DATA) ||
      is_instant(ha_alter_info)) {
  ok_exit:
    DEBUG_SYNC(m_user_thd, "innodb_after_inplace_alter_table");
    DBUG_RETURN(false);
  }

  if (((ha_alter_info->handler_flags & ~INNOBASE_INPLACE_IGNORE) ==
           Alter_inplace_info::CHANGE_CREATE_OPTION &&
       !innobase_need_rebuild(ha_alter_info))) {
    goto ok_exit;
  }

  ha_innobase_inplace_ctx *ctx =
      static_cast<ha_innobase_inplace_ctx *>(ha_alter_info->handler_ctx);

  DBUG_ASSERT(ctx);
  DBUG_ASSERT(ctx->trx);
  DBUG_ASSERT(ctx->prebuilt == m_prebuilt);

  dict_index_t *pk = m_prebuilt->table->first_index();
  ut_ad(pk != NULL);

  /* For partitioned tables this could be already allocated from a
  previous partition invocation. For normal tables this is NULL. */
  UT_DELETE(ctx->m_stage);

  ctx->m_stage = UT_NEW_NOKEY(ut_stage_alter_t(pk));

  if (m_prebuilt->table->ibd_file_missing ||
      dict_table_is_discarded(m_prebuilt->table)) {
    goto all_done;
  }

  /* If we are doing a table rebuilding or having added virtual
  columns in the same clause, we will need to build a table template
  that carries translation information between MySQL TABLE and InnoDB
  table, which indicates the virtual columns and their base columns
  info. This is used to do the computation callback, so that the
  data in base columns can be extracted send to server.
  If the Column length changes and it is a part of virtual
  index then we need to rebuild the template. */
  rebuild_templ =
      ctx->need_rebuild() ||
      ((ha_alter_info->handler_flags &
        Alter_inplace_info::ALTER_COLUMN_EQUAL_PACK_LENGTH) &&
       alter_templ_needs_rebuild(altered_table, ha_alter_info, ctx->new_table));

  if ((ctx->new_table->n_v_cols > 0) && rebuild_templ) {
    /* Save the templ if isn't NULL so as to restore the
    original state in case of alter operation failures. */
    if (ctx->new_table->vc_templ != NULL && !ctx->need_rebuild()) {
      old_templ = ctx->new_table->vc_templ;
    }
    s_templ = UT_NEW_NOKEY(dict_vcol_templ_t());
    s_templ->vtempl = NULL;

    innobase_build_v_templ(altered_table, ctx->new_table, s_templ, NULL, false,
                           NULL);

    ctx->new_table->vc_templ = s_templ;
  } else if (ctx->num_to_add_vcol > 0 && ctx->num_to_drop_vcol == 0) {
    /* if there is ongoing drop virtual column, then we disallow
    inplace add index on newly added virtual column, so it does
    not need to come in here to rebuild template with add_v.
    Please also see the assertion in innodb_v_adjust_idx_col() */

    s_templ = UT_NEW_NOKEY(dict_vcol_templ_t());

    add_v = static_cast<dict_add_v_col_t *>(
        mem_heap_alloc(ctx->heap, sizeof *add_v));
    add_v->n_v_col = ctx->num_to_add_vcol;
    add_v->v_col = ctx->add_vcol;
    add_v->v_col_name = ctx->add_vcol_name;

    s_templ->vtempl = NULL;

    innobase_build_v_templ(altered_table, ctx->new_table, s_templ, add_v, false,
                           NULL);
    old_templ = ctx->new_table->vc_templ;
    ctx->new_table->vc_templ = s_templ;
  }

  /* Drop virtual column without rebuild will keep dict table
  unchanged, we use old table to evaluate virtual column value
  in innobase_get_computed_value(). */
  if (!ctx->need_rebuild() && ctx->num_to_drop_vcol > 0) {
    eval_table = table;
  }

  /* Read the clustered index of the table and build
  indexes based on this information using temporary
  files and merge sort. */
  DBUG_EXECUTE_IF("innodb_OOM_inplace_alter", error = DB_OUT_OF_MEMORY;
                  goto oom;);
  error = row_merge_build_indexes(
      m_prebuilt->trx, m_prebuilt->table, ctx->new_table, ctx->online,
      ctx->add_index, ctx->add_key_numbers, ctx->num_to_add_index,
      altered_table, ctx->add_cols, ctx->col_map, ctx->add_autoinc,
      ctx->sequence, ctx->skip_pk_sort, ctx->m_stage, add_v, eval_table);

#ifdef UNIV_DEBUG
oom:
#endif /* UNIV_DEBUG */
  DEBUG_SYNC_C("alter_table_update_log");
  if (error == DB_SUCCESS && ctx->online && ctx->need_rebuild()) {
    DEBUG_SYNC_C("row_log_table_apply1_before");
    error = row_log_table_apply(ctx->thr, m_prebuilt->table, altered_table,
                                ctx->m_stage);
  }

  if (s_templ) {
    ut_ad(ctx->need_rebuild() || ctx->num_to_add_vcol > 0 || rebuild_templ);
    dict_free_vc_templ(s_templ);
    UT_DELETE(s_templ);

    ctx->new_table->vc_templ = old_templ;
  }

  DEBUG_SYNC_C("inplace_after_index_build");

  DBUG_EXECUTE_IF("create_index_fail", error = DB_DUPLICATE_KEY;
                  m_prebuilt->trx->error_key_num = ULINT_UNDEFINED;);

  /* After an error, remove all those index definitions
  from the dictionary which were defined. */

  switch (error) {
    KEY *dup_key;
  all_done:
  case DB_SUCCESS:
    ut_d(mutex_enter(&dict_sys->mutex));
    ut_d(dict_table_check_for_dup_indexes(m_prebuilt->table, CHECK_PARTIAL_OK));
    ut_d(mutex_exit(&dict_sys->mutex));
    /* prebuilt->table->n_ref_count can be anything here,
    given that we hold at most a shared lock on the table. */
    goto ok_exit;
    case DB_DUPLICATE_KEY:
      if (m_prebuilt->trx->error_key_num == ULINT_UNDEFINED ||
          ha_alter_info->key_count == 0) {
        /* This should be the hidden index on
        FTS_DOC_ID, or there is no PRIMARY KEY in the
        table. Either way, we should be seeing and
        reporting a bogus duplicate key error. */
        dup_key = NULL;
      } else if (m_prebuilt->trx->error_key_num == 0) {
        dup_key =
            &ha_alter_info->key_info_buffer[m_prebuilt->trx->error_key_num];
      } else {
        /* Check if there is generated cluster index column */
        if (ctx->num_to_add_index > ha_alter_info->key_count) {
          DBUG_ASSERT(m_prebuilt->trx->error_key_num <=
                      ha_alter_info->key_count);
          dup_key = &ha_alter_info
                         ->key_info_buffer[m_prebuilt->trx->error_key_num - 1];
        } else {
          DBUG_ASSERT(m_prebuilt->trx->error_key_num <
                      ha_alter_info->key_count);
          dup_key =
              &ha_alter_info->key_info_buffer[m_prebuilt->trx->error_key_num];
        }
      }
      print_keydup_error(altered_table, dup_key, MYF(0));
      break;
    case DB_ONLINE_LOG_TOO_BIG:
      DBUG_ASSERT(ctx->online);
      my_error(ER_INNODB_ONLINE_LOG_TOO_BIG, MYF(0),
               get_error_key_name(m_prebuilt->trx->error_key_num, ha_alter_info,
                                  m_prebuilt->table));
      break;
    case DB_INDEX_CORRUPT:
      my_error(ER_INDEX_CORRUPT, MYF(0),
               get_error_key_name(m_prebuilt->trx->error_key_num, ha_alter_info,
                                  m_prebuilt->table));
      break;
    default:
      my_error_innodb(error, table_share->table_name.str,
                      m_prebuilt->table->flags);
  }

  /* prebuilt->table->n_ref_count can be anything here, given
  that we hold at most a shared lock on the table. */
  m_prebuilt->trx->error_index = NULL;
  ctx->trx->error_state = DB_SUCCESS;

  DBUG_RETURN(true);
}

/** Free the modification log for online table rebuild.
@param table table that was being rebuilt online */
static void innobase_online_rebuild_log_free(dict_table_t *table) {
  dict_index_t *clust_index = table->first_index();

  ut_ad(mutex_own(&dict_sys->mutex));
  ut_ad(rw_lock_own(dict_operation_lock, RW_LOCK_X));

  rw_lock_x_lock(&clust_index->lock);

  if (clust_index->online_log) {
    ut_ad(dict_index_get_online_status(clust_index) == ONLINE_INDEX_CREATION);
    clust_index->online_status = ONLINE_INDEX_COMPLETE;
    row_log_free(clust_index->online_log);
    DEBUG_SYNC_C("innodb_online_rebuild_log_free_aborted");
  }

  DBUG_ASSERT(dict_index_get_online_status(clust_index) ==
              ONLINE_INDEX_COMPLETE);
  rw_lock_x_unlock(&clust_index->lock);
}

<<<<<<< HEAD
/** For each user column, which is part of an index which is not going to be
dropped, it checks if the column number of the column is same as col_no
argument passed.
@param[in]	table	table object
@param[in]	col_no	column number of the column which is to be checked
@param[in]	is_v	if this is a virtual column
@retval true column exists
@retval false column does not exist, true if column is system column or
it is in the index. */
static bool check_col_exists_in_indexes(const dict_table_t *table, ulint col_no,
                                        bool is_v) {
  /* This function does not check system columns */
  if (!is_v && table->get_col(col_no)->mtype == DATA_SYS) {
    return (true);
  }

  for (const dict_index_t *index = table->first_index(); index;
       index = index->next()) {
    if (index->to_be_dropped) {
      continue;
    }

    for (ulint i = 0; i < index->n_user_defined_cols; i++) {
      const dict_col_t *idx_col = index->get_col(i);

      if (is_v && idx_col->is_virtual()) {
        const dict_v_col_t *v_col =
            reinterpret_cast<const dict_v_col_t *>(idx_col);
        if (v_col->v_pos == col_no) {
          return (true);
        }
      }

      if (!is_v && !idx_col->is_virtual() &&
          dict_col_get_no(idx_col) == col_no) {
        return (true);
      }
    }
  }

  return (false);
}

=======
>>>>>>> 56f86fb1
/** Rollback a secondary index creation, drop the indexes with
temparary index prefix
@param user_table InnoDB table
@param table the TABLE
@param locked TRUE=table locked, FALSE=may need to do a lazy drop
@param trx the transaction
*/
static void innobase_rollback_sec_index(dict_table_t *user_table,
                                        const TABLE *table, ibool locked,
                                        trx_t *trx) {
  row_merge_drop_indexes(trx, user_table, locked);

  /* Free the table->fts only if there is no FTS_DOC_ID
  in the table */
  if (user_table->fts &&
      !DICT_TF2_FLAG_IS_SET(user_table, DICT_TF2_FTS_HAS_DOC_ID) &&
      !innobase_fulltext_exist(table)) {
    fts_free(user_table);
  }
}

/** Roll back the changes made during prepare_inplace_alter_table()
and inplace_alter_table() inside the storage engine. Note that the
allowed level of concurrency during this operation will be the same as
for inplace_alter_table() and thus might be higher than during
prepare_inplace_alter_table(). (E.g concurrent writes were blocked
during prepare, but might not be during commit).

@param[in]	ha_alter_info	Data used during in-place alter.
@param[in]	table		the TABLE
@param[in,out]	prebuilt	the prebuilt struct
@retval true Failure
@retval false Success
*/
inline MY_ATTRIBUTE((warn_unused_result)) bool rollback_inplace_alter_table(
    const Alter_inplace_info *ha_alter_info, const TABLE *table,
    row_prebuilt_t *prebuilt) {
  bool fail = false;

  ha_innobase_inplace_ctx *ctx =
      static_cast<ha_innobase_inplace_ctx *>(ha_alter_info->handler_ctx);

  DBUG_ENTER("rollback_inplace_alter_table");

  if (!ctx || !ctx->trx) {
    /* If we have not started a transaction yet,
    (almost) nothing has been or needs to be done. */
    goto func_exit;
  }

  row_mysql_lock_data_dictionary(ctx->trx);

  if (ctx->need_rebuild()) {
    /* The table could have been closed in commit phase */
    if (ctx->new_table != nullptr) {
      dberr_t err = DB_SUCCESS;
      ulint flags = ctx->new_table->flags;
      /* DML threads can access ctx->new_table via the
      online rebuild log. Free it first. */
      innobase_online_rebuild_log_free(prebuilt->table);

      dict_table_close(ctx->new_table, TRUE, FALSE);

      switch (err) {
        case DB_SUCCESS:
          break;
        default:
          my_error_innodb(err, table->s->table_name.str, flags);
          fail = true;
      }
    }
  } else {
    DBUG_ASSERT(
        !(ha_alter_info->handler_flags & Alter_inplace_info::ADD_PK_INDEX));
    DBUG_ASSERT(ctx->new_table == prebuilt->table);

    innobase_rollback_sec_index(prebuilt->table, table, FALSE, ctx->trx);
  }

  row_mysql_unlock_data_dictionary(ctx->trx);

func_exit:
<<<<<<< HEAD
#ifdef UNIV_DEBUG
  dict_index_t *clust_index = prebuilt->table->first_index();
  DBUG_ASSERT(!clust_index->online_log);
  DBUG_ASSERT(dict_index_get_online_status(clust_index) ==
              ONLINE_INDEX_COMPLETE);
#endif /* UNIV_DEBUG */
=======
#ifndef DBUG_OFF
	dict_index_t* clust_index = dict_table_get_first_index(
		prebuilt->table);
	DBUG_ASSERT(!clust_index->online_log);
	DBUG_ASSERT(dict_index_get_online_status(clust_index)
		    == ONLINE_INDEX_COMPLETE);
#endif /* !DBUG_OFF */

	if (ctx) {
		DBUG_ASSERT(ctx->prebuilt == prebuilt);

		if (ctx->num_to_add_fk) {
			for (ulint i = 0; i < ctx->num_to_add_fk; i++) {
				dict_foreign_free(ctx->add_fk[i]);
			}
		}

		if (ctx->num_to_drop_index) {
			row_mysql_lock_data_dictionary(prebuilt->trx);

			/* Clear the to_be_dropped flags
			in the data dictionary cache.
			The flags may already have been cleared,
			in case an error was detected in
			commit_inplace_alter_table(). */
			for (ulint i = 0; i < ctx->num_to_drop_index; i++) {
				dict_index_t*	index = ctx->drop_index[i];
				DBUG_ASSERT(index->is_committed());
				index->to_be_dropped = 0;
			}

			row_mysql_unlock_data_dictionary(prebuilt->trx);
		}
	}

	reset_column_ord_part(prebuilt->table);

	trx_commit_for_mysql(prebuilt->trx);
	MONITOR_ATOMIC_DEC(MONITOR_PENDING_ALTER_TABLE);
	DBUG_RETURN(fail);
}

/** Drop a FOREIGN KEY constraint from the data dictionary tables.
@param trx data dictionary transaction
@param table_name Table name in MySQL
@param foreign_id Foreign key constraint identifier
@retval true Failure
@retval false Success */
static MY_ATTRIBUTE((warn_unused_result))
bool
innobase_drop_foreign_try(
/*======================*/
	trx_t*			trx,
	const char*		table_name,
	const char*		foreign_id)
{
	DBUG_ENTER("innobase_drop_foreign_try");
>>>>>>> 56f86fb1

  if (ctx) {
    DBUG_ASSERT(ctx->prebuilt == prebuilt);

    if (ctx->num_to_add_fk) {
      for (ulint i = 0; i < ctx->num_to_add_fk; i++) {
        dict_foreign_free(ctx->add_fk[i]);
      }
    }

    if (ctx->num_to_drop_index) {
      row_mysql_lock_data_dictionary(prebuilt->trx);

      /* Clear the to_be_dropped flags
      in the data dictionary cache.
      The flags may already have been cleared,
      in case an error was detected in
      commit_inplace_alter_table(). */
      for (ulint i = 0; i < ctx->num_to_drop_index; i++) {
        dict_index_t *index = ctx->drop_index[i];
        DBUG_ASSERT(index->is_committed());
        index->to_be_dropped = 0;
      }

      row_mysql_unlock_data_dictionary(prebuilt->trx);
    }
  }

  /* Reset dict_col_t::ord_part for those columns fail to be indexed,
  we do this by checking every existing column, if any current
  index would index them */
  for (ulint i = 0; i < prebuilt->table->get_n_cols(); i++) {
    if (!check_col_exists_in_indexes(prebuilt->table, i, false)) {
      prebuilt->table->cols[i].ord_part = 0;
    }
  }

  for (ulint i = 0; i < dict_table_get_n_v_cols(prebuilt->table); i++) {
    if (!check_col_exists_in_indexes(prebuilt->table, i, true)) {
      prebuilt->table->v_cols[i].m_col.ord_part = 0;
    }
  }

  /* Do not commit/rollback prebuilt->trx, assume mysql will
  rollback it */

  MONITOR_ATOMIC_DEC(MONITOR_PENDING_ALTER_TABLE);
  DBUG_RETURN(fail);
}

/** Rename or enlarge columns in the data dictionary cache
as part of commit_cache_norebuild().
@param ha_alter_info Data used during in-place alter.
@param table the TABLE
@param user_table InnoDB table that was being altered */
static void innobase_rename_or_enlarge_columns_cache(
    Alter_inplace_info *ha_alter_info, const TABLE *table,
    dict_table_t *user_table) {
  if (!(ha_alter_info->handler_flags &
        (Alter_inplace_info::ALTER_COLUMN_EQUAL_PACK_LENGTH |
         Alter_inplace_info::ALTER_COLUMN_NAME))) {
    return;
  }

  List_iterator_fast<Create_field> cf_it(
      ha_alter_info->alter_info->create_list);
  uint i = 0;
  ulint num_v = 0;

  for (Field **fp = table->field; *fp; fp++, i++) {
    bool is_virtual = innobase_is_v_fld(*fp);

    cf_it.rewind();
    while (const Create_field *cf = cf_it++) {
      if (cf->field != *fp) {
        continue;
      }

      ulint col_n = is_virtual ? num_v : i - num_v;

      if ((*fp)->is_equal(cf) == IS_EQUAL_PACK_LENGTH) {
        dict_col_t *col;

        if (is_virtual) {
          col = &dict_table_get_nth_v_col(user_table, col_n)->m_col;
        } else {
          col = user_table->get_col(col_n);
        }
        col->len = cf->max_display_width_in_bytes();

        if (cf->sql_type == MYSQL_TYPE_STRING &&
            (*fp)->charset()->number != cf->charset->number) {
          ulint old_charset = (*fp)->charset()->number;
          ulint new_charset = cf->charset->number;
          ut_ad(dtype_get_charset_coll(col->prtype) == old_charset);

          col->prtype =
              dtype_form_prtype(col->prtype - (old_charset << 16), new_charset);
          ulint mbminlen;
          ulint mbmaxlen;

          dtype_get_mblen(col->mtype, col->prtype, &mbminlen, &mbmaxlen);
          col->mbminmaxlen = DATA_MBMINMAXLEN(mbminlen, mbmaxlen);
        }
      }

      if ((*fp)->flags & FIELD_IS_RENAMED) {
        dict_mem_table_col_rename(user_table, col_n, cf->field->field_name,
                                  cf->field_name, is_virtual);
      }

      break;
    }

    if (is_virtual) {
      num_v++;
    }
  }
}
/** Get the auto-increment value of the table on commit.
@param[in] ha_alter_info Data used during in-place alter
@param[in,out] ctx In-place ALTER TABLE context
               return autoinc value in ctx->max_autoinc
@param[in] altered_table MySQL table that is being altered
@param[in] old_table MySQL table as it is before the ALTER operation
@retval true Failure
@retval false Success*/
static MY_ATTRIBUTE((warn_unused_result)) bool commit_get_autoinc(
    Alter_inplace_info *ha_alter_info, ha_innobase_inplace_ctx *ctx,
    const TABLE *altered_table, const TABLE *old_table) {
  DBUG_ENTER("commit_get_autoinc");

  if (!altered_table->found_next_number_field) {
    /* There is no AUTO_INCREMENT column in the table
    after the ALTER operation. */
    ctx->max_autoinc = 0;
  } else if (ctx->add_autoinc != ULINT_UNDEFINED) {
    /* An AUTO_INCREMENT column was added. Get the last
    value from the sequence, which may be based on a
    supplied AUTO_INCREMENT value. */
    ctx->max_autoinc = ctx->sequence.last();
  } else if ((ha_alter_info->handler_flags &
              Alter_inplace_info::CHANGE_CREATE_OPTION) &&
             (ha_alter_info->create_info->used_fields & HA_CREATE_USED_AUTO)) {
    /* Check if the table is discarded */
    if (dict_table_is_discarded(ctx->old_table)) {
      DBUG_RETURN(true);
    }

    /* An AUTO_INCREMENT value was supplied, but the table was not
    rebuilt. Get the user-supplied value or the last value from the
    sequence. */
    ib_uint64_t max_value_table;

    Field *autoinc_field = old_table->found_next_number_field;

    ctx->max_autoinc = ha_alter_info->create_info->auto_increment_value;

    dict_table_autoinc_lock(ctx->old_table);

    max_value_table = ctx->old_table->autoinc_persisted;

    /* We still have to search the index here when we want to
    set the AUTO_INCREMENT value to a smaller or equal one.

    Here is an example:
    Let's say we have a table t1 with one AUTOINC column, existing
    rows (1), (2), (100), (200), (1000), after following SQLs:
    DELETE FROM t1 WHERE a > 200;
    ALTER TABLE t1 AUTO_INCREMENT = 150;
    we expect the next value allocated from 201, but not 150.

    We could only search the tree to know current max counter
    in the table and compare. */
    if (ctx->max_autoinc <= max_value_table) {
      dberr_t err;
      dict_index_t *index;

      index = dict_table_get_index_on_first_col(ctx->old_table,
                                                autoinc_field->field_index);

      err = row_search_max_autoinc(index, autoinc_field->field_name,
                                   &max_value_table);

      if (err != DB_SUCCESS) {
        ut_ad(0);
        ctx->max_autoinc = 0;
      } else if (ctx->max_autoinc <= max_value_table) {
        ulonglong col_max_value;
        ulonglong offset;

        col_max_value = autoinc_field->get_max_int_value();
        offset = ctx->prebuilt->autoinc_offset;
        ctx->max_autoinc =
            innobase_next_autoinc(max_value_table, 1, 1, offset, col_max_value);
      }
    }

    dict_table_autoinc_unlock(ctx->old_table);
  } else {
    /* An AUTO_INCREMENT value was not specified.
    Read the old counter value from the table. */
    ut_ad(old_table->found_next_number_field);
    dict_table_autoinc_lock(ctx->old_table);
    ctx->max_autoinc = ctx->old_table->autoinc;
    dict_table_autoinc_unlock(ctx->old_table);
  }

  DBUG_RETURN(false);
}

/** Add or drop foreign key constraints to the data dictionary tables,
but do not touch the data dictionary cache.
@param ctx In-place ALTER TABLE context
@param trx Data dictionary transaction
@param table_name Table name in MySQL
@retval true Failure
@retval false Success
*/
static MY_ATTRIBUTE((warn_unused_result)) bool innobase_update_foreign_try(
    ha_innobase_inplace_ctx *ctx, trx_t *trx, const char *table_name) {
  ulint foreign_id;
  ulint i;

  DBUG_ENTER("innobase_update_foreign_try");
  DBUG_ASSERT(ctx);

  foreign_id = dict_table_get_highest_foreign_id(ctx->new_table);

  foreign_id++;

  for (i = 0; i < ctx->num_to_add_fk; i++) {
    dict_foreign_t *fk = ctx->add_fk[i];

    ut_ad(fk->foreign_table == ctx->new_table ||
          fk->foreign_table == ctx->old_table);

    dberr_t error = dict_create_add_foreign_id(&foreign_id,
                                               ctx->old_table->name.m_name, fk);

    if (error != DB_SUCCESS) {
      my_error(ER_TOO_LONG_IDENT, MYF(0), fk->id);
      DBUG_RETURN(true);
    }
    if (!fk->foreign_index) {
      fk->foreign_index = dict_foreign_find_index(
          ctx->new_table, ctx->col_names, fk->foreign_col_names, fk->n_fields,
          fk->referenced_index, TRUE,
          fk->type & (DICT_FOREIGN_ON_DELETE_SET_NULL |
                      DICT_FOREIGN_ON_UPDATE_SET_NULL));
      if (!fk->foreign_index) {
        my_error(ER_FK_INCORRECT_OPTION, MYF(0), table_name, fk->id);
        DBUG_RETURN(true);
      }
    }

    /* During upgrade, inserts into SYS_* should be avoided. */
    if (!srv_is_upgrade_mode) {
      DBUG_EXECUTE_IF("innodb_test_cannot_add_fk_system", error = DB_ERROR;);

      if (error != DB_SUCCESS) {
        my_error(ER_FK_FAIL_ADD_SYSTEM, MYF(0), fk->id);
        DBUG_RETURN(true);
      }
    }
  }
  DBUG_EXECUTE_IF("ib_drop_foreign_error",
                  my_error_innodb(DB_OUT_OF_FILE_SPACE, table_name, 0);
                  trx->error_state = DB_SUCCESS; DBUG_RETURN(true););
  DBUG_RETURN(false);
}

/** Update the foreign key constraint definitions in the data dictionary cache
after the changes to data dictionary tables were committed.
@param[in,out]	ctx		In-place ALTER TABLE context
@param[in]	user_thd	MySQL connection
@param[in,out]	dd_table	dd table instance
@return		InnoDB error code (should always be DB_SUCCESS) */
static MY_ATTRIBUTE((warn_unused_result)) dberr_t
    innobase_update_foreign_cache(ha_innobase_inplace_ctx *ctx, THD *user_thd,
                                  dd::Table *dd_table) {
  dict_table_t *user_table;
  dberr_t err = DB_SUCCESS;

  DBUG_ENTER("innobase_update_foreign_cache");

  ut_ad(mutex_own(&dict_sys->mutex));

  user_table = ctx->old_table;

  /* Discard the added foreign keys, because we will
  load them from the data dictionary. */
  for (ulint i = 0; i < ctx->num_to_add_fk; i++) {
    dict_foreign_t *fk = ctx->add_fk[i];
    dict_foreign_free(fk);
  }

  if (ctx->need_rebuild()) {
    /* The rebuilt table is already using the renamed
    column names. No need to pass col_names or to drop
    constraints from the data dictionary cache. */
    DBUG_ASSERT(!ctx->col_names);
    DBUG_ASSERT(user_table->foreign_set.empty());
    DBUG_ASSERT(user_table->referenced_set.empty());
    user_table = ctx->new_table;
  } else {
    /* Drop the foreign key constraints if the
    table was not rebuilt. If the table is rebuilt,
    there would not be any foreign key contraints for
    it yet in the data dictionary cache. */
    for (ulint i = 0; i < ctx->num_to_drop_fk; i++) {
      dict_foreign_t *fk = ctx->drop_fk[i];
      dict_foreign_remove_from_cache(fk);
    }
  }

  /* Load the old or added foreign keys from the data dictionary
  and prevent the table from being evicted from the data
  dictionary cache (work around the lack of WL#6049). */
  dict_names_t fk_tables;

  dd::cache::Dictionary_client *client = dd::get_dd_client(user_thd);
  dd::cache::Dictionary_client::Auto_releaser releaser(client);
  err =
      dd_table_load_fk(client, user_table->name.m_name, ctx->col_names,
                       user_table, dd_table, user_thd, true, true, &fk_tables);

  if (err == DB_CANNOT_ADD_CONSTRAINT) {
    fk_tables.clear();

    /* It is possible there are existing foreign key are
    loaded with "foreign_key checks" off,
    so let's retry the loading with charset_check is off */
    err = dd_table_load_fk(client, user_table->name.m_name, ctx->col_names,
                           user_table, dd_table, user_thd, true, false,
                           &fk_tables);

    /* The load with "charset_check" off is successful, warn
    the user that the foreign key has loaded with mis-matched
    charset */
    if (err == DB_SUCCESS) {
      push_warning_printf(user_thd, Sql_condition::SL_WARNING, ER_ALTER_INFO,
                          "Foreign key constraints for table '%s'"
                          " are loaded with charset check off",
                          user_table->name.m_name);
    }
  }

  /* For complete loading of foreign keys, all associated tables must
  also be loaded. */

  while (err == DB_SUCCESS && !fk_tables.empty()) {
    mutex_exit(&dict_sys->mutex);
    dd::cache::Dictionary_client *client = dd::get_dd_client(user_thd);

    dd::cache::Dictionary_client::Auto_releaser releaser(client);

    dd_open_fk_tables(fk_tables, false, user_thd);
    mutex_enter(&dict_sys->mutex);
  }

  DBUG_RETURN(err);
}

/** Discard the foreign key cache if anyone is affected by current
column rename. This is only used for rebuild case.
@param[in]	ha_alter_info	data used during in-place alter
@param[in]	mysql_table	MySQL TABLE object
@param[in,out]	old_table	InnoDB table object for old table */
static void innobase_rename_col_discard_foreign(
    Alter_inplace_info *ha_alter_info, const TABLE *mysql_table,
    dict_table_t *old_table) {
  List_iterator_fast<Create_field> cf_it(
      ha_alter_info->alter_info->create_list);

  ut_ad(ha_alter_info->handler_flags & Alter_inplace_info::ALTER_COLUMN_NAME);

  for (Field **fp = mysql_table->field; *fp; fp++) {
    if (!((*fp)->flags & FIELD_IS_RENAMED)) {
      continue;
    }

    cf_it.rewind();

    ut_d(bool processed = false;)

        while (Create_field *cf = cf_it++) {
      if (cf->field != *fp) {
        continue;
      }

      /* Now cf->field->field_name is the old name, check the foreign key
      information to see any one gets affected by this rename, and discard
      them from cache */

      std::list<dict_foreign_t *> fk_evict;

      for (auto fk : old_table->foreign_set) {
        dict_foreign_t *foreign = fk;

        for (unsigned i = 0; i < foreign->n_fields; i++) {
          if (strcmp(foreign->foreign_col_names[i], cf->field->field_name) !=
              0) {
            continue;
          }

          fk_evict.push_back(foreign);
          break;
        }
      }

      for (auto fk : old_table->referenced_set) {
        dict_foreign_t *foreign = fk;

        for (unsigned i = 0; i < foreign->n_fields; i++) {
          if (strcmp(foreign->referenced_col_names[i], cf->field->field_name) !=
              0) {
            continue;
          }

          fk_evict.push_back(foreign);
          break;
        }
      }

      std::for_each(fk_evict.begin(), fk_evict.end(),
                    dict_foreign_remove_from_cache);

      ut_d(processed = true;)
    }

    ut_ad(processed);
  }
}

/** Commit the changes made during prepare_inplace_alter_table()
and inplace_alter_table() inside the data dictionary tables,
when rebuilding the table.
@param ha_alter_info Data used during in-place alter
@param ctx In-place ALTER TABLE context
@param altered_table MySQL table that is being altered
@param old_table MySQL table as it is before the ALTER operation
@param trx Data dictionary transaction
@param table_name Table name in MySQL
@retval true Failure
@retval false Success
*/
inline MY_ATTRIBUTE((warn_unused_result)) bool commit_try_rebuild(
    Alter_inplace_info *ha_alter_info, ha_innobase_inplace_ctx *ctx,
    TABLE *altered_table, const TABLE *old_table, trx_t *trx,
    const char *table_name) {
  dict_table_t *rebuilt_table = ctx->new_table;
  dict_table_t *user_table = ctx->old_table;

  DBUG_ENTER("commit_try_rebuild");
  DBUG_ASSERT(ctx->need_rebuild());
  DBUG_ASSERT(trx->dict_operation_lock_mode == RW_X_LATCH);
  DBUG_ASSERT(
      !(ha_alter_info->handler_flags & Alter_inplace_info::DROP_FOREIGN_KEY) ||
      ctx->num_to_drop_fk > 0);

  for (dict_index_t *index = rebuilt_table->first_index(); index;
       index = index->next()) {
    DBUG_ASSERT(dict_index_get_online_status(index) == ONLINE_INDEX_COMPLETE);
    DBUG_ASSERT(index->is_committed());
    if (index->is_corrupted()) {
      my_error(ER_INDEX_CORRUPT, MYF(0), index->name());
      DBUG_RETURN(true);
    }
  }

  if (innobase_update_foreign_try(ctx, trx, table_name)) {
    DBUG_RETURN(true);
  }

  dberr_t error = DB_SUCCESS;

  /* Clear the to_be_dropped flag in the data dictionary cache
  of user_table. */
  for (ulint i = 0; i < ctx->num_to_drop_index; i++) {
    dict_index_t *index = ctx->drop_index[i];
    DBUG_ASSERT(index->table == user_table);
    DBUG_ASSERT(index->is_committed());
    DBUG_ASSERT(index->to_be_dropped);
    index->to_be_dropped = 0;
  }

  /* We copied the table. Any indexes that were requested to be
  dropped were not created in the copy of the table. Apply any
  last bit of the rebuild log and then rename the tables. */

  if (ctx->online) {
    DEBUG_SYNC_C("row_log_table_apply2_before");

    dict_vcol_templ_t *s_templ = NULL;

    if (ctx->new_table->n_v_cols > 0) {
      s_templ = UT_NEW_NOKEY(dict_vcol_templ_t());
      s_templ->vtempl = NULL;

      innobase_build_v_templ(altered_table, ctx->new_table, s_templ, NULL, true,
                             NULL);
      ctx->new_table->vc_templ = s_templ;
    }

    error = row_log_table_apply(
        ctx->thr, user_table, altered_table,
        static_cast<ha_innobase_inplace_ctx *>(ha_alter_info->handler_ctx)
            ->m_stage);

    if (s_templ) {
      ut_ad(ctx->need_rebuild());
      dict_free_vc_templ(s_templ);
      UT_DELETE(s_templ);
      ctx->new_table->vc_templ = NULL;
    }

    ulint err_key = thr_get_trx(ctx->thr)->error_key_num;

    switch (error) {
      KEY *dup_key;
      case DB_SUCCESS:
        break;
      case DB_DUPLICATE_KEY:
        if (err_key == ULINT_UNDEFINED) {
          /* This should be the hidden index on
          FTS_DOC_ID. */
          dup_key = NULL;
        } else {
          /* Check if there is generated cluster index column */
          if (ctx->num_to_add_index > ha_alter_info->key_count) {
            DBUG_ASSERT(err_key <= ha_alter_info->key_count);
            dup_key = &ha_alter_info->key_info_buffer[err_key - 1];
          } else {
            DBUG_ASSERT(err_key < ha_alter_info->key_count);
            dup_key = &ha_alter_info->key_info_buffer[err_key];
          }
        }
        print_keydup_error(altered_table, dup_key, MYF(0));
        DBUG_RETURN(true);
      case DB_ONLINE_LOG_TOO_BIG:
        my_error(ER_INNODB_ONLINE_LOG_TOO_BIG, MYF(0),
                 get_error_key_name(err_key, ha_alter_info, rebuilt_table));
        DBUG_RETURN(true);
      case DB_INDEX_CORRUPT:
        my_error(ER_INDEX_CORRUPT, MYF(0),
                 get_error_key_name(err_key, ha_alter_info, rebuilt_table));
        DBUG_RETURN(true);
      default:
        my_error_innodb(error, table_name, user_table->flags);
        DBUG_RETURN(true);
    }
  }
  DBUG_EXECUTE_IF("ib_rename_column_error",
                  my_error_innodb(DB_OUT_OF_FILE_SPACE, table_name, 0);
                  trx->error_state = DB_SUCCESS; trx->op_info = "";
                  DBUG_RETURN(true););
  DBUG_EXECUTE_IF("ib_ddl_crash_before_rename", DBUG_SUICIDE(););

  /* The new table must inherit the flag from the
  "parent" table. */
  if (dict_table_is_discarded(user_table)) {
    rebuilt_table->ibd_file_missing = true;
    rebuilt_table->flags2 |= DICT_TF2_DISCARDED;
  }
  /* We must be still holding a table handle. */
  DBUG_ASSERT(user_table->get_ref_count() >= 1);

  DBUG_EXECUTE_IF("ib_ddl_crash_after_rename", DBUG_SUICIDE(););
  DBUG_EXECUTE_IF("ib_rebuild_cannot_rename", error = DB_ERROR;);

  if (user_table->get_ref_count() > 1) {
    /* This should only occur when an innodb_memcached
    connection with innodb_api_enable_mdl=off was started
    before commit_inplace_alter_table() locked the data
    dictionary. We must roll back the ALTER TABLE, because
    we cannot drop a table while it is being used. */

    /* Normally, n_ref_count must be 1, because purge
    cannot be executing on this very table as we are
    holding MDL lock. */
    my_error(ER_TABLE_REFERENCED, MYF(0));
    DBUG_RETURN(true);
  }

  switch (error) {
    case DB_SUCCESS:
      DBUG_RETURN(false);
    case DB_TABLESPACE_EXISTS:
      ut_a(rebuilt_table->get_ref_count() == 1);
      my_error(ER_TABLESPACE_EXISTS, MYF(0), ctx->tmp_name);
      DBUG_RETURN(true);
    case DB_DUPLICATE_KEY:
      ut_a(rebuilt_table->get_ref_count() == 1);
      my_error(ER_TABLE_EXISTS_ERROR, MYF(0), ctx->tmp_name);
      DBUG_RETURN(true);
    default:
      my_error_innodb(error, table_name, user_table->flags);
      DBUG_RETURN(true);
  }
}

/** Apply the changes made during commit_try_rebuild(),
to the data dictionary cache and the file system.
@param ctx In-place ALTER TABLE context */
inline void commit_cache_rebuild(ha_innobase_inplace_ctx *ctx) {
  dberr_t error;

  DBUG_ENTER("commit_cache_rebuild");
  DEBUG_SYNC_C("commit_cache_rebuild");
  DBUG_ASSERT(ctx->need_rebuild());
  DBUG_ASSERT(dict_table_is_discarded(ctx->old_table) ==
              dict_table_is_discarded(ctx->new_table));

  const char *old_name =
      mem_heap_strdup(ctx->heap, ctx->old_table->name.m_name);

  /* We already committed and redo logged the renames,
  so this must succeed. */
  error = dict_table_rename_in_cache(ctx->old_table, ctx->tmp_name, FALSE);
  ut_a(error == DB_SUCCESS);

  error = dict_table_rename_in_cache(ctx->new_table, old_name, FALSE);
  ut_a(error == DB_SUCCESS);

  DBUG_VOID_RETURN;
}

/** Set of column numbers */
typedef std::set<ulint, std::less<ulint>, ut_allocator<ulint>> col_set;

/** Store the column number of the columns in a list belonging
to indexes which are not being dropped.
@param[in]	ctx		In-place ALTER TABLE context
@param[in, out]	drop_col_list	list which will be set, containing columns
                                which is part of index being dropped
@param[in, out]	drop_v_col_list	list which will be set, containing
                                virtual columns which is part of index
                                being dropped */
static void get_col_list_to_be_dropped(const ha_innobase_inplace_ctx *ctx,
                                       col_set &drop_col_list,
                                       col_set &drop_v_col_list) {
  for (ulint index_count = 0; index_count < ctx->num_to_drop_index;
       index_count++) {
    const dict_index_t *index = ctx->drop_index[index_count];

    for (ulint col = 0; col < index->n_user_defined_cols; col++) {
      const dict_col_t *idx_col = index->get_col(col);

      if (idx_col->is_virtual()) {
        const dict_v_col_t *v_col =
            reinterpret_cast<const dict_v_col_t *>(idx_col);
        drop_v_col_list.insert(v_col->v_pos);

      } else {
        ulint col_no = dict_col_get_no(idx_col);
        drop_col_list.insert(col_no);
      }
    }
  }
}

/** Commit the changes made during prepare_inplace_alter_table() and
inplace_alter_table() inside the data dictionary tables, when not rebuilding
the table.
@param[in]	ha_alter_info	Data used during in-place alter
@param[in]	ctx		In-place ALTER TABLE context
@param[in]	altered_table	MySQL table that is being altered
@param[in]	old_table	MySQL table as it is before the ALTER operation
@param[in]	trx		Data dictionary transaction
@param[in]	table_name	Table name in MySQL
@retval true Failure
@retval false Success */
inline MY_ATTRIBUTE((warn_unused_result)) bool commit_try_norebuild(
    Alter_inplace_info *ha_alter_info, ha_innobase_inplace_ctx *ctx,
    TABLE *altered_table, const TABLE *old_table, trx_t *trx,
    const char *table_name) {
  DBUG_ENTER("commit_try_norebuild");
  DBUG_ASSERT(!ctx->need_rebuild());
  DBUG_ASSERT(trx->dict_operation_lock_mode == RW_X_LATCH);
  DBUG_ASSERT(
      !(ha_alter_info->handler_flags & Alter_inplace_info::DROP_FOREIGN_KEY) ||
      ctx->num_to_drop_fk > 0);
  DBUG_ASSERT(
      ctx->num_to_drop_fk == ha_alter_info->alter_info->drop_list.size() ||
      ctx->num_to_drop_vcol == ha_alter_info->alter_info->drop_list.size());

  for (ulint i = 0; i < ctx->num_to_add_index; i++) {
    dict_index_t *index = ctx->add_index[i];
    DBUG_ASSERT(dict_index_get_online_status(index) == ONLINE_INDEX_COMPLETE);
    DBUG_ASSERT(!index->is_committed());
    if (index->is_corrupted()) {
      /* Report a duplicate key
      error for the index that was
      flagged corrupted, most likely
      because a duplicate value was
      inserted (directly or by
      rollback) after
      ha_innobase::inplace_alter_table()
      completed.
      TODO: report this as a corruption
      with a detailed reason once
      WL#6379 has been implemented. */
      my_error(ER_DUP_UNKNOWN_IN_INDEX, MYF(0), index->name());
      DBUG_RETURN(true);
    }
  }

  if (innobase_update_foreign_try(ctx, trx, table_name)) {
    DBUG_RETURN(true);
  }

  DBUG_EXECUTE_IF("ib_rename_column_error",
                  my_error_innodb(DB_OUT_OF_FILE_SPACE, table_name, 0);
                  trx->error_state = DB_SUCCESS; trx->op_info = "";
                  DBUG_RETURN(true););

  DBUG_EXECUTE_IF("ib_resize_column_error",
                  my_error_innodb(DB_OUT_OF_FILE_SPACE, table_name, 0);
                  trx->error_state = DB_SUCCESS; trx->op_info = "";
                  DBUG_RETURN(true););

  DBUG_EXECUTE_IF(
      "ib_rename_index_fail1", my_error_innodb(DB_DEADLOCK, table_name, 0);
      trx->error_state = DB_SUCCESS; trx->op_info = ""; DBUG_RETURN(true););

  DBUG_RETURN(false);
}

/** Commit the changes to the data dictionary cache
after a successful commit_try_norebuild() call.
@param ctx In-place ALTER TABLE context
@param table the TABLE before the ALTER
@param trx Data dictionary transaction object
(will be started and committed)
@return whether all replacements were found for dropped indexes */
<<<<<<< HEAD
inline MY_ATTRIBUTE((warn_unused_result)) bool commit_cache_norebuild(
    ha_innobase_inplace_ctx *ctx, const TABLE *table, trx_t *trx) {
  DBUG_ENTER("commit_cache_norebuild");

  bool found = true;

  DBUG_ASSERT(!ctx->need_rebuild());

  col_set drop_list;
  col_set v_drop_list;
  col_set::const_iterator col_it;

  /* Check if the column, part of an index to be dropped is part of any
  other index which is not being dropped. If it so, then set the ord_part
  of the column to 0. */
  get_col_list_to_be_dropped(ctx, drop_list, v_drop_list);

  for (col_it = drop_list.begin(); col_it != drop_list.end(); ++col_it) {
    if (!check_col_exists_in_indexes(ctx->new_table, *col_it, false)) {
      ctx->new_table->cols[*col_it].ord_part = 0;
    }
  }

  for (col_it = v_drop_list.begin(); col_it != v_drop_list.end(); ++col_it) {
    if (!check_col_exists_in_indexes(ctx->new_table, *col_it, true)) {
      ctx->new_table->v_cols[*col_it].m_col.ord_part = 0;
    }
  }

  for (ulint i = 0; i < ctx->num_to_add_index; i++) {
    dict_index_t *index = ctx->add_index[i];
    DBUG_ASSERT(dict_index_get_online_status(index) == ONLINE_INDEX_COMPLETE);
    DBUG_ASSERT(!index->is_committed());
    index->set_committed(true);
  }

  if (ctx->num_to_drop_index) {
    /* Drop indexes in data dictionary cache and write
    DDL log for them */
    for (ulint i = 0; i < ctx->num_to_drop_index; i++) {
      dict_index_t *index = ctx->drop_index[i];
      DBUG_ASSERT(index->is_committed());
      DBUG_ASSERT(index->table == ctx->new_table);
      DBUG_ASSERT(index->to_be_dropped);

      /* Replace the indexes in foreign key
      constraints if needed. */
      if (!dict_foreign_replace_index(index->table, ctx->col_names, index)) {
        found = false;
      }
    }

    for (ulint i = 0; i < ctx->num_to_drop_index; i++) {
      dict_index_t *index = ctx->drop_index[i];
      DBUG_ASSERT(index->is_committed());
      DBUG_ASSERT(index->table == ctx->new_table);

      if (index->type & DICT_FTS) {
        DBUG_ASSERT(index->type == DICT_FTS || index->is_corrupted());
        DBUG_ASSERT(index->table->fts);
        ctx->fts_drop_aux_vec = new aux_name_vec_t;
        fts_drop_index(index->table, index, trx, ctx->fts_drop_aux_vec);
      }

      /* It is a single table tablespace and the .ibd file is
      missing if root is FIL_NULL, do nothing. */
      if (index->page != FIL_NULL) {
        mutex_exit(&dict_sys->mutex);
        ut_d(dberr_t err =) log_ddl->write_free_tree_log(trx, index, true);
        ut_ad(err == DB_SUCCESS);
        mutex_enter(&dict_sys->mutex);
      }

      btr_drop_ahi_for_index(index);
      dict_index_remove_from_cache(index->table, index);
    }
  }

  ctx->new_table->fts_doc_id_index =
      ctx->new_table->fts
          ? dict_table_get_index_on_name(ctx->new_table, FTS_DOC_ID_INDEX_NAME)
          : NULL;
  DBUG_ASSERT((ctx->new_table->fts == NULL) ==
              (ctx->new_table->fts_doc_id_index == NULL));

  DBUG_RETURN(found);
=======
inline MY_ATTRIBUTE((warn_unused_result))
bool
commit_cache_norebuild(
/*===================*/
	ha_innobase_inplace_ctx*ctx,
	const TABLE*		table,
	trx_t*			trx)
{
	DBUG_ENTER("commit_cache_norebuild");

	bool	found = true;

	DBUG_ASSERT(!ctx->need_rebuild());

	col_set			drop_list;
	col_set			v_drop_list;
	col_set::const_iterator col_it;

	/* Check if the column, part of an index to be dropped is part of any
	other index which is not being dropped. If not, then set the ord_part
	of the column to 0. */
	get_col_list_to_be_dropped(ctx, drop_list, v_drop_list);

	for (col_it = drop_list.begin(); col_it != drop_list.end(); ++col_it) {
		if (!check_col_exists_in_indexes(ctx->new_table,
						 *col_it, false)) {
			ctx->new_table->cols[*col_it].ord_part = 0;
		}
	}

	for (col_it = v_drop_list.begin();
	     col_it != v_drop_list.end(); ++col_it) {
		if (!check_col_exists_in_indexes(ctx->new_table,
						 *col_it, true)) {
			ctx->new_table->v_cols[*col_it].m_col.ord_part = 0;
		}
	}

	for (ulint i = 0; i < ctx->num_to_add_index; i++) {
		dict_index_t*	index = ctx->add_index[i];
		DBUG_ASSERT(dict_index_get_online_status(index)
			    == ONLINE_INDEX_COMPLETE);
		DBUG_ASSERT(!index->is_committed());
		index->set_committed(true);
	}

	if (ctx->num_to_drop_index) {
		/* Really drop the indexes that were dropped.
		The transaction had to be committed first
		(after renaming the indexes), so that in the
		event of a crash, crash recovery will drop the
		indexes, because it drops all indexes whose
		names start with TEMP_INDEX_PREFIX. Once we
		have started dropping an index tree, there is
		no way to roll it back. */

		for (ulint i = 0; i < ctx->num_to_drop_index; i++) {
			dict_index_t*	index = ctx->drop_index[i];
			DBUG_ASSERT(index->is_committed());
			DBUG_ASSERT(index->table == ctx->new_table);
			DBUG_ASSERT(index->to_be_dropped);

			/* Replace the indexes in foreign key
			constraints if needed. */

			if (!dict_foreign_replace_index(
				    index->table, ctx->col_names, index)) {
				found = false;
			}

			/* Mark the index dropped
			in the data dictionary cache. */
			rw_lock_x_lock(dict_index_get_lock(index));
			index->page = FIL_NULL;
			rw_lock_x_unlock(dict_index_get_lock(index));
		}

		trx_start_for_ddl(trx, TRX_DICT_OP_INDEX);
		row_merge_drop_indexes_dict(trx, ctx->new_table->id);

		for (ulint i = 0; i < ctx->num_to_drop_index; i++) {
			dict_index_t*	index = ctx->drop_index[i];
			DBUG_ASSERT(index->is_committed());
			DBUG_ASSERT(index->table == ctx->new_table);

			if (index->type & DICT_FTS) {
				DBUG_ASSERT(index->type == DICT_FTS
					    || (index->type
						& DICT_CORRUPT));
				DBUG_ASSERT(index->table->fts);
				fts_drop_index(index->table, index, trx);
			}

			dict_index_remove_from_cache(index->table, index);
		}

		trx_commit_for_mysql(trx);
	}

	ctx->new_table->fts_doc_id_index
		= ctx->new_table->fts
		? dict_table_get_index_on_name(
			ctx->new_table, FTS_DOC_ID_INDEX_NAME)
		: NULL;
#ifdef UNIV_DEBUG
	if (!(ctx->new_table->fts != NULL
	   && ctx->new_table->fts->cache->sync->in_progress)) {
		DBUG_ASSERT((ctx->new_table->fts == NULL)
			== (ctx->new_table->fts_doc_id_index == NULL));
	}
#endif
	DBUG_RETURN(found);
>>>>>>> 56f86fb1
}

/** Adjust the persistent statistics after non-rebuilding ALTER TABLE.
Remove statistics for dropped indexes, add statistics for created indexes
and rename statistics for renamed indexes.
@param ha_alter_info Data used during in-place alter
@param ctx In-place ALTER TABLE context
@param altered_table MySQL table that is being altered
@param table_name Table name in MySQL
@param thd MySQL connection
*/
static void alter_stats_norebuild(Alter_inplace_info *ha_alter_info,
                                  ha_innobase_inplace_ctx *ctx,
                                  TABLE *altered_table, const char *table_name,
                                  THD *thd) {
  ulint i;

  DBUG_ENTER("alter_stats_norebuild");
  DBUG_ASSERT(!ctx->need_rebuild());

  if (!dict_stats_is_persistent_enabled(ctx->new_table)) {
    DBUG_VOID_RETURN;
  }

  /* Delete corresponding rows from the stats table. We do this
  in a separate transaction from trx, because lock waits are not
  allowed in a data dictionary transaction. (Lock waits are possible
  on the statistics table, because it is directly accessible by users,
  not covered by the dict_operation_lock.)

  Because the data dictionary changes were already committed, orphaned
  rows may be left in the statistics table if the system crashes.

  FIXME: each change to the statistics tables is being committed in a
  separate transaction, meaning that the operation is not atomic

  FIXME: This will not drop the (unused) statistics for
  FTS_DOC_ID_INDEX if it was a hidden index, dropped together
  with the last renamining FULLTEXT index. */
  for (i = 0; i < ha_alter_info->index_drop_count; i++) {
    const KEY *key = ha_alter_info->index_drop_buffer[i];

    if (key->flags & HA_FULLTEXT) {
      /* There are no index cardinality
      statistics for FULLTEXT indexes. */
      continue;
    }

    char errstr[1024];

    if (dict_stats_drop_index(ctx->new_table->name.m_name, key->name, errstr,
                              sizeof errstr) != DB_SUCCESS) {
      push_warning(thd, Sql_condition::SL_WARNING, ER_LOCK_WAIT_TIMEOUT,
                   errstr);
    }
  }

  for (i = 0; i < ha_alter_info->index_rename_count; i++) {
    KEY_PAIR *pair = &ha_alter_info->index_rename_buffer[i];
    dberr_t err;

    err = dict_stats_rename_index(ctx->new_table, pair->old_key->name,
                                  pair->new_key->name);

    if (err != DB_SUCCESS) {
      push_warning_printf(thd, Sql_condition::SL_WARNING, ER_ERROR_ON_RENAME,
                          "Error renaming an index of table '%s'"
                          " from '%s' to '%s' in InnoDB persistent"
                          " statistics storage: %s",
                          table_name, pair->old_key->name, pair->new_key->name,
                          ut_strerr(err));
    }
  }

  for (i = 0; i < ctx->num_to_add_index; i++) {
    dict_index_t *index = ctx->add_index[i];
    DBUG_ASSERT(index->table == ctx->new_table);

    if (!(index->type & DICT_FTS)) {
      dict_stats_init(ctx->new_table);
      dict_stats_update_for_index(index);
    }
  }

  DBUG_VOID_RETURN;
}

/** Adjust the persistent statistics after rebuilding ALTER TABLE.
Remove statistics for dropped indexes, add statistics for created indexes
and rename statistics for renamed indexes.
@param table InnoDB table that was rebuilt by ALTER TABLE
@param table_name Table name in MySQL
@param thd MySQL connection
*/
static void alter_stats_rebuild(dict_table_t *table, const char *table_name,
                                THD *thd) {
  DBUG_ENTER("alter_stats_rebuild");
  DBUG_EXECUTE_IF("ib_ddl_crash_before_rename", DBUG_SUICIDE(););

  if (dict_table_is_discarded(table) ||
      !dict_stats_is_persistent_enabled(table)) {
    DBUG_VOID_RETURN;
  }

#ifdef UNIV_DEBUG
  bool ibd_file_missing_orig = false;
#endif /* UNIV_DEBUG */

  DBUG_EXECUTE_IF("ib_rename_index_fail2",
                  ibd_file_missing_orig = table->ibd_file_missing;
                  table->ibd_file_missing = TRUE;);

  dberr_t ret = dict_stats_update(table, DICT_STATS_RECALC_PERSISTENT);

  DBUG_EXECUTE_IF("ib_rename_index_fail2",
                  table->ibd_file_missing = ibd_file_missing_orig;);

  if (ret != DB_SUCCESS) {
    push_warning_printf(thd, Sql_condition::SL_WARNING, ER_ALTER_INFO,
                        "Error updating stats for table '%s'"
                        " after table rebuild: %s",
                        table_name, ut_strerr(ret));
  }

  DBUG_VOID_RETURN;
}

/** Implementation of commit_inplace_alter_table()
@tparam		Table		dd::Table or dd::Partition
@param[in]	altered_table	TABLE object for new version of table.
@param[in,out]	ha_alter_info	Structure describing changes to be done
                                by ALTER TABLE and holding data used
                                during in-place alter.
@param[in]	commit		true => Commit, false => Rollback.
@param[in]	old_dd_tab	dd::Table object describing old version
                                of the table.
@param[in,out]	new_dd_tab	dd::Table object for the new version of the
                                table. Can be adjusted by this call.
                                Changes to the table definition will be
                                persisted in the data-dictionary at statement
                                commit time.
@retval true Failure
@retval false Success
*/
template <typename Table>
bool ha_innobase::commit_inplace_alter_table_impl(
    TABLE *altered_table, Alter_inplace_info *ha_alter_info, bool commit,
    const Table *old_dd_tab, Table *new_dd_tab) {
  dberr_t error;
  ha_innobase_inplace_ctx *ctx0;
  struct mtr_buf_copy_t logs;

  ctx0 = static_cast<ha_innobase_inplace_ctx *>(ha_alter_info->handler_ctx);

#ifdef UNIV_DEBUG
  uint crash_inject_count = 1;
  uint crash_fail_inject_count = 1;
  uint failure_inject_count = 1;
#endif /* UNIV_DEBUG */

  DBUG_ENTER("ha_innobase::commit_inplace_alter_table_impl");
  DBUG_ASSERT(!srv_read_only_mode);
  DBUG_ASSERT(!ctx0 || ctx0->prebuilt == m_prebuilt);
  DBUG_ASSERT(!ctx0 || ctx0->old_table == m_prebuilt->table);

  DEBUG_SYNC_C("innodb_commit_inplace_alter_table_enter");

  DEBUG_SYNC_C("innodb_commit_inplace_alter_table_wait");

  if (ctx0 != NULL && ctx0->m_stage != NULL) {
    ctx0->m_stage->begin_phase_end();
  }

  if (!commit) {
    /* A rollback is being requested. So far we may at
    most have created some indexes. If any indexes were to
    be dropped, they would actually be dropped in this
    method if commit=true. */
    const bool ret =
        rollback_inplace_alter_table(ha_alter_info, table, m_prebuilt);
    DBUG_RETURN(ret);
  }

  if (!(ha_alter_info->handler_flags & ~INNOBASE_INPLACE_IGNORE) ||
      is_instant(ha_alter_info)) {
    DBUG_ASSERT(!ctx0);
    MONITOR_ATOMIC_DEC(MONITOR_PENDING_ALTER_TABLE);
    ha_alter_info->group_commit_ctx = NULL;
    DBUG_RETURN(false);
  }

  DBUG_ASSERT(ctx0);

  inplace_alter_handler_ctx **ctx_array;
  inplace_alter_handler_ctx *ctx_single[2];

  if (ha_alter_info->group_commit_ctx) {
    ctx_array = ha_alter_info->group_commit_ctx;
  } else {
    ctx_single[0] = ctx0;
    ctx_single[1] = NULL;
    ctx_array = ctx_single;
  }

  DBUG_ASSERT(ctx0 == ctx_array[0]);
  ut_ad(m_prebuilt->table == ctx0->old_table);
  ha_alter_info->group_commit_ctx = NULL;

  trx_start_if_not_started_xa(m_prebuilt->trx, true);

  for (inplace_alter_handler_ctx **pctx = ctx_array; *pctx; pctx++) {
    ha_innobase_inplace_ctx *ctx =
        static_cast<ha_innobase_inplace_ctx *>(*pctx);
    DBUG_ASSERT(ctx->prebuilt->trx == m_prebuilt->trx);

    /* Exclusively lock the table, to ensure that no other
    transaction is holding locks on the table while we
    change the table definition. The MySQL meta-data lock
    should normally guarantee that no conflicting locks
    exist. However, FOREIGN KEY constraints checks and any
    transactions collected during crash recovery could be
    holding InnoDB locks only, not MySQL locks. */

    error = row_merge_lock_table(m_prebuilt->trx, ctx->old_table, LOCK_X);

    if (error != DB_SUCCESS) {
      my_error_innodb(error, table_share->table_name.str, 0);
      DBUG_RETURN(true);
    }
  }

  DEBUG_SYNC(m_user_thd, "innodb_alter_commit_after_lock_table");

  const bool new_clustered = ctx0->need_rebuild();
  trx_t *trx = ctx0->trx;
  bool fail = false;

  if (new_clustered) {
    for (inplace_alter_handler_ctx **pctx = ctx_array; *pctx; pctx++) {
      ha_innobase_inplace_ctx *ctx =
          static_cast<ha_innobase_inplace_ctx *>(*pctx);
      DBUG_ASSERT(ctx->need_rebuild());

      if (ctx->old_table->fts) {
        ut_ad(!ctx->old_table->fts->add_wq);
        fts_optimize_remove_table(ctx->old_table);
      }

      if (ctx->new_table->fts) {
        ut_ad(!ctx->new_table->fts->add_wq);
        fts_optimize_remove_table(ctx->new_table);
      }
    }
  }

  if (trx == nullptr) {
    trx = m_prebuilt->trx;
    ctx0->trx = trx;
    DBUG_ASSERT(!new_clustered);
  }

  /* Generate the temporary name for old table, and acquire mdl
  lock on it. */
  THD *thd = current_thd;
  for (inplace_alter_handler_ctx **pctx = ctx_array; *pctx && !fail; pctx++) {
    ha_innobase_inplace_ctx *ctx =
        static_cast<ha_innobase_inplace_ctx *>(*pctx);

    if (ctx->need_rebuild()) {
      char db_buf[NAME_LEN + 1];
      char tbl_buf[NAME_LEN + 1];
      MDL_ticket *mdl_ticket = NULL;

      ctx->tmp_name = dict_mem_create_temporary_tablename(
          ctx->heap, ctx->new_table->name.m_name, ctx->new_table->id);

      /* Acquire mdl lock on the temporary table name. */
      dd_parse_tbl_name(ctx->tmp_name, db_buf, tbl_buf, nullptr, nullptr,
                        nullptr);

      if (dd::acquire_exclusive_table_mdl(thd, db_buf, tbl_buf, false,
                                          &mdl_ticket)) {
        DBUG_RETURN(true);
      }
    }
  }

  /* Latch the InnoDB data dictionary exclusively so that no deadlocks
  or lock waits can happen in it during the data dictionary operation. */
  row_mysql_lock_data_dictionary(trx);

  /* Prevent the background statistics collection from accessing
  the tables. */
  for (;;) {
    bool retry = false;

    for (inplace_alter_handler_ctx **pctx = ctx_array; *pctx; pctx++) {
      ha_innobase_inplace_ctx *ctx =
          static_cast<ha_innobase_inplace_ctx *>(*pctx);

      DBUG_ASSERT(new_clustered == ctx->need_rebuild());

      if (new_clustered && !dict_stats_stop_bg(ctx->old_table)) {
        retry = true;
      }

      if (!dict_stats_stop_bg(ctx->new_table)) {
        retry = true;
      }
    }

    if (!retry) {
      break;
    }

    DICT_STATS_BG_YIELD(trx);
  }

  /* Apply the changes to the data dictionary tables, for all
  partitions. */

  for (inplace_alter_handler_ctx **pctx = ctx_array; *pctx && !fail; pctx++) {
    ha_innobase_inplace_ctx *ctx =
        static_cast<ha_innobase_inplace_ctx *>(*pctx);

    DBUG_ASSERT(new_clustered == ctx->need_rebuild());

    if (commit_get_autoinc(ha_alter_info, ctx, altered_table, table)) {
      fail = true;
      my_error(ER_TABLESPACE_DISCARDED, MYF(0), table->s->table_name.str);
      goto rollback_trx;
    }

    if (ctx->need_rebuild()) {
      fail = commit_try_rebuild(ha_alter_info, ctx, altered_table, table, trx,
                                table_share->table_name.str);

      if (!fail) {
        log_ddl->write_drop_log(trx, ctx->old_table->id);
      }
    } else {
      fail = commit_try_norebuild(ha_alter_info, ctx, altered_table, table, trx,
                                  table_share->table_name.str);
    }
    DBUG_INJECT_CRASH("ib_commit_inplace_crash", crash_inject_count++);
#ifdef UNIV_DEBUG
    {
      /* Generate a dynamic dbug text. */
      char buf[32];

      snprintf(buf, sizeof buf, "ib_commit_inplace_fail_%u",
               failure_inject_count++);

      DBUG_EXECUTE_IF(buf,
                      my_error(ER_INTERNAL_ERROR, MYF(0), "Injected error!");
                      fail = true;);
    }
#endif
  }

rollback_trx:

  /* Commit or roll back the changes to the data dictionary. */

  if (!fail && new_clustered) {
    for (inplace_alter_handler_ctx **pctx = ctx_array; *pctx; pctx++) {
      ha_innobase_inplace_ctx *ctx =
          static_cast<ha_innobase_inplace_ctx *>(*pctx);

      DBUG_ASSERT(ctx->need_rebuild());

      /* Check for any possible problems for any
      file operations that will be performed in
      commit_cache_rebuild(). */
      error =
          fil_rename_precheck(ctx->old_table, ctx->new_table, ctx->tmp_name);
      if (error != DB_SUCCESS) {
        /* Out of memory or a problem will occur
        when renaming files. */
        fail = true;
        my_error_innodb(error, ctx->old_table->name.m_name,
                        ctx->old_table->flags);
      }
      DBUG_INJECT_CRASH("ib_commit_inplace_crash", crash_inject_count++);
    }

    /* Test what happens on crash here.
    The data dictionary transaction should be
    rolled back, restoring the old table. */
    DBUG_EXECUTE_IF("innodb_alter_commit_crash_before_commit",
                    log_buffer_flush_to_disk();
                    DBUG_SUICIDE(););
    ut_ad(!trx->fts_trx);

    DBUG_EXECUTE_IF("innodb_alter_commit_crash_after_commit",
                    log_make_latest_checkpoint();
                    log_buffer_flush_to_disk(); DBUG_SUICIDE(););
  }

  /* Update the in-memory structures, close some handles, release
  temporary files, and (unless we rolled back) update persistent
  statistics. */
  for (inplace_alter_handler_ctx **pctx = ctx_array; *pctx; pctx++) {
    ha_innobase_inplace_ctx *ctx =
        static_cast<ha_innobase_inplace_ctx *>(*pctx);

    DBUG_ASSERT(ctx->need_rebuild() == new_clustered);

    if (new_clustered) {
      innobase_online_rebuild_log_free(ctx->old_table);
    }

    if (fail) {
      if (new_clustered) {
        dict_table_close(ctx->new_table, TRUE, FALSE);
        ctx->new_table = NULL;
      } else {
        /* We failed, but did not rebuild the table.
        Roll back any ADD INDEX, or get rid of garbage
        ADD INDEX that was left over from a previous
        ALTER TABLE statement. */
        innobase_rollback_sec_index(ctx->new_table, table, TRUE, trx);
      }
      DBUG_INJECT_CRASH("ib_commit_inplace_crash_fail",
                        crash_fail_inject_count++);

      continue;
    }

    innobase_copy_frm_flags_from_table_share(ctx->new_table, altered_table->s);

    if (new_clustered) {
      /* We will reload and refresh the
      in-memory foreign key constraint
      metadata. This is a rename operation
      in preparing for dropping the old
      table. Set the table to_be_dropped bit
      here, so to make sure DML foreign key
      constraint check does not use the
      stale dict_foreign_t. This is done
      because WL#6049 (FK MDL) has not been
      implemented yet. */
      ctx->old_table->to_be_dropped = true;

      DBUG_PRINT("to_be_dropped", ("table: %s", ctx->old_table->name.m_name));

      if ((ha_alter_info->handler_flags &
           Alter_inplace_info::ALTER_COLUMN_NAME)) {
        innobase_rename_col_discard_foreign(ha_alter_info, table,
                                            ctx->old_table);
      }

      /* Rename the tablespace files. */
      commit_cache_rebuild(ctx);

      /* Discard the added foreign keys, because we will
      load them from the data dictionary. */
      for (ulint i = 0; i < ctx->num_to_add_fk; i++) {
        dict_foreign_t *fk = ctx->add_fk[i];
        dict_foreign_free(fk);
      }

      /* There is no FK on partition table */
      if (m_share) {
        ctx->new_table->discard_after_ddl = true;
      }
    } else {
      error =
          innobase_update_foreign_cache(ctx, m_user_thd, &new_dd_tab->table());

      if (error != DB_SUCCESS) {
        /* The data dictionary cache
        should be corrupted now.  The
        best solution should be to
        kill and restart the server,
        but the *.frm file has not
        been replaced yet. */
        push_warning_printf(m_user_thd, Sql_condition::SL_WARNING,
                            ER_ALTER_INFO,
                            "InnoDB: Could not add foreign"
                            " key constraints.");
      } else {
        if (!commit_cache_norebuild(ctx, table, trx)) {
          ut_a(!m_prebuilt->trx->check_foreigns);
        }

        innobase_rename_or_enlarge_columns_cache(ha_alter_info, table,
                                                 ctx->new_table);

        rename_indexes_in_cache(ctx, ha_alter_info);
      }
    }

    dict_mem_table_free_foreign_vcol_set(ctx->new_table);
    dict_mem_table_fill_foreign_vcol_set(ctx->new_table);

    DBUG_INJECT_CRASH("ib_commit_inplace_crash", crash_inject_count++);
  }

  /* Invalidate the index translation table. In partitioned
  tables, there is no share. */
  if (m_share) {
    m_share->idx_trans_tbl.index_count = 0;
  }

  /* Tell the InnoDB server that there might be work for
  utility threads: */

  srv_active_wake_master_thread();

  if (fail) {
    for (inplace_alter_handler_ctx **pctx = ctx_array; *pctx; pctx++) {
      ha_innobase_inplace_ctx *ctx =
          static_cast<ha_innobase_inplace_ctx *>(*pctx);
      DBUG_ASSERT(ctx->need_rebuild() == new_clustered);

      ut_d(dict_table_check_for_dup_indexes(ctx->old_table, CHECK_ABORTED_OK));
      ut_a(fts_check_cached_index(ctx->old_table));
      DBUG_INJECT_CRASH("ib_commit_inplace_crash_fail",
                        crash_fail_inject_count++);
    }

    row_mysql_unlock_data_dictionary(trx);
    DBUG_RETURN(true);
  }

  if (ctx0->num_to_drop_vcol || ctx0->num_to_add_vcol) {
    if (ctx0->old_table->get_ref_count() > 1) {
      row_mysql_unlock_data_dictionary(trx);
      my_error(ER_TABLE_REFERENCED, MYF(0));
      DBUG_RETURN(true);
    }

    for (inplace_alter_handler_ctx **pctx = ctx_array; *pctx; pctx++) {
      ha_innobase_inplace_ctx *ctx =
          static_cast<ha_innobase_inplace_ctx *>(*pctx);

      /* Drop outdated table stats. */
      innobase_discard_table(m_user_thd, ctx->old_table);
    }

    row_mysql_unlock_data_dictionary(trx);
    MONITOR_ATOMIC_DEC(MONITOR_PENDING_ALTER_TABLE);
    DBUG_RETURN(false);
  }

  DBUG_EXECUTE_IF("ib_ddl_crash_after_user_trx_commit", DBUG_SUICIDE(););

  uint64 autoinc = 0;
  for (inplace_alter_handler_ctx **pctx = ctx_array; *pctx; pctx++) {
    ha_innobase_inplace_ctx *ctx =
        static_cast<ha_innobase_inplace_ctx *>(*pctx);
    DBUG_ASSERT(ctx->need_rebuild() == new_clustered);

    if (altered_table->found_next_number_field) {
      if (ctx->max_autoinc > autoinc) {
        autoinc = ctx->max_autoinc;
      }

      dict_table_t *t = ctx->new_table;
      Field *field = altered_table->found_next_number_field;

      dict_table_autoinc_lock(t);
      dict_table_autoinc_initialize(t, ctx->max_autoinc);
      t->autoinc_persisted = ctx->max_autoinc - 1;
      dict_table_autoinc_set_col_pos(t, field->field_index);
      dict_table_autoinc_unlock(t);
    }

    bool add_fts = false;

    /* Publish the created fulltext index, if any.
    Note that a fulltext index can be created without
    creating the clustered index, if there already exists
    a suitable FTS_DOC_ID column. If not, one will be
    created, implying new_clustered */
    for (ulint i = 0; i < ctx->num_to_add_index; i++) {
      dict_index_t *index = ctx->add_index[i];

      if (index->type & DICT_FTS) {
        DBUG_ASSERT(index->type == DICT_FTS);
        /* We reset DICT_TF2_FTS here because the bit
        is left unset when a drop proceeds the add. */
        DICT_TF2_FLAG_SET(ctx->new_table, DICT_TF2_FTS);
        fts_add_index(index, ctx->new_table);
        add_fts = true;
      }
    }

    ut_d(dict_table_check_for_dup_indexes(ctx->new_table, CHECK_ALL_COMPLETE));

    if (add_fts && !ctx->new_table->discard_after_ddl) {
      fts_optimize_add_table(ctx->new_table);
    }

    ut_d(dict_table_check_for_dup_indexes(ctx->new_table, CHECK_ABORTED_OK));
    ut_a(fts_check_cached_index(ctx->new_table));

    if (new_clustered) {
      /* Since the table has been rebuilt, we remove
      all persistent statistics corresponding to the
      old copy of the table (which was renamed to
      ctx->tmp_name). */

      char errstr[1024];

      DBUG_ASSERT(0 == strcmp(ctx->old_table->name.m_name, ctx->tmp_name));

      DBUG_EXECUTE_IF("ib_rename_index_fail3",
                      DBUG_SET("+d,innodb_report_deadlock"););

      if (dict_stats_drop_table(ctx->new_table->name.m_name, errstr,
                                sizeof(errstr)) != DB_SUCCESS) {
        push_warning_printf(m_user_thd, Sql_condition::SL_WARNING,
                            ER_ALTER_INFO,
                            "Deleting persistent statistics"
                            " for rebuilt table '%s' in"
                            " InnoDB failed: %s",
                            table->s->table_name.str, errstr);
      }

      DBUG_EXECUTE_IF("ib_rename_index_fail3",
                      DBUG_SET("-d,innodb_report_deadlock"););

      DBUG_EXECUTE_IF("ib_ddl_crash_before_commit", DBUG_SUICIDE(););

      ut_ad(m_prebuilt != ctx->prebuilt || ctx == ctx0);
      bool update_own_prebuilt = (m_prebuilt == ctx->prebuilt);
      trx_t *const user_trx = m_prebuilt->trx;
      mem_heap_t *const temp_blob_heap = ctx->prebuilt->blob_heap;
      if (dict_table_is_partition(ctx->new_table)) {
        ctx->prebuilt->blob_heap = NULL;
      }

      row_prebuilt_free(ctx->prebuilt, TRUE);

      /* Drop the copy of the old table, which was
      renamed to ctx->tmp_name at the atomic DDL
      transaction commit.  If the system crashes
      before this is completed, some orphan tables
      with ctx->tmp_name may be recovered. */
      row_merge_drop_table(trx, ctx->old_table);

      /* Rebuild the prebuilt object. */
      ctx->prebuilt =
          row_create_prebuilt(ctx->new_table, altered_table->s->reclength);
      if (update_own_prebuilt) {
        m_prebuilt = ctx->prebuilt;
      }
      user_trx->will_lock++;
      m_prebuilt->trx = user_trx;
      m_prebuilt->blob_heap = temp_blob_heap;
    }
    DBUG_INJECT_CRASH("ib_commit_inplace_crash", crash_inject_count++);
  }

  row_mysql_unlock_data_dictionary(trx);

  if (altered_table->found_next_number_field != NULL) {
    dd_set_autoinc(new_dd_tab->se_private_data(), autoinc);
  }

  DBUG_EXECUTE_IF("ib_ddl_crash_before_update_stats", DBUG_SUICIDE(););

  /* TODO: The following code could be executed
  while allowing concurrent access to the table
  (MDL downgrade). */

  if (new_clustered) {
    for (inplace_alter_handler_ctx **pctx = ctx_array; *pctx; pctx++) {
      ha_innobase_inplace_ctx *ctx =
          static_cast<ha_innobase_inplace_ctx *>(*pctx);
      DBUG_ASSERT(ctx->need_rebuild());

      alter_stats_rebuild(ctx->new_table, table->s->table_name.str, m_user_thd);
      DBUG_INJECT_CRASH("ib_commit_inplace_crash", crash_inject_count++);
    }
  } else {
    for (inplace_alter_handler_ctx **pctx = ctx_array; *pctx; pctx++) {
      ha_innobase_inplace_ctx *ctx =
          static_cast<ha_innobase_inplace_ctx *>(*pctx);
      DBUG_ASSERT(!ctx->need_rebuild());

      alter_stats_norebuild(ha_alter_info, ctx, altered_table,
                            table->s->table_name.str, m_user_thd);
      DBUG_INJECT_CRASH("ib_commit_inplace_crash", crash_inject_count++);

      if (ctx->fts_drop_aux_vec != nullptr &&
          ctx->fts_drop_aux_vec->aux_name.size() > 0) {
        fts_drop_dd_tables(ctx->fts_drop_aux_vec,
                           dict_table_is_file_per_table(ctx->old_table));
      }
    }
  }

  /* We don't support compression for the system tablespace nor
  the temporary tablespace. Only because they are shared tablespaces.
  There is no other technical reason. */

  innobase_parse_hint_from_comment(m_user_thd, m_prebuilt->table,
                                   altered_table->s);

  /* TODO: Also perform DROP TABLE and DROP INDEX after
  the MDL downgrade. */

#ifdef UNIV_DEBUG
  dict_index_t *clust_index = ctx0->prebuilt->table->first_index();
  DBUG_ASSERT(!clust_index->online_log);
  DBUG_ASSERT(dict_index_get_online_status(clust_index) ==
              ONLINE_INDEX_COMPLETE);

  for (dict_index_t *index = clust_index; index; index = index->next()) {
    DBUG_ASSERT(!index->to_be_dropped);
  }
#endif /* UNIV_DEBUG */
  MONITOR_ATOMIC_DEC(MONITOR_PENDING_ALTER_TABLE);
  DBUG_RETURN(false);
}

/** Helper class for in-place alter partitioned table, see handler.h */
class ha_innopart_inplace_ctx : public inplace_alter_handler_ctx {
  /* Only used locally in this file, so have everything public for
  conveniance. */
 public:
  /** Total number of partitions. */
  uint m_tot_parts;
  /** Array of inplace contexts for all partitions. */
  inplace_alter_handler_ctx **ctx_array;
  /** Array of prebuilt for all partitions. */
  row_prebuilt_t **prebuilt_array;
  /** Array of old table information needed for writing back to DD */
  alter_table_old_info_t *m_old_info;

  ha_innopart_inplace_ctx(THD *thd, uint tot_parts)
      : inplace_alter_handler_ctx(),
        m_tot_parts(tot_parts),
        ctx_array(),
        prebuilt_array(),
        m_old_info() {}

  ~ha_innopart_inplace_ctx() {
    if (ctx_array) {
      for (uint i = 0; i < m_tot_parts; i++) {
        destroy(ctx_array[i]);
      }
      ut_free(ctx_array);
    }

    if (m_old_info != nullptr) {
      ut_free(m_old_info);
    }

    if (prebuilt_array) {
      /* First entry is the original prebuilt! */
      for (uint i = 1; i < m_tot_parts; i++) {
        /* Don't close the tables. */
        prebuilt_array[i]->table = nullptr;
        row_prebuilt_free(prebuilt_array[i], false);
      }
      ut_free(prebuilt_array);
    }
  }
};

/** Helper class for encapsulating new/altered partitions during
ADD(HASH/KEY)/COALESCE/REORGANIZE PARTITION. Here as many partition slots
as in new table would be created, it's OK for ADD/COALESCE PARTITION,
however more partition slots would probably be created for REORGANIZE PARTITION.
Considering that it's easy to get table in this way, it's still OK. */
class Altered_partitions {
 public:
  /** Constructor
  @param[in]	parts	total partitions */
  Altered_partitions(uint parts)
      : m_new_table_parts(),
        m_ins_nodes(),
        m_sql_stat_start(),
        m_trx_ids(),
        m_num_new_parts(parts) {}

  /** Destructor */
  ~Altered_partitions();

  /** Initialize the object.
  @return	false	on success
  @retval	true	on failure */
  bool initialize();

  /** Open and set currently used partition.
  @param[in]	new_part_id	Partition id to set.
  @param[in,out]	part		Internal table object to use. */
  void set_part(ulint new_part_id, dict_table_t *part) {
    ut_ad(m_new_table_parts[new_part_id] == nullptr);
    m_new_table_parts[new_part_id] = part;
    part->skip_alter_undo = true;
    m_sql_stat_start.set(new_part_id);
  }

  /** Get lower level internal table object for partition.
  @param[in]	part_id	 Partition id.
  @return Lower level internal table object for the partition id. */
  dict_table_t *part(uint part_id) {
    ut_ad(part_id < m_num_new_parts);
    return (m_new_table_parts[part_id]);
  }

  /** To write a row, set up prebuilt for using a specified partition.
  @param[in,out]	prebuilt	Prebuilt to update.
  @param[in]	new_part_id	Partition to use. */
  void prepare_write(row_prebuilt_t *prebuilt, uint new_part_id) const {
    ut_ad(m_new_table_parts[new_part_id]);
    prebuilt->table = m_new_table_parts[new_part_id];
    prebuilt->ins_node = m_ins_nodes[new_part_id];
    prebuilt->trx_id = m_trx_ids[new_part_id];
    prebuilt->sql_stat_start = m_sql_stat_start.test(new_part_id);
  }

  /** After a write, update cached values for a partition from prebuilt.
  @param[in,out]	prebuilt	Prebuilt to copy from.
  @param[in]	new_part_id	Partition id to copy. */
  void finish_write(row_prebuilt_t *prebuilt, uint new_part_id) {
    ut_ad(m_new_table_parts[new_part_id] == prebuilt->table);
    m_ins_nodes[new_part_id] = prebuilt->ins_node;
    m_trx_ids[new_part_id] = prebuilt->trx_id;
    if (!prebuilt->sql_stat_start) {
      m_sql_stat_start.set(new_part_id, 0);
    }
  }

 private:
  /** New partitions created during ADD(HASH/KEY)/COALESCE/REORGANIZE
  PARTITION. */
  dict_table_t **m_new_table_parts;

  /** Insert nodes per partition. */
  ins_node_t **m_ins_nodes;

  /** bytes for sql_stat_start bitset */
  byte *m_bitset;

  /** sql_stat_start per partition */
  Sql_stat_start_parts m_sql_stat_start;

  /** Trx id per partition. */
  trx_id_t *m_trx_ids;

  /** Number of new partitions. */
  size_t m_num_new_parts;
};

/** Destructor */
Altered_partitions::~Altered_partitions() {
  if (m_new_table_parts != nullptr) {
    for (ulint i = 0; i < m_num_new_parts; i++) {
      if (m_new_table_parts[i] != nullptr) {
        m_new_table_parts[i]->skip_alter_undo = false;
      }
    }

    ut_free(m_new_table_parts);
  }

  if (m_ins_nodes != nullptr) {
    for (ulint i = 0; i < m_num_new_parts; i++) {
      if (m_ins_nodes[i] != nullptr) {
        ins_node_t *ins = m_ins_nodes[i];
        ut_ad(ins->select == nullptr);
        que_graph_free_recursive(ins->select);
        ins->select = nullptr;
        if (ins->entry_sys_heap != nullptr) {
          mem_heap_free(ins->entry_sys_heap);
          ins->entry_sys_heap = nullptr;
        }
      }
    }

    ut_free(m_ins_nodes);
  }

  ut_free(m_bitset);
  ut_free(m_trx_ids);
}

/** Initialize the object.
@return false on success else true. */
bool Altered_partitions::initialize() {
  size_t alloc_size = sizeof(*m_new_table_parts) * m_num_new_parts;
  m_new_table_parts =
      static_cast<dict_table_t **>(ut_zalloc(alloc_size, mem_key_partitioning));

  alloc_size = sizeof(*m_ins_nodes) * m_num_new_parts;
  m_ins_nodes =
      static_cast<ins_node_t **>(ut_zalloc(alloc_size, mem_key_partitioning));

  alloc_size = sizeof(*m_bitset) * UT_BITS_IN_BYTES(m_num_new_parts);
  m_bitset = static_cast<byte *>(ut_zalloc(alloc_size, mem_key_partitioning));

  alloc_size = sizeof(*m_trx_ids) * m_num_new_parts;
  m_trx_ids =
      static_cast<trx_id_t *>(ut_zalloc(alloc_size, mem_key_partitioning));

  if (m_new_table_parts == nullptr || m_ins_nodes == nullptr ||
      m_bitset == nullptr || m_trx_ids == nullptr) {
    ut_free(m_new_table_parts);
    ut_free(m_ins_nodes);
    ut_free(m_bitset);
    ut_free(m_trx_ids);

    return (true);
  }

  m_sql_stat_start.init(m_bitset, UT_BITS_IN_BYTES(m_num_new_parts));

  return (false);
}

/** Class(interface) which manages the operations for partitions of states
in different categories during ALTER PARTITION. There are four categories
for now:
1. normal: mapping to PART_NORMAL, which means the partition is not changed
2. add: mapping to PART_TO_BE_ADDED
3. drop: mapping to PART_TO_BE_DROPPED, PART_TO_BE_REORGED
and PART_REORGED_DROPPED
4. change: mapping to PART_CHANGED */
class alter_part {
 public:
  /** Virtual destructor */
  virtual ~alter_part() {}

  /** Return the partition id */
  virtual uint part_id() const { return (m_part_id); }

  /** Return the partition state */
  virtual partition_state state() const { return (m_state); }

  /** Get the InnoDB table object for newly created partition
  if applicable
  @return the InnoDB table object or nullptr if not applicable */
  dict_table_t *new_table() { return (m_new); }

  /** Prepare
  @param[in,out]	altered_table	Table definition after the ALTER
  @param[in]	old_part	the stored old partition or nullptr
                                  if no corresponding one exists
  @param[in,out]	new_part	the stored new partition or nullptr
                                  if no corresponding one exists
  @return 0 or error number */
  virtual int prepare(TABLE *altered_table, const dd::Partition *old_part,
                      dd::Partition *new_part) {
    return (0);
  }

  /** Try to commit
  @param[in]	table		Table definition before the ALTER
  @param[in,out]	altered_table	Table definition after the ALTER
  @param[in]	old_part	the stored old partition or nullptr
                                  if no corresponding one exists
  @param[in,out]	new_part	the stored new partition or nullptr
                                  if no corresponding one exists
  @return 0 or error number */
  virtual int try_commit(const TABLE *table, TABLE *altered_table,
                         const dd::Partition *old_part,
                         dd::Partition *new_part) {
    return (0);
  }

  /** Rollback */
  virtual void rollback() { return; }

 protected:
  /** Constructor
  @param[in,out]	trx		InnoDB transaction, nullptr if not used
  @param[in]	part_id		Partition id in the table. This could
                                  be partition id for either old table
                                  or new table, callers should remember
                                  which one is applicable
  @param[in]	state		Partition state of the partition on
                                  which this class will do operations.
                                  If this is for one partition in new
                                  table, the partition state is the same
                                  for both the new partition and the
                                  corresponding old partition
  @param[in]	table_name	Partitioned table name, in the
                                  form of db/table, which considers
                                  the charset
  @param[in,out]	old		InnoDB table object for old partition,
                                  default is nullptr, which means there
                                  is no corresponding object */
  alter_part(trx_t *trx, uint part_id, partition_state state,
             const char *table_name, dict_table_t *old)
      : m_trx(trx),
        m_part_id(part_id),
        m_state(state),
        m_table_name(table_name),
        m_old(old),
        m_new(nullptr) {}

  /** Build the partition name for specified partition
  @param[in]	dd_part		dd::Partition
  @param[in]	temp		True if this is a temporary name
  @param[in,out]	name		Partition name buffer, which is of
                                  length FN_REFLEN */
  void build_partition_name(const dd::Partition *dd_part, bool temp,
                            char *name);

  /** Create a new partition
  @param[in]	part_name	Partition name, including db/table
  @param[in,out]	dd_part		dd::Partition
  @param[in]	table		Table format
  @param[in]	tablespace	Tablespace of this partition,
                                  if length is 0, it means no
                                  tablespace specified
  @param[in]	file_per_table	Current value of innodb_file_per_table
  @param[in]	autoinc		Next AUTOINC value to use
  @return 0 or error number */
  int create(const char *part_name, dd::Partition *dd_part, TABLE *table,
             const char *tablespace, bool file_per_table, ib_uint64_t autoinc);

 protected:
  /** InnoDB transaction, nullptr if not used */
  trx_t *const m_trx;

  /** Partition id in the table. This could be partition id for
  either old table or new table, callers should remember which one
  is applicable */
  uint m_part_id;

  /** Partition state of the partition on which this class will
  do operations. If this is for one partition in new table, the
  partition state is the same for both the new partition and the
  corresponding old partition */
  partition_state m_state;

  /** Partitioned table name, in form of ./db/table, which already
  considers the charset */
  const char *m_table_name;

  /** The InnoDB table object for old partition */
  dict_table_t *m_old;

  /** The InnoDB table object for newly created partition */
  dict_table_t *m_new;
};

/** Build the partition name for specified partition
@param[in]	dd_part		dd::Partition
@param[in]	temp		True if this is a temporary name
@param[in,out]	name		Partition name buffer, which is of
                                length FN_REFLEN */
void alter_part::build_partition_name(const dd::Partition *dd_part, bool temp,
                                      char *name) {
  size_t len = 0;
  const char *table_name;

  /* Just get the 'db/table' part. In embedded server, m_table_name
  could be a full path */
  table_name = strrchr(m_table_name, OS_PATH_SEPARATOR);
  ut_a(table_name != nullptr);
  while (*(--table_name) != OS_PATH_SEPARATOR)
    ;
  ++table_name;

  strcpy(name, table_name);
#if OS_PATH_SEPARATOR != '/'
  char *slash = strchr(name, OS_PATH_SEPARATOR);
  ut_a(slash != nullptr);
  *slash = '/';
#endif

  len += strlen(table_name);
  ut_ad(len < FN_REFLEN);

  size_t post_len = Ha_innopart_share::create_partition_postfix(
      name + len, FN_REFLEN - len, dd_part);

  len += post_len;
  ut_ad(len < FN_REFLEN);

  if (temp) {
    strcpy(name + len, TMP_POSTFIX);
    ut_ad(len + sizeof TMP_POSTFIX < FN_REFLEN);
  }
}

/** Create a new partition
@param[in]	part_name	Partition name, including db/table
@param[in,out]	dd_part		dd::Partition
@param[in]	table		Table format
@param[in]	tablespace	Tablespace of this partition, if length is 0,
                                it means no tablespace specified
@param[in]	file_per_table	Current value of innodb_file_per_table
@param[in]	autoinc		Next AUTOINC value to use
@return 0 or error number */
int alter_part::create(const char *part_name, dd::Partition *dd_part,
                       TABLE *table, const char *tablespace,
                       bool file_per_table, ib_uint64_t autoinc) {
  ut_ad(m_state == PART_TO_BE_ADDED || m_state == PART_CHANGED);

  dd::Table &dd_table = dd_part->table();
  dd::Properties &options = dd_table.options();
  uint32 key_block_size;
  ut_ad(options.exists("key_block_size"));
  options.get("key_block_size", &key_block_size);

  dd::Properties &part_options = dd_part->options();
  dd::String_type data_file_name;
  if (part_options.exists(data_file_name_key))
    (void)part_options.get(data_file_name_key, &data_file_name);
  /* index_file_name is not allowed for now */
  char full_path[FN_REFLEN];
  if (!data_file_name.empty()) {
    /* Have to append the postfix table name, to make it work */
    const char *name = strrchr(part_name, '/');
    ut_ad(name != nullptr);
    size_t len = data_file_name.length();
    strcpy(full_path, data_file_name.c_str());
    full_path[len] = OS_PATH_SEPARATOR;
    strcpy(full_path + len + 1, name + 1);
  }

  HA_CREATE_INFO create_info;
  update_create_info_from_table(&create_info, table);
  create_info.auto_increment_value = autoinc;
  create_info.key_block_size = key_block_size;
  create_info.data_file_name = data_file_name.empty() ? nullptr : full_path;
  create_info.tablespace = tablespace[0] == '\0' ? nullptr : tablespace;

  /* The below check is the same as for CREATE TABLE, but since we are
  doing an alter here it will not trigger the check in
  create_option_tablespace_is_valid(). */
  if (tablespace_is_shared_space(&create_info) &&
      create_info.data_file_name != nullptr &&
      create_info.data_file_name[0] != '\0') {
    my_printf_error(ER_ILLEGAL_HA_CREATE_OPTION,
                    "InnoDB: DATA DIRECTORY cannot be used"
                    " with a TABLESPACE assignment.",
                    MYF(0));
    return (HA_WRONG_CREATE_OPTION);
  }

  return (innobase_basic_ddl::create_impl<dd::Partition>(
      current_thd, part_name, table, &create_info, dd_part, file_per_table,
      false, false, 0, 0));
}

typedef std::vector<alter_part *, ut_allocator<alter_part *>> alter_part_array;

/** Construct all necessary alter_part_* objects according to the given
partition states in both old and new tables */
class alter_part_factory {
 public:
  /** Constructor
  @param[in,out]	trx		Transaction
  @param[in]	ha_alter_info	ALTER Information
  @param[in,out]	part_share	Innopart share
  @param[in]	old_part_info	Partition info of the table before
                                  ALTER TABLE */
  alter_part_factory(trx_t *trx, const Alter_inplace_info *ha_alter_info,
                     Ha_innopart_share *part_share,
                     partition_info *old_part_info)
      : m_trx(trx),
        m_part_share(part_share),
        m_ha_alter_info(ha_alter_info),
        m_old_part_info(old_part_info),
        m_file_per_table(srv_file_per_table) {}

  /** Destructor */
  ~alter_part_factory() {}

  /** Create the alter_part_* objects according to the given
  partition states
  @param[in,out]	to_drop		To store the alter_part_* objects
                                  for partitions to be dropped
  @param[in,out]	all_news	To store the alter_part_* objects
                                  for partitions in table after
                                  ALTER TABLE
  @return	false	On success
  @retval	true	On failure */
  bool create(alter_part_array &to_drop, alter_part_array &all_news) {
    to_drop.clear();
    all_news.clear();

    if (!(m_ha_alter_info->handler_flags &
          Alter_inplace_info::REORGANIZE_PARTITION)) {
      return (create_for_non_reorg(to_drop, all_news));
    } else {
      return (create_for_reorg(to_drop, all_news));
    }
  }

 private:
  /** Create the alter_part_* objects when it's an operation like
  REORGANIZE PARTITION
  @param[in,out]	to_drop		To store the alter_part_* objects
                                  for partitions to be dropped
  @param[in,out]	all_news	To store the alter_part_* objects
                                  for partitions in table after
                                  ALTER TABLE
  @return false	On success
  @retval true	On failure */
  bool create_for_reorg(alter_part_array &to_drop, alter_part_array &all_news);

  /** Create the alter_part_* objects when it's NOT an operation like
  REORGANIZE PARTITION
  @param[in,out]	to_drop		To store the alter_part_* objects
                                  for partitions to be dropped
  @param[in,out]	all_news	To store the alter_part_* objects
                                  for partitions in table after
                                  ALTER TABLE
  @return	false	On success
  @retval	true	On Failure */
  bool create_for_non_reorg(alter_part_array &to_drop,
                            alter_part_array &all_news);

  /** Create alter_part_add object(s) along with checking if the
  partition (and its subpartitions) conflicts with any of the original
  ones.
  This is only for REORGANIZE PARTITION
  @param[in]	new_part	The new partition to check
  @param[in,out]	new_part_id	Partition id for both partition and
                                  subpartition, which would be increased
                                  by number of subpartitions per
                                  partition here
  @param[in,out]	all_news	To store the alter_part_add objects
  @retval	false	On success
  @retval	true	On failure */
  bool create_new_checking_conflict(partition_element *new_part,
                                    uint &new_part_id,
                                    alter_part_array &all_news);

  /** Create alter_part_drop object(s) along with checking if the
  partition (and its subpartitions) conflicts with any of the to
  be created ones.
  This is only for REORGANIZE PARTITION
  @param[in]	old_part	The old partition to check
  @param[in,out]	old_part_id	Partition id for this partition or
                                  the first subpartition, which would
                                  be increased by number of subpartitions
                                  per partition here
  @param[in,out]	to_drop		To store the alter_part_drop objects
  @retval	false	On success
  @retval	true	On failure */
  bool create_old_checking_conflict(partition_element *old_part,
                                    uint &old_part_id,
                                    alter_part_array &to_drop);

  /** Check if the two (sub)partitions conflict with each other.
  That is they have same name and both are innodb_file_per_table
  @param[in]	new_part	New partition to check
  @param[in]	old_part	Old partition to check
  @retval true	Conflict
  @retval	false	Not conflict */
  bool is_conflict(const partition_element *new_part,
                   const partition_element *old_part);

  /** Create alter_part_* object(s) for subpartitions of a partition,
  or the partition itself
  @param[in,out]	array		Where to store the new object(s)
  @param[in]	part		partition_element to handle
  @param[in,out]	part_id		Partition id for both partition and
                                  subpartition, which would be increased
                                  by number of object(s) created
  @param[in]	old_part_id	Start partition id of the table before
                                  ALTER TABLE
  @param[in]	state		Partition state
  @param[in]	conflict	Only valid when state is
                                  PART_TO_BE_ADDED. True if the new
                                  (sub)partition has the same name with
                                  an exist one and they are of
                                  innodb_file_per_table
  @retval	false	On success
  @retval	true	On failure */
  bool create_one(alter_part_array &array, partition_element *part,
                  uint &part_id, uint old_part_id, partition_state state,
                  bool conflict);

  /** Create the specified alter_part_* object
  @param[in]	part_id		Partition id for current partition
  @param[in]	old_part_id	Start partition id of the table before
                                  ALTER TABLE
  @param[in]	state		Partition state
  @param[in]	tablespace	Tablespace specified explicitly
  @param[in]	conflict	Only valid when state is
                                  PART_TO_BE_ADDED. True if the new
                                  (sub)partition has the same name with
                                  an exist one and they are of
                                  innodb_file_per_table
  @return alter_part_* object or nullptr */
  alter_part *create_one_low(uint &part_id, uint old_part_id,
                             partition_state state, const char *tablespace,
                             bool conflict);

 private:
  /** InnoDB transaction */
  trx_t *const m_trx;

  /** InnoDB partition specific Handler_share */
  Ha_innopart_share *const m_part_share;

  /** ALTER information */
  const Alter_inplace_info *const m_ha_alter_info;

  /** Partition info of the table before ALTER TABLE */
  partition_info *const m_old_part_info;

  /** Current innodb_file_per_table value */
  bool m_file_per_table;
};

/** Helper class for in-place alter partitions, see handler.h */
class alter_parts : public inplace_alter_handler_ctx {
 public:
  /** Constructor
  @param[in,out]	trx		InnoDB transaction
  @param[in,out]	part_share	Innopart share
  @param[in]	ha_alter_info	ALTER information
  @param[in]	old_part_info	Partition info of the table before
                                  ALTER TABLE
  @param[in,out]	new_partitions	Altered partition helper */
  alter_parts(trx_t *trx, Ha_innopart_share *part_share,
              const Alter_inplace_info *ha_alter_info,
              partition_info *old_part_info, Altered_partitions *new_partitions)
      : m_trx(trx),
        m_part_share(part_share),
        m_ha_alter_info(ha_alter_info),
        m_new_partitions(new_partitions),
        m_factory(trx, ha_alter_info, part_share, old_part_info),
        m_news(),
        m_to_drop() {}

  /** Destructor */
  ~alter_parts();

  /** Create the to be created partitions and update internal
  structures with concurrent writes blocked, while preparing
  ALTER TABLE.
  @param[in]	old_dd_tab	dd::Table before ALTER TABLE
  @param[in,out]	new_dd_tab	dd::Table after ALTER TABLE
  @param[in,out]	altered_table	Table definition after the ALTER
  @return 0 or error number, my_error() should be called by callers */
  int prepare(const dd::Table &old_dd_tab, dd::Table &new_dd_tab,
              TABLE *altered_table);

  /** Notify the storage engine that the changes made during
  prepare_inplace_alter_table() and inplace_alter_table()
  will be rolled back for all the partitions. */
  void rollback();

  /** Try to commit the changes made during prepare_inplace_alter_table()
  inside the storage engine. This is protected by MDL_EXCLUSIVE.
  @param[in]	old_dd_tab	dd::Table before ALTER TABLE
  @param[in,out]	new_dd_tab	dd::Table after ALTER TABLE
  @param[in]	table		Table definition before the ALTER
  @param[in,out]	altered_table	Table definition after the ALTER
  @return 0 or error number, my_error() should be called by callers */
  int try_commit(const dd::Table &old_dd_tab, dd::Table &new_dd_tab,
                 const TABLE *table, TABLE *altered_table);

  /** Determine if this is an ALTER TABLE ... PARTITION operation
  @param[in]	ha_alter_info	thd DDL operation
  @return whether it is a such kind of operation */
  static inline bool apply_to(const Alter_inplace_info *ha_alter_info) {
    return ((ha_alter_info->handler_flags & OPERATIONS) != 0);
  }

  /** Determine if copying data between partitions is necessary
  @param[in]	ha_alter_info	thd DDL operation
  @return whether it is necessary to copy data */
  static inline bool need_copy(const Alter_inplace_info *ha_alter_info) {
    ut_ad(apply_to(ha_alter_info));

    /* Basically, only DROP PARTITION, ADD PARTITION for RANGE/LIST
    partitions don't require copying data between partitions */
    if (ha_alter_info->handler_flags & Alter_inplace_info::ADD_PARTITION) {
      switch (ha_alter_info->modified_part_info->part_type) {
        case partition_type::RANGE:
        case partition_type::LIST:
          return (false);
        default:
          break;
      }
    }

    return (
        !(ha_alter_info->handler_flags & (Alter_inplace_info::DROP_PARTITION)));
  }

 private:
  /** Initialize the m_news and m_to_drop array here
  @param[in]	old_dd_tab	dd::Table before ALTER TABLE
  @param[in]	new_dd_tab	dd::Table after ALTER TABLE
  @retval true if success
  @retval false on failure */
  bool prepare_alter_part(const dd::Table &old_dd_tab, dd::Table &new_dd_tab);

  /** Prepare or commit for all the partitions in table after ALTER TABLE
  @param[in]	old_dd_tab	dd::Table before ALTER TABLE
  @param[in,out]	new_dd_tab	dd::Table after ALTER TABLE
  @param[in,out]	altered_table	Table definition after the ALTER
  @param[in]	prepare		true if it's in prepare phase,
                                  false if it's in commit phase
  @return 0 or error number */
  int prepare_or_commit_for_new(const dd::Table &old_dd_tab,
                                dd::Table &new_dd_tab, TABLE *altered_table,
                                bool prepare);

  /** Prepare or commit for all the partitions in table before ALTER TABLE
  @param[in]	old_dd_tab	dd::Table before ALTER TABLE
  @param[in,out]	altered_table	Table definition after the ALTER
  @param[in]	prepare		true if it's in prepare phase,
                                  false if it's in commit phase
  @return 0 or error number */
  int prepare_or_commit_for_old(const dd::Table &old_dd_tab,
                                TABLE *altered_table, bool prepare);

 public:
  /** Operations that the native partitioning can perform inplace */
  static constexpr Alter_inplace_info::HA_ALTER_FLAGS OPERATIONS =
      Alter_inplace_info::ADD_PARTITION | Alter_inplace_info::DROP_PARTITION |
      Alter_inplace_info::ALTER_REBUILD_PARTITION |
      Alter_inplace_info::COALESCE_PARTITION |
      Alter_inplace_info::REORGANIZE_PARTITION;

 private:
  /** InnoDB transaction */
  trx_t *const m_trx;

  /** InnoDB partition specific Handler_share */
  Ha_innopart_share *const m_part_share;

  /** Operation being performed */
  const Alter_inplace_info *const m_ha_alter_info;

  /** New partitions helper */
  Altered_partitions *const m_new_partitions;

  /** alter_part factory which creates all the necessary alter_part_* */
  alter_part_factory m_factory;

  /** The alter_part array for all the newly created partitions */
  alter_part_array m_news;

  /** The alter_part array for all the to be dropped partitions */
  alter_part_array m_to_drop;
};

/** Class which handles the partition of state PART_NORMAL.
See comments for alter_part_factory::create_for_reorg
and alter_part_factory::create_for_non_reorg. */
class alter_part_normal : public alter_part {
 public:
  /** Constructor
  @param[in]	part_id		Partition id in the table. This could
                                  be partition id for either old table
                                  or new table, callers should remember
                                  which one is applicable
  @param[in]	state		Partition state of the partition on
                                  which this class will do operations.
                                  If this is for one partition in new
                                  table, the partition state is the same
                                  for both the new partition and the
                                  corresponding old partition
  @param[in,out]	old		InnoDB table object for old partition,
                                  default is nullptr, which means there
                                  is no corresponding object */
  alter_part_normal(uint part_id, partition_state state, dict_table_t *old)
      : /* Table name is not used in this class, so pass a fake
        one */
        alter_part(nullptr, part_id, state, old->name.m_name, old) {}

  /** Destructor */
  ~alter_part_normal() {}

  /** Prepare
  @param[in,out]	altered_table	Table definition after the ALTER
  @param[in]	old_part	the stored old partition or nullptr
                                  if no corresponding one exists
  @param[in,out]	new_part	the stored new partition or nullptr
                                  if no corresponding one exists
  @return 0 or error number */
  int prepare(TABLE *altered_table, const dd::Partition *old_part,
              dd::Partition *new_part) {
    ut_ad(old_part->name() == new_part->name());

    dd_copy_private<dd::Partition>(*new_part, *old_part);

    return (0);
  }

  /** Try to commit
  @param[in]	table		Table definition before the ALTER
  @param[in,out]	altered_table	Table definition after the ALTER
  @param[in]	old_part	the stored old partition or nullptr
                                  if no corresponding one exists
  @param[in,out]	new_part	the stored new partition or nullptr
                                  if no corresponding one exists
  @return 0 or error number */
  int try_commit(const TABLE *table, TABLE *altered_table,
                 const dd::Partition *old_part, dd::Partition *new_part) {
    ut_ad(m_old != nullptr);

    btr_drop_ahi_for_table(m_old);

    mutex_enter(&dict_sys->mutex);
    dd_table_close(m_old, nullptr, nullptr, true);
    dict_table_remove_from_cache(m_old);
    mutex_exit(&dict_sys->mutex);
    return (0);
  }
};

/** Class which handles the partition of the state PART_TO_BE_ADDED.
See comments for alter_part_factory::create_for_reorg
and alter_part_factory::create_for_non_reorg. */
class alter_part_add : public alter_part {
 public:
  /** Constructor
  @param[in]	part_id		Partition id in the table. This could
                                  be partition id for either old table
                                  or new table, callers should remember
                                  which one is applicable
  @param[in]	state		Partition state of the partition on
                                  which this class will do operations.
                                  If this is for one partition in new
                                  table, the partition state is the same
                                  for both the new partition and the
                                  corresponding old partition
  @param[in]	table_name	Partitioned table name, in the form
                                  of db/table, which already considers
                                  the charset
  @param[in]	tablespace	Tablespace specified explicitly
  @param[in,out]	trx		InnoDB transaction
  @param[in]	ha_alter_info	ALTER information
  @param[in]	file_per_table	Current value of innodb_file_per_table
  @param[in]	autoinc		Next autoinc value to use
  @param[in]	conflict	True if there is already a partition
                                  table with the same name */
  alter_part_add(uint part_id, partition_state state, const char *table_name,
                 const char *tablespace, trx_t *trx,
                 const Alter_inplace_info *ha_alter_info, bool file_per_table,
                 ib_uint64_t autoinc, bool conflict)
      : alter_part(trx, part_id, state, table_name, nullptr),
        m_ha_alter_info(ha_alter_info),
        m_file_per_table(file_per_table),
        m_autoinc(autoinc),
        m_conflict(conflict) {
    if (tablespace == nullptr || tablespace[0] == '\0') {
      m_tablespace[0] = '\0';
    } else {
      strcpy(m_tablespace, tablespace);
    }
  }

  /** Destructor */
  ~alter_part_add() {}

  /** Prepare
  @param[in,out]	altered_table	Table definition after the ALTER
  @param[in]	old_part	the stored old partition or nullptr
                                  if no corresponding one exists
  @param[in,out]	new_part	the stored new partition or nullptr
                                  if no corresponding one exists
  @return 0 or error number */
  int prepare(TABLE *altered_table, const dd::Partition *old_part,
              dd::Partition *new_part) {
    ut_ad(old_part != nullptr);
    ut_ad(new_part != nullptr);
    char part_name[FN_REFLEN];

    if (is_shared_tablespace(m_tablespace)) {
      my_printf_error(ER_ILLEGAL_HA_CREATE_OPTION,
                      PARTITION_IN_SHARED_TABLESPACE, MYF(0));
      return (HA_ERR_INTERNAL_ERROR);
    }

    build_partition_name(new_part, need_rename(), part_name);

    int error = create(part_name, new_part, altered_table, m_tablespace,
                       m_file_per_table, m_autoinc);

    if (error == 0 && alter_parts::need_copy(m_ha_alter_info)) {
      mutex_enter(&dict_sys->mutex);
      m_new = dict_table_check_if_in_cache_low(part_name);
      ut_ad(m_new != nullptr);
      m_new->acquire();
      dict_table_ddl_release(m_new);
      mutex_exit(&dict_sys->mutex);

      return (m_new == nullptr ? DB_TABLE_NOT_FOUND : 0);
    }

    return (error);
  }

  /** Try to commit
  @param[in]	table		Table definition before the ALTER
  @param[in,out]	altered_table	Table definition after the ALTER
  @param[in]	old_part	the stored old partition or nullptr
                                  if no corresponding one exists
  @param[in,out]	new_part	the stored new partition or nullptr
                                  if no corresponding one exists
  @return 0 or error number */
  int try_commit(const TABLE *table, TABLE *altered_table,
                 const dd::Partition *old_part, dd::Partition *new_part) {
    int error = 0;

    if (need_rename()) {
      char old_name[FN_REFLEN];
      char new_name[FN_REFLEN];
      build_partition_name(new_part, true, old_name);
      build_partition_name(new_part, false, new_name);
      error = innobase_basic_ddl::rename_impl<dd::Partition>(
          m_trx->mysql_thd, old_name, new_name, new_part, new_part);
    }

    if (m_new != nullptr) {
      dd_table_close(m_new, m_trx->mysql_thd, nullptr, false);
      m_new = nullptr;
    }

    return (error);
  }

  /** Rollback */
  void rollback() {
    /* Release the new table so that in post DDL, this table can be
    rolled back. */
    if (m_new != nullptr) {
      dd_table_close(m_new, m_trx->mysql_thd, nullptr, false);
      m_new = nullptr;
    }
  }

 private:
  /** Check if the new partition file needs a temporary name and
  should be renamed at last */
  bool need_rename() const { return (m_conflict); }

 private:
  /** ALTER information */
  const Alter_inplace_info *m_ha_alter_info;

  /** Current value of innodb_file_per_table */
  const bool m_file_per_table;

  /** Next AUTOINC value to use */
  const ib_uint64_t m_autoinc;

  /** True if there is already a partition table with the same name */
  const bool m_conflict;

  /** Tablespace of this partition */
  char m_tablespace[FN_REFLEN + 1];
};

/** Class which handles the partition of states
PART_TO_BE_DROPPED, PART_TO_BE_REORGED and PART_REORGED_DROPPED.
See comments for alter_part_factory::create_for_reorg
and alter_part_factory::create_for_non_reorg. */
class alter_part_drop : public alter_part {
 public:
  /** Constructor
  @param[in]	part_id		Partition id in the table. This could
                                  be partition id for either old table
                                  or new table, callers should remember
                                  which one is applicable
  @param[in]	state		Partition state of the partition on
                                  which this class will do operations.
                                  If this is for one partition in new
                                  table, the partition state is the same
                                  for both the new partition and the
                                  corresponding old partition
  @param[in]	table_name	Partitioned table name, in the form
                                  of db/table, which already considers
                                  the charset
  @param[in,out]	trx		InnoDB transaction
  @param[in,out]	old		InnoDB table object for old partition,
                                  default is nullptr, which means there
                                  is no corresponding object
  @param[in]	conflict	True if there is already a partition
                                  table with the same name */
  alter_part_drop(uint part_id, partition_state state, const char *table_name,
                  trx_t *trx, dict_table_t *old, bool conflict)
      : alter_part(trx, part_id, state, table_name, old),
        m_conflict(conflict) {}

  /** Destructor */
  ~alter_part_drop() {}

  /** Try to commit
  @param[in]	table		Table definition before the ALTER
  @param[in,out]	altered_table	Table definition after the ALTER
  @param[in]	old_part	the stored old partition or nullptr
                                  if no corresponding one exists
  @param[in,out]	new_part	the stored new partition or nullptr
                                  if no corresponding one exists
  @return 0 or error number */
  int try_commit(const TABLE *table, TABLE *altered_table,
                 const dd::Partition *old_part, dd::Partition *new_part) {
    ut_ad(new_part == nullptr);

    mutex_enter(&dict_sys->mutex);
    dict_table_ddl_acquire(m_old);
    mutex_exit(&dict_sys->mutex);
    dd_table_close(m_old, nullptr, nullptr, false);

    int error;
    char part_name[FN_REFLEN];
    THD *thd = m_trx->mysql_thd;

    build_partition_name(old_part, false, part_name);

    if (!m_conflict) {
      error = innobase_basic_ddl::delete_impl<dd::Partition>(thd, part_name,
                                                             old_part);
    } else {
      /* Have to rename it to a temporary name to prevent
      name conflict, because later deleting table doesn't
      remove the data file at once. Also notice that don't
      use the #tmp name, because it could be already used
      by the corresponding new partition. */
      mem_heap_t *heap = mem_heap_create(FN_REFLEN);
      char db_buf[NAME_LEN + 1];
      char tbl_buf[NAME_LEN + 1];
      MDL_ticket *mdl_ticket = nullptr;

      char *temp_name = dict_mem_create_temporary_tablename(
          heap, m_old->name.m_name, m_old->id);

      /* Acquire mdl lock on the temporary table name. */
      dd_parse_tbl_name(temp_name, db_buf, tbl_buf, nullptr, nullptr, nullptr);

      if (dd::acquire_exclusive_table_mdl(thd, db_buf, tbl_buf, false,
                                          &mdl_ticket)) {
        mem_heap_free(heap);
        return (HA_ERR_GENERIC);
      }

      error = innobase_basic_ddl::rename_impl<dd::Partition>(
          thd, part_name, temp_name, old_part, old_part);
      if (error == 0) {
        error = innobase_basic_ddl::delete_impl<dd::Partition>(thd, temp_name,
                                                               old_part);
      }

      mem_heap_free(heap);
    }

    return (error);
  }

 private:
  /** True if there is already a partition table with the same name */
  const bool m_conflict;
};

/** Class which handles the partition of the state PART_CHANGED.
See comments for alter_part_factory::create_for_reorg
and alter_part_factory::create_for_non_reorg. */
class alter_part_change : public alter_part {
 public:
  /** Constructor
  @param[in]	part_id		Partition id in the table. This could
                                  be partition id for either old table
                                  or new table, callers should remember
                                  which one is applicable
  @param[in]	state		Partition state of the partition on
                                  which this class will do operations.
                                  If this is for one partition in new
                                  table, the partition state is the same
                                  for both the new partition and the
                                  corresponding old partition
  @param[in]	table_name	Partitioned table name, in the form
                                  of db/table, which already considers
                                  the chraset
  @param[in]	tablespace	Tablespace specified explicitly
  @param[in,out]	trx		InnoDB transaction
  @param[in,out]	old		InnoDB table object for old partition,
                                  default is nullptr, which means there
                                  is no corresponding object
  @param[in]	ha_alter_info	ALTER information
  @param[in]	file_per_table	Current value of innodb_file_per_table
  @param[in]	autoinc		Next AUTOINC value to use */
  alter_part_change(uint part_id, partition_state state, const char *table_name,
                    const char *tablespace, trx_t *trx, dict_table_t *old,
                    const Alter_inplace_info *ha_alter_info,
                    bool file_per_table, ib_uint64_t autoinc)
      : alter_part(trx, part_id, state, table_name, old),
        m_ha_alter_info(ha_alter_info),
        m_file_per_table(file_per_table),
        m_autoinc(autoinc) {
    if (tablespace == nullptr || tablespace[0] == '\0') {
      m_tablespace[0] = '\0';
    } else {
      strcpy(m_tablespace, tablespace);
    }
  }

  /** Destructor */
  ~alter_part_change() {}

  /** Prepare
  @param[in,out]	altered_table	Table definition after the ALTER
  @param[in]	old_part	the stored old partition or nullptr
                                  if no corresponding one exists
  @param[in,out]	new_part	the stored new partition or nullptr
                                  if no corresponding one exists
  @return 0 or error number */
  int prepare(TABLE *altered_table, const dd::Partition *old_part,
              dd::Partition *new_part);

  /** Try to commit
  @param[in]	table		Table definition before the ALTER
  @param[in,out]	altered_table	Table definition after the ALTER
  @param[in]	old_part	the stored old partition or nullptr
                                  if no corresponding one exists
  @param[in,out]	new_part	the stored new partition or nullptr
                                  if no corresponding one exists
  @return 0 or error number */
  int try_commit(const TABLE *table, TABLE *altered_table,
                 const dd::Partition *old_part, dd::Partition *new_part);

  /** Rollback */
  void rollback() {
    /* Release the new table so that in post DDL, this table can be
    rolled back. */
    if (m_new != nullptr) {
      dd_table_close(m_new, m_trx->mysql_thd, nullptr, false);
      m_new = nullptr;
    }
  }

 private:
  /** ALTER information */
  const Alter_inplace_info *m_ha_alter_info;

  /** Current value of innodb_file_per_table */
  const bool m_file_per_table;

  /** Next AUTOINC value to use */
  const ib_uint64_t m_autoinc;

  /** Tablespace of this partition */
  char m_tablespace[FN_REFLEN + 1];
};

/** Prepare
@param[in,out]	altered_table	Table definition after the ALTER
@param[in]	old_part	the stored old partition or nullptr
                                if no corresponding one exists
@param[in,out]	new_part	the stored new partition or nullptr
                                if no corresponding one exists
@return 0 or error number */
int alter_part_change::prepare(TABLE *altered_table,
                               const dd::Partition *old_part,
                               dd::Partition *new_part) {
  ut_ad(old_part != nullptr);
  ut_ad(new_part != nullptr);

  /* In some scenario, it could be unnecessary to create partition
  with temporary name, for example, old one is in innodb_system while
  new one is innodb_file_per_table. However, this would result in
  same table name for two tables, which is confusing. So the temporary
  name is used always and final rename is necessary too */
  char part_name[FN_REFLEN];
  build_partition_name(new_part, true, part_name);

  int error = create(part_name, new_part, altered_table, m_tablespace,
                     m_file_per_table, m_autoinc);

  if (error == 0) {
    mutex_enter(&dict_sys->mutex);
    m_new = dict_table_check_if_in_cache_low(part_name);
    ut_ad(m_new != nullptr);
    m_new->acquire();
    dict_table_ddl_release(m_new);
    mutex_exit(&dict_sys->mutex);

    return (m_new == nullptr);
  }

  return (error);
}

/** Try to commit
@param[in]	table		Table definition before the ALTER
@param[in,out]	altered_table	Table definition after the ALTER
@param[in]	old_part	the stored old partition or nullptr
                                if no corresponding one exists
@param[in,out]	new_part	the stored new partition or nullptr
                                if no corresponding one exists
@return 0 or error number */
int alter_part_change::try_commit(const TABLE *table, TABLE *altered_table,
                                  const dd::Partition *old_part,
                                  dd::Partition *new_part) {
  ut_ad(old_part != nullptr);
  ut_ad(new_part != nullptr);
  ut_ad(old_part->name() == new_part->name());

  THD *thd = m_trx->mysql_thd;
  char db_buf[NAME_LEN + 1];
  char tbl_buf[NAME_LEN + 1];
  char *temp_old_name = dict_mem_create_temporary_tablename(
      m_old->heap, m_old->name.m_name, m_old->id);

  mutex_enter(&dict_sys->mutex);
  dict_table_ddl_acquire(m_old);
  mutex_exit(&dict_sys->mutex);
  dd_table_close(m_old, nullptr, nullptr, false);

  /* Acquire mdl lock on the temporary table name. */
  dd_parse_tbl_name(temp_old_name, db_buf, tbl_buf, nullptr, nullptr, nullptr);

  MDL_ticket *mdl_ticket = nullptr;
  if (dd::acquire_exclusive_table_mdl(thd, db_buf, tbl_buf, false,
                                      &mdl_ticket)) {
    return (HA_ERR_GENERIC);
  }

  char old_name[FN_REFLEN];
  char temp_name[FN_REFLEN];
  build_partition_name(new_part, false, old_name);
  build_partition_name(new_part, true, temp_name);

  int error;

  error = innobase_basic_ddl::rename_impl<dd::Partition>(
      thd, old_name, temp_old_name, old_part, old_part);
  if (error == 0) {
    error = innobase_basic_ddl::rename_impl<dd::Partition>(
        thd, temp_name, old_name, new_part, new_part);
    if (error == 0) {
      error = innobase_basic_ddl::delete_impl<dd::Partition>(thd, temp_old_name,
                                                             old_part);
    }
  }

  if (m_new != nullptr) {
    dd_table_close(m_new, thd, nullptr, false);
    m_new = nullptr;
  }

  return (error);
}

/** Create alter_part_* object(s) for subpartitions of a partition,
or the partition itself
@param[in,out]	array		Where to store the new object(s)
@param[in]	part		partition_element to handle
@param[in,out]	part_id		Partition id for both partition and
                                subpartition, which would be increased
                                by number of object(s) created
@param[in]	old_part_id	Start partition id of the table before
                                ALTER TABLE
@param[in]	state		Partition state
@param[in]	conflict	Only valid when state is
                                PART_TO_BE_ADDED. True if the new
                                (sub)partition has the same name with
                                an exist one and they are of
                                innodb_file_per_table
@retval false	On success
@retval true	On failure */
bool alter_part_factory::create_one(alter_part_array &array,
                                    partition_element *part, uint &part_id,
                                    uint old_part_id, partition_state state,
                                    bool conflict) {
  if (part->subpartitions.elements > 0) {
    partition_element *sub_elem;
    List_iterator_fast<partition_element> new_sub_it(part->subpartitions);
    while ((sub_elem = new_sub_it++) != nullptr) {
      const char *tablespace = partition_get_tablespace(
          m_ha_alter_info->create_info->tablespace, part, sub_elem);
      alter_part *alter =
          create_one_low(part_id, old_part_id++, state, tablespace, conflict);
      if (alter == nullptr) {
        return (true);
      }

      ++part_id;
      array.push_back(alter);
    }
  } else {
    const char *tablespace = partition_get_tablespace(
        m_ha_alter_info->create_info->tablespace, part, nullptr);
    alter_part *alter =
        create_one_low(part_id, old_part_id++, state, tablespace, conflict);
    if (alter == nullptr) {
      return (true);
    }

    ++part_id;
    array.push_back(alter);
  }

  return (false);
}

/** Create the specified alter_part_* object
@param[in]	part_id		Partition id for current partition

@param[in]	old_part_id	Start partition id of the table before
                                ALTER TABLE
@param[in]	state		Partition state
@param[in]	tablespace	Tablespace specified explicitly
@param[in]	conflict	Only valid when state is
                                PART_TO_BE_ADDED. True if the new
                                (sub)partition has the same name with
                                an exist one and they are of
                                innodb_file_per_table
@return alter_part_* object or nullptr */
alter_part *alter_part_factory::create_one_low(uint &part_id, uint old_part_id,
                                               partition_state state,
                                               const char *tablespace,
                                               bool conflict) {
  alter_part *alter_part = nullptr;

  switch (state) {
    case PART_NORMAL:
      alter_part =
          UT_NEW(alter_part_normal(part_id, state,
                                   m_part_share->get_table_part(old_part_id)),
                 mem_key_partitioning);
      break;
    case PART_TO_BE_ADDED:
      alter_part = UT_NEW(
          alter_part_add(part_id, state,
                         m_part_share->get_table_share()->normalized_path.str,
                         tablespace, m_trx, m_ha_alter_info, m_file_per_table,
                         m_part_share->next_auto_inc_val, conflict),
          mem_key_partitioning);
      break;
    case PART_TO_BE_DROPPED:
    case PART_TO_BE_REORGED:
    case PART_REORGED_DROPPED:
      alter_part = UT_NEW(
          alter_part_drop(part_id, state,
                          m_part_share->get_table_share()->normalized_path.str,
                          m_trx, m_part_share->get_table_part(old_part_id),
                          conflict),
          mem_key_partitioning);
      break;
    case PART_CHANGED:
      alter_part = UT_NEW(
          alter_part_change(
              part_id, state,
              m_part_share->get_table_share()->normalized_path.str, tablespace,
              m_trx, m_part_share->get_table_part(old_part_id), m_ha_alter_info,
              m_file_per_table, m_part_share->next_auto_inc_val),
          mem_key_partitioning);
      break;
    default:
      ut_ad(0);
  }

  return (alter_part);
}

/** Create alter_part_add object(s) along with checking if the
partition (and its subpartitions) conflicts with any of the original ones
This is only for REORGANIZE PARTITION
@param[in]	new_part	The new partition to check
@param[in,out]	new_part_id	Partition id for both partition and
                                subpartition, which would be increased
                                by number of subpartitions per partition here
@param[in,out]	all_news	To store the alter_part_add objects here
@retval	false	On success
@retval	true	On failure */
bool alter_part_factory::create_new_checking_conflict(
    partition_element *new_part, uint &new_part_id,
    alter_part_array &all_news) {
  ut_ad((m_ha_alter_info->handler_flags &
         Alter_inplace_info::REORGANIZE_PARTITION) != 0);

  partition_info *part_info = m_ha_alter_info->modified_part_info;
  /* To compare with this partition list which contains all the
  to be reorganized partitions */
  List_iterator_fast<partition_element> tmp_part_it(part_info->temp_partitions);
  partition_element *tmp_part_elem;

  while ((tmp_part_elem = tmp_part_it++) != nullptr) {
    if (!is_conflict(new_part, tmp_part_elem)) {
      continue;
    }

    if (m_ha_alter_info->modified_part_info->is_sub_partitioned()) {
      List_iterator_fast<partition_element> tmp_sub_it(
          tmp_part_elem->subpartitions);
      partition_element *tmp_sub_elem;
      List_iterator_fast<partition_element> new_sub_it(new_part->subpartitions);
      partition_element *new_sub_elem;

      while ((new_sub_elem = new_sub_it++) != nullptr) {
        ut_ad(new_sub_elem->partition_name != nullptr);
        tmp_sub_elem = tmp_sub_it++;
        ut_ad(tmp_sub_elem != nullptr);
        ut_ad(tmp_sub_elem->partition_name != nullptr);

        bool conflict = is_conflict(new_sub_elem, tmp_sub_elem);
        if (create_one(all_news, new_sub_elem, new_part_id, 0, PART_TO_BE_ADDED,
                       conflict)) {
          return (true);
        }
      }
      ut_ad((tmp_sub_elem = tmp_sub_it++) == nullptr);
    } else {
      if (create_one(all_news, new_part, new_part_id, 0, PART_TO_BE_ADDED,
                     true)) {
        return (true);
      }
    }

    /* Once matched, all are done */
    return (false);
  }

  return (
      create_one(all_news, new_part, new_part_id, 0, PART_TO_BE_ADDED, false));
}

/** Create alter_part_drop object(s) along with checking if the
partition (and its subpartitions) conflicts with any of the to
be created ones.
This is only for REORGANIZE PARTITION
@param[in]	old_part	The old partition to check
@param[in,out]	old_part_id	Partition id for this partition or
                                the first subpartition, which would
                                be increased by number of subpartitions
                                per partition here
@param[in,out]	to_drop		To store the alter_part_drop objects
@retval	false	On success
@retval	true	On failure */
bool alter_part_factory::create_old_checking_conflict(
    partition_element *old_part, uint &old_part_id, alter_part_array &to_drop) {
  ut_ad((m_ha_alter_info->handler_flags &
         Alter_inplace_info::REORGANIZE_PARTITION) != 0);

  partition_info *part_info = m_ha_alter_info->modified_part_info;
  /* To compare with this partition list which contains all the
  new to be added partitions */
  List_iterator_fast<partition_element> part_it(part_info->partitions);
  partition_element *part_elem;

  while ((part_elem = part_it++) != nullptr) {
    if (!is_conflict(part_elem, old_part)) {
      continue;
    }

    if (m_ha_alter_info->modified_part_info->is_sub_partitioned()) {
      List_iterator_fast<partition_element> sub_it(part_elem->subpartitions);
      partition_element *sub_elem;
      List_iterator_fast<partition_element> old_sub_it(old_part->subpartitions);
      partition_element *old_sub_elem;

      while ((old_sub_elem = old_sub_it++) != nullptr) {
        ut_ad(old_sub_elem->partition_name != nullptr);
        sub_elem = sub_it++;
        ut_ad(sub_elem != nullptr);
        ut_ad(sub_elem->partition_name != nullptr);

        bool conflict = is_conflict(sub_elem, old_sub_elem);
        if (create_one(to_drop, old_sub_elem, old_part_id, old_part_id,
                       PART_TO_BE_REORGED, conflict)) {
          return (true);
        }
      }
      ut_ad((sub_elem = sub_it++) == nullptr);
    } else {
      if (create_one(to_drop, old_part, old_part_id, old_part_id,
                     PART_TO_BE_REORGED, true)) {
        return (true);
      }
    }

    /* Once matched, all are done */
    return (false);
  }

  return (create_one(to_drop, old_part, old_part_id, old_part_id,
                     PART_TO_BE_REORGED, false));
}

/** Check if the two (sub)partitions conflict with each other,
Which means they have same name.
@param[in]	new_part	New partition to check
@param[in]	old_part	Old partition to check
@retval true	Conflict
@retval false	Not conflict */
bool alter_part_factory::is_conflict(const partition_element *new_part,
                                     const partition_element *old_part) {
  if (my_strcasecmp(system_charset_info, new_part->partition_name,
                    old_part->partition_name) != 0) {
    return (false);
  }

  /* To prevent the conflict(same) names in table cache, not to
  check the innodb_file_per_table */
  return (true);
}

/** Suppose that there is a table with 4 range partitions: p0, p1, p2, p3,
and the p2 and p3 are going to be reorganized into p21, p22, p31, p33.

In modified_part_info->temp_partitions list, there are only p2 and p3
with the state PART_TO_BE_REORGED, while in modified_part_info->partitions
list, it contains
{PART_NORMAL, PART_NORMAL, PART_TO_BE_ADDED, PART_TO_BE_ADDED,
PART_TO_BE_ADDED, PART_TO_BE_ADDED}.

So finally, the to_drop array would contain
{alter_part_drop, alter_part_drop}, which are for p2, p3;
the all_news array would contains
{alter_part_normal, alter_part_normal, alter_part_add, alter_part_add,
alter_part_add, alter_part_add}.

Note that the scenario that reorganized and to be reorganized
partition/subpartition have the same name, would be checked here too */

/** Create the alter_part_* objects when it's an operation like
REORGANIZE PARTITION
@param[in,out]	to_drop		To store the alter_part_* objects
                                for partitions to be dropped
@param[in,out]	all_news	To store the alter_part_* objects
                                for partitions in table after ALTER TABLE
@return false	On success
@retval true	On failure */
bool alter_part_factory::create_for_reorg(alter_part_array &to_drop,
                                          alter_part_array &all_news) {
  ut_ad((m_ha_alter_info->handler_flags &
         Alter_inplace_info::REORGANIZE_PARTITION) != 0);
  ut_ad(m_ha_alter_info->modified_part_info->num_subparts ==
        m_old_part_info->num_subparts);

  partition_info *part_info = m_ha_alter_info->modified_part_info;
  /* This list contains only the to be reorganized partitions,
  the sequence is the same as the list of m_old_part_info,
  and they should be consecutive ones */
  List_iterator_fast<partition_element> tmp_part_it(part_info->temp_partitions);
  /* This list contains all the new partitions */
  List_iterator_fast<partition_element> part_it(part_info->partitions);
  /* This list contains all the old partitions */
  List_iterator_fast<partition_element> old_part_it(
      m_old_part_info->partitions);
  partition_element *part_elem;
  partition_element *tmp_part_elem;
  partition_element *old_part_elem;
  uint parts_per_part =
      part_info->is_sub_partitioned() ? part_info->num_subparts : 1;

  tmp_part_elem = tmp_part_it++;
  ut_ad(tmp_part_elem != nullptr);
  old_part_elem = old_part_it++;
  ut_ad(old_part_elem != nullptr);

  uint old_part_id = 0;
  uint new_part_id = 0;

  /* There are 3 steps here:
  1. Check if the old one is a to be reorganized one, if so, mark it
  and check next old one
  2. If not, check if the new one is a to be added one, if so, mark it
  and check next new one
  3. If not, the old one and the new one should point to the same
  partition */
  while ((part_elem = part_it++) != nullptr) {
    while (old_part_elem != nullptr && tmp_part_elem != nullptr &&
           strcmp(tmp_part_elem->partition_name,
                  old_part_elem->partition_name) == 0) {
      ut_ad(tmp_part_elem->part_state == PART_TO_BE_REORGED);

      if (create_old_checking_conflict(old_part_elem, old_part_id, to_drop)) {
        return (true);
      }

      old_part_elem = old_part_it++;
      tmp_part_elem = tmp_part_it++;
    }

    switch (part_elem->part_state) {
      case PART_TO_BE_ADDED:

        if (create_new_checking_conflict(part_elem, new_part_id, all_news)) {
          return (true);
        }

        break;

      case PART_NORMAL:

        ut_ad(strcmp(part_elem->partition_name,
                     old_part_elem->partition_name) == 0);

        if (create_one(all_news, part_elem, new_part_id, old_part_id,
                       PART_NORMAL, false)) {
          return (true);
        }

        old_part_elem = old_part_it++;
        old_part_id += parts_per_part;

        break;

      default:
        ut_ad(0);
    }
  }

  ut_ad(old_part_elem == nullptr);
  ut_ad(tmp_part_elem == nullptr);

  return (false);
}

/** Suppose that there is a table with 4 range partitions: p0, p1, p2, p3.

1. ADD PARTITION p4
modified_part_info->partitions list contains
{PART_NORMAL, PART_NORMAL, PART_NORMAL, PART_NORMAL, PART_TO_BE_ADDED}.

So finally, the to_drop array would contain
{}, which is empty;
the all_news array would contains
{alter_part_normal, alter_part_normal, alter_part_normal, alter_part_normal,
alter_part_add}.

2. DROP PARTITION p2
modified_part_info->partitions list contain
{PART_NORMAL, PART_NORMAL, PART_TO_BE_DROPPED, PART_NORMAL}.

So finally, the to_drop array would contain
{alter_part_drop}, which is for p2, so part_id is 2;
the all_news array would contains
{alter_part_normal, alter_part_normal, alter_part_normal}.


Suppose it's the same table with 4 partitions, but it's partitioned by HASH.

3. ADD PARTITION 2
modified_part_info->partitions list contains
{PART_CHANGED, PART_CHANGED, PART_CHANGED, PART_CHANGED, PART_TO_BE_ADDED,
PART_TO_BE_ADDED}.

So finally, the to_drop array would contain
{}, which is empty;
the all_news array would contains
{alter_part_change, alter_part_change, alter_part_change, alter_part_change,
alter_part_add, alter_part_add}.

4. COALESCE PARTITION 2
modified_part_info->partitions contains:
{PART_CHANGED, PART_CHANGED, PART_REORGED_DROPPED, PART_REORGED_DROPPED}.

So finally, the to_drop array would contain
{alter_part_drop, alter_part_drop}, which are for p2, p3, part_id are 2 and 3;
the all_news array would contains
{alter_part_change, alter_part_change}.

5. REBUILD PARTITION p0, p2
modified_part_info->partitions contains:
{PART_NORMAL, PART_CHANGED, PART_NORMAL, PART_CHANGED}.

So finally, the to_drop array would contain
{}, which is empty;
the all_news array would contains
{alter_part_normal, alter_part_change, alter_part_normal, alter_part_change}. */

/** Create the alter_part_* objects when it's NOT an operation like
REORGANIZE PARTITION
@param[in,out]	to_drop		To store the alter_part_* objects
                                for partitions to be dropped
@param[in,out]	all_news	To store the alter_part_* objects
                                for partitions in table after ALTER TABLE
@return	false	On success
@retval	true	On Failure */
bool alter_part_factory::create_for_non_reorg(alter_part_array &to_drop,
                                              alter_part_array &all_news) {
  ut_ad((m_ha_alter_info->handler_flags &
         Alter_inplace_info::REORGANIZE_PARTITION) == 0);

  partition_info *part_info = m_ha_alter_info->modified_part_info;
  uint parts_per_part =
      part_info->is_sub_partitioned() ? part_info->num_subparts : 1;
  List_iterator_fast<partition_element> part_it(part_info->partitions);
  partition_element *part_elem;
  uint old_part_id = 0;
  uint new_part_id = 0;

  while ((part_elem = part_it++) != nullptr) {
    partition_state state = part_elem->part_state;
    switch (state) {
      case PART_NORMAL:
      case PART_CHANGED:
        if (create_one(all_news, part_elem, new_part_id, old_part_id, state,
                       false)) {
          return (true);
        }

        old_part_id += parts_per_part;
        break;
      case PART_TO_BE_ADDED:
        if (create_one(all_news, part_elem, new_part_id, 0, state, false)) {
          return (true);
        }

        break;
      case PART_TO_BE_DROPPED:
      case PART_REORGED_DROPPED:
        if (create_one(to_drop, part_elem, old_part_id, old_part_id, state,
                       false)) {
          return (true);
        }

        break;
      default:
        ut_ad(0);
    }
  }

  return (false);
}

#ifndef DBUG_OFF
/** Check if the specified partition_state is of drop state
@param[in]	s	The state to be checked
@retval	true    if this is of a drop state
@retval	false   if not */
inline static bool is_drop_state(partition_state s) {
  return (s == PART_TO_BE_DROPPED || s == PART_REORGED_DROPPED ||
          s == PART_TO_BE_REORGED);
}
#endif

/** Check if the specified partition_state is of common state
@param[in]	s	The state to be checked
@retval	true	if this is of a common state
@retval	false	if not */
inline static bool is_common_state(partition_state s) {
  return (s == PART_NORMAL || s == PART_CHANGED);
}

/** Destructor */
alter_parts::~alter_parts() {
  for (alter_part *alter_part : m_news) {
    UT_DELETE(alter_part);
  }

  for (alter_part *alter_part : m_to_drop) {
    UT_DELETE(alter_part);
  }
}

/** Create the to be created partitions and update internal
structures with concurrent writes blocked, while preparing
ALTER TABLE.
@param[in]	old_dd_tab	dd::Table before ALTER TABLE
@param[in,out]	new_dd_tab	dd::Table after ALTER TABLE
@param[in,out]	altered_table	Table definition after the ALTER
@return 0 or error number, my_error() should be called by callers */
int alter_parts::prepare(const dd::Table &old_dd_tab, dd::Table &new_dd_tab,
                         TABLE *altered_table) {
  if (m_factory.create(m_to_drop, m_news)) {
    return (true);
  }

  if (m_part_share->get_table_share()->found_next_number_field) {
    dd_set_autoinc(new_dd_tab.se_private_data(),
                   m_ha_alter_info->create_info->auto_increment_value);
  }

  int error;
  error = prepare_or_commit_for_old(old_dd_tab, altered_table, true);
  if (error != 0) {
    return (error);
  }

  error =
      prepare_or_commit_for_new(old_dd_tab, new_dd_tab, altered_table, true);

  /* We don't have to prepare for the partitions that will be dropped. */

  return (error);
}

/** Notify the storage engine that the changes made during
prepare_inplace_alter_table() and inplace_alter_table()
will be rolled back for all the partitions. */
void alter_parts::rollback() {
  for (alter_part *alter_part : m_to_drop) {
    alter_part->rollback();
  }

  for (alter_part *alter_part : m_news) {
    alter_part->rollback();
  }
}

/** Try to commit the changes made during prepare_inplace_alter_table()
inside the storage engine.v This is protected by MDL_EXCLUSIVE.
@param[in]	old_dd_tab	dd::Table before ALTER TABLE
@param[in,out]	new_dd_tab	dd::Table after ALTER TABLE
@param[in]	table		Table definition before the ALTER
@param[in,out]	altered_table	Table definition after the ALTER
@return 0 or error number, my_error() should be called by callers */
int alter_parts::try_commit(const dd::Table &old_dd_tab, dd::Table &new_dd_tab,
                            const TABLE *table, TABLE *altered_table) {
  int error;
  /* Commit for the old ones first, to clear data files for new ones */
  error = prepare_or_commit_for_old(old_dd_tab, altered_table, false);
  if (error != 0) {
    return (error);
  }

  error =
      prepare_or_commit_for_new(old_dd_tab, new_dd_tab, altered_table, false);
  if (error != 0) {
    return (error);
  }

  return (0);
}

/** Prepare for all the partitions in table after ALTER TABLE
@param[in]	old_dd_tab	dd::Table before ALTER TABLE
@param[in,out]	new_dd_tab	dd::Table after ALTER TABLE
@param[in,out]	altered_table	Table definition after the ALTER
@param[in]	prepare		true if it's in prepare phase,
                                false if it's in commit phase
@return 0 or error number */
int alter_parts::prepare_or_commit_for_new(const dd::Table &old_dd_tab,
                                           dd::Table &new_dd_tab,
                                           TABLE *altered_table, bool prepare) {
  auto oldp = old_dd_tab.leaf_partitions().begin();
  uint new_part_id = 0;
  uint old_part_id = 0;
  uint drop_seq = 0;
  const dd::Partition *old_part = nullptr;
  int error = 0;

  for (auto new_part : *new_dd_tab.leaf_partitions()) {
    ut_ad(new_part_id < m_news.size());

    /* To add a new partition, there is no corresponding old one,
    otherwise, find the old one */
    partition_state s = m_news[new_part_id]->state();
    if (is_common_state(s)) {
      bool found = false;
      for (; oldp != old_dd_tab.leaf_partitions().end() && !found; ++oldp) {
        old_part = *oldp;

        ++old_part_id;
        if (drop_seq < m_to_drop.size() &&
            (old_part_id - 1 == m_to_drop[drop_seq]->part_id())) {
          ut_ad(is_drop_state(m_to_drop[drop_seq]->state()));
          ++drop_seq;
          continue;
        }

        found = true;
      }

      ut_ad(found);
      ut_ad(drop_seq <= m_to_drop.size());
      ut_ad(new_part->name() == old_part->name());
      ut_ad((new_part->parent() == nullptr) == (old_part->parent() == nullptr));
      ut_ad(new_part->parent() == nullptr ||
            new_part->parent()->name() == old_part->parent()->name());
    } else {
      ut_ad(s == PART_TO_BE_ADDED);
      /* Let's still set one to get the old table name */
      old_part = *(old_dd_tab.leaf_partitions().begin());
    }

    alter_part *alter_part = m_news[new_part_id];
    ut_ad(alter_part != nullptr);

    if (prepare) {
      error = alter_part->prepare(altered_table, old_part, new_part);
      if (error != 0) {
        return (error);
      }

      if (m_new_partitions != nullptr && alter_part->new_table() != nullptr) {
        m_new_partitions->set_part(new_part_id, alter_part->new_table());
      }
    } else {
      error =
          alter_part->try_commit(nullptr, altered_table, old_part, new_part);
      if (error != 0) {
        return (error);
      }
    }

    ++new_part_id;
  }

#ifdef UNIV_DEBUG
  ut_ad(drop_seq <= m_to_drop.size());
  for (uint i = drop_seq; i < m_to_drop.size(); ++i) {
    ut_ad(!is_common_state(m_to_drop[i]->state()));
  }
#endif /* UNIV_DEBUG */

  return (error);
}

/** Prepare or commit for all the partitions in table before ALTER TABLE
@param[in]	old_dd_tab	dd::Table before ALTER TABLE
@param[in,out]	altered_table	Table definition after the ALTER
@param[in]	prepare		true if it's in prepare phase,
                                false if it's in commit phase
@return 0 or error number */
int alter_parts::prepare_or_commit_for_old(const dd::Table &old_dd_tab,
                                           TABLE *altered_table, bool prepare) {
  uint old_part_id = 0;
  auto dd_part = old_dd_tab.leaf_partitions().begin();
  int error = 0;

  for (alter_part *alter_part : m_to_drop) {
    const dd::Partition *old_part = nullptr;

    for (; dd_part != old_dd_tab.leaf_partitions().end(); ++dd_part) {
      if (old_part_id++ < alter_part->part_id()) {
        continue;
      }

      old_part = *dd_part;
      ++dd_part;
      break;
    }
    ut_ad(old_part != nullptr);

    if (prepare) {
      error = alter_part->prepare(altered_table, old_part, nullptr);
    } else {
      error = alter_part->try_commit(nullptr, altered_table, old_part, nullptr);
    }

    if (error != 0) {
      return (error);
    }
  }

  return (error);
}

/** Determine if one ALTER TABLE can be done instantly on the partitioned table
@param[in]	ha_alter_info	the DDL operation
@param[in]	num_parts	number of partitions
@param[in]	part_share	the partitioned tables
@param[in]	old_table	old TABLE
@param[in]	altered_table	new TABLE
@return Instant_Type accordingly */
static inline Instant_Type innopart_support_instant(
    const Alter_inplace_info *ha_alter_info, uint16_t num_parts,
    const Ha_innopart_share *part_share, const TABLE *old_table,
    const TABLE *altered_table) {
  Instant_Type type = Instant_Type::INSTANT_IMPOSSIBLE;

  for (uint32_t i = 0; i < num_parts; ++i) {
    type = innobase_support_instant(
        ha_alter_info, part_share->get_table_part(i), old_table, altered_table);
    if (type == Instant_Type::INSTANT_IMPOSSIBLE) {
      return (type);
    }
  }

  return (type);
}

int ha_innopart::pread_adapter_parallel_scan_start(void *&parallel_scan_ctx,
                                                   size_t &num_threads) {
  size_t n_threads = thd_parallel_read_threads(m_prebuilt->trx->mysql_thd);

  parallel_scan_ctx = nullptr;

  auto index = m_prebuilt->table->first_index();

  Parallel_partition_reader_adapter *parallel_reader =
      UT_NEW_NOKEY(Parallel_partition_reader_adapter(
          m_prebuilt->table, m_prebuilt->trx, index, n_threads, m_prebuilt,
          m_tot_parts));

  if (parallel_reader == nullptr) {
    return (HA_ERR_OUT_OF_MEM);
  }

  const uint first_used_partition = m_part_info->get_first_used_partition();

  for (uint i = first_used_partition; i < m_tot_parts;
       i = m_part_info->get_next_used_partition(i)) {
    set_partition(i);

    if (dict_table_is_discarded(m_prebuilt->table)) {
      ib_senderrf(ha_thd(), IB_LOG_LEVEL_ERROR, ER_TABLESPACE_DISCARDED,
                  m_prebuilt->table->name.m_name);

      return (HA_ERR_NO_SUCH_TABLE);
    }

    build_template(true);
    auto trx = m_prebuilt->trx;
    innobase_register_trx(ht, ha_thd(), trx);
    trx_start_if_not_started_xa(trx, false);
    trx_assign_read_view(trx);

    parallel_reader->set_info(
        m_prebuilt->table, m_prebuilt->table->first_index(), trx, m_prebuilt);
  }

  num_threads = parallel_reader->calc_num_threads();
  parallel_scan_ctx = parallel_reader;
  return (0);
}

int ha_innopart::pread_adapter_parallel_scan_run(
    void *parallel_scan_ctx, void **thread_contexts,
    pread_adapter_pload_init_cbk load_init_fn,
    pread_adapter_pload_row_cbk load_rows_fn,
    pread_adapter_pload_end_cbk load_end_fn) {
  Parallel_reader_adapter *parallel_reader =
      static_cast<Parallel_reader_adapter *>(parallel_scan_ctx);

  ut_ad(parallel_reader != nullptr);

#ifdef UNIV_DEBUG
  size_t n_threads = thd_parallel_read_threads(m_prebuilt->trx->mysql_thd);
  ut_ad(parallel_reader->n_threads() == n_threads);
#endif

  parallel_reader->set_callback(thread_contexts, load_init_fn, load_rows_fn,
                                load_end_fn);

  dberr_t err = parallel_reader->read([&](size_t id, const buf_block_t *block,
                                          const rec_t *rec, dict_index_t *index,
                                          row_prebuilt_t *prebuilt) {
    return (parallel_reader->process_rows(id, rec, index, prebuilt));
  });

  int error = convert_error_code_to_mysql(err, 0, ha_thd());

  return (error);
}

int ha_innopart::pread_adapter_parallel_scan_end(void *parallel_scan_ctx) {
  Parallel_reader_adapter *parallel_reader =
      static_cast<Parallel_reader_adapter *>(parallel_scan_ctx);
  UT_DELETE(parallel_reader);
  return 0;
}

/** Check if supported inplace alter table.
@param[in]	altered_table	Altered MySQL table.
@param[in]	ha_alter_info	Information about inplace operations to do.
@return	Lock level, not supported or error */
enum_alter_inplace_result ha_innopart::check_if_supported_inplace_alter(
    TABLE *altered_table, Alter_inplace_info *ha_alter_info) {
  DBUG_ENTER("ha_innopart::check_if_supported_inplace_alter");
  DBUG_ASSERT(ha_alter_info->handler_ctx == NULL);

  /* Not supporting these for partitioned tables yet! */

  /*
    FK not yet supported. SQL-layer blocks most of such changes.
    We resort to COPY algorithm for a few which are still allowed
    (e.g. REMOVE PARTITIONING and ADD FOREIGN KEY at the same time).
  */
  if (ha_alter_info->handler_flags & (Alter_inplace_info::ADD_FOREIGN_KEY |
                                      Alter_inplace_info::DROP_FOREIGN_KEY)) {
    ha_alter_info->unsupported_reason =
        innobase_get_err_msg(ER_FOREIGN_KEY_ON_PARTITIONED);
    DBUG_RETURN(HA_ALTER_INPLACE_NOT_SUPPORTED);
  }
  /* FTS not yet supported either. */
  if ((ha_alter_info->handler_flags & Alter_inplace_info::ADD_INDEX)) {
    for (uint i = 0; i < ha_alter_info->index_add_count; i++) {
      const KEY *key =
          &ha_alter_info->key_info_buffer[ha_alter_info->index_add_buffer[i]];
      if (key->flags & HA_FULLTEXT) {
        DBUG_ASSERT(!(key->flags & HA_KEYFLAG_MASK &
                      ~(HA_FULLTEXT | HA_PACK_KEY | HA_GENERATED_KEY |
                        HA_BINARY_PACK_KEY)));
        ha_alter_info->unsupported_reason =
            innobase_get_err_msg(ER_FULLTEXT_NOT_SUPPORTED_WITH_PARTITIONING);
        DBUG_RETURN(HA_ALTER_INPLACE_NOT_SUPPORTED);
      }
    }
  }
  /* We cannot allow INPLACE to change order of KEY partitioning fields! */
  if ((ha_alter_info->handler_flags &
       Alter_inplace_info::ALTER_STORED_COLUMN_ORDER) &&
      !m_part_info->same_key_column_order(
          &ha_alter_info->alter_info->create_list)) {
    DBUG_RETURN(HA_ALTER_INPLACE_NOT_SUPPORTED);
  }

  /* Cannot allow INPLACE for drop and create PRIMARY KEY if partition is
  on Primary Key - PARTITION BY KEY() */
  if ((ha_alter_info->handler_flags & (Alter_inplace_info::ADD_PK_INDEX |
                                       Alter_inplace_info::DROP_PK_INDEX))) {
    /* Check partition by key(). */
    if ((m_part_info->part_type == partition_type::HASH) &&
        m_part_info->list_of_part_fields &&
        m_part_info->part_field_list.is_empty()) {
      DBUG_RETURN(HA_ALTER_INPLACE_NOT_SUPPORTED);
    }

    /* Check sub-partition by key(). */
    if ((m_part_info->subpart_type == partition_type::HASH) &&
        m_part_info->list_of_subpart_fields &&
        m_part_info->subpart_field_list.is_empty()) {
      DBUG_RETURN(HA_ALTER_INPLACE_NOT_SUPPORTED);
    }
  }

  /* Check for ALTER TABLE ... PARTITION, following operations can
  be done inplace */
  if (alter_parts::apply_to(ha_alter_info)) {
    /* Two meanings here:
    1. ALTER TABLE .. PARTITION could not be combined with
    other ALTER TABLE operations;
    2. Only one operation of ALTER TABLE .. PARTITION can be
    done in single statement. Only exception is that
    'ALTER TABLE table REORGANIZE PARTITION' for HASH/KEY
    partitions. This will flag both COALESCE_PARTITION
    and ALTER_TABLE_REORG;
    The ALTER_ALL_PARTITION should be screened out, which could only
    be set along with the REBUILD PARTITION */
    ut_ad(is_single_bit(ha_alter_info->handler_flags &
                        ~Alter_inplace_info::ALTER_ALL_PARTITION) ||
          ha_alter_info->handler_flags ==
              (Alter_inplace_info::COALESCE_PARTITION |
               Alter_inplace_info::ALTER_TABLE_REORG));
    ut_ad(!(ha_alter_info->handler_flags &
            Alter_inplace_info::ALTER_ALL_PARTITION) ||
          (ha_alter_info->handler_flags &
           Alter_inplace_info::ALTER_REBUILD_PARTITION));

    if (alter_parts::need_copy(ha_alter_info)) {
      DBUG_RETURN(HA_ALTER_INPLACE_SHARED_LOCK_AFTER_PREPARE);
    } else {
      DBUG_RETURN(HA_ALTER_INPLACE_NO_LOCK_AFTER_PREPARE);
    }
  }

  Instant_Type instant_type = innopart_support_instant(
      ha_alter_info, m_tot_parts, m_part_share, this->table, altered_table);
  ha_alter_info->handler_trivial_ctx =
      instant_type_to_int(Instant_Type::INSTANT_IMPOSSIBLE);

  switch (instant_type) {
    case Instant_Type::INSTANT_IMPOSSIBLE:
      break;
    case Instant_Type::INSTANT_ADD_COLUMN:
      if (ha_alter_info->alter_info->requested_algorithm ==
          Alter_info::ALTER_TABLE_ALGORITHM_INPLACE) {
        break;
      } else if (ha_alter_info->error_if_not_empty) {
        /* In this case, it can't be instant because the table
        may not be empty. Have to fall back to INPLACE */
        break;
      }
      /* Fall through */
    case Instant_Type::INSTANT_NO_CHANGE:
    case Instant_Type::INSTANT_VIRTUAL_ONLY:
      ha_alter_info->handler_trivial_ctx = instant_type_to_int(instant_type);
      DBUG_RETURN(HA_ALTER_INPLACE_INSTANT);
  }

  /* Check for PK and UNIQUE should already be done when creating the
  new table metadata.
  (fix_partition_info/check_primary_key+check_unique_key) */

  set_partition(0);
  DBUG_RETURN(ha_innobase::check_if_supported_inplace_alter(altered_table,
                                                            ha_alter_info));
}

/** Prepare inplace alter table.
Allows InnoDB to update internal structures with concurrent
writes blocked (provided that check_if_supported_inplace_alter()
did not return HA_ALTER_INPLACE_NO_LOCK).
This will be invoked before inplace_alter_table().
@param[in]	altered_table	TABLE object for new version of table.
@param[in]	ha_alter_info	Structure describing changes to be done
                                by ALTER TABLE and holding data used during
                                in-place alter.
@param[in]	old_table_def	dd::Table object describing old version
                                of the table.
@param[in,out]	new_table_def	dd::Table object for the new version of
                                the table. Can be adjusted by this call.
                                Changes to the table definition will be
                                persisted in the data-dictionary at statement
                                commit time.
@retval true Failure.
@retval false Success. */
bool ha_innopart::prepare_inplace_alter_table(TABLE *altered_table,
                                              Alter_inplace_info *ha_alter_info,
                                              const dd::Table *old_table_def,
                                              dd::Table *new_table_def) {
  DBUG_ENTER("ha_innopart::prepare_inplace_alter_table");
  DBUG_ASSERT(ha_alter_info->handler_ctx == nullptr);

  if (tablespace_is_shared_space(ha_alter_info->create_info)) {
    my_printf_error(ER_ILLEGAL_HA_CREATE_OPTION, PARTITION_IN_SHARED_TABLESPACE,
                    MYF(0));
    DBUG_RETURN(true);
  }

  /* The row format in new table may differ from the old one,
  which is set by server earlier. So keep them the same */
  new_table_def->set_row_format(old_table_def->row_format());

  if (altered_table->found_next_number_field != nullptr) {
    dd_copy_autoinc(old_table_def->se_private_data(),
                    new_table_def->se_private_data());
  }

  if (alter_parts::apply_to(ha_alter_info)) {
    DBUG_RETURN(prepare_inplace_alter_partition(altered_table, ha_alter_info,
                                                old_table_def, new_table_def));
  }

  ha_innopart_inplace_ctx *ctx_parts;
  THD *thd = ha_thd();
  bool res = true;

  /* Clean up all ins/upd nodes. */
  clear_ins_upd_nodes();
  /*
  This object will be freed by server, so always use 'new'
  and there is no need to free on failure */
  ctx_parts = new (thd->mem_root) ha_innopart_inplace_ctx(thd, m_tot_parts);
  if (ctx_parts == nullptr) {
    DBUG_RETURN(HA_ALTER_ERROR);
  }

  ctx_parts->ctx_array =
      UT_NEW_ARRAY_NOKEY(inplace_alter_handler_ctx *, m_tot_parts + 1);
  if (ctx_parts->ctx_array == nullptr) {
    DBUG_RETURN(HA_ALTER_ERROR);
  }

  memset(ctx_parts->ctx_array, 0,
         sizeof(inplace_alter_handler_ctx *) * (m_tot_parts + 1));

  ctx_parts->m_old_info =
      UT_NEW_ARRAY_NOKEY(alter_table_old_info_t, m_tot_parts);
  if (ctx_parts->m_old_info == nullptr) {
    DBUG_RETURN(HA_ALTER_ERROR);
  }

  ctx_parts->prebuilt_array = UT_NEW_ARRAY_NOKEY(row_prebuilt_t *, m_tot_parts);
  if (ctx_parts->prebuilt_array == nullptr) {
    DBUG_RETURN(HA_ALTER_ERROR);
  }
  /* For the first partition use the current prebuilt. */
  ctx_parts->prebuilt_array[0] = m_prebuilt;
  /* Create new prebuilt for the rest of the partitions.
  It is needed for the current implementation of
  ha_innobase::commit_inplace_alter_table(). */
  for (uint i = 1; i < m_tot_parts; i++) {
    row_prebuilt_t *tmp_prebuilt;
    tmp_prebuilt = row_create_prebuilt(m_part_share->get_table_part(i),
                                       table_share->reclength);
    /* Use same trx as original prebuilt. */
    tmp_prebuilt->trx = m_prebuilt->trx;
    ctx_parts->prebuilt_array[i] = tmp_prebuilt;
  }

  if (altered_table->found_next_number_field != nullptr) {
    dd_set_autoinc(new_table_def->se_private_data(),
                   ha_alter_info->create_info->auto_increment_value);
  }

  const char *save_tablespace = ha_alter_info->create_info->tablespace;

  const char *save_data_file_name = ha_alter_info->create_info->data_file_name;

  auto oldp = old_table_def->leaf_partitions().begin();
  auto newp = new_table_def->leaf_partitions()->begin();

  for (uint i = 0; i < m_tot_parts; ++oldp, ++newp) {
    m_prebuilt = ctx_parts->prebuilt_array[i];
    set_partition(i);

    const dd::Partition *old_part = *oldp;
    dd::Partition *new_part = *newp;
    ut_ad(old_part != nullptr);
    ut_ad(new_part != nullptr);
    ut_ad(m_prebuilt->table->id == old_part->se_private_id());

    ha_alter_info->handler_ctx = nullptr;

    /* Set the tablespace and data_file_name value of the
    alter_info to the tablespace and data_file_name value
    that was existing for the partition originally, so that
    for ALTER TABLE the tablespace clause in create option
    is ignored for existing partitions, and later set it
    back to its old value */

    ha_alter_info->create_info->tablespace = m_prebuilt->table->tablespace;
    ha_alter_info->create_info->data_file_name =
        m_prebuilt->table->data_dir_path;

    res = prepare_inplace_alter_table_impl<dd::Partition>(
        altered_table, ha_alter_info, old_part, new_part);

    update_partition(i);
    ctx_parts->ctx_array[i] = ha_alter_info->handler_ctx;
    if (res) {
      break;
    }

    ha_innobase_inplace_ctx *ctx =
        static_cast<ha_innobase_inplace_ctx *>(ctx_parts->ctx_array[i]);
    if (ctx != nullptr) {
      ctx_parts->m_old_info[i].update(ctx->old_table, ctx->need_rebuild());
    }

    ++i;
  }

  m_prebuilt = ctx_parts->prebuilt_array[0];
  ha_alter_info->handler_ctx = ctx_parts;
  ha_alter_info->group_commit_ctx = ctx_parts->ctx_array;
  ha_alter_info->create_info->tablespace = save_tablespace;
  ha_alter_info->create_info->data_file_name = save_data_file_name;

  DBUG_RETURN(res);
}

/** Inplace alter table.
Alter the table structure in-place with operations
specified using Alter_inplace_info.
The level of concurrency allowed during this operation depends
on the return value from check_if_supported_inplace_alter().
@param[in]	altered_table	TABLE object for new version of table.
@param[in]	ha_alter_info	Structure describing changes to be done
                                by ALTER TABLE and holding data used during
                                in-place alter.
@param[in]	old_table_def	dd::Table object describing old version
                                of the table.
@param[in,out]	new_table_def	dd::Table object for the new version of
                                the table. Can be adjusted by this call.
                                Changes to the table definition will be
                                persisted in the data-dictionary at statement
                                commit time.
@retval true Failure.
@retval false Success. */
bool ha_innopart::inplace_alter_table(TABLE *altered_table,
                                      Alter_inplace_info *ha_alter_info,
                                      const dd::Table *old_table_def,
                                      dd::Table *new_table_def) {
  if (alter_parts::apply_to(ha_alter_info)) {
    return (inplace_alter_partition(altered_table, ha_alter_info, old_table_def,
                                    new_table_def));
  }

  bool res = true;
  ha_innopart_inplace_ctx *ctx_parts;

  ctx_parts =
      static_cast<ha_innopart_inplace_ctx *>(ha_alter_info->handler_ctx);

  /* It could be not allocated at all */
  if (ctx_parts == nullptr) {
    return (false);
  }

  auto oldp = old_table_def->leaf_partitions().begin();
  auto newp = new_table_def->leaf_partitions()->begin();

  for (uint i = 0; i < m_tot_parts; ++oldp, ++newp) {
    const dd::Partition *old_part = *oldp;
    dd::Partition *new_part = *newp;

    m_prebuilt = ctx_parts->prebuilt_array[i];
    ha_alter_info->handler_ctx = ctx_parts->ctx_array[i];
    set_partition(i);

    res = inplace_alter_table_impl<dd::Partition>(altered_table, ha_alter_info,
                                                  old_part, new_part);
    ut_ad(ctx_parts->ctx_array[i] == ha_alter_info->handler_ctx);
    ctx_parts->ctx_array[i] = ha_alter_info->handler_ctx;

    if (res) {
      break;
    }

    ++i;
  }
  m_prebuilt = ctx_parts->prebuilt_array[0];
  ha_alter_info->handler_ctx = ctx_parts;
  return (res);
}

/** Commit or rollback inplace alter table.
Commit or rollback the changes made during
prepare_inplace_alter_table() and inplace_alter_table() inside
the storage engine. Note that the allowed level of concurrency
during this operation will be the same as for
inplace_alter_table() and thus might be higher than during
prepare_inplace_alter_table(). (E.g concurrent writes were
blocked during prepare, but might not be during commit).
@param[in]	altered_table	TABLE object for new version of table.
@param[in]	ha_alter_info	Structure describing changes to be done
                                by ALTER TABLE and holding data used during
                                in-place alter.
@param[in]	commit		true => Commit, false => Rollback.
@param[in]	old_table_def	dd::Table object describing old version
                                of the table.
@param[in,out]	new_table_def	dd::Table object for the new version of
                                the table. Can be adjusted by this call.
                                Changes to the table definition will be
                                persisted in the data-dictionary at statement
                                commit time.
@retval true Failure.
@retval false Success. */
bool ha_innopart::commit_inplace_alter_table(TABLE *altered_table,
                                             Alter_inplace_info *ha_alter_info,
                                             bool commit,
                                             const dd::Table *old_table_def,
                                             dd::Table *new_table_def) {
  if (alter_parts::apply_to(ha_alter_info)) {
    return (commit_inplace_alter_partition(altered_table, ha_alter_info, commit,
                                           old_table_def, new_table_def));
  }

  ha_innopart_inplace_ctx *ctx_parts =
      static_cast<ha_innopart_inplace_ctx *>(ha_alter_info->handler_ctx);

  /* It could be not allocated at all */
  if (ctx_parts == nullptr) {
    return (false);
  }

  bool res = false;
  ut_ad(ctx_parts->ctx_array != nullptr);
  ut_ad(ctx_parts->prebuilt_array != nullptr);
  ut_ad(ctx_parts->prebuilt_array[0] == m_prebuilt);

  if (commit) {
    /* Commit is done through first partition (group commit). */
    ut_ad(ha_alter_info->group_commit_ctx == ctx_parts->ctx_array);
    ha_alter_info->handler_ctx = ctx_parts->ctx_array[0];
    set_partition(0);

    res = ha_innobase::commit_inplace_alter_table_impl<dd::Table>(
        altered_table, ha_alter_info, commit, old_table_def, new_table_def);
    ut_ad(res || !ha_alter_info->group_commit_ctx);

    goto end;
  }

  /* Rollback is done for each partition. */
  for (uint i = 0; i < m_tot_parts; i++) {
    m_prebuilt = ctx_parts->prebuilt_array[i];
    ha_alter_info->handler_ctx = ctx_parts->ctx_array[i];
    set_partition(i);
    if (ha_innobase::commit_inplace_alter_table_impl<dd::Table>(
            altered_table, ha_alter_info, commit, old_table_def,
            new_table_def)) {
      res = true;
    }
    ut_ad(ctx_parts->ctx_array[i] == ha_alter_info->handler_ctx);
    ctx_parts->ctx_array[i] = ha_alter_info->handler_ctx;
  }
end:
  /* All are done successfully, now write back metadata to DD */
  if (commit && !res) {
    ut_ad(!(is_instant(ha_alter_info) && ctx_parts->m_old_info[0].m_rebuild));

    auto oldp = old_table_def->leaf_partitions().begin();
    auto newp = new_table_def->leaf_partitions()->begin();
    bool inplace_instant = false;

    for (uint i = 0; i < m_tot_parts; ++oldp, ++newp) {
      const dd::Partition *old_part = *oldp;
      dd::Partition *new_part = *newp;
      ut_ad(old_part != nullptr);
      ut_ad(new_part != nullptr);

      ha_innobase_inplace_ctx *ctx =
          static_cast<ha_innobase_inplace_ctx *>(ctx_parts->ctx_array[i]);

      if (is_instant(ha_alter_info)) {
        dd_commit_inplace_instant(
            ha_alter_info, m_user_thd, m_prebuilt->trx,
            m_part_share->get_table_part(i), table, altered_table, old_part,
            new_part,
            altered_table->found_next_number_field != nullptr
                ? reinterpret_cast<uint64_t *>(&m_part_share->next_auto_inc_val)
                : nullptr);
      } else if (!(ha_alter_info->handler_flags & ~INNOBASE_INPLACE_IGNORE) ||
                 ctx == nullptr) {
        dd_commit_inplace_no_change(old_part, new_part, true);
      } else {
        inplace_instant = !ctx_parts->m_old_info[0].m_rebuild;
        dd_commit_inplace_alter_table(ctx_parts->m_old_info[i], ctx->new_table,
                                      old_part, new_part);
      }

      ++i;
    }

    if (inplace_instant) {
      dd_commit_inplace_update_partition_instant_meta(
          m_part_share, m_tot_parts, old_table_def, new_table_def);
    }

#ifdef UNIV_DEBUG
    if (!res) {
      if (dd_table_has_instant_cols(*old_table_def) &&
          !ctx_parts->m_old_info[0].m_rebuild) {
        ut_ad(dd_table_has_instant_cols(*new_table_def));
      }

      uint i = 0;
      for (auto part : *new_table_def->leaf_partitions()) {
        ha_innobase_inplace_ctx *ctx =
            static_cast<ha_innobase_inplace_ctx *>(ctx_parts->ctx_array[i++]);
        if (ctx != nullptr) {
          ut_ad(dd_table_match(ctx->new_table, part));
        }
      }
    }
#endif /* univ_debug */
  }

  /* Move the ownership of the new tables back to the m_part_share. */
  ha_innobase_inplace_ctx *ctx;
  for (uint i = 0; i < m_tot_parts; i++) {
    /* TODO: Fix to only use one prebuilt (i.e. make inplace
    alter partition aware instead of using multiple prebuilt
    copies... */
    ctx = static_cast<ha_innobase_inplace_ctx *>(ctx_parts->ctx_array[i]);
    if (ctx != nullptr) {
      m_part_share->set_table_part(i, ctx->prebuilt->table);
      ctx->prebuilt->table = nullptr;
      ctx_parts->prebuilt_array[i] = ctx->prebuilt;
    } else {
      break;
    }
  }
  /* The above juggling of prebuilt must be reset here. */
  m_prebuilt = ctx_parts->prebuilt_array[0];
  m_prebuilt->table = m_part_share->get_table_part(0);
  ha_alter_info->handler_ctx = ctx_parts;
  return (res);
}

/** Create the Altered_partitoins object
@param[in]	ha_alter_info	thd DDL operation
@retval	true	On failure
@retval	false	On success */
bool ha_innopart::prepare_for_copy_partitions(
    Alter_inplace_info *ha_alter_info) {
  ut_ad(m_new_partitions == nullptr);
  ut_ad(alter_parts::need_copy(ha_alter_info));

  uint num_parts = ha_alter_info->modified_part_info->num_parts;
  uint total_parts = num_parts;

  if (ha_alter_info->modified_part_info->is_sub_partitioned()) {
    total_parts *= ha_alter_info->modified_part_info->num_subparts;
  }

  m_new_partitions =
      UT_NEW(Altered_partitions(total_parts), mem_key_partitioning);

  if (m_new_partitions == nullptr) {
    return (true);
  } else if (m_new_partitions->initialize()) {
    UT_DELETE(m_new_partitions);
    m_new_partitions = nullptr;
    return (true);
  }

  return (false);
}

/** write row to new partition.
@param[in]	new_part	New partition to write to.
@return 0 for success else error code. */
int ha_innopart::write_row_in_new_part(uint new_part) {
  int result;
  DBUG_ENTER("ha_innopart::write_row_in_new_part");

  m_last_part = new_part;
  if (m_new_partitions->part(new_part) == nullptr) {
    /* Altered partition contains misplaced row. */
    m_err_rec = table->record[0];
    DBUG_RETURN(HA_ERR_ROW_IN_WRONG_PARTITION);
  }

  m_new_partitions->prepare_write(m_prebuilt, new_part);
  result = ha_innobase::write_row(table->record[0]);
  m_new_partitions->finish_write(m_prebuilt, new_part);
  DBUG_RETURN(result);
}

/** Allows InnoDB to update internal structures with concurrent
writes blocked (given that check_if_supported_inplace_alter()
did not return HA_ALTER_INPLACE_NO_LOCK).
This is for 'ALTER TABLE ... PARTITION' and a corresponding function
to inplace_alter_table().
This will be invoked before inplace_alter_partition().

@param[in,out]	altered_table	TABLE object for new version of table
@param[in,out]	ha_alter_info	Structure describing changes to be done
                                by ALTER TABLE and holding data used during
                                in-place alter.
@param[in]	old_dd_tab	Table definition before the ALTER
@param[in,out]	new_dd_tab	Table definition after the ALTER
@retval true	Failure
@retval false	Success */
bool ha_innopart::prepare_inplace_alter_partition(
    TABLE *altered_table, Alter_inplace_info *ha_alter_info,
    const dd::Table *old_dd_tab, dd::Table *new_dd_tab) {
  clear_ins_upd_nodes();

  trx_start_if_not_started_xa(m_prebuilt->trx, true);

  if (alter_parts::need_copy(ha_alter_info) &&
      prepare_for_copy_partitions(ha_alter_info)) {
    my_error(ER_OUT_OF_RESOURCES, MYF(0));
    return (true);
  }

  alter_parts *ctx =
      UT_NEW_NOKEY(alter_parts(m_prebuilt->trx, m_part_share, ha_alter_info,
                               m_part_info, m_new_partitions));

  if (ctx == nullptr) {
    my_error(ER_OUT_OF_RESOURCES, MYF(0));
    return (true);
  }

  ha_alter_info->handler_ctx = ctx;

  int error = ctx->prepare(*old_dd_tab, *new_dd_tab, altered_table);
  if (error != 0) {
    print_error(error, MYF(error != ER_OUTOFMEMORY ? 0 : ME_FATALERROR));
  }
  return (error);
}

/** Alter the table structure in-place with operations
specified using HA_ALTER_FLAGS and Alter_inplace_information.
This is for 'ALTER TABLE ... PARTITION' and a corresponding function
to inplace_alter_table().
The level of concurrency allowed during this operation depends
on the return value from check_if_supported_inplace_alter().

@param[in,out]	altered_table	TABLE object for new version of table
@param[in,out]	ha_alter_info	Structure describing changes to be done
                                by ALTER TABLE and holding data used during
                                in-place alter.
@param[in]	old_dd_tab	Table definition before the ALTER
@param[in,out]	new_dd_tab	Table definition after the ALTER
@retval true	Failure
@retval false	Success */
bool ha_innopart::inplace_alter_partition(TABLE *altered_table,
                                          Alter_inplace_info *ha_alter_info,
                                          const dd::Table *old_dd_tab,
                                          dd::Table *new_dd_tab) {
  if (!alter_parts::need_copy(ha_alter_info)) {
    return (false);
  }

  /* The lock type can be set as none, since in this step, the
  shared table lock is held, thus no other changes. This is to fix
  if the table was explicitly lock, then select_lock_type in the
  prebuilt here would not be LOCK_NONE, then row locks would be
  required; if we finally want to drop the original partitions,
  these row locks would lead to failure/crash. */
  ulint lock_type = m_prebuilt->select_lock_type;
  m_prebuilt->select_lock_type = LOCK_NONE;

  prepare_change_partitions();

  partition_info *old_part_info = table->part_info;

  set_part_info(ha_alter_info->modified_part_info, true);

  prepare_change_partitions();

  ulonglong deleted;
  int res;

  res = copy_partitions(&deleted);

  set_part_info(old_part_info, false);

  m_prebuilt->select_lock_type = lock_type;

  if (res > 0) {
    print_error(res, MYF(res != ER_OUTOFMEMORY ? 0 : ME_FATALERROR));
  }

  return (res);
}

/** Prepare to commit or roll back ALTER TABLE...ALGORITHM=INPLACE.
This is for 'ALTER TABLE ... PARTITION' and a corresponding function
to commit_inplace_alter_table().
@param[in,out]	altered_table	TABLE object for new version of table.
@param[in,out]	ha_alter_info	ALGORITHM=INPLACE metadata
@param[in]	commit		true=Commit, false=Rollback.
@param[in]	old_dd_tab	old table
@param[in,out]	new_dd_tab	new table
@retval true	on failure (my_error() will have been called)
@retval false	on success */
bool ha_innopart::commit_inplace_alter_partition(
    TABLE *altered_table, Alter_inplace_info *ha_alter_info, bool commit,
    const dd::Table *old_dd_tab, dd::Table *new_dd_tab) {
  alter_parts *ctx = static_cast<alter_parts *>(ha_alter_info->handler_ctx);
  if (ctx == nullptr) {
    ut_ad(!commit);
    return (false);
  }

  if (commit) {
    int error = ctx->try_commit(*old_dd_tab, *new_dd_tab, table, altered_table);
    if (!error) {
      m_prebuilt->table = nullptr;

      UT_DELETE(ctx);
      ha_alter_info->handler_ctx = nullptr;

      UT_DELETE(m_new_partitions);
      m_new_partitions = nullptr;

      if (altered_table->found_next_number_field) {
        dd_set_autoinc(new_dd_tab->se_private_data(),
                       m_part_share->next_auto_inc_val);
      }

      dd_copy_table(*new_dd_tab, *old_dd_tab);
      dd_part_adjust_table_id(new_dd_tab);
      if (!dd_table_part_has_instant_cols(*new_dd_tab) &&
          dd_table_has_instant_cols(*new_dd_tab)) {
        dd_clear_instant_table(*new_dd_tab);
      }
    }

    return (error != 0);
  }

  ctx->rollback();
  UT_DELETE(ctx);
  ha_alter_info->handler_ctx = nullptr;

  UT_DELETE(m_new_partitions);
  m_new_partitions = nullptr;

  return (false);
}

/** Check if the DATA DIRECTORY is specified (implicitly or explicitly)
@param[in]	dd_part		The dd::Partition to be checked
@retval true	the DATA DIRECTORY is specified (implicitly or explicitly)
@retval false	otherwise */
static bool dd_part_has_datadir(const dd::Partition *dd_part) {
  ut_ad(dd_part_is_stored(dd_part));

  return (dd_part->options().exists(data_file_name_key) ||
          (dd_part->parent() != nullptr &&
           dd_part->parent()->options().exists(data_file_name_key)) ||
          dd_part->table().se_private_data().exists(
              dd_table_key_strings[DD_TABLE_DATA_DIRECTORY]));
}

/** Adjust data directory for exchange parition. Special handling of
dict_table_t::data_dir_path is necessary if DATA DIRECTORY is specified. For
exaple if DATA DIRECTORY Is '/tmp', the data directory for nomral table is
'/tmp/t1', while for partition is '/tmp'. So rename, the postfix table name 't1'
should either be truncated or appended.
@param[in] thd the session
@param[in] table_p partiton table
@param[in] table_s  swap table*/
void exchange_partition_adjust_datadir(THD *thd, dict_table_t *table_p,
                                       dict_table_t *table_s) {
  ut_ad(table_s->n_ref_count == 1);
  ut_ad(table_p->n_ref_count == 1);
  if (table_s->data_dir_path != nullptr) {
    std::string str(table_s->data_dir_path);
    /* new_name contains database/name but we require name */
    const char *name = strchr(table_s->name.m_name, '/') + 1;
    str.append(name);

    uint old_size = mem_heap_get_size(table_s->heap);

    table_s->data_dir_path = mem_heap_strdup(table_s->heap, str.c_str());

    uint new_size = mem_heap_get_size(table_s->heap);
    mutex_enter(&dict_sys->mutex);
    dict_sys->size += new_size - old_size;
    mutex_exit(&dict_sys->mutex);
  }

  if (table_p->data_dir_path != nullptr) {
    std::string str(table_p->data_dir_path);
    size_t found = str.find_last_of("/\\");

    ut_ad(found != std::string::npos);
    found++;

    table_p->data_dir_path[found] = '\0';
  }
}

/** Exchange partition.
Low-level primitive which implementation is provided here.
@param[in]	part_table_path		data file path of the partitioned table
@param[in]	swap_table_path		data file path of the to be
swapped table
@param[in]	part_id			The id of the partition to be exchanged
@param[in]	part_table		partitioned table to be exchanged
@param[in]	swap_table		table to be exchanged
@return error number
@retval 0	on success */
int ha_innopart::exchange_partition_low(const char *part_table_path,
                                        const char *swap_table_path,
                                        uint part_id, dd::Table *part_table,
                                        dd::Table *swap_table) {
  DBUG_ENTER("ha_innopart::exchange_partition_low");

  ut_ad(part_table != nullptr);
  ut_ad(swap_table != nullptr);
  ut_ad(m_part_share != nullptr);
  ut_ad(dd_table_is_partitioned(*part_table));
  ut_ad(!dd_table_is_partitioned(*swap_table));
  ut_ad(innobase_strcasecmp(part_table->name().c_str(),
                            table_share->table_name.str) == 0);
  ut_ad(part_id < m_tot_parts);

  if (high_level_read_only) {
    my_error(ER_READ_ONLY_MODE, MYF(0));
    DBUG_RETURN(HA_ERR_TABLE_READONLY);
  }

  if (dd_table_has_instant_cols(*part_table) ||
      dd_table_has_instant_cols(*swap_table)) {
    my_error(ER_PARTITION_EXCHANGE_DIFFERENT_OPTION, MYF(0),
             "INSTANT COLUMN(s)");
    DBUG_RETURN(true);
  }

  /* Find the specified dd::Partition object */
  uint id = 0;
  dd::Partition *dd_part = nullptr;
  for (auto part : *part_table->leaf_partitions()) {
    ut_d(dict_table_t *table = m_part_share->get_table_part(id));
    ut_ad(table->n_ref_count == 1);
    ut_ad(!table->is_temporary());

    if (++id > part_id) {
      dd_part = part;
      break;
    }
  }
  ut_ad(dd_part != nullptr);

  if (dd_part->options().exists(index_file_name_key) ||
      swap_table->options().exists(index_file_name_key)) {
    ut_ad(0);
    my_error(ER_PARTITION_EXCHANGE_DIFFERENT_OPTION, MYF(0), "INDEX DIRECTORY");
    DBUG_RETURN(true);
  }

  /* Get the innodb table objects of part_table and swap_table */
  const table_id_t table_id = swap_table->se_private_id();
  dict_table_t *part = m_part_share->get_table_part(part_id);
  dict_table_t *swap;
  const ulint fold = ut_fold_ull(table_id);

  mutex_enter(&dict_sys->mutex);
  HASH_SEARCH(id_hash, dict_sys->table_id_hash, fold, dict_table_t *, swap,
              ut_ad(swap->cached), swap->id == table_id);
  mutex_exit(&dict_sys->mutex);
  ut_ad(swap != nullptr);
  ut_ad(swap->n_ref_count == 1);

  /* Declare earlier before 'goto' */
  auto swap_i = swap_table->indexes()->begin();
  ut_d(auto part_table_i = part_table->indexes()->begin());
  dd::Object_id p_se_id = dd_part->se_private_id();

  /* Try to rename files. Tablespace checking ensures that
  both partition and table are of implicit tablespace. The plan is:
  1. Rename the swap table to the intermediate file
  2. Rename the partition to the swap table file
  3. Rename the intermediate file of swap table to the partition file */
  THD *thd = m_prebuilt->trx->mysql_thd;
  char *swap_name = strdup(swap->name.m_name);
  char *part_name = strdup(part->name.m_name);

  /* Define the temporary table name, by appending TMP_POSTFIX */
  char temp_name[FN_REFLEN];
  snprintf(temp_name, sizeof temp_name, "%s%s", swap_name, TMP_POSTFIX);

  int error = 0;
  error = innobase_basic_ddl::rename_impl<dd::Table>(thd, swap_name, temp_name,
                                                     swap_table, swap_table);
  if (error != 0) {
    goto func_exit;
  }
  error = innobase_basic_ddl::rename_impl<dd::Partition>(
      thd, part_name, swap_name, dd_part, dd_part);
  if (error != 0) {
    goto func_exit;
  }
  error = innobase_basic_ddl::rename_impl<dd::Table>(thd, temp_name, part_name,
                                                     swap_table, swap_table);
  if (error != 0) {
    goto func_exit;
  }

  if (dd_part_has_datadir(dd_part) ||
      swap_table->options().exists(data_file_name_key)) {
    /* after above swaping swap is now partition table and part is now normal
     * table */
    exchange_partition_adjust_datadir(thd, swap, part);
  }

  /* Swap the se_private_data and options between indexes.
  The se_private_data should be swapped between every index of
  dd_part and swap_table; however, options should be swapped(checked)
  between part_table and swap_table */
  for (auto part_index : *dd_part->indexes()) {
    ut_ad(swap_i != swap_table->indexes()->end());
    auto swap_index = *swap_i;
    ++swap_i;

    dd::Object_id p_tablespace_id = part_index->tablespace_id();
    part_index->set_tablespace_id(swap_index->tablespace_id());
    swap_index->set_tablespace_id(p_tablespace_id);

    ut_ad(part_index->se_private_data().empty() ==
          swap_index->se_private_data().empty());
    ut_ad(part_index->se_private_data().size() ==
          swap_index->se_private_data().size());

    if (!part_index->se_private_data().empty()) {
      std::unique_ptr<dd::Properties> p_se_data(
          dd::Properties::parse_properties(""));
      p_se_data->insert_values(part_index->se_private_data());
      part_index->se_private_data().clear();
      part_index->set_se_private_data(swap_index->se_private_data());
      swap_index->se_private_data().clear();
      swap_index->set_se_private_data(*p_se_data);
    }

    ut_ad(part_table_i != part_table->indexes()->end());
    ut_d(auto part_table_index = *part_table_i);
    ut_d(++part_table_i);
    ut_ad(part_table_index->options().raw_string() ==
          swap_index->options().raw_string());
  }
  ut_ad(part_table_i == part_table->indexes()->end());
  ut_ad(swap_i == swap_table->indexes()->end());

  /* Swap the se_private_data and options of the two tables.
  Only the max autoinc should be set to both tables */
  if (m_part_share->get_table_share()->found_next_number_field) {
    uint64 part_autoinc = part->autoinc;
    uint64 swap_autoinc = swap->autoinc;
    uint64 max_autoinc = std::max(part_autoinc, swap_autoinc);

    dd_set_autoinc(swap_table->se_private_data(), max_autoinc);
    dd_set_autoinc(part_table->se_private_data(),
                   std::max(swap_autoinc, m_part_share->next_auto_inc_val));

    dict_table_autoinc_lock(part);
    dict_table_autoinc_initialize(part, max_autoinc);
    dict_table_autoinc_unlock(part);

    if (m_part_share->next_auto_inc_val < swap_autoinc) {
      lock_auto_increment();
      m_part_share->next_auto_inc_val = swap_autoinc;
      unlock_auto_increment();
    }
  }

  /* Swap the se_private_id between partition and table */
  dd_part->set_se_private_id(swap_table->se_private_id());
  swap_table->set_se_private_id(p_se_id);

func_exit:
  free(swap_name);
  free(part_name);

  DBUG_RETURN(error);
}

/**
@param thd the session
@param start_value the lower bound
@param max_value the upper bound (inclusive) */

ib_sequence_t::ib_sequence_t(THD *thd, ulonglong start_value,
                             ulonglong max_value)
    : m_max_value(max_value),
      m_increment(0),
      m_offset(0),
      m_next_value(start_value),
      m_eof(false) {
  if (thd != 0 && m_max_value > 0) {
    thd_get_autoinc(thd, &m_offset, &m_increment);

    if (m_increment > 1 || m_offset > 1) {
      /* If there is an offset or increment specified
      then we need to work out the exact next value. */

      m_next_value = innobase_next_autoinc(start_value, 1, m_increment,
                                           m_offset, m_max_value);

    } else if (start_value == 0) {
      /* The next value can never be 0. */
      m_next_value = 1;
    }
  } else {
    m_eof = true;
  }
}

/**
Postfix increment
@return the next value to insert */

ulonglong ib_sequence_t::operator++(int)UNIV_NOTHROW {
  ulonglong current = m_next_value;

  ut_ad(!m_eof);
  ut_ad(m_max_value > 0);

  m_next_value =
      innobase_next_autoinc(current, 1, m_increment, m_offset, m_max_value);

  if (m_next_value == m_max_value && current == m_next_value) {
    m_eof = true;
  }

  return (current);
}<|MERGE_RESOLUTION|>--- conflicted
+++ resolved
@@ -2622,7 +2622,6 @@
   return (FTS_NOT_EXIST_DOC_ID_INDEX);
 }
 
-<<<<<<< HEAD
 /** Create an index table where indexes are ordered as follows:
 
  IF a new primary key is defined for the table THEN
@@ -2827,101 +2826,6 @@
               ha_alter_info->key_count + add_fts_doc_idx + got_default_clust);
   DBUG_ASSERT(ha_alter_info->index_add_count <= n_add);
   DBUG_RETURN(indexdefs);
-=======
-/** Search for a given column in each index that is not being dropped. Return true if the column is part of any of the active indexes or it is a system column.
-@param[in]	table	table object
-@param[in]	col_no	column number of the column which is to be checked
-@param[in]	is_v	if this is a virtual column
-@retval	true the column exists or it is a system column
-@retval	false column does not exist */
-static
-bool
-check_col_exists_in_indexes(
-	const dict_table_t*	table,
-	ulint			col_no,
-	bool			is_v)
-{
-	/* This function does not check system columns */
-	if (!is_v && dict_table_get_nth_col(table, col_no)->mtype == DATA_SYS) {
-		return(true);
-	}
-
-	for (dict_index_t* index = dict_table_get_first_index(table); index;
-		index = dict_table_get_next_index(index)) {
-
-		if (index->to_be_dropped) {
-			continue;
-		}
-
-		for (ulint i = 0; i < index->n_user_defined_cols; i++) {
-			const dict_col_t* idx_col
-				= dict_index_get_nth_col(index, i);
-
-			if (is_v && dict_col_is_virtual(idx_col)) {
-				const dict_v_col_t*   v_col = reinterpret_cast<
-					const dict_v_col_t*>(idx_col);
-				if (v_col->v_pos == col_no) {
-					return(true);
-				}
-			}
-
-			if (!is_v && !dict_col_is_virtual(idx_col)
-			    && dict_col_get_no(idx_col) == col_no) {
-				return(true);
-			}
-		}
-	}
-
-	return(false);
-}
-
-/** Reset dict_col_t::ord_part for those columns that fail to be indexed,
-Check every existing column to see if any current index references them.
-This should be checked after an index is dropped during ALTER TABLE.
-@param[in,out]	table	InnoDB table to check */
-static
-inline
-void
-reset_column_ord_part(
-	dict_table_t	*table) {
-	for (ulint i = 0; i < dict_table_get_n_cols(table); i++) {
-		if (!check_col_exists_in_indexes(table, i, false)) {
-			table->cols[i].ord_part = 0;
-		}
-	}
-
-	for (ulint i = 0; i < dict_table_get_n_v_cols(table); i++) {
-		if (!check_col_exists_in_indexes(table, i, true)) {
-			table->v_cols[i].m_col.ord_part = 0;
-		}
-	}
-}
-
-/********************************************************************//**
-Drop any indexes that we were not able to free previously due to
-open table handles. */
-static
-void
-online_retry_drop_indexes_low(
-/*==========================*/
-	dict_table_t*	table,	/*!< in/out: table */
-	trx_t*		trx)	/*!< in/out: transaction */
-{
-	ut_ad(mutex_own(&dict_sys->mutex));
-	ut_ad(trx->dict_operation_lock_mode == RW_X_LATCH);
-	ut_ad(trx_get_dict_operation(trx) == TRX_DICT_OP_INDEX);
-
-	/* We can have table->n_ref_count > 1, because other threads
-	may have prebuilt->table pointing to the table. However, these
-	other threads should be between statements, waiting for the
-	next statement to execute, or for a meta-data lock. */
-	ut_ad(table->get_ref_count() >= 1);
-
-	if (table->drop_aborted) {
-		row_merge_drop_indexes(trx, table, TRUE);
-                reset_column_ord_part(table);
-	}
->>>>>>> 56f86fb1
 }
 
 /** Check each index column size, make sure they do not exceed the max limit
@@ -2939,6 +2843,66 @@
   return (false);
 }
 
+/** Search for a given column in each index that is not being dropped. Return
+true if the column is part of any of the active indexes or it is a system
+column.
+@param[in]      table   table object
+@param[in]      col_no  column number of the column which is to be checked
+@param[in]      is_v    if this is a virtual column
+@retval true the column exists or it is a system column
+@retval false column does not exist */
+static bool check_col_exists_in_indexes(const dict_table_t *table, ulint col_no,
+                                        bool is_v) {
+  /* This function does not check system columns */
+  if (!is_v && table->get_col(col_no)->mtype == DATA_SYS) {
+    return (true);
+  }
+
+  for (const dict_index_t *index = table->first_index(); index;
+       index = index->next()) {
+    if (index->to_be_dropped) {
+      continue;
+    }
+
+    for (ulint i = 0; i < index->n_user_defined_cols; i++) {
+      const dict_col_t *idx_col = index->get_col(i);
+
+      if (is_v && idx_col->is_virtual()) {
+        const dict_v_col_t *v_col =
+            reinterpret_cast<const dict_v_col_t *>(idx_col);
+        if (v_col->v_pos == col_no) {
+          return (true);
+        }
+      }
+
+      if (!is_v && !idx_col->is_virtual() &&
+          dict_col_get_no(idx_col) == col_no) {
+        return (true);
+      }
+    }
+  }
+
+  return (false);
+}
+
+/** Reset dict_col_t::ord_part for those columns that fail to be indexed,
+Check every existing column to see if any current index references them.
+This should be checked after an index is dropped during ALTER TABLE.
+@param[in,out]	table	InnoDB table to check */
+static inline void reset_column_ord_part(dict_table_t *table) {
+  for (ulint i = 0; i < table->get_n_cols(); i++) {
+    if (!check_col_exists_in_indexes(table, i, false)) {
+      table->cols[i].ord_part = 0;
+    }
+  }
+
+  for (ulint i = 0; i < dict_table_get_n_v_cols(table); i++) {
+    if (!check_col_exists_in_indexes(table, i, true)) {
+      table->v_cols[i].m_col.ord_part = 0;
+    }
+  }
+}
+
 /** Drop in-memory metadata for index (dict_index_t) left from previous
 online ALTER operation.
 @param[in]	table	table to check
@@ -2970,6 +2934,8 @@
     get current DDL transaction ID. Thus advancing def_trx_id by 1 to
     simply inform other threads about this change. */
     ++table->def_trx_id;
+
+    reset_column_ord_part(table);
   }
 
   if (!locked) {
@@ -6114,52 +6080,6 @@
   rw_lock_x_unlock(&clust_index->lock);
 }
 
-<<<<<<< HEAD
-/** For each user column, which is part of an index which is not going to be
-dropped, it checks if the column number of the column is same as col_no
-argument passed.
-@param[in]	table	table object
-@param[in]	col_no	column number of the column which is to be checked
-@param[in]	is_v	if this is a virtual column
-@retval true column exists
-@retval false column does not exist, true if column is system column or
-it is in the index. */
-static bool check_col_exists_in_indexes(const dict_table_t *table, ulint col_no,
-                                        bool is_v) {
-  /* This function does not check system columns */
-  if (!is_v && table->get_col(col_no)->mtype == DATA_SYS) {
-    return (true);
-  }
-
-  for (const dict_index_t *index = table->first_index(); index;
-       index = index->next()) {
-    if (index->to_be_dropped) {
-      continue;
-    }
-
-    for (ulint i = 0; i < index->n_user_defined_cols; i++) {
-      const dict_col_t *idx_col = index->get_col(i);
-
-      if (is_v && idx_col->is_virtual()) {
-        const dict_v_col_t *v_col =
-            reinterpret_cast<const dict_v_col_t *>(idx_col);
-        if (v_col->v_pos == col_no) {
-          return (true);
-        }
-      }
-
-      if (!is_v && !idx_col->is_virtual() &&
-          dict_col_get_no(idx_col) == col_no) {
-        return (true);
-      }
-    }
-  }
-
-  return (false);
-}
-
-=======
->>>>>>> 56f86fb1
 /** Rollback a secondary index creation, drop the indexes with
 temparary index prefix
 @param user_table InnoDB table
@@ -6242,72 +6162,12 @@
   row_mysql_unlock_data_dictionary(ctx->trx);
 
 func_exit:
-<<<<<<< HEAD
 #ifdef UNIV_DEBUG
   dict_index_t *clust_index = prebuilt->table->first_index();
   DBUG_ASSERT(!clust_index->online_log);
   DBUG_ASSERT(dict_index_get_online_status(clust_index) ==
               ONLINE_INDEX_COMPLETE);
 #endif /* UNIV_DEBUG */
-=======
-#ifndef DBUG_OFF
-	dict_index_t* clust_index = dict_table_get_first_index(
-		prebuilt->table);
-	DBUG_ASSERT(!clust_index->online_log);
-	DBUG_ASSERT(dict_index_get_online_status(clust_index)
-		    == ONLINE_INDEX_COMPLETE);
-#endif /* !DBUG_OFF */
-
-	if (ctx) {
-		DBUG_ASSERT(ctx->prebuilt == prebuilt);
-
-		if (ctx->num_to_add_fk) {
-			for (ulint i = 0; i < ctx->num_to_add_fk; i++) {
-				dict_foreign_free(ctx->add_fk[i]);
-			}
-		}
-
-		if (ctx->num_to_drop_index) {
-			row_mysql_lock_data_dictionary(prebuilt->trx);
-
-			/* Clear the to_be_dropped flags
-			in the data dictionary cache.
-			The flags may already have been cleared,
-			in case an error was detected in
-			commit_inplace_alter_table(). */
-			for (ulint i = 0; i < ctx->num_to_drop_index; i++) {
-				dict_index_t*	index = ctx->drop_index[i];
-				DBUG_ASSERT(index->is_committed());
-				index->to_be_dropped = 0;
-			}
-
-			row_mysql_unlock_data_dictionary(prebuilt->trx);
-		}
-	}
-
-	reset_column_ord_part(prebuilt->table);
-
-	trx_commit_for_mysql(prebuilt->trx);
-	MONITOR_ATOMIC_DEC(MONITOR_PENDING_ALTER_TABLE);
-	DBUG_RETURN(fail);
-}
-
-/** Drop a FOREIGN KEY constraint from the data dictionary tables.
-@param trx data dictionary transaction
-@param table_name Table name in MySQL
-@param foreign_id Foreign key constraint identifier
-@retval true Failure
-@retval false Success */
-static MY_ATTRIBUTE((warn_unused_result))
-bool
-innobase_drop_foreign_try(
-/*======================*/
-	trx_t*			trx,
-	const char*		table_name,
-	const char*		foreign_id)
-{
-	DBUG_ENTER("innobase_drop_foreign_try");
->>>>>>> 56f86fb1
 
   if (ctx) {
     DBUG_ASSERT(ctx->prebuilt == prebuilt);
@@ -6336,20 +6196,7 @@
     }
   }
 
-  /* Reset dict_col_t::ord_part for those columns fail to be indexed,
-  we do this by checking every existing column, if any current
-  index would index them */
-  for (ulint i = 0; i < prebuilt->table->get_n_cols(); i++) {
-    if (!check_col_exists_in_indexes(prebuilt->table, i, false)) {
-      prebuilt->table->cols[i].ord_part = 0;
-    }
-  }
-
-  for (ulint i = 0; i < dict_table_get_n_v_cols(prebuilt->table); i++) {
-    if (!check_col_exists_in_indexes(prebuilt->table, i, true)) {
-      prebuilt->table->v_cols[i].m_col.ord_part = 0;
-    }
-  }
+  reset_column_ord_part(prebuilt->table);
 
   /* Do not commit/rollback prebuilt->trx, assume mysql will
   rollback it */
@@ -7044,7 +6891,6 @@
 @param trx Data dictionary transaction object
 (will be started and committed)
 @return whether all replacements were found for dropped indexes */
-<<<<<<< HEAD
 inline MY_ATTRIBUTE((warn_unused_result)) bool commit_cache_norebuild(
     ha_innobase_inplace_ctx *ctx, const TABLE *table, trx_t *trx) {
   DBUG_ENTER("commit_cache_norebuild");
@@ -7058,7 +6904,7 @@
   col_set::const_iterator col_it;
 
   /* Check if the column, part of an index to be dropped is part of any
-  other index which is not being dropped. If it so, then set the ord_part
+  other index which is not being dropped. If not, then set the ord_part
   of the column to 0. */
   get_col_list_to_be_dropped(ctx, drop_list, v_drop_list);
 
@@ -7131,120 +6977,6 @@
               (ctx->new_table->fts_doc_id_index == NULL));
 
   DBUG_RETURN(found);
-=======
-inline MY_ATTRIBUTE((warn_unused_result))
-bool
-commit_cache_norebuild(
-/*===================*/
-	ha_innobase_inplace_ctx*ctx,
-	const TABLE*		table,
-	trx_t*			trx)
-{
-	DBUG_ENTER("commit_cache_norebuild");
-
-	bool	found = true;
-
-	DBUG_ASSERT(!ctx->need_rebuild());
-
-	col_set			drop_list;
-	col_set			v_drop_list;
-	col_set::const_iterator col_it;
-
-	/* Check if the column, part of an index to be dropped is part of any
-	other index which is not being dropped. If not, then set the ord_part
-	of the column to 0. */
-	get_col_list_to_be_dropped(ctx, drop_list, v_drop_list);
-
-	for (col_it = drop_list.begin(); col_it != drop_list.end(); ++col_it) {
-		if (!check_col_exists_in_indexes(ctx->new_table,
-						 *col_it, false)) {
-			ctx->new_table->cols[*col_it].ord_part = 0;
-		}
-	}
-
-	for (col_it = v_drop_list.begin();
-	     col_it != v_drop_list.end(); ++col_it) {
-		if (!check_col_exists_in_indexes(ctx->new_table,
-						 *col_it, true)) {
-			ctx->new_table->v_cols[*col_it].m_col.ord_part = 0;
-		}
-	}
-
-	for (ulint i = 0; i < ctx->num_to_add_index; i++) {
-		dict_index_t*	index = ctx->add_index[i];
-		DBUG_ASSERT(dict_index_get_online_status(index)
-			    == ONLINE_INDEX_COMPLETE);
-		DBUG_ASSERT(!index->is_committed());
-		index->set_committed(true);
-	}
-
-	if (ctx->num_to_drop_index) {
-		/* Really drop the indexes that were dropped.
-		The transaction had to be committed first
-		(after renaming the indexes), so that in the
-		event of a crash, crash recovery will drop the
-		indexes, because it drops all indexes whose
-		names start with TEMP_INDEX_PREFIX. Once we
-		have started dropping an index tree, there is
-		no way to roll it back. */
-
-		for (ulint i = 0; i < ctx->num_to_drop_index; i++) {
-			dict_index_t*	index = ctx->drop_index[i];
-			DBUG_ASSERT(index->is_committed());
-			DBUG_ASSERT(index->table == ctx->new_table);
-			DBUG_ASSERT(index->to_be_dropped);
-
-			/* Replace the indexes in foreign key
-			constraints if needed. */
-
-			if (!dict_foreign_replace_index(
-				    index->table, ctx->col_names, index)) {
-				found = false;
-			}
-
-			/* Mark the index dropped
-			in the data dictionary cache. */
-			rw_lock_x_lock(dict_index_get_lock(index));
-			index->page = FIL_NULL;
-			rw_lock_x_unlock(dict_index_get_lock(index));
-		}
-
-		trx_start_for_ddl(trx, TRX_DICT_OP_INDEX);
-		row_merge_drop_indexes_dict(trx, ctx->new_table->id);
-
-		for (ulint i = 0; i < ctx->num_to_drop_index; i++) {
-			dict_index_t*	index = ctx->drop_index[i];
-			DBUG_ASSERT(index->is_committed());
-			DBUG_ASSERT(index->table == ctx->new_table);
-
-			if (index->type & DICT_FTS) {
-				DBUG_ASSERT(index->type == DICT_FTS
-					    || (index->type
-						& DICT_CORRUPT));
-				DBUG_ASSERT(index->table->fts);
-				fts_drop_index(index->table, index, trx);
-			}
-
-			dict_index_remove_from_cache(index->table, index);
-		}
-
-		trx_commit_for_mysql(trx);
-	}
-
-	ctx->new_table->fts_doc_id_index
-		= ctx->new_table->fts
-		? dict_table_get_index_on_name(
-			ctx->new_table, FTS_DOC_ID_INDEX_NAME)
-		: NULL;
-#ifdef UNIV_DEBUG
-	if (!(ctx->new_table->fts != NULL
-	   && ctx->new_table->fts->cache->sync->in_progress)) {
-		DBUG_ASSERT((ctx->new_table->fts == NULL)
-			== (ctx->new_table->fts_doc_id_index == NULL));
-	}
-#endif
-	DBUG_RETURN(found);
->>>>>>> 56f86fb1
 }
 
 /** Adjust the persistent statistics after non-rebuilding ALTER TABLE.
