/*****************************************************************************

Copyright (c) 1996, 2021, Oracle and/or its affiliates.

This program is free software; you can redistribute it and/or modify it under
the terms of the GNU General Public License, version 2.0, as published by the
Free Software Foundation.

This program is also distributed with certain software (including but not
limited to OpenSSL) that is licensed under separate terms, as designated in a
particular file or component or in included license documentation. The authors
of MySQL hereby grant you an additional permission to link the program and
your derivative works with the separately licensed software that they have
included with MySQL.

This program is distributed in the hope that it will be useful, but WITHOUT
ANY WARRANTY; without even the implied warranty of MERCHANTABILITY or FITNESS
FOR A PARTICULAR PURPOSE. See the GNU General Public License, version 2.0,
for more details.

You should have received a copy of the GNU General Public License along with
this program; if not, write to the Free Software Foundation, Inc.,
51 Franklin St, Fifth Floor, Boston, MA 02110-1301  USA

*****************************************************************************/

/** @file dict/dict0boot.cc
 Data dictionary creation and booting

 Created 4/18/1996 Heikki Tuuri
 *******************************************************/

#include "dict0boot.h"
#include "btr0btr.h"
#include "buf0flu.h"
#include "dict0crea.h"
#include "dict0load.h"
#include "ha_prototypes.h"
#include "ibuf0ibuf.h"
#include "log0recv.h"

#include "dict0dd.h"
#include "os0file.h"
#include "srv0srv.h"
#include "trx0trx.h"

/** Gets a pointer to the dictionary header and x-latches its page.
 @return pointer to the dictionary header, page x-latched */
dict_hdr_t *dict_hdr_get(mtr_t *mtr) /*!< in: mtr */
{
  buf_block_t *block;
  dict_hdr_t *header;

  block = buf_page_get(page_id_t(DICT_HDR_SPACE, DICT_HDR_PAGE_NO),
                       univ_page_size, RW_X_LATCH, UT_LOCATION_HERE, mtr);
  header = DICT_HDR + buf_block_get_frame(block);

  buf_block_dbg_add_level(block, SYNC_DICT_HEADER);

  return (header);
}

/** Returns a new table, index, or space id.
@param[out] table_id Table id (not assigned if null)
@param[out] index_id Index id (not assigned if null)
@param[out] space_id Space id (not assigned if null)
@param[in] table Table
@param[in] disable_redo If true and table object is null then disable-redo */
void dict_hdr_get_new_id(table_id_t *table_id, space_index_t *index_id,
                         space_id_t *space_id, const dict_table_t *table,
                         bool disable_redo) {
  dict_hdr_t *dict_hdr;
  ib_id_t id;
  mtr_t mtr;

  mtr_start(&mtr);

  if (table) {
    dict_disable_redo_if_temporary(table, &mtr);
  } else if (disable_redo) {
    /* In non-read-only mode we need to ensure that space-id header
    page is written to disk else if page is removed from buffer
    cache and re-loaded it would assign temporary tablespace id
    to another tablespace.
    This is not a case with read-only mode as there is no new object
    that is created except temporary tablespace. */
    mtr_set_log_mode(&mtr,
                     (srv_read_only_mode ? MTR_LOG_NONE : MTR_LOG_NO_REDO));
  }

  /* Server started and let's say space-id = x
  - table created with file-per-table
  - space-id = x + 1
  - crash
  Case 1: If it was redo logged then we know that it will be
          restored to x + 1
  Case 2: if not redo-logged
          Header will have the old space-id = x
          This is OK because on restart there is no object with
          space id = x + 1
  Case 3:
          space-id = x (on start)
          space-id = x+1 (temp-table allocation) - no redo logging
          space-id = x+2 (non-temp-table allocation), this get's
                     redo logged.
          If there is a crash there will be only 2 entries
          x (original) and x+2 (new) and disk hdr will be updated
          to reflect x + 2 entry.
          We cannot allocate the same space id to different objects. */
  dict_hdr = dict_hdr_get(&mtr);

  if (table_id) {
    id = mach_read_from_8(dict_hdr + DICT_HDR_TABLE_ID);
    id++;

    /* This means we are running out of table_ids and
    entering into reserved range of table_ids for SDI
    tables */
    if (id >= dict_sdi_get_table_id(0)) {
      ib::fatal(UT_LOCATION_HERE, ER_IB_MSG_160)
          << "InnoDB is running out of table_ids"
          << " Please dump and reload the database";
    }

    mlog_write_ull(dict_hdr + DICT_HDR_TABLE_ID, id, &mtr);
    *table_id = id;
  }

  if (index_id) {
    id = mach_read_from_8(dict_hdr + DICT_HDR_INDEX_ID);
    id++;
    mlog_write_ull(dict_hdr + DICT_HDR_INDEX_ID, id, &mtr);
    *index_id = id;
  }

  if (space_id) {
    *space_id =
        mtr_read_ulint(dict_hdr + DICT_HDR_MAX_SPACE_ID, MLOG_4BYTES, &mtr);
    if (fil_assign_new_space_id(space_id)) {
      mlog_write_ulint(dict_hdr + DICT_HDR_MAX_SPACE_ID, *space_id, MLOG_4BYTES,
                       &mtr);
    }
  }

  mtr_commit(&mtr);
}

/** Writes the current value of the row id counter to the dictionary header file
 page. */
void dict_hdr_flush_row_id(void) {
  dict_hdr_t *dict_hdr;
  row_id_t id;
  mtr_t mtr;

  ut_ad(dict_sys_mutex_own());

  id = dict_sys->row_id;

  mtr_start(&mtr);

  dict_hdr = dict_hdr_get(&mtr);

  mlog_write_ull(dict_hdr + DICT_HDR_ROW_ID, id, &mtr);

  mtr_commit(&mtr);
}

/** Creates the file page for the dictionary header. This function is
 called only at the database creation.
 @return true if succeed */
static bool dict_hdr_create(mtr_t *mtr) /*!< in: mtr */
{
  buf_block_t *block;
  dict_hdr_t *dict_header;

  ut_ad(mtr);

  /* Create the dictionary header file block in a new, allocated file
  segment in the system tablespace */
  block = fseg_create(DICT_HDR_SPACE, 0, DICT_HDR + DICT_HDR_FSEG_HEADER, mtr);

  ut_a(DICT_HDR_PAGE_NO == block->page.id.page_no());

  dict_header = dict_hdr_get(mtr);

  /* Start counting row, table, index, and tree ids from 0 */
  mlog_write_ull(dict_header + DICT_HDR_ROW_ID, 0, mtr);

  mlog_write_ull(dict_header + DICT_HDR_TABLE_ID, DICT_MAX_DD_TABLES, mtr);

  mlog_write_ull(dict_header + DICT_HDR_INDEX_ID, 0, mtr);

  mlog_write_ulint(dict_header + DICT_HDR_MAX_SPACE_ID, 0, MLOG_4BYTES, mtr);

  /* Obsolete, but we must initialize it anyway. */
  mlog_write_ulint(dict_header + DICT_HDR_MIX_ID_LOW, 0, MLOG_4BYTES, mtr);

  return true;
}

/** Initializes the data dictionary memory structures when the database is
 started. This function is also called when the data dictionary is created.
 @return DB_SUCCESS or error code. */
dberr_t dict_boot(void) {
  dict_hdr_t *dict_hdr;
  mtr_t mtr;
  dberr_t err = DB_SUCCESS;

  mtr_start(&mtr);

  /* Create the hash tables etc. */
  dict_init();

  /* Get the dictionary header */
  dict_hdr = dict_hdr_get(&mtr);

  /* Because we only write new row ids to disk-based data structure
  (dictionary header) when it is divisible by
  DICT_HDR_ROW_ID_WRITE_MARGIN, in recovery we will not recover
  the latest value of the row id counter. Therefore we advance
  the counter at the database startup to avoid overlapping values.
  Note that when a user after database startup first time asks for
  a new row id, then because the counter is now divisible by
  ..._MARGIN, it will immediately be updated to the disk-based
  header. */

  dict_sys->row_id =
      DICT_HDR_ROW_ID_WRITE_MARGIN +
      ut_uint64_align_up(mach_read_from_8(dict_hdr + DICT_HDR_ROW_ID),
                         DICT_HDR_ROW_ID_WRITE_MARGIN);

  /* For upgrading, we need to load the old InnoDB internal SYS_*
  tables. */
  if (srv_is_upgrade_mode) {
    dict_table_t *table;
    dict_index_t *index;
    mem_heap_t *heap;

    /* Be sure these constants do not ever change.  To avoid bloat,
    only check the *NUM_FIELDS* in each table */
    ut_ad(DICT_NUM_COLS__SYS_TABLES == 8);
    ut_ad(DICT_NUM_FIELDS__SYS_TABLES == 10);
    ut_ad(DICT_NUM_FIELDS__SYS_TABLE_IDS == 2);
    ut_ad(DICT_NUM_COLS__SYS_COLUMNS == 7);
    ut_ad(DICT_NUM_FIELDS__SYS_COLUMNS == 9);
    ut_ad(DICT_NUM_COLS__SYS_INDEXES == 8);
    ut_ad(DICT_NUM_FIELDS__SYS_INDEXES == 10);
    ut_ad(DICT_NUM_COLS__SYS_FIELDS == 3);
    ut_ad(DICT_NUM_FIELDS__SYS_FIELDS == 5);
    ut_ad(DICT_NUM_COLS__SYS_FOREIGN == 4);
    ut_ad(DICT_NUM_FIELDS__SYS_FOREIGN == 6);
    ut_ad(DICT_NUM_FIELDS__SYS_FOREIGN_FOR_NAME == 2);
    ut_ad(DICT_NUM_COLS__SYS_FOREIGN_COLS == 4);
    ut_ad(DICT_NUM_FIELDS__SYS_FOREIGN_COLS == 6);

    heap = mem_heap_create(450, UT_LOCATION_HERE);

    /* Insert into the dictionary cache the descriptions of the basic
    system tables */
    table = dict_mem_table_create("SYS_TABLES", DICT_HDR_SPACE, 8, 0, 0, 0, 0);

    dict_mem_table_add_col(table, heap, "NAME", DATA_BINARY, 0,
                           MAX_FULL_NAME_LEN, true);
    dict_mem_table_add_col(table, heap, "ID", DATA_BINARY, 0, 8, true);
    /* ROW_FORMAT = (N_COLS >> 31) ? COMPACT : REDUNDANT */
    dict_mem_table_add_col(table, heap, "N_COLS", DATA_INT, 0, 4, true);
    /* The low order bit of TYPE is always set to 1.  If ROW_FORMAT
    is not REDUNDANT or COMPACT, this field matches table->flags. */
    dict_mem_table_add_col(table, heap, "TYPE", DATA_INT, 0, 4, true);
    dict_mem_table_add_col(table, heap, "MIX_ID", DATA_BINARY, 0, 0, true);
    /* MIX_LEN may contain additional table flags when
    ROW_FORMAT!=REDUNDANT.  Currently, these flags include
    DICT_TF2_TEMPORARY. */
    dict_mem_table_add_col(table, heap, "MIX_LEN", DATA_INT, 0, 4, true);
    dict_mem_table_add_col(table, heap, "CLUSTER_NAME", DATA_BINARY, 0, 0,
                           true);
    dict_mem_table_add_col(table, heap, "SPACE", DATA_INT, 0, 4, true);

    table->id = DICT_TABLES_ID;

    dict_table_add_system_columns(table, heap);
    dict_sys_mutex_enter();
<<<<<<< HEAD
    dict_table_add_to_cache(table, false, heap);
=======
    dict_table_add_to_cache(table, FALSE);
>>>>>>> 85f9abf9
    dict_sys_mutex_exit();
    dict_sys->sys_tables = table;
    mem_heap_empty(heap);

    index = dict_mem_index_create("SYS_TABLES", "CLUST_IND", DICT_HDR_SPACE,
                                  DICT_UNIQUE | DICT_CLUSTERED, 1);

    index->add_field("NAME", 0, true);

    index->id = DICT_TABLES_ID;

    err = dict_index_add_to_cache(
        table, index,
        mtr_read_ulint(dict_hdr + DICT_HDR_TABLES, MLOG_4BYTES, &mtr), false);
    ut_a(err == DB_SUCCESS);

    /*-------------------------*/
    index = dict_mem_index_create("SYS_TABLES", "ID_IND", DICT_HDR_SPACE,
                                  DICT_UNIQUE, 1);
    index->add_field("ID", 0, true);

    index->id = DICT_TABLE_IDS_ID;

    err = dict_index_add_to_cache(
        table, index,
        mtr_read_ulint(dict_hdr + DICT_HDR_TABLE_IDS, MLOG_4BYTES, &mtr),
        false);
    ut_a(err == DB_SUCCESS);

    /*-------------------------*/
    table = dict_mem_table_create("SYS_COLUMNS", DICT_HDR_SPACE, 7, 0, 0, 0, 0);

    dict_mem_table_add_col(table, heap, "TABLE_ID", DATA_BINARY, 0, 8, true);
    dict_mem_table_add_col(table, heap, "POS", DATA_INT, 0, 4, true);
    dict_mem_table_add_col(table, heap, "NAME", DATA_BINARY, 0, 0, true);
    dict_mem_table_add_col(table, heap, "MTYPE", DATA_INT, 0, 4, true);
    dict_mem_table_add_col(table, heap, "PRTYPE", DATA_INT, 0, 4, true);
    dict_mem_table_add_col(table, heap, "LEN", DATA_INT, 0, 4, true);
    dict_mem_table_add_col(table, heap, "PREC", DATA_INT, 0, 4, true);

    table->id = DICT_COLUMNS_ID;

    dict_table_add_system_columns(table, heap);
    dict_sys_mutex_enter();
<<<<<<< HEAD
    dict_table_add_to_cache(table, false, heap);
=======
    dict_table_add_to_cache(table, FALSE);
>>>>>>> 85f9abf9
    dict_sys_mutex_exit();
    dict_sys->sys_columns = table;
    mem_heap_empty(heap);

    index = dict_mem_index_create("SYS_COLUMNS", "CLUST_IND", DICT_HDR_SPACE,
                                  DICT_UNIQUE | DICT_CLUSTERED, 2);

    index->add_field("TABLE_ID", 0, true);
    index->add_field("POS", 0, true);

    index->id = DICT_COLUMNS_ID;

    err = dict_index_add_to_cache(
        table, index,
        mtr_read_ulint(dict_hdr + DICT_HDR_COLUMNS, MLOG_4BYTES, &mtr), false);
    ut_a(err == DB_SUCCESS);

    /*-------------------------*/
    table = dict_mem_table_create("SYS_INDEXES", DICT_HDR_SPACE,
                                  DICT_NUM_COLS__SYS_INDEXES, 0, 0, 0, 0);

    dict_mem_table_add_col(table, heap, "TABLE_ID", DATA_BINARY, 0, 8, true);
    dict_mem_table_add_col(table, heap, "ID", DATA_BINARY, 0, 8, true);
    dict_mem_table_add_col(table, heap, "NAME", DATA_BINARY, 0, 0, true);
    dict_mem_table_add_col(table, heap, "N_FIELDS", DATA_INT, 0, 4, true);
    dict_mem_table_add_col(table, heap, "TYPE", DATA_INT, 0, 4, true);
    dict_mem_table_add_col(table, heap, "SPACE", DATA_INT, 0, 4, true);
    dict_mem_table_add_col(table, heap, "PAGE_NO", DATA_INT, 0, 4, true);
    dict_mem_table_add_col(table, heap, "MERGE_THRESHOLD", DATA_INT, 0, 4,
                           true);

    table->id = DICT_INDEXES_ID;

    dict_table_add_system_columns(table, heap);
    dict_sys_mutex_enter();
<<<<<<< HEAD
    dict_table_add_to_cache(table, false, heap);
=======
    dict_table_add_to_cache(table, FALSE);
>>>>>>> 85f9abf9
    dict_sys_mutex_exit();
    dict_sys->sys_indexes = table;
    mem_heap_empty(heap);

    index = dict_mem_index_create("SYS_INDEXES", "CLUST_IND", DICT_HDR_SPACE,
                                  DICT_UNIQUE | DICT_CLUSTERED, 2);

    index->add_field("TABLE_ID", 0, true);
    index->add_field("ID", 0, true);

    index->id = DICT_INDEXES_ID;

    err = dict_index_add_to_cache(
        table, index,
        mtr_read_ulint(dict_hdr + DICT_HDR_INDEXES, MLOG_4BYTES, &mtr), false);
    ut_a(err == DB_SUCCESS);

    /*-------------------------*/
    table = dict_mem_table_create("SYS_FIELDS", DICT_HDR_SPACE, 3, 0, 0, 0, 0);

    dict_mem_table_add_col(table, heap, "INDEX_ID", DATA_BINARY, 0, 8, true);
    dict_mem_table_add_col(table, heap, "POS", DATA_INT, 0, 4, true);
    dict_mem_table_add_col(table, heap, "COL_NAME", DATA_BINARY, 0, 0, true);

    table->id = DICT_FIELDS_ID;

    dict_table_add_system_columns(table, heap);
    dict_sys_mutex_enter();
<<<<<<< HEAD
    dict_table_add_to_cache(table, false, heap);
=======
    dict_table_add_to_cache(table, FALSE);
>>>>>>> 85f9abf9
    dict_sys_mutex_exit();
    dict_sys->sys_fields = table;
    mem_heap_free(heap);

    index = dict_mem_index_create("SYS_FIELDS", "CLUST_IND", DICT_HDR_SPACE,
                                  DICT_UNIQUE | DICT_CLUSTERED, 2);

    index->add_field("INDEX_ID", 0, true);
    index->add_field("POS", 0, true);

    index->id = DICT_FIELDS_ID;

    err = dict_index_add_to_cache(
        table, index,
        mtr_read_ulint(dict_hdr + DICT_HDR_FIELDS, MLOG_4BYTES, &mtr), false);
    ut_a(err == DB_SUCCESS);

    dict_sys_mutex_enter();
    dict_load_sys_table(dict_sys->sys_tables);
    dict_load_sys_table(dict_sys->sys_columns);
    dict_load_sys_table(dict_sys->sys_indexes);
    dict_load_sys_table(dict_sys->sys_fields);
    dict_sys_mutex_exit();
  }

  mtr_commit(&mtr);

  /*-------------------------*/

  /* Initialize the insert buffer table, table buffer and indexes */

  ibuf_init_at_db_start();

  if (srv_force_recovery != SRV_FORCE_NO_LOG_REDO && srv_read_only_mode &&
      !ibuf_is_empty()) {
    ib::error(ER_IB_MSG_161) << "Change buffer must be empty when"
                                " --innodb-read-only is set!";

    err = DB_ERROR;
  }

  return (err);
}

/** Creates and initializes the data dictionary at the server bootstrap.
 @return DB_SUCCESS or error code. */
dberr_t dict_create(void) {
  mtr_t mtr;

  mtr_start(&mtr);

  dict_hdr_create(&mtr);

  mtr_commit(&mtr);

  dberr_t err = dict_boot();

  return (err);
}<|MERGE_RESOLUTION|>--- conflicted
+++ resolved
@@ -280,11 +280,7 @@
 
     dict_table_add_system_columns(table, heap);
     dict_sys_mutex_enter();
-<<<<<<< HEAD
-    dict_table_add_to_cache(table, false, heap);
-=======
-    dict_table_add_to_cache(table, FALSE);
->>>>>>> 85f9abf9
+    dict_table_add_to_cache(table, false);
     dict_sys_mutex_exit();
     dict_sys->sys_tables = table;
     mem_heap_empty(heap);
@@ -329,11 +325,7 @@
 
     dict_table_add_system_columns(table, heap);
     dict_sys_mutex_enter();
-<<<<<<< HEAD
-    dict_table_add_to_cache(table, false, heap);
-=======
-    dict_table_add_to_cache(table, FALSE);
->>>>>>> 85f9abf9
+    dict_table_add_to_cache(table, false);
     dict_sys_mutex_exit();
     dict_sys->sys_columns = table;
     mem_heap_empty(heap);
@@ -369,11 +361,7 @@
 
     dict_table_add_system_columns(table, heap);
     dict_sys_mutex_enter();
-<<<<<<< HEAD
-    dict_table_add_to_cache(table, false, heap);
-=======
-    dict_table_add_to_cache(table, FALSE);
->>>>>>> 85f9abf9
+    dict_table_add_to_cache(table, false);
     dict_sys_mutex_exit();
     dict_sys->sys_indexes = table;
     mem_heap_empty(heap);
@@ -402,11 +390,7 @@
 
     dict_table_add_system_columns(table, heap);
     dict_sys_mutex_enter();
-<<<<<<< HEAD
-    dict_table_add_to_cache(table, false, heap);
-=======
-    dict_table_add_to_cache(table, FALSE);
->>>>>>> 85f9abf9
+    dict_table_add_to_cache(table, false);
     dict_sys_mutex_exit();
     dict_sys->sys_fields = table;
     mem_heap_free(heap);
