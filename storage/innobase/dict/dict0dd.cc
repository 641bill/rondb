/*****************************************************************************

Copyright (c) 2017, 2021, Oracle and/or its affiliates.

This program is free software; you can redistribute it and/or modify it under
the terms of the GNU General Public License, version 2.0, as published by the
Free Software Foundation.

This program is also distributed with certain software (including but not
limited to OpenSSL) that is licensed under separate terms, as designated in a
particular file or component or in included license documentation. The authors
of MySQL hereby grant you an additional permission to link the program and
your derivative works with the separately licensed software that they have
included with MySQL.

This program is distributed in the hope that it will be useful, but WITHOUT
ANY WARRANTY; without even the implied warranty of MERCHANTABILITY or FITNESS
FOR A PARTICULAR PURPOSE. See the GNU General Public License, version 2.0,
for more details.

You should have received a copy of the GNU General Public License along with
this program; if not, write to the Free Software Foundation, Inc.,
51 Franklin St, Fifth Floor, Boston, MA 02110-1301  USA

*****************************************************************************/

/** @file dict/dict0dd.cc
Data dictionary interface */

#ifndef UNIV_HOTBACKUP
#include <auto_thd.h>
#include <current_thd.h>
#include <sql/thd_raii.h>
#include <sql_backup_lock.h>
#include <sql_class.h>
#include <sql_thd_internal_api.h>
#include "item.h"
#else /* !UNIV_HOTBACKUP */
#include <my_base.h>
#endif /* !UNIV_HOTBACKUP */

#include <dd/properties.h>
#include "dict0crea.h"
#include "dict0dd.h"
#include "dict0dict.h"
#include "dict0mem.h"
#include "dict0priv.h"
#include "sql/dd/impl/types/column_impl.h"
#include "sql/dd/types/column_type_element.h"
#ifndef UNIV_HOTBACKUP
#include "dict0stats.h"
#endif /* !UNIV_HOTBACKUP */
#include "data0type.h"
#include "dict0dict.h"
#include "fil0fil.h"
#include "mach0data.h"
#include "rem0rec.h"
#ifndef UNIV_HOTBACKUP
#include "fts0priv.h"
#include "gis/rtree_support.h"  // fetch_srs
#endif                          /* !UNIV_HOTBACKUP */
#include "srv0start.h"
#include "ut0crc32.h"
#ifndef UNIV_HOTBACKUP
#include "btr0sea.h"
#include "derror.h"
#include "fts0plugin.h"
#include "ha_innodb.h"
#include "ha_innopart.h"
#include "ha_prototypes.h"
#include "mysql/plugin.h"
#include "query_options.h"
#include "sql/create_field.h"
#include "sql/mysqld.h"  // lower_case_file_system
#include "sql_base.h"
#include "sql_table.h"
#endif /* !UNIV_HOTBACKUP */

const char *DD_instant_col_val_coder::encode(const byte *stream, size_t in_len,
                                             size_t *out_len) {
  cleanup();

  m_result = ut::new_arr_withkey<byte>(UT_NEW_THIS_FILE_PSI_KEY,
                                       ut::Count{in_len * 2});
  char *result = reinterpret_cast<char *>(m_result);

  for (size_t i = 0; i < in_len; ++i) {
    uint8_t v1 = ((stream[i] & 0xF0) >> 4);
    uint8_t v2 = (stream[i] & 0x0F);

    result[i * 2] = (v1 < 10 ? '0' + v1 : 'a' + v1 - 10);
    result[i * 2 + 1] = (v2 < 10 ? '0' + v2 : 'a' + v2 - 10);
  }

  *out_len = in_len * 2;

  return result;
}

const byte *DD_instant_col_val_coder::decode(const char *stream, size_t in_len,
                                             size_t *out_len) {
  ut_ad(in_len % 2 == 0);

  cleanup();

  m_result = ut::new_arr_withkey<byte>(UT_NEW_THIS_FILE_PSI_KEY,
                                       ut::Count{in_len / 2});

  for (size_t i = 0; i < in_len / 2; ++i) {
    char c1 = stream[i * 2];
    char c2 = stream[i * 2 + 1];

    ut_ad(isdigit(c1) || (c1 >= 'a' && c1 <= 'f'));
    ut_ad(isdigit(c2) || (c2 >= 'a' && c2 <= 'f'));

    m_result[i] = ((isdigit(c1) ? c1 - '0' : c1 - 'a' + 10) << 4) +
                  ((isdigit(c2) ? c2 - '0' : c2 - 'a' + 10));
  }

  *out_len = in_len / 2;

  return m_result;
}

#ifndef UNIV_HOTBACKUP
bool dd_is_valid_row_version(uint32_t version) {
  return (version != UINT32_UNDEFINED && version > 0 &&
          version <= (uint32_t)MAX_ROW_VERSION);
}

bool dd_column_is_added(const dd::Column *dd_col) {
  const char *s = dd_column_key_strings[DD_INSTANT_VERSION_ADDED];
  if (!dd_col->se_private_data().exists(s)) {
    return false;
  }

#ifdef UNIV_DEBUG
  uint32_t version = UINT32_UNDEFINED;
  dd_col->se_private_data().get(s, &version);
  ut_ad(dd_is_valid_row_version(version));
#endif

  return true;
}

bool dd_column_is_dropped(const dd::Column *dd_col) {
  const char *s = dd_column_key_strings[DD_INSTANT_VERSION_DROPPED];
  if (!dd_col->se_private_data().exists(s)) {
    return false;
  }

#ifdef UNIV_DEBUG
  uint32_t version = UINT32_UNDEFINED;
  dd_col->se_private_data().get(s, &version);
  ut_ad(dd_is_valid_row_version(version));
#endif

  return true;
}

uint32_t dd_column_get_version_added(const dd::Column *dd_col) {
  if (!dd_column_is_added(dd_col)) {
    return UINT32_UNDEFINED;
  }

  uint32_t version = UINT32_UNDEFINED;
  dd_col->se_private_data().get(dd_column_key_strings[DD_INSTANT_VERSION_ADDED],
                                &version);
  ut_a(dd_is_valid_row_version(version));
  return (version);
}

uint32_t dd_column_get_version_dropped(const dd::Column *dd_col) {
  if (!dd_column_is_dropped(dd_col)) {
    return UINT32_UNDEFINED;
  }

  uint32_t version = UINT32_UNDEFINED;
  dd_col->se_private_data().get(
      dd_column_key_strings[DD_INSTANT_VERSION_DROPPED], &version);
  ut_a(dd_is_valid_row_version(version));
  return (version);
}

/** Check if the InnoDB index is consistent with dd::Index
@param[in]	index		InnoDB index
@param[in]	dd_index	dd::Index or dd::Partition_index
@return	true	if match
@retval	false	if not match */
template <typename Index>
static bool dd_index_match(const dict_index_t *index, const Index *dd_index) {
  bool match = true;

  /* Don't check the name for primary index, since internal index
  name could be variant */
  if (my_strcasecmp(system_charset_info, index->name(),
                    dd_index->name().c_str()) != 0 &&
      strcmp(dd_index->name().c_str(), "PRIMARY") != 0) {
    ib::warn(ER_IB_MSG_162)
        << "Index name in InnoDB is " << index->name()
        << " while index name in global DD is " << dd_index->name();
    match = false;
  }

  const dd::Properties &p = dd_index->se_private_data();
  uint64_t id = 0;
  uint32_t root = 0;
  uint64_t trx_id = 0;
  ut_ad(p.exists(dd_index_key_strings[DD_INDEX_ID]));
  p.get(dd_index_key_strings[DD_INDEX_ID], &id);
  if (id != index->id) {
    ib::warn(ER_IB_MSG_163)
        << "Index id in InnoDB is " << index->id << " while index id in"
        << " global DD is " << id;
    match = false;
  }

  ut_ad(p.exists(dd_index_key_strings[DD_INDEX_ROOT]));
  p.get(dd_index_key_strings[DD_INDEX_ROOT], &root);
  if (root != index->page) {
    ib::warn(ER_IB_MSG_164)
        << "Index root in InnoDB is " << index->page << " while index root in"
        << " global DD is " << root;
    match = false;
  }

  ut_ad(p.exists(dd_index_key_strings[DD_INDEX_TRX_ID]));
  p.get(dd_index_key_strings[DD_INDEX_TRX_ID], &trx_id);
  /* For DD tables, the trx_id=0 is got from get_se_private_id().
  TODO: index->trx_id is not expected to be 0 once Bug#25730513 is fixed*/
  if (trx_id != 0 && index->trx_id != 0 && trx_id != index->trx_id) {
    ib::warn(ER_IB_MSG_165) << "Index transaction id in InnoDB is "
                            << index->trx_id << " while index transaction"
                            << " id in global DD is " << trx_id;
    match = false;
  }

  return match;
}

/** Check if the InnoDB table is consistent with dd::Table
@tparam		Table		dd::Table or dd::Partition
@param[in]	table			InnoDB table
@param[in]	dd_table		dd::Table or dd::Partition
@return	true	if match
@retval	false	if not match */
template <typename Table>
bool dd_table_match(const dict_table_t *table, const Table *dd_table) {
  /* Temporary table has no metadata written */
  if (dd_table == nullptr || table->is_temporary()) {
    return true;
  }

  bool match = true;

  if (dd_table->se_private_id() != table->id) {
    ib::warn(ER_IB_MSG_166)
        << "Table id in InnoDB is " << table->id
        << " while the id in global DD is " << dd_table->se_private_id();
    match = false;
  }

  /* If tablespace is discarded, no need to check indexes */
  if (dict_table_is_discarded(table)) {
    return match;
  }

  for (const auto dd_index : dd_table->indexes()) {
    if (dd_table->tablespace_id() == dict_sys_t::s_dd_sys_space_id &&
        dd_index->tablespace_id() != dd_table->tablespace_id()) {
      ib::warn(ER_IB_MSG_167)
          << "Tablespace id in table is " << dd_table->tablespace_id()
          << ", while tablespace id in index " << dd_index->name() << " is "
          << dd_index->tablespace_id();
    }

    const dict_index_t *index = dd_find_index(table, dd_index);
    ut_ad(index != nullptr);

    if (!dd_index_match(index, dd_index)) {
      match = false;
    }
  }

  /* Tablespace and options can be checked here too */
  return match;
}

template bool dd_table_match<dd::Table>(const dict_table_t *,
                                        const dd::Table *);
template bool dd_table_match<dd::Partition>(const dict_table_t *,
                                            const dd::Partition *);

/** Release a metadata lock.
@param[in,out]	thd	current thread
@param[in,out]	mdl	metadata lock */
void dd_mdl_release(THD *thd, MDL_ticket **mdl) {
  if (*mdl == nullptr) {
    return;
  }

  dd::release_mdl(thd, *mdl);
  *mdl = nullptr;
}

THD *dd_thd_for_undo(const trx_t *trx) {
  return trx->mysql_thd == nullptr ? current_thd : trx->mysql_thd;
}

/** Check if current undo needs a MDL or not
@param[in]	trx	transaction
@return true if MDL is necessary, otherwise false */
bool dd_mdl_for_undo(const trx_t *trx) {
  /* Try best to find a valid THD for checking, in case in background
  rollback thread, trx doens't hold a mysql_thd */
  THD *thd = dd_thd_for_undo(trx);

  /* There are four cases for the undo to check here:
  1. In recovery phase, binlog recover, there is no concurrent
  user queries, so MDL is no necessary. In this case, thd is NULL.
  2. In background rollback thread, there could be concurrent
  user queries, so MDL is needed. In this case, thd is not NULL
  3. In runtime transaction rollback, no need for MDL.
  THD::transaction_rollback_request would be set.
  4. In runtime asynchronous rollback, no need for MDL.
  Check TRX_FORCE_ROLLBACK. */
  return (thd != nullptr && !thd->transaction_rollback_request &&
          ((trx->in_innodb & TRX_FORCE_ROLLBACK) == 0));
}

int acquire_uncached_table(THD *thd, dd::cache::Dictionary_client *client,
                           const dd::Table *dd_table, const char *name,
                           TABLE_SHARE *ts, TABLE *td) {
  int error = 0;
  dd::Schema *schema;
  const char *table_cache_key;
  size_t table_cache_key_len;

  if (name != nullptr) {
    schema = nullptr;
    table_cache_key = name;
    table_cache_key_len = dict_get_db_name_len(name);
  } else {
    error =
        client->acquire_uncached<dd::Schema>(dd_table->schema_id(), &schema);
    if (error != 0) {
      return (error);
    }
    table_cache_key = schema->name().c_str();
    table_cache_key_len = schema->name().size();
  }

  init_tmp_table_share(thd, ts, table_cache_key, table_cache_key_len,
                       dd_table->name().c_str(), "" /* file name */, nullptr);

  error = open_table_def_suppress_invalid_meta_data(thd, ts, dd_table->table());

  if (error == 0) {
    error = open_table_from_share(thd, ts, (dd_table->table()).name().c_str(),
                                  0, SKIP_NEW_HANDLER, 0, td, false, dd_table);
  }
  if (error != 0) {
    free_table_share(ts);
  }
  return error;
}

void release_uncached_table(TABLE_SHARE *ts, TABLE *td) {
  closefrm(td, false);
  free_table_share(ts);
}

int dd_table_open_on_dd_obj(THD *thd, dd::cache::Dictionary_client *client,
                            const dd::Table &dd_table,
                            const dd::Partition *dd_part, const char *tbl_name,
                            dict_table_t *&table, const TABLE *td) {
#ifdef UNIV_DEBUG
  if (dd_part != nullptr) {
    ut_ad(&dd_part->table() == &dd_table);
    ut_ad(dd_table.se_private_id() == dd::INVALID_OBJECT_ID);
    ut_ad(dd_table_is_partitioned(dd_table));

    ut_ad(dd_part->parent_partition_id() == dd::INVALID_OBJECT_ID ||
          dd_part->parent() != nullptr);

    ut_ad(((dd_part->table().subpartition_type() != dd::Table::ST_NONE) ==
           (dd_part->parent() != nullptr)));
  }
#endif /* UNIV_DEBUG */

  int error = 0;
  const table_id_t table_id =
      dd_part == nullptr ? dd_table.se_private_id() : dd_part->se_private_id();
  const ulint fold = ut_fold_ull(table_id);

  ut_ad(table_id != dd::INVALID_OBJECT_ID);

  dict_sys_mutex_enter();

  HASH_SEARCH(id_hash, dict_sys->table_id_hash, fold, dict_table_t *, table,
              ut_ad(table->cached), table->id == table_id);

  if (table != nullptr) {
    table->acquire();
  }

  dict_sys_mutex_exit();

  if (table != nullptr) {
    return 0;
  }

#ifdef UNIV_DEBUG
  /* If this is a internal temporary table, it's impossible
  to verify the MDL against the table name, because both the
  database name and table name may be invalid for MDL */
  if (tbl_name && !row_is_mysql_tmp_table_name(tbl_name)) {
    std::string db_str;
    std::string tbl_str;
    dict_name::get_table(tbl_name, db_str, tbl_str);

    ut_ad(innobase_strcasecmp(dd_table.name().c_str(), tbl_str.c_str()) == 0);
  }
#endif /* UNIV_DEBUG */

  if (td != nullptr) {
    ut_ad(tbl_name != nullptr);

    if (dd_part) {
      table = dd_open_table(client, td, tbl_name, dd_part, thd);
    } else {
      table = dd_open_table(client, td, tbl_name, &dd_table, thd);
    }
    return 0;
  }

  TABLE_SHARE ts;
  TABLE table_def;
  dd::Schema *schema;

  error =
      acquire_uncached_table(thd, client, &dd_table, tbl_name, &ts, &table_def);
  if (error != 0) {
    return (error);
  }

  char tmp_name[MAX_FULL_NAME_LEN + 1];
  const char *tab_namep;
  if (tbl_name) {
    tab_namep = tbl_name;
  } else {
    char tmp_schema[MAX_DATABASE_NAME_LEN + 1];
    char tmp_tablename[MAX_TABLE_NAME_LEN + 1];
    error = client->acquire_uncached<dd::Schema>(dd_table.schema_id(), &schema);
    if (error != 0) {
      return error;
    }
    tablename_to_filename(schema->name().c_str(), tmp_schema,
                          MAX_DATABASE_NAME_LEN + 1);
    tablename_to_filename(dd_table.name().c_str(), tmp_tablename,
                          MAX_TABLE_NAME_LEN + 1);
    snprintf(tmp_name, sizeof tmp_name, "%s/%s", tmp_schema, tmp_tablename);
    tab_namep = tmp_name;
  }
  if (dd_part == nullptr) {
    table = dd_open_table(client, &table_def, tab_namep, &dd_table, thd);
    if (table == nullptr) {
      error = HA_ERR_GENERIC;
    }
  } else {
    table = dd_open_table(client, &table_def, tab_namep, dd_part, thd);
  }
  release_uncached_table(&ts, &table_def);
  return error;
}

/** Load an InnoDB table definition by InnoDB table ID.
@param[in,out]	thd		current thread
@param[in,out]	mdl		metadata lock;
nullptr if we are resurrecting table IX locks in recovery
@param[in]	table_id	InnoDB table or partition ID
@return	InnoDB table
@retval	nullptr	if the table is not found, or there was an error */
static dict_table_t *dd_table_open_on_id_low(THD *thd, MDL_ticket **mdl,
                                             table_id_t table_id) {
  std::string part_table;
  const char *name_to_open = nullptr;

  ut_ad(thd == nullptr || thd == current_thd);
#ifdef UNIV_DEBUG
  btrsea_sync_check check(false);
  ut_ad(!sync_check_iterate(check));
#endif
  ut_ad(srv_shutdown_state.load() < SRV_SHUTDOWN_DD);

  if (thd == nullptr) {
    ut_ad(mdl == nullptr);
    thd = current_thd;
  }

  /* During server startup, while recovering XA transaction we don't have THD.
  The table should have been already in innodb cache if present in DD while
  resurrecting transaction. We assume the table is not in DD and return. We
  cannot continue anyway here with NULL THD. */
  if (thd == nullptr) {
    return nullptr;
  }

  dict_table_t *ib_table = nullptr;

  {
    const dd::Table *dd_table;
    const dd::Partition *dd_part = nullptr;
    dd::cache::Dictionary_client *dc = dd::get_dd_client(thd);
    dd::cache::Dictionary_client::Auto_releaser releaser(dc);

    /* Since we start with table se_private_id, and we do not have
    table name, so we cannot MDL lock the table(name). So we will
    try to get the table name without MDL protection, and verify later,
    after we got the table name and MDL lock it. Thus a loop is needed
    in case the verification failed, and another attempt is made until
    all things matches */
    for (;;) {
      dd::String_type schema;
      dd::String_type tablename;
      if (dc->get_table_name_by_se_private_id(handler_name, table_id, &schema,
                                              &tablename)) {
        return nullptr;
      }

      const bool not_table = schema.empty();

      if (not_table) {
        if (dc->get_table_name_by_partition_se_private_id(
                handler_name, table_id, &schema, &tablename) ||
            schema.empty()) {
          return nullptr;
        }
      }

      /* Now we have tablename, and MDL locked it if necessary. */
      if (mdl != nullptr) {
        if (*mdl == nullptr &&
            dd_mdl_acquire(thd, mdl, schema.c_str(), tablename.c_str())) {
          return nullptr;
        }

        ut_ad(*mdl != nullptr);
      }

      if (dc->acquire(schema, tablename, &dd_table) || dd_table == nullptr) {
        if (mdl != nullptr) {
          dd_mdl_release(thd, mdl);
        }
        return nullptr;
      }

      const bool is_part = dd_table_is_partitioned(*dd_table);

      /* Verify facts between dd_table and facts we know
      1) Partiton table or not
      2) Table ID matches or not
      3) Table in InnoDB */
      bool same_name = not_table == is_part &&
                       (not_table || dd_table->se_private_id() == table_id) &&
                       dd_table->engine() == handler_name;

      /* Do more verification for partition table */
      if (same_name && is_part) {
        auto end = dd_table->leaf_partitions().end();
        auto i =
            std::search_n(dd_table->leaf_partitions().begin(), end, 1, table_id,
                          [](const dd::Partition *p, table_id_t id) {
                            return (p->se_private_id() == id);
                          });

        if (i == end) {
          same_name = false;
        } else {
          dd_part = *i;
          ut_ad(dd_part_is_stored(dd_part));

          std::string partition;
          /* Build the partition name. */
          dict_name::build_partition(dd_part, partition);

          /* Build the partitioned table name. */
          dict_name::build_table(schema.c_str(), tablename.c_str(), partition,
                                 false, true, part_table);
          name_to_open = part_table.c_str();
        }
      }

      /* facts do not match, retry */
      if (!same_name) {
        if (mdl != nullptr) {
          dd_mdl_release(thd, mdl);
        }
        continue;
      }

      ut_ad(same_name);
      break;
    }

    ut_ad(dd_part != nullptr || dd_table->se_private_id() == table_id);
    ut_ad(dd_part == nullptr || dd_table == &dd_part->table());
    ut_ad(dd_part == nullptr || dd_part->se_private_id() == table_id);

    dd_table_open_on_dd_obj(thd, dc, *dd_table, dd_part, name_to_open, ib_table,
                            nullptr);
  }

  if (mdl && ib_table == nullptr) {
    dd_mdl_release(thd, mdl);
  }

  return ib_table;
}
#endif /* !UNIV_HOTBACKUP */

/** Check if access to a table should be refused.
@param[in,out]	table	InnoDB table or partition
@return error code
@retval 0 on success (DD_SUVCCESS) */
[[nodiscard]] static int dd_check_corrupted(dict_table_t *&table) {
  if (table->is_corrupted()) {
    if (dict_table_is_sdi(table->id)
#ifndef UNIV_HOTBACKUP
        || dict_table_is_system(table->id)
#endif /* !UNIV_HOTBACKUP */
    ) {
#ifndef UNIV_HOTBACKUP
      my_error(ER_TABLE_CORRUPT, MYF(0), "", table->name.m_name);
#else  /* !UNIV_HOTBACKUP */
      ib::fatal(UT_LOCATION_HERE, ER_IB_MSG_168)
          << "table is corrupt: " << table->name.m_name;
#endif /* !UNIV_HOTBACKUP */
    } else {
#ifndef UNIV_HOTBACKUP
      std::string db_str;
      std::string tbl_str;
      dict_name::get_table(table->name.m_name, db_str, tbl_str);

      my_error(ER_TABLE_CORRUPT, MYF(0), db_str.c_str(), tbl_str.c_str());
#else  /* !UNIV_HOTBACKUP */
      ib::fatal(UT_LOCATION_HERE, ER_IB_MSG_169)
          << "table is corrupt: " << table->name.m_name;
#endif /* !UNIV_HOTBACKUP */
    }
    table = nullptr;
    return HA_ERR_TABLE_CORRUPT;
  }

  dict_index_t *index = table->first_index();
  if (!dict_table_is_sdi(table->id) && fil_space_get(index->space) == nullptr) {
#ifndef UNIV_HOTBACKUP
    if (!dict_table_is_discarded(table)) {
      my_error(ER_TABLESPACE_MISSING, MYF(0), table->name.m_name);
    }
#else  /* !UNIV_HOTBACKUP */
    ib::fatal(UT_LOCATION_HERE, ER_IB_MSG_170)
        << "table space is missing: " << table->name.m_name;
#endif /* !UNIV_HOTBACKUP */
    table = nullptr;
    return HA_ERR_TABLESPACE_MISSING;
  }

  /* Ignore missing tablespaces for secondary indexes. */
  for (;;) {
    index = index->next();
    if (!index) break;
    if (!index->is_corrupted() && fil_space_get(index->space) == nullptr) {
      dict_set_corrupted(index);
    }
  }

  return 0;
}

/** Open a persistent InnoDB table based on InnoDB table id, and
hold Shared MDL lock on it.
@param[in]	table_id		table identifier
@param[in,out]	thd			current MySQL connection (for mdl)
@param[in,out]	mdl			metadata lock (*mdl set if
table_id was found) mdl=NULL if we are resurrecting table IX locks in recovery
@param[in]	dict_locked		dict_sys mutex is held
@param[in]	check_corruption	check if the table is corrupted or not.
@return table
@retval NULL if the table does not exist or cannot be opened */
dict_table_t *dd_table_open_on_id(table_id_t table_id, THD *thd,
                                  MDL_ticket **mdl, bool dict_locked,
                                  bool check_corruption) {
  dict_table_t *ib_table;
  const ulint fold = ut_fold_ull(table_id);
  char full_name[MAX_FULL_NAME_LEN + 1];

  if (!dict_locked) {
    dict_sys_mutex_enter();
  }

  HASH_SEARCH(id_hash, dict_sys->table_id_hash, fold, dict_table_t *, ib_table,
              ut_ad(ib_table->cached), ib_table->id == table_id);

reopen:
  if (ib_table == nullptr) {
#ifndef UNIV_HOTBACKUP
    if (dict_table_is_sdi(table_id)) {
      /* The table is SDI table */
      space_id_t space_id = dict_sdi_get_space_id(table_id);

      /* Create in-memory table oject for SDI table */
      dict_index_t *sdi_index =
          dict_sdi_create_idx_in_mem(space_id, false, 0, false);

      if (sdi_index == nullptr) {
        if (!dict_locked) {
          dict_sys_mutex_exit();
        }
        return nullptr;
      }

      ib_table = sdi_index->table;

      ut_ad(ib_table != nullptr);
      ib_table->acquire();

      if (!dict_locked) {
        dict_sys_mutex_exit();
      }
    } else {
      dict_sys_mutex_exit();

      ib_table = dd_table_open_on_id_low(thd, mdl, table_id);

      if (dict_locked) {
        dict_sys_mutex_enter();
      }
    }
#else  /* !UNIV_HOTBACKUP */
    /* PRELIMINARY TEMPORARY WORKAROUND: is this ever used? */
    bool not_hotbackup = false;
    ut_a(not_hotbackup);
#endif /* !UNIV_HOTBACKUP */
  } else if (mdl == nullptr || ib_table->is_temporary() ||
             dict_table_is_sdi(ib_table->id)) {
    if (dd_check_corrupted(ib_table)) {
      ut_ad(ib_table == nullptr);
    } else {
      ib_table->acquire();
    }

    if (!dict_locked) {
      dict_sys_mutex_exit();
    }
  } else {
    for (;;) {
#ifndef UNIV_HOTBACKUP
      std::string db_str;
      std::string tbl_str;
      dict_name::get_table(ib_table->name.m_name, db_str, tbl_str);
#endif /* !UNIV_HOTBACKUP */

      memset(full_name, 0, MAX_FULL_NAME_LEN + 1);

      strcpy(full_name, ib_table->name.m_name);

      ut_ad(!ib_table->is_temporary());

      dict_sys_mutex_exit();

#ifndef UNIV_HOTBACKUP
      if (db_str.empty() || tbl_str.empty()) {
        if (dict_locked) {
          dict_sys_mutex_enter();
        }
        return nullptr;
      }

      if (dd_mdl_acquire(thd, mdl, db_str.c_str(), tbl_str.c_str())) {
        if (dict_locked) {
          dict_sys_mutex_enter();
        }
        return nullptr;
      }
#endif /* !UNIV_HOTBACKUP */

      /* Re-lookup the table after acquiring MDL. */
      dict_sys_mutex_enter();

      HASH_SEARCH(id_hash, dict_sys->table_id_hash, fold, dict_table_t *,
                  ib_table, ut_ad(ib_table->cached), ib_table->id == table_id);

      if (ib_table != nullptr) {
        ulint namelen = strlen(ib_table->name.m_name);

        /* The table could have been renamed. After
        we release dict mutex before the old table
        name is MDL locked. So we need to go back
        to  MDL lock the new name. */
        if (namelen != strlen(full_name) ||
            memcmp(ib_table->name.m_name, full_name, namelen)) {
#ifndef UNIV_HOTBACKUP
          dd_mdl_release(thd, mdl);
#endif /* !UNIV_HOTBACKUP */
          continue;
        } else if (check_corruption && dd_check_corrupted(ib_table)) {
          ut_ad(ib_table == nullptr);
        } else if (ib_table->discard_after_ddl) {
#ifndef UNIV_HOTBACKUP
          btr_drop_ahi_for_table(ib_table);
          dict_table_remove_from_cache(ib_table);
#endif /* !UNIV_HOTBACKUP */
          ib_table = nullptr;
#ifndef UNIV_HOTBACKUP
          dd_mdl_release(thd, mdl);
#endif /* !UNIV_HOTBACKUP */
          goto reopen;
        } else {
          ib_table->acquire_with_lock();
        }
      }

      dict_sys_mutex_exit();
      break;
    }

#ifndef UNIV_HOTBACKUP
    ut_ad(*mdl != nullptr);

    /* Now the table can't be found, release MDL,
    let dd_table_open_on_id_low() do the lock, as table
    name could be changed */
    if (ib_table == nullptr) {
      dd_mdl_release(thd, mdl);
      ib_table = dd_table_open_on_id_low(thd, mdl, table_id);

      if (ib_table == nullptr && *mdl != nullptr) {
        dd_mdl_release(thd, mdl);
      }
    }
#else  /* !UNIV_HOTBACKUP */
    /* PRELIMINARY TEMPORARY WORKAROUND: is this ever used? */
    bool not_hotbackup = false;
    ut_a(not_hotbackup);
#endif /* !UNIV_HOTBACKUP */

    if (dict_locked) {
      dict_sys_mutex_enter();
    }
  }

  ut_ad(dict_locked == dict_sys_mutex_own());

  return ib_table;
}

#ifndef UNIV_HOTBACKUP
/** Set the discard flag for a non-partitioned dd table.
@param[in,out]	thd		current thread
@param[in]	table		InnoDB table
@param[in,out]	table_def	MySQL dd::Table to update
@param[in]	discard		discard flag
@return	true	if success
@retval false if fail. */
bool dd_table_discard_tablespace(THD *thd, const dict_table_t *table,
                                 dd::Table *table_def, bool discard) {
  bool ret = false;

  DBUG_TRACE;

  ut_ad(thd == current_thd);
#ifdef UNIV_DEBUG
  btrsea_sync_check check(false);
  ut_ad(!sync_check_iterate(check));
#endif /* UNIV_DEBUG */

  ut_ad(srv_shutdown_state.load() < SRV_SHUTDOWN_DD);

  if (table_def->se_private_id() != dd::INVALID_OBJECT_ID) {
    ut_ad(table_def->table().leaf_partitions()->empty());

    /* For discarding, we need to set new private
    id to dd_table */
    if (discard) {
      /* Set the new private id to dd_table object. */
      table_def->set_se_private_id(table->id);
    } else {
      ut_ad(table_def->se_private_id() == table->id);
    }

    /* Set index root page. */
    for (auto dd_index : *table_def->indexes()) {
      const dict_index_t *index = dd_find_index(table, dd_index);
      ut_ad(index != nullptr);

      dd::Properties &p = dd_index->se_private_data();
      p.set(dd_index_key_strings[DD_INDEX_ROOT], index->page);
    }

    /* Set new table id for dd columns */
    for (auto dd_column : *table_def->columns()) {
      dd_column->se_private_data().set(dd_index_key_strings[DD_TABLE_ID],
                                       table->id);
    }

    /* Set 'discard' attribute in dd::Table::se_private_data. */
    dd_set_discarded(*table_def, discard);

    /* Set the 'state' key value in dd::Tablespace::se_private_data*/
    dd::Object_id dd_space_id =
        (*table_def->indexes()->begin())->tablespace_id();
    std::string space_name(table->name.m_name);
    dict_name::convert_to_space(space_name);
    dd_space_states dd_state =
        (discard ? DD_SPACE_STATE_DISCARDED : DD_SPACE_STATE_NORMAL);
    dd_tablespace_set_state(thd, dd_space_id, space_name, dd_state);

    ret = true;
  } else {
    ret = false;
  }

  return ret;
}

/** Open an internal handle to a persistent InnoDB table by name.
@param[in,out]	thd		current thread
@param[out]	mdl		metadata lock
@param[in]	name		InnoDB table name
@param[in]	dict_locked	has dict_sys mutex locked
@param[in]	ignore_err	whether to ignore err
@param[out]	error		pointer to error
@return handle to non-partitioned table
@retval NULL if the table does not exist */
dict_table_t *dd_table_open_on_name(THD *thd, MDL_ticket **mdl,
                                    const char *name, bool dict_locked,
                                    ulint ignore_err, int *error) {
  DBUG_TRACE;

#ifdef UNIV_DEBUG
  btrsea_sync_check check(false);
  ut_ad(!sync_check_iterate(check));
#endif
  ut_ad(srv_shutdown_state.load() < SRV_SHUTDOWN_DD);

  dict_table_t *table = nullptr;

  /* Get pointer to a table object in InnoDB dictionary cache.
  For intrinsic table, get it from session private data */
  if (thd) {
    table = thd_to_innodb_session(thd)->lookup_table_handler(name);
  }

  if (table != nullptr) {
    table->acquire();
    return table;
  }

  std::string db_name;
  std::string tbl_name;
  dict_name::get_table(name, db_name, tbl_name);

  if (db_name.empty() || tbl_name.empty()) {
    return nullptr;
  }

  bool skip_mdl = !(thd && mdl);

  if (!skip_mdl) {
    if (dict_locked) {
      /* We cannot acquire MDL while holding dict_sys->mutex. The reason that
      the caller has already locked this mutex is so that the dict_table_t
      that we will find and return to it will not be dropped while the caller
      is using it. So it is safe to exit, get the mdl and enter again before
      finding this dict_table_t. */
      dict_sys_mutex_exit();
    }

    bool got_mdl = dd_mdl_acquire(thd, mdl, db_name.c_str(), tbl_name.c_str());

    if (dict_locked) {
      dict_sys_mutex_enter();
    }

    if (got_mdl) {
      return nullptr;
    }
  }

  if (!dict_locked) {
    dict_sys_mutex_enter();
  }

  table = dict_table_check_if_in_cache_low(name);

  if (table != nullptr) {
    table->acquire_with_lock();
    if (!dict_locked) {
      dict_sys_mutex_exit();
    }
    return table;
  }

  dict_sys_mutex_exit();

  const dd::Table *dd_table = nullptr;
  dd::cache::Dictionary_client *client = dd::get_dd_client(thd);
  dd::cache::Dictionary_client::Auto_releaser releaser(client);

  if (client->acquire(db_name.c_str(), tbl_name.c_str(), &dd_table) ||
      dd_table == nullptr || dd_table->engine() != innobase_hton_name) {
    /* The checking for engine should be only useful(valid)
    for getting table statistics for IS. Two relevant API
    functions are:
    1. innobase_get_table_statistics
    2. innobase_get_index_column_cardinality */
    table = nullptr;
  } else {
    if (dd_table->se_private_id() == dd::INVALID_OBJECT_ID) {
      ut_ad(!dd_table->leaf_partitions().empty());

      if (dict_name::is_partition(name)) {
        const dd::Partition *dd_part = nullptr;

        for (auto part : dd_table->leaf_partitions()) {
          if (dict_name::match_partition(name, part)) {
            dd_part = part;
            break;
          }
        }

        /* Safe check for release mode. */
        if (dd_part == nullptr) {
          ut_ad(false);
          table = nullptr;
        } else {
          dd_table_open_on_dd_obj(thd, client, *dd_table, dd_part, name, table,
                                  nullptr);
        }

      } else {
        /* FIXME: Once FK functions will not open
        partitioned table in current improper way,
        just assert this false */
        table = nullptr;
      }
    } else {
      ut_ad(dd_table->leaf_partitions().empty());
      int err = dd_table_open_on_dd_obj(thd, client, *dd_table, nullptr, name,
                                        table, nullptr);
      if (error) {
        *error = err;
      }
    }
  }

  if (table && table->is_corrupted() &&
      !(ignore_err & DICT_ERR_IGNORE_CORRUPT)) {
    dict_sys_mutex_enter();
    table->release();
    dict_table_remove_from_cache(table);
    table = nullptr;
    dict_sys_mutex_exit();
  }

  if (table == nullptr && mdl) {
    dd_mdl_release(thd, mdl);
    *mdl = nullptr;
  }

  if (dict_locked) {
    dict_sys_mutex_enter();
  }

  return table;
}
#endif /* !UNIV_HOTBACKUP */

/** Close an internal InnoDB table handle.
@param[in,out]	table		InnoDB table handle
@param[in,out]	thd		current MySQL connection (for mdl)
@param[in,out]	mdl		metadata lock (will be set NULL)
@param[in]	dict_locked	whether we hold dict_sys mutex */
void dd_table_close(dict_table_t *table, THD *thd, MDL_ticket **mdl,
                    bool dict_locked) {
  dict_table_close(table, dict_locked, false);

#ifndef UNIV_HOTBACKUP
  if (mdl != nullptr && *mdl != nullptr) {
    ut_ad(!table->is_temporary());
    dd_mdl_release(thd, mdl);
  }
#endif /* !UNIV_HOTBACKUP */
}

#ifndef UNIV_HOTBACKUP
/** Replace the tablespace name in the file name.
@param[in]  dd_file  the tablespace file object.
@param[in]  new_space_name  new table space name to be updated in file name.
                            It must have already been converted to the
                            filename_charset such that
                             `d1/d2\d3`.`t3\t4/t5`
                            should look like:
                            d1@002fd2@005cd3/t3@005ct4@002ft5
                            both on Windows and on Linux. */
static void replace_space_name_in_file_name(dd::Tablespace_file *dd_file,
                                            dd::String_type new_space_name) {
  ut_ad(std::count(new_space_name.begin(), new_space_name.end(),
                   Fil_path::DB_SEPARATOR) == 1);

  /* Obtain the old tablespace file name. */
  dd::String_type old_file_name = dd_file->filename();

  /* We assume that old_file_name ends with:
  OS_PATH_SEPARATOR + db_name + OS_PATH_SEPARATOR + table_name + dot_ext[IBD],
  so on Windows it can look like:
  .\d1@002fd2@005cd3\t1@002ft2@005ct3.ibd
  and on Linux it could be:
  ./d1@002fd2@005cd3/t1@002ft2@005ct3.ibd */
  ut_ad(std::count(old_file_name.begin(), old_file_name.end(),
                   OS_PATH_SEPARATOR) >= 2);
  ut_ad(old_file_name.rfind(dot_ext[IBD]) ==
        old_file_name.length() - strlen(dot_ext[IBD]));

  /* Strip the last two components of the path (keep the slash) */
  auto last_separator_pos = old_file_name.find_last_of(OS_PATH_SEPARATOR);
  auto previous_separator_pos =
      old_file_name.find_last_of(OS_PATH_SEPARATOR, last_separator_pos - 1);
  old_file_name.resize(previous_separator_pos + 1);

  /* Take care of path separators */
  std::replace(new_space_name.begin(), new_space_name.end(),
               Fil_path::DB_SEPARATOR, OS_PATH_SEPARATOR);

  old_file_name += new_space_name + dot_ext[IBD];

  /* Update the file name path */
  dd_file->set_filename(old_file_name);
}

dberr_t dd_tablespace_rename(dd::Object_id dd_space_id, bool is_system_cs,
                             const char *new_space_name, const char *new_path) {
  THD *thd = current_thd;

  DBUG_TRACE;
#ifdef UNIV_DEBUG
  btrsea_sync_check check(false);
  ut_ad(!sync_check_iterate(check));
#endif /* UNIV_DEBUG */
  ut_ad(srv_shutdown_state.load() < SRV_SHUTDOWN_DD);

  dd::cache::Dictionary_client *client = dd::get_dd_client(thd);
  dd::cache::Dictionary_client::Auto_releaser releaser(client);

  dd::Tablespace *dd_space = nullptr;

  /* Get the dd tablespace */
  if (client->acquire_uncached_uncommitted<dd::Tablespace>(dd_space_id,
                                                           &dd_space) ||
      dd_space == nullptr) {
    ut_ad(false);
    return DB_ERROR;
  }

  MDL_ticket *src_ticket = nullptr;
  if (dd_tablespace_get_mdl(dd_space->name().c_str(), &src_ticket)) {
    ut_ad(false);
    return DB_ERROR;
  }

  std::string tablespace_name(new_space_name);
  /* Convert if not in system character set. */
  if (!is_system_cs) {
    dict_name::convert_to_space(tablespace_name);
  }

  MDL_ticket *dst_ticket = nullptr;
  if (dd_tablespace_get_mdl(tablespace_name.c_str(), &dst_ticket)) {
    ut_ad(false);
    return DB_ERROR;
  }

  dd::Tablespace *new_space = nullptr;

  /* Acquire the new dd tablespace for modification */
  if (client->acquire_for_modification<dd::Tablespace>(dd_space_id,
                                                       &new_space)) {
    ut_ad(false);
    return DB_ERROR;
  }

  ut_ad(new_space->files().size() == 1);

  dd::String_type old_space_name = new_space->name();

  new_space->set_name(tablespace_name.c_str());

  dd::Tablespace_file *dd_file =
      const_cast<dd::Tablespace_file *>(*(new_space->files().begin()));

  if (new_path != nullptr) {
    dd_file->set_filename(new_path);

  } else {
    replace_space_name_in_file_name(dd_file, new_space_name);
    ut_ad(dd_tablespace_get_state_enum(dd_space) == DD_SPACE_STATE_DISCARDED);
  }

  bool fail = client->update(new_space);
  ut_ad(!fail);
  dd::rename_tablespace_mdl_hook(thd, src_ticket, dst_ticket);

  return fail ? DB_ERROR : DB_SUCCESS;
}

/** Validate the table format options.
@param[in]	thd		THD instance
@param[in]	form		MySQL table definition
@param[in]	real_type	real row type if it's not ROW_TYPE_NOT_USED
@param[in]	zip_allowed	whether ROW_FORMAT=COMPRESSED is OK
@param[in]	strict		whether innodb_strict_mode=ON
@param[out]	is_redundant	whether ROW_FORMAT=REDUNDANT
@param[out]	blob_prefix	whether ROW_FORMAT=DYNAMIC
                                or ROW_FORMAT=COMPRESSED
@param[out]	zip_ssize	log2(compressed page size),
                                or 0 if not ROW_FORMAT=COMPRESSED
@param[out]	is_implicit	if tablespace is implicit
@retval true if invalid (my_error will have been called)
@retval false if valid */
static bool format_validate(THD *thd, const TABLE *form, row_type real_type,
                            bool zip_allowed, bool strict, bool *is_redundant,
                            bool *blob_prefix, ulint *zip_ssize,
                            bool is_implicit) {
  bool is_temporary = false;
  ut_ad(thd != nullptr);
  ut_ad(!zip_allowed || srv_page_size <= UNIV_ZIP_SIZE_MAX);

  /* 1+log2(compressed_page_size), or 0 if not compressed */
  *zip_ssize = 0;
  const ulint zip_ssize_max =
      std::min((ulint)UNIV_PAGE_SSIZE_MAX, (ulint)PAGE_ZIP_SSIZE_MAX);
  const char *zip_refused = zip_allowed ? nullptr
                                        : srv_page_size <= UNIV_ZIP_SIZE_MAX
                                              ? "innodb_file_per_table=OFF"
                                              : "innodb_page_size>16k";
  bool invalid = false;

  if (real_type == ROW_TYPE_NOT_USED) {
    real_type = form->s->real_row_type;
  }

  if (auto key_block_size = form->s->key_block_size) {
    unsigned valid_zssize = 0;
    char kbs[MY_INT32_NUM_DECIMAL_DIGITS + sizeof "KEY_BLOCK_SIZE=" + 1];
    snprintf(kbs, sizeof kbs, "KEY_BLOCK_SIZE=%u", key_block_size);
    for (unsigned kbsize = 1, zssize = 1; zssize <= zip_ssize_max;
         zssize++, kbsize <<= 1) {
      if (kbsize == key_block_size) {
        valid_zssize = zssize;
        break;
      }
    }

    if (valid_zssize == 0) {
      if (strict) {
        my_error(ER_WRONG_VALUE, MYF(0), "KEY_BLOCK_SIZE",
                 kbs + sizeof "KEY_BLOCK_SIZE");
        invalid = true;
      } else {
        push_warning_printf(thd, Sql_condition::SL_WARNING, ER_WRONG_VALUE,
                            ER_DEFAULT(ER_WRONG_VALUE), "KEY_BLOCK_SIZE",
                            kbs + sizeof "KEY_BLOCK_SIZE");
      }
    } else if (!zip_allowed) {
      int error = is_temporary ? ER_UNSUPPORT_COMPRESSED_TEMPORARY_TABLE
                               : ER_ILLEGAL_HA_CREATE_OPTION;

      if (strict) {
        my_error(error, MYF(0), innobase_hton_name, kbs, zip_refused);
        invalid = true;
      } else {
        push_warning_printf(thd, Sql_condition::SL_WARNING, error,
                            ER_DEFAULT_NONCONST(error), innobase_hton_name, kbs,
                            zip_refused);
      }
    } else if (real_type != ROW_TYPE_COMPRESSED) {
      /* This could happen when
      1. There was an ALTER TABLE ... COPY to move
      the table from COMPRESSED into DYNAMIC, etc.
      2. For partitioned table, some partitions of which
      could be of different row format from the specified
      one */
    } else if (form->s->row_type == ROW_TYPE_DEFAULT ||
               form->s->row_type == ROW_TYPE_COMPRESSED) {
      ut_ad(real_type == ROW_TYPE_COMPRESSED);
      *zip_ssize = valid_zssize;
    } else {
      int error = is_temporary ? ER_UNSUPPORT_COMPRESSED_TEMPORARY_TABLE
                               : ER_ILLEGAL_HA_CREATE_OPTION;
      const char *conflict = get_row_format_name(form->s->row_type);

      if (strict) {
        my_error(error, MYF(0), innobase_hton_name, kbs, conflict);
        invalid = true;
      } else {
        push_warning_printf(thd, Sql_condition::SL_WARNING, error,
                            ER_DEFAULT_NONCONST(error), innobase_hton_name, kbs,
                            conflict);
      }
    }
  } else if (form->s->row_type != ROW_TYPE_COMPRESSED || !is_temporary) {
    /* not ROW_FORMAT=COMPRESSED (nor KEY_BLOCK_SIZE),
    or not TEMPORARY TABLE */
  } else if (strict) {
    my_error(ER_UNSUPPORT_COMPRESSED_TEMPORARY_TABLE, MYF(0));
    invalid = true;
  } else {
    push_warning(thd, Sql_condition::SL_WARNING,
                 ER_UNSUPPORT_COMPRESSED_TEMPORARY_TABLE,
                 ER_THD(thd, ER_UNSUPPORT_COMPRESSED_TEMPORARY_TABLE));
  }

  /* Check for a valid InnoDB ROW_FORMAT specifier and
  other incompatibilities. */
  rec_format_t innodb_row_format = REC_FORMAT_DYNAMIC;

  switch (form->s->row_type) {
    case ROW_TYPE_DYNAMIC:
      ut_ad(*zip_ssize == 0);
      /* If non strict_mode, row type can be converted between
      COMPRESSED and DYNAMIC */
      ut_ad(real_type == ROW_TYPE_DYNAMIC || real_type == ROW_TYPE_COMPRESSED);
      break;
    case ROW_TYPE_COMPACT:
      ut_ad(*zip_ssize == 0);
      ut_ad(real_type == ROW_TYPE_COMPACT);
      innodb_row_format = REC_FORMAT_COMPACT;
      break;
    case ROW_TYPE_REDUNDANT:
      ut_ad(*zip_ssize == 0);
      ut_ad(real_type == ROW_TYPE_REDUNDANT);
      innodb_row_format = REC_FORMAT_REDUNDANT;
      break;
    case ROW_TYPE_FIXED:
    case ROW_TYPE_PAGED:
    case ROW_TYPE_NOT_USED: {
      const char *name = get_row_format_name(form->s->row_type);
      if (strict) {
        my_error(ER_ILLEGAL_HA_CREATE_OPTION, MYF(0), innobase_hton_name, name);
        invalid = true;
      } else {
        push_warning_printf(
            thd, Sql_condition::SL_WARNING, ER_ILLEGAL_HA_CREATE_OPTION,
            ER_DEFAULT(ER_ILLEGAL_HA_CREATE_OPTION), innobase_hton_name, name);
      }
    }
      [[fallthrough]];
    case ROW_TYPE_DEFAULT:
      switch (real_type) {
        case ROW_TYPE_FIXED:
        case ROW_TYPE_PAGED:
        case ROW_TYPE_NOT_USED:
        case ROW_TYPE_DEFAULT:
          /* get_real_row_type() should not return these */
          ut_ad(0);
          [[fallthrough]];
        case ROW_TYPE_DYNAMIC:
          ut_ad(*zip_ssize == 0);
          break;
        case ROW_TYPE_COMPACT:
          ut_ad(*zip_ssize == 0);
          innodb_row_format = REC_FORMAT_COMPACT;
          break;
        case ROW_TYPE_REDUNDANT:
          ut_ad(*zip_ssize == 0);
          innodb_row_format = REC_FORMAT_REDUNDANT;
          break;
        case ROW_TYPE_COMPRESSED:
          innodb_row_format = REC_FORMAT_COMPRESSED;
          break;
      }

      if (*zip_ssize == 0) {
        /* No valid KEY_BLOCK_SIZE was specified,
        so do not imply ROW_FORMAT=COMPRESSED. */
        if (innodb_row_format == REC_FORMAT_COMPRESSED) {
          innodb_row_format = REC_FORMAT_DYNAMIC;
        }
        break;
      }
      [[fallthrough]];
    case ROW_TYPE_COMPRESSED:
      if (is_temporary) {
        if (strict) {
          invalid = true;
        }
        /* ER_UNSUPPORT_COMPRESSED_TEMPORARY_TABLE
        was already reported. */
        ut_ad(real_type == ROW_TYPE_DYNAMIC);
        break;
      } else if (zip_allowed && real_type == ROW_TYPE_COMPRESSED) {
        /* ROW_FORMAT=COMPRESSED without KEY_BLOCK_SIZE
        implies half the maximum compressed page size. */
        if (*zip_ssize == 0) {
          *zip_ssize = zip_ssize_max - 1;
        }
        innodb_row_format = REC_FORMAT_COMPRESSED;
        break;
      }

      if (strict) {
        my_error(ER_ILLEGAL_HA_CREATE_OPTION, MYF(0), innobase_hton_name,
                 "ROW_FORMAT=COMPRESSED", zip_refused);
        invalid = true;
      }
  }

  if (const char *algorithm =
          form->s->compress.length > 0 ? form->s->compress.str : nullptr) {
    Compression compression;
    dberr_t err = Compression::check(algorithm, &compression);

    if (err == DB_UNSUPPORTED) {
      if (strict) {
        my_error(ER_WRONG_VALUE, MYF(0), "COMPRESSION", algorithm);
        invalid = true;
      } else {
        push_warning_printf(thd, Sql_condition::SL_WARNING, ER_WRONG_VALUE,
                            ER_DEFAULT(ER_WRONG_VALUE), "COMPRESSION",
                            algorithm);
      }
    } else if (compression.m_type != Compression::NONE) {
      if (*zip_ssize != 0) {
        if (strict) {
          my_error(ER_ILLEGAL_HA_CREATE_OPTION, MYF(0), innobase_hton_name,
                   "COMPRESSION",
                   form->s->key_block_size ? "KEY_BLOCK_SIZE"
                                           : "ROW_FORMAT=COMPRESSED");
          invalid = true;
        }
      }

      if (is_temporary) {
        my_error(ER_ILLEGAL_HA_CREATE_OPTION, MYF(0), innobase_hton_name,
                 "COMPRESSION", "TEMPORARY");
        invalid = true;
      } else if (!is_implicit && strict) {
        my_error(ER_ILLEGAL_HA_CREATE_OPTION, MYF(0), innobase_hton_name,
                 "COMPRESSION", "TABLESPACE");
        invalid = true;
      }
    }
  }

  /* Check if there are any FTS indexes defined on this table. */
  for (uint i = 0; i < form->s->keys; i++) {
    const KEY *key = &form->key_info[i];

    if ((key->flags & HA_FULLTEXT) && is_temporary) {
      /* We don't support FTS indexes in temporary
      tables. */
      my_error(ER_INNODB_NO_FT_TEMP_TABLE, MYF(0));
      return true;
    }
  }

  ut_ad((*zip_ssize == 0) == (innodb_row_format != REC_FORMAT_COMPRESSED));

  *is_redundant = false;
  *blob_prefix = false;

  switch (innodb_row_format) {
    case REC_FORMAT_REDUNDANT:
      *is_redundant = true;
      *blob_prefix = true;
      break;
    case REC_FORMAT_COMPACT:
      *blob_prefix = true;
      break;
    case REC_FORMAT_COMPRESSED:
      ut_ad(!is_temporary);
      break;
    case REC_FORMAT_DYNAMIC:
      break;
  }

  return invalid;
}

/** Set the AUTO_INCREMENT attribute.
@param[in,out]	se_private_data		dd::Table::se_private_data
@param[in]	autoinc			the auto-increment value */
void dd_set_autoinc(dd::Properties &se_private_data, uint64_t autoinc) {
  /* The value of "autoinc" here is the AUTO_INCREMENT attribute
  specified at table creation. AUTO_INCREMENT=0 will silently
  be treated as AUTO_INCREMENT=1. Likewise, if no AUTO_INCREMENT
  attribute was specified, the value would be 0. */

  if (autoinc > 0) {
    /* InnoDB persists the "previous" AUTO_INCREMENT value. */
    autoinc--;
  }

  uint64_t version = 0;

  if (se_private_data.exists(dd_table_key_strings[DD_TABLE_AUTOINC])) {
    /* Increment the dynamic metadata version, so that
    any previously buffered persistent dynamic metadata
    will be ignored after this transaction commits. */

    if (!se_private_data.get(dd_table_key_strings[DD_TABLE_VERSION],
                             &version)) {
      version++;
    } else {
      /* incomplete se_private_data */
      ut_ad(false);
    }
  }

  se_private_data.set(dd_table_key_strings[DD_TABLE_VERSION], version);
  se_private_data.set(dd_table_key_strings[DD_TABLE_AUTOINC], autoinc);
}

/** Copy the AUTO_INCREMENT and version attribute if exist.
@param[in]	src	dd::Table::se_private_data to copy from
@param[out]	dest	dd::Table::se_private_data to copy to */
void dd_copy_autoinc(const dd::Properties &src, dd::Properties &dest) {
  uint64_t autoinc = 0;
  uint64_t version = 0;

  if (!src.exists(dd_table_key_strings[DD_TABLE_AUTOINC])) {
    return;
  }

  if (src.get(dd_table_key_strings[DD_TABLE_AUTOINC],
              reinterpret_cast<uint64_t *>(&autoinc)) ||
      src.get(dd_table_key_strings[DD_TABLE_VERSION],
              reinterpret_cast<uint64_t *>(&version))) {
    ut_ad(0);
    return;
  }

  dest.set(dd_table_key_strings[DD_TABLE_VERSION], version);
  dest.set(dd_table_key_strings[DD_TABLE_AUTOINC], autoinc);
}

/** Copy the metadata of a table definition if there was an instant
ADD COLUMN happened. This should be done when it's not an ALTER TABLE
with rebuild.
@param[in,out]	new_table	New table definition
@param[in]	old_table	Old table definition */
void dd_copy_instant_n_cols(dd::Table &new_table, const dd::Table &old_table) {
  ut_ad(dd_table_is_upgraded_instant(old_table));

  if (!dd_table_is_upgraded_instant(new_table)) {
    uint32_t cols;
    old_table.se_private_data().get(dd_table_key_strings[DD_TABLE_INSTANT_COLS],
                                    &cols);
    new_table.se_private_data().set(dd_table_key_strings[DD_TABLE_INSTANT_COLS],
                                    cols);
  }
#ifdef UNIV_DEBUG
  else {
    uint32_t old_cols, new_cols;
    old_table.se_private_data().get(dd_table_key_strings[DD_TABLE_INSTANT_COLS],
                                    &old_cols);
    new_table.se_private_data().get(dd_table_key_strings[DD_TABLE_INSTANT_COLS],
                                    &new_cols);
    ut_ad(old_cols == new_cols);
  }
#endif /* UNIV_DEBUG */
}

template <typename Table>
void dd_copy_private(Table &new_table, const Table &old_table) {
  uint64_t autoinc = 0;
  uint64_t version = 0;
  bool reset = false;
  dd::Properties &se_private_data = new_table.se_private_data();

  /* AUTOINC metadata could be set at the beginning for
  non-partitioned tables. So already set metadata should be kept */
  if (se_private_data.exists(dd_table_key_strings[DD_TABLE_AUTOINC])) {
    se_private_data.get(dd_table_key_strings[DD_TABLE_AUTOINC], &autoinc);
    se_private_data.get(dd_table_key_strings[DD_TABLE_VERSION], &version);
    reset = true;
  }

  new_table.se_private_data().clear();

  new_table.set_se_private_id(old_table.se_private_id());
  new_table.set_se_private_data(old_table.se_private_data());

  if (!dd_table_is_partitioned(new_table.table()) ||
      dd_part_is_first(reinterpret_cast<dd::Partition *>(&new_table))) {
    /* copy table se-private data for first partition */
    new_table.table().se_private_data().clear();
    new_table.table().set_se_private_data(old_table.table().se_private_data());
  }

  if (reset) {
    se_private_data.set(dd_table_key_strings[DD_TABLE_VERSION], version);
    se_private_data.set(dd_table_key_strings[DD_TABLE_AUTOINC], autoinc);
  }

  ut_ad(new_table.indexes()->size() == old_table.indexes().size());

  /* Note that server could provide old and new dd::Table with
  different index order in this case, so always do a double loop */
  for (const auto old_index : old_table.indexes()) {
    auto idx = new_table.indexes()->begin();
    for (; (*idx)->name() != old_index->name(); ++idx)
      ;
    ut_ad(idx != new_table.indexes()->end());

    auto new_index = *idx;
    ut_ad(!old_index->se_private_data().empty());
    ut_ad(new_index != nullptr);
    ut_ad(new_index->se_private_data().empty());
    ut_ad(new_index->name() == old_index->name());

    new_index->set_se_private_data(old_index->se_private_data());
    new_index->set_tablespace_id(old_index->tablespace_id());
    new_index->options().clear();
    new_index->set_options(old_index->options());
  }

  new_table.table().set_row_format(old_table.table().row_format());
  new_table.options().clear();
  new_table.set_options(old_table.options());
}

template void dd_copy_private<dd::Table>(dd::Table &, const dd::Table &);
template void dd_copy_private<dd::Partition>(dd::Partition &,
                                             const dd::Partition &);

bool is_renamed(const Alter_inplace_info *ha_alter_info, const char *old_name,
                std::string &new_name) {
  List_iterator_fast<Create_field> cf_it(
      ha_alter_info->alter_info->create_list);
  cf_it.rewind();
  Create_field *cf;
  while ((cf = cf_it++) != nullptr) {
    if (cf->field && cf->field->is_flag_set(FIELD_IS_RENAMED) &&
        !my_strcasecmp(system_charset_info, old_name, cf->change)) {
      /* This column is being renamed */
      new_name = cf->field_name;
      return true;
    }
  }

  return false;
}

bool is_dropped(const Alter_inplace_info *ha_alter_info,
                const char *column_name) {
  for (const Alter_drop *drop : ha_alter_info->alter_info->drop_list) {
    if (drop->type != Alter_drop::COLUMN) continue;

    if (!my_strcasecmp(system_charset_info, column_name, drop->name)) {
      return true;
    }
  }

  return false;
}

void dd_copy_table_columns(const Alter_inplace_info *ha_alter_info,
                           dd::Table &new_table, const dd::Table &old_table,
                           dict_table_t *dict_table) {
  /* Columns in new table maybe more than old tables, when this is
  called for adding instant columns. Also adding and dropping
  virtual columns instantly is another case. */

  for (const auto old_col : old_table.columns()) {
    if (old_col->is_se_hidden() && !is_system_column(old_col->name().c_str()) &&
        (strcmp(old_col->name().c_str(), FTS_DOC_ID_COL_NAME) != 0)) {
      /* Must be an alredy dropped column. */
      ut_ad(dd_column_is_dropped(old_col));
      continue;
    }

    dd::Column *new_col = nullptr;
    std::string new_name;

    /* Skip the dropped column */
    if (is_dropped(ha_alter_info, old_col->name().c_str())) {
      /* Either this is a virtual column in old table or this column is being
      dropped instantly. Skip it. */
      if (!old_col->is_virtual()) {
        /* For upgraded tables, dd::Column might not have column's phy_pos
        which is needed while this column is being dropped. Set it now. */
        const char *s = dd_column_key_strings[DD_INSTANT_PHYSICAL_POS];
        if (!old_col->se_private_data().exists(s)) {
          ut_ad(dd_table_is_upgraded_no_row_version(old_table));
          dict_col_t *col =
              dict_table->get_col_by_name(old_col->name().c_str());
          (const_cast<dd::Column *>(old_col))
              ->se_private_data()
              .set(s, col->get_phy_pos());
        }
      }
      continue;
    } else if (is_renamed(ha_alter_info, old_col->name().c_str(), new_name)) {
      new_col = const_cast<dd::Column *>(
          dd_find_column(&new_table, new_name.c_str()));
    } else {
      new_col = const_cast<dd::Column *>(
          dd_find_column(&new_table, old_col->name().c_str()));
    }

    ut_a(new_col);

    if (!old_col->se_private_data().empty()) {
      if (!new_col->se_private_data().empty())
        new_col->se_private_data().clear();
      new_col->set_se_private_data(old_col->se_private_data());

      /* For upgraded table, add dd::Column metadata for INSTANT_V2 now */
      const char *s = dd_column_key_strings[DD_INSTANT_PHYSICAL_POS];
      if (dict_table && !new_col->is_virtual() &&
          !new_col->se_private_data().exists(s)) {
        ut_ad(dd_table_is_upgraded_no_row_version(old_table));
        dict_col_t *col = dict_table->get_col_by_name(new_col->name().c_str());
        new_col->se_private_data().set(s, col->get_phy_pos());
      }
    }
  }
}

void dd_part_adjust_table_id(dd::Table *new_table) {
  ut_ad(dd_table_is_partitioned(*new_table));

  auto part = new_table->leaf_partitions()->begin();
  table_id_t table_id = (*part)->se_private_id();

  for (auto dd_column : *new_table->table().columns()) {
    dd_column->se_private_data().set(dd_index_key_strings[DD_TABLE_ID],
                                     table_id);
  }
}

/** Clear the instant ADD COLUMN information of a table
@param[in,out]	dd_table	dd::Table */
void dd_clear_instant_table(dd::Table &dd_table) {
  dd_table.se_private_data().remove(
      dd_table_key_strings[DD_TABLE_INSTANT_COLS]);

  for (auto col : *dd_table.columns()) {
    auto fn = [&](const char *s) {
      if (col->se_private_data().exists(s)) {
        col->se_private_data().remove(s);
      }
    };

    fn(dd_column_key_strings[DD_INSTANT_COLUMN_DEFAULT_NULL]);
    fn(dd_column_key_strings[DD_INSTANT_COLUMN_DEFAULT]);
    fn(dd_column_key_strings[DD_INSTANT_VERSION_ADDED]);
    fn(dd_column_key_strings[DD_INSTANT_VERSION_DROPPED]);
  }
}

/** Clear the instant ADD COLUMN information of a partition, to make it
as a normal partition
@param[in,out]	dd_part		dd::Partition */
void dd_clear_instant_part(dd::Partition &dd_part) {
  ut_ad(dd_part_has_instant_cols(dd_part));

  dd_part.se_private_data().remove(
      dd_partition_key_strings[DD_PARTITION_INSTANT_COLS]);
}

#ifdef UNIV_DEBUG
bool dd_instant_columns_consistent(const dd::Table &dd_table) {
  bool found = false;
  size_t n_non_instant_cols = 0;
  size_t n_version_add_cols = 0;
  size_t n_instant_add_cols = 0;
  size_t n_version_drop_cols = 0;
  for (auto column : dd_table.columns()) {
    if (column->is_virtual() || is_system_column(column->name().c_str())) {
      continue;
    }

    if (column->se_private_data().exists(
            dd_column_key_strings[DD_INSTANT_COLUMN_DEFAULT_NULL]) ||
        column->se_private_data().exists(
            dd_column_key_strings[DD_INSTANT_COLUMN_DEFAULT])) {
      found = true;
      if (dd_column_is_added(column)) {
        n_version_add_cols++;
      } else {
        /* In upgraded table, Instant ADD column with no v_added */
        ut_ad(dd_table_is_upgraded_instant(dd_table));
        n_instant_add_cols++;
      }

      continue;
    }

    if (dd_column_is_dropped(column)) {
      n_version_drop_cols++;
      continue;
    }

    ++n_non_instant_cols;
  }

  if (!dd_table_is_upgraded_instant(dd_table)) {
    ut_ad(dd_table_has_row_versions(dd_table));
    ut_ad(n_instant_add_cols == 0);
    return true;
  }

  /* If we reach here, table is in v1 instant format */
  bool exp = false;
  const char *s = dd_table_key_strings[DD_TABLE_INSTANT_COLS];
  uint32_t n_inst_cols = 0;
  dd_table.se_private_data().get(s, &n_inst_cols);

  /* Note that n_inst_cols could be 0 if the table only had some virtual
  columns before instant ADD COLUMN. So below check should be sufficient.

  Moreover, existing columns before first INSTANT ADD could have been dropped.
  So n_non_instant_cols could be less then n_inst_cols provided it is accounted
  in n_version_drop_cols. */
  exp = (n_non_instant_cols == n_inst_cols) ||
        (n_non_instant_cols < n_inst_cols &&
         (n_version_drop_cols >= (n_inst_cols - n_non_instant_cols)));

  ut_ad(exp);
  ut_ad(found);

  return (found && exp);
}
#endif /* UNIV_DEBUG */

static void instant_update_table_cols_count(dict_table_t *dict_table,
                                            uint32_t n_added_column,
                                            uint32_t n_dropped_column) {
  dict_table->current_col_count += n_added_column;
  dict_table->current_col_count -= n_dropped_column;
  dict_table->total_col_count += n_added_column;

  ut_ad(dict_table->total_col_count >= dict_table->current_col_count);
}

void copy_dropped_columns(const dd::Table *old_dd_table,
                          dd::Table *new_dd_table,
                          uint32_t current_row_version) {
  ut_d(bool is_instant_v1 = false);

  for (const auto column : old_dd_table->columns()) {
    const char *col_name = column->name().c_str();

    /* Copy physical pos of SYSTEM columns */
    if (is_system_column(col_name)) {
      uint32_t phy_pos = UINT32_UNDEFINED;

      const char *s = dd_column_key_strings[DD_INSTANT_PHYSICAL_POS];

      /* Following is possible if table is upgraded */
      if (!column->se_private_data().exists(s)) {
        ut_d(is_instant_v1 = true);
        continue;
      }

      column->se_private_data().get(s, &phy_pos);
      ut_ad(phy_pos != UINT32_UNDEFINED);

      dd::Column *new_table_col =
          const_cast<dd::Column *>(dd_find_column(new_dd_table, col_name));
      ut_ad(new_table_col != nullptr);
      new_table_col->se_private_data().set(s, phy_pos);
      continue;
    }

    if (!column->is_se_hidden() ||
        innobase_strcasecmp(col_name, FTS_DOC_ID_COL_NAME) == 0) {
      continue;
    }

    /* In V1, we can't have INSTANT DROP columns */
    ut_ad(!is_instant_v1);

    if (dd_find_column(new_dd_table, col_name) != nullptr) {
      /* Column is already present in new table. It is either already dropped
      column in previous statements or is being dropped in same statement. In
      both the cases, continue. */
#ifdef UNIV_DEBUG
      ut_ad(dd_column_is_dropped(column));
      uint32_t v_dropped = dd_column_get_version_dropped(column);
      ut_ad(current_row_version >= v_dropped);
#endif
      continue;
    }

    /* Add this column as an SE_HIDDEN column in new table def */
    dd::Column *new_column = dd_add_hidden_column(
        new_dd_table, col_name, column->char_length(), column->type());
    ut_ad(new_column != nullptr);

    /* Copy se private data */
    ut_ad(!column->se_private_data().empty());
    new_column->se_private_data().clear();
    new_column->set_se_private_data(column->se_private_data());

    new_column->set_nullable(column->is_nullable());
    new_column->set_char_length(column->char_length());
    new_column->set_numeric_scale(column->numeric_scale());
    new_column->set_unsigned(column->is_unsigned());
    new_column->set_collation_id(column->collation_id());
    new_column->set_type(column->type());
    /* Elements for enum columns */
    if (column->type() == dd::enum_column_types::ENUM ||
        column->type() == dd::enum_column_types::SET) {
      for (const auto *source_elem : column->elements()) {
        auto *elem_obj = new_column->add_element();
        elem_obj->set_name(source_elem->name());
      }
    }

    ut_ad(dd_find_column(new_dd_table, col_name) != nullptr);
  }
}

static void set_dropped_column_name(std::string &name, uint32_t version) {
  name += "_dropped_v";
  name += std::to_string(version);
}

void dd_drop_instant_columns(
    const dd::Table *old_dd_table, dd::Table *new_dd_table,
    dict_table_t *new_dict_table,
    const Columns &cols_to_drop IF_DEBUG(, const Columns &cols_to_add,
                                         Alter_inplace_info *ha_alter_info)) {
  if (dd_table_has_instant_drop_cols(*old_dd_table)) {
    /* Copy metadata of already dropped columns */
    copy_dropped_columns(old_dd_table, new_dd_table,
                         new_dict_table->current_row_version);
  }

#ifdef UNIV_DEBUG
  auto validate_column = [&](Field *column) {
    if (dd_find_column(new_dd_table, column->field_name) == nullptr) {
      return true;
    }

    for (const auto &field : cols_to_add) {
      if (strcmp(field->field_name, column->field_name) == 0) {
        return true;
      }
    }

    for (const auto col : old_dd_table->columns()) {
      std::string new_name;
      if (is_renamed(ha_alter_info, col->name().c_str(), new_name)) {
        if (strcmp(new_name.c_str(), column->field_name) == 0) {
          return true;
        }
      }
    }

    return false;
  };
#endif

  for (const auto &column : cols_to_drop) {
    ut_ad(!innobase_is_v_fld(column));

    /* Get column to be dropped from old table def */
    dd::Column *col_to_drop = const_cast<dd::Column *>(
        dd_find_column(old_dd_table, column->field_name));
    ut_ad(col_to_drop != nullptr);

    /* This column shouldn't be present in the new table and if it does,
    it must be being added/renamed in the same command. */
    ut_ad(validate_column(column));

    dd::Properties &private_data = col_to_drop->se_private_data();

    uint32_t phy_pos = UINT32_UNDEFINED;
    const char *s = dd_column_key_strings[DD_INSTANT_PHYSICAL_POS];
    /* Even for upgraded table, physical pos for this column would have been
    set in dd_copy_table_columns(). */
    ut_ad(private_data.exists(s));
    private_data.get(s, &phy_pos);
    ut_ad(phy_pos != UINT32_UNDEFINED);

    std::string dropped_col_name(col_to_drop->name().c_str());
    set_dropped_column_name(dropped_col_name,
                            new_dict_table->current_row_version);

    /* Add this column as an SE_HIDDEN column in new table def. NOTE: This call
    will update the DD_INSTANT_VERSION_DROPPED for the column as well. */
    dd::Column *dropped_col =
        dd_add_hidden_column(new_dd_table, dropped_col_name.c_str(),
                             col_to_drop->char_length(), col_to_drop->type());
    ut_ad(dropped_col != nullptr);

    {
      /* Set metadata of dropped column */
      dd::Properties &private_data = dropped_col->se_private_data();
      if (dd_column_is_added(col_to_drop)) {
        uint32_t v_added = dd_column_get_version_added(col_to_drop);
        private_data.set(dd_column_key_strings[DD_INSTANT_VERSION_ADDED],
                         v_added);
      }
      private_data.set(dd_column_key_strings[DD_INSTANT_VERSION_DROPPED],
                       new_dict_table->current_row_version);
      private_data.set(dd_column_key_strings[DD_INSTANT_PHYSICAL_POS], phy_pos);

      dropped_col->set_nullable(col_to_drop->is_nullable());
      dropped_col->set_char_length(col_to_drop->char_length());
      dropped_col->set_numeric_scale(col_to_drop->numeric_scale());
      dropped_col->set_unsigned(col_to_drop->is_unsigned());
      dropped_col->set_collation_id(col_to_drop->collation_id());
      dropped_col->set_type(col_to_drop->type());
      /* Elements for enum columns */
      if (col_to_drop->type() == dd::enum_column_types::ENUM ||
          col_to_drop->type() == dd::enum_column_types::SET) {
        for (const auto *source_elem : col_to_drop->elements()) {
          auto *elem_obj = dropped_col->add_element();
          elem_obj->set_name(source_elem->name());
        }
      }
    }

    ut_ad(dd_find_column(new_dd_table, dropped_col_name.c_str()) != nullptr);
  }

  instant_update_table_cols_count(new_dict_table, 0, cols_to_drop.size());

  return;
}

void dd_add_instant_columns(const dd::Table *old_dd_table,
                            dd::Table *new_dd_table,
                            dict_table_t *new_dict_table,
                            const Columns &cols_to_add) {
  if (dd_table_has_instant_drop_cols(*old_dd_table)) {
    /* Copy metadata of already dropped columns */
    copy_dropped_columns(old_dd_table, new_dd_table,
                         new_dict_table->current_row_version);
  }

  auto set_col_default = [&](Field *field, dd::Properties &se_private) {
    /* Get the mtype and prtype of this field. Keep this same
    with the code in dd_fill_dict_table(), except FTS check */
    ulint prtype = 0;
    unsigned col_len = field->pack_length();
    ulint nulls_allowed;
    ulint unsigned_type;
    ulint binary_type;
    ulint long_true_varchar;
    ulint charset_no;
    ulint mtype = get_innobase_type_from_mysql_type(&unsigned_type, field);

    nulls_allowed = field->is_nullable() ? 0 : DATA_NOT_NULL;

    binary_type = field->binary() ? DATA_BINARY_TYPE : 0;

    charset_no = 0;
    if (dtype_is_string_type(mtype)) {
      charset_no = static_cast<ulint>(field->charset()->number);
    }

    long_true_varchar = 0;
    if (field->type() == MYSQL_TYPE_VARCHAR) {
      col_len -= field->get_length_bytes();

      if (field->get_length_bytes() == 2) {
        long_true_varchar = DATA_LONG_TRUE_VARCHAR;
      }
    }

    prtype =
        dtype_form_prtype((ulint)field->type() | nulls_allowed | unsigned_type |
                              binary_type | long_true_varchar,
                          charset_no);

    dict_col_t col;
    /* Set a fake col_pos, since this should be useless */
    dict_mem_fill_column_struct(&col, 0, mtype, prtype, col_len, true,
                                UINT32_UNDEFINED,
                                new_dict_table->current_row_version, 0);
    dfield_t dfield;
    col.copy_type(dfield_get_type(&dfield));

    ulint size = field->pack_length();
    uint64_t buf;
    const byte *mysql_data = field->field_ptr();

    row_mysql_store_col_in_innobase_format(
        &dfield, reinterpret_cast<byte *>(&buf), true, mysql_data, size,
        dict_table_is_comp(new_dict_table));

    DD_instant_col_val_coder coder;
    size_t length = 0;
    const char *value = coder.encode(reinterpret_cast<byte *>(dfield.data),
                                     dfield.len, &length);

    dd::String_type default_value;
    default_value.assign(dd::String_type(value, length));
    se_private.set(dd_column_key_strings[DD_INSTANT_COLUMN_DEFAULT],
                   default_value);
  };

  uint32_t total_cols =
      new_dict_table->total_col_count + new_dict_table->get_n_sys_cols();
  uint32_t next_phy_pos = 0;
  for (size_t i = 0; i < total_cols; i++) {
    dict_col_t *col = new_dict_table->get_col(i);

    if (col->get_phy_pos() == UINT32_UNDEFINED) {
      ut_ad(col == new_dict_table->get_sys_col(DATA_ROW_ID));
      continue;
    }

    if (col->has_prefix_phy_pos()) {
      /* Column prefix part of clustered index. It appears twice. */
      next_phy_pos += 2;
      continue;
    }

    next_phy_pos++;
  }

  uint32_t cols_added = 0;
  /* For each new column populate se_private_data */
  for (const auto new_column : cols_to_add) {
    Field *field = new_column;

    ut_ad(!innobase_is_v_fld(field));

    /* The MySQL type code has to fit in 8 bits
    in the metadata stored in the InnoDB change buffer. */
    ut_ad(field->charset() == nullptr ||
          field->charset()->number <= MAX_CHAR_COLL_NUM);
    ut_ad(field->charset() == nullptr || field->charset()->number > 0);

    dd::Column *column = const_cast<dd::Column *>(
        dd_find_column(new_dd_table, field->field_name));
    ut_ad(column != nullptr);
    dd::Properties &se_private = column->se_private_data();

    /* Set Table Id */
    se_private.set(dd_index_key_strings[DD_TABLE_ID], new_dict_table->id);

    /* Set Version Added */
    se_private.set(dd_column_key_strings[DD_INSTANT_VERSION_ADDED],
                   new_dict_table->current_row_version);

    /* Set physical position on row */
    se_private.set(dd_column_key_strings[DD_INSTANT_PHYSICAL_POS],
                   next_phy_pos + cols_added++);

    /* Set Default NULL */
    if (field->is_real_null()) {
      se_private.set(dd_column_key_strings[DD_INSTANT_COLUMN_DEFAULT_NULL],
                     true);
      continue;
    }

    /* Set Default value */
    set_col_default(field, se_private);
  }

  instant_update_table_cols_count(new_dict_table, cols_to_add.size(), 0);

  ut_ad(cols_added > 0);
}

/** Compare the default values between imported column and column defined
in the server. Note that it's absolutely OK if there is no default value
in the column defined in server, since it can be filled in later.
@param[in]	dd_col	dd::Column
@param[in]	col	InnoDB column object
@return	true	The default values match
@retval	false	Not match */
bool dd_match_default_value(const dd::Column *dd_col, const dict_col_t *col) {
  ut_ad(col->instant_default != nullptr);

  const dd::Properties &private_data = dd_col->se_private_data();

  if (private_data.exists(dd_column_key_strings[DD_INSTANT_COLUMN_DEFAULT])) {
    dd::String_type value;
    const byte *default_value;
    size_t len;
    bool match;
    DD_instant_col_val_coder coder;

    private_data.get(dd_column_key_strings[DD_INSTANT_COLUMN_DEFAULT], &value);
    default_value = coder.decode(value.c_str(), value.length(), &len);

    match = col->instant_default->len == len &&
            memcmp(col->instant_default->value, default_value, len) == 0;

    return match;

  } else if (private_data.exists(
                 dd_column_key_strings[DD_INSTANT_COLUMN_DEFAULT_NULL])) {
    return (col->instant_default->len == UNIV_SQL_NULL);
  }

  return true;
}

/** Write default value of a column to dd::Column
@param[in]	col	default value of this column to write
@param[in,out]	dd_col	where to store the default value */
void dd_write_default_value(const dict_col_t *col, dd::Column *dd_col) {
  if (col->instant_default->len == UNIV_SQL_NULL) {
    dd_col->se_private_data().set(
        dd_column_key_strings[DD_INSTANT_COLUMN_DEFAULT_NULL], true);
  } else {
    dd::String_type default_value;
    size_t length = 0;
    DD_instant_col_val_coder coder;
    const char *value = coder.encode(col->instant_default->value,
                                     col->instant_default->len, &length);

    default_value.assign(dd::String_type(value, length));
    dd_col->se_private_data().set(
        dd_column_key_strings[DD_INSTANT_COLUMN_DEFAULT], default_value);
  }
}

/** Parse the default value from dd::Column::se_private to dict_col_t
@param[in]	se_private_data	dd::Column::se_private
@param[in,out]	col		InnoDB column object
@param[in,out]	heap		Heap to store the default value */
void dd_parse_default_value(const dd::Properties &se_private_data,
                            dict_col_t *col, mem_heap_t *heap) {
  if (se_private_data.exists(
          dd_column_key_strings[DD_INSTANT_COLUMN_DEFAULT_NULL])) {
    col->set_default(nullptr, UNIV_SQL_NULL, heap);
  } else if (se_private_data.exists(
                 dd_column_key_strings[DD_INSTANT_COLUMN_DEFAULT])) {
    const byte *default_value;
    size_t len;
    dd::String_type value;
    DD_instant_col_val_coder coder;

    se_private_data.get(dd_column_key_strings[DD_INSTANT_COLUMN_DEFAULT],
                        &value);

    default_value = coder.decode(value.c_str(), value.length(), &len);

    col->set_default(default_value, len, heap);
  }
}

#ifdef UNIV_DEBUG
void static inline validate_dropped_col_metadata(const dd::Table *dd_table,
                                                 const dict_table_t *table) {
  if (!table->has_instant_drop_cols()) {
    return;
  }

  for (size_t i = table->get_n_user_cols(); i < table->get_total_cols(); ++i) {
    if (is_system_column(table->get_col_name(i))) {
      continue;
    }

    dict_col_t *col = table->get_col(i);

    const dd::Column *dd_col = dd_find_column(dd_table, table->get_col_name(i));
    ut_ad(dd_col != nullptr);

    /* Check phy_pos */
    uint32_t value;
    const char *s = dd_column_key_strings[DD_INSTANT_PHYSICAL_POS];
    dd_col->se_private_data().get(s, &value);
    ut_ad(value == col->get_phy_pos());

    /* Check version_added */
    if (dd_column_is_added(dd_col)) {
      ut_ad(col->is_instant_added());
      ut_ad(dd_column_get_version_added(dd_col) == col->get_version_added());
    } else {
      ut_ad(!col->is_instant_added());
    }

    /* Check version_dropped */
    ut_ad(dd_column_is_dropped(dd_col));
    ut_ad(col->is_instant_dropped());
    ut_ad(dd_column_get_version_dropped(dd_col) == col->get_version_dropped());
  }
}
#endif

/** Import all metadata which is related to instant ADD COLUMN of a table
to dd::Table. This is used for IMPORT.
@param[in]	table		InnoDB table object
@param[in,out]	dd_table	dd::Table */
void dd_import_instant_add_columns(const dict_table_t *table,
                                   dd::Table *dd_table) {
  ut_ad(table->has_instant_cols() || table->has_row_versions());
  ut_ad(dict_table_is_partition(table) == dd_table_is_partitioned(*dd_table));

  if (table->has_instant_cols()) {
    ut_ad(table->is_upgraded_instant());
    if (!dd_table_is_partitioned(*dd_table)) {
      dd_table->se_private_data().set(
          dd_table_key_strings[DD_TABLE_INSTANT_COLS],
          table->get_instant_cols());
    } else { /* Partitioned table */
      uint32_t n_inst_cols = std::numeric_limits<uint32_t>::max();

      if (dd_table->se_private_data().exists(
              dd_table_key_strings[DD_TABLE_INSTANT_COLS])) {
        dd_table->se_private_data().get(
            dd_table_key_strings[DD_TABLE_INSTANT_COLS], &n_inst_cols);
      }

      if (n_inst_cols > table->get_instant_cols()) {
        dd_table->se_private_data().set(
            dd_table_key_strings[DD_TABLE_INSTANT_COLS],
            table->get_instant_cols());
      }

      dd::Partition *partition = nullptr;
      for (const auto dd_part : *dd_table->leaf_partitions()) {
        if (dict_name::match_partition(table->name.m_name, dd_part)) {
          partition = dd_part;
          break;
        }
      }

      ut_ad(partition != nullptr);

      partition->se_private_data().set(
          dd_partition_key_strings[DD_PARTITION_INSTANT_COLS],
          table->get_instant_cols());
    }
  }

  /* Copy all default values if necessary */
  for (uint16_t i = 0; i < table->get_n_user_cols(); ++i) {
    dict_col_t *col = table->get_col(i);

    dd::Column *dd_col = const_cast<dd::Column *>(
        dd_find_column(dd_table, table->get_col_name(i)));
    ut_ad(dd_col != nullptr);
    dd::Properties &private_data = dd_col->se_private_data();

    if (col->instant_default == nullptr) {
      ut_ad(!col->is_instant_added() && !col->is_instant_dropped());
    } else {
      /* Default values mismatch should have been done. So only write default
      value when it's not ever recorded */
      if (!private_data.exists(
              dd_column_key_strings[DD_INSTANT_COLUMN_DEFAULT_NULL]) &&
          !private_data.exists(
              dd_column_key_strings[DD_INSTANT_COLUMN_DEFAULT])) {
        dd_write_default_value(col, dd_col);
      }
    }

    /* Set phy_pos */
    uint32_t value = col->get_phy_pos();
    const char *s = dd_column_key_strings[DD_INSTANT_PHYSICAL_POS];
    private_data.set(s, value);

    if (col->is_instant_added()) {
      /* Set version_added */
      value = col->get_version_added();
      s = dd_column_key_strings[DD_INSTANT_VERSION_ADDED];
      private_data.set(s, value);
    }

    if (col->is_instant_dropped()) {
      /* Set version_dropped */
      value = col->get_version_dropped();
      s = dd_column_key_strings[DD_INSTANT_VERSION_DROPPED];
      private_data.set(s, value);
    }
  }

  ut_d(validate_dropped_col_metadata(dd_table, table));
}

/** Write metadata of a index to dd::Index
@param[in]	dd_space_id	Tablespace id, which server allocates
@param[in,out]	dd_index	dd::Index
@param[in]	index		InnoDB index object */
template <typename Index>
static void dd_write_index(dd::Object_id dd_space_id, Index *dd_index,
                           const dict_index_t *index) {
  ut_ad(index->id != 0);
  ut_ad(index->page >= FSP_FIRST_INODE_PAGE_NO);

  dd_index->set_tablespace_id(dd_space_id);

  dd::Properties &p = dd_index->se_private_data();
  p.set(dd_index_key_strings[DD_INDEX_ID], index->id);
  p.set(dd_index_key_strings[DD_INDEX_SPACE_ID], index->space);
  p.set(dd_index_key_strings[DD_TABLE_ID], index->table->id);
  p.set(dd_index_key_strings[DD_INDEX_ROOT], index->page);
  p.set(dd_index_key_strings[DD_INDEX_TRX_ID], index->trx_id);
}

template void dd_write_index<dd::Index>(dd::Object_id, dd::Index *,
                                        const dict_index_t *);
template void dd_write_index<dd::Partition_index>(dd::Object_id,
                                                  dd::Partition_index *,
                                                  const dict_index_t *);

template <typename Table>
void dd_write_table(dd::Object_id dd_space_id, Table *dd_table,
                    const dict_table_t *table) {
  /* Only set the tablespace id for tables in innodb_system tablespace */
  if (dd_space_id == dict_sys_t::s_dd_sys_space_id) {
    dd_table->set_tablespace_id(dd_space_id);
  }

  dd_table->set_se_private_id(table->id);

  if (DICT_TF_HAS_DATA_DIR(table->flags)) {
    ut_ad(dict_table_is_file_per_table(table));
    dd_table->se_private_data().set(
        dd_table_key_strings[DD_TABLE_DATA_DIRECTORY], true);
  }

  for (auto dd_index : *dd_table->indexes()) {
    /* Don't assume the index orders are the same, even on
    CREATE TABLE. This could be called from TRUNCATE path,
    which would do some adjustment on FULLTEXT index, thus
    the out-of-sync order */
    const dict_index_t *index = dd_find_index(table, dd_index);
    ut_ad(index != nullptr);
    dd_write_index(dd_space_id, dd_index, index);
  }

  if (!table->is_fts_aux() &&
      (!dd_table_is_partitioned(dd_table->table()) ||
       dd_part_is_first(reinterpret_cast<dd::Partition *>(dd_table)))) {
    std::vector<dd::Column *> cols_to_remove;
    const char *s = nullptr;
    for (auto dd_column : *dd_table->table().columns()) {
      dd_column->se_private_data().set(dd_index_key_strings[DD_TABLE_ID],
                                       table->id);

      if (dd_column->is_virtual()) {
        continue;
      }

      /* Write physical pos for non-virtual columns */
      dict_col_t *col = table->get_col_by_name(dd_column->name().c_str());
      if (col == nullptr) {
        /* It's possible during TRUNCATE of table with INSTANT DROP column. */
        ut_a(dd_table_has_instant_cols(dd_table->table()));
        ut_a(table->current_row_version == 0);
        ut_a(dd_column_is_dropped(dd_column));

        cols_to_remove.push_back(dd_column);
        continue;
      }

      s = dd_column_key_strings[DD_INSTANT_PHYSICAL_POS];
      if (table->current_row_version > 0) {
        /* In case of partitioned table, when a new partition is created,
        column metadata may not be set and needs to be set now. */
        if (dd_table_is_partitioned(dd_table->table())) {
          dd_column->se_private_data().set(s, col->get_phy_pos());

          if (col->is_instant_added()) {
            s = dd_column_key_strings[DD_INSTANT_VERSION_ADDED];
            dd_column->se_private_data().set(
                s, (uint32_t)col->get_version_added());
          }

          if (col->is_instant_dropped()) {
            s = dd_column_key_strings[DD_INSTANT_VERSION_DROPPED];
            dd_column->se_private_data().set(
                s, (uint32_t)col->get_version_dropped());
          }
        } else {
          /* Table has instant col added/dropped. Each column shall have
          physical pos updated. */
          ut_ad(dd_column->se_private_data().exists(s));
        }
      } else {
        /* No instant add/drop col */
        dd_column->se_private_data().set(s, col->get_phy_pos());
      }
    }

    if (cols_to_remove.size() > 0) {
      dd::Abstract_table::Column_collection *col_collection =
          dd_table->table().columns();
      for (auto col : cols_to_remove) {
        ut_ad(std::find(col_collection->begin(), col_collection->end(), col) !=
              col_collection->end());
        col_collection->remove(dynamic_cast<dd::Column_impl *>(col));
      }
    }
  }
}

template void dd_write_table<dd::Table>(dd::Object_id, dd::Table *,
                                        const dict_table_t *);
template void dd_write_table<dd::Partition>(dd::Object_id, dd::Partition *,
                                            const dict_table_t *);

template <typename Table>
void dd_set_table_options(Table *dd_table, const dict_table_t *table) {
  dd::Table *dd_table_def = &(dd_table->table());
  enum row_type type = ROW_TYPE_DEFAULT;
  dd::Table::enum_row_format format = dd::Table::RF_DYNAMIC;
  dd::Properties &options = dd_table_def->options();

  switch (dict_tf_get_rec_format(table->flags)) {
    case REC_FORMAT_REDUNDANT:
      format = dd::Table::RF_REDUNDANT;
      type = ROW_TYPE_REDUNDANT;
      break;
    case REC_FORMAT_COMPACT:
      format = dd::Table::RF_COMPACT;
      type = ROW_TYPE_COMPACT;
      break;
    case REC_FORMAT_COMPRESSED:
      format = dd::Table::RF_COMPRESSED;
      type = ROW_TYPE_COMPRESSED;
      break;
    case REC_FORMAT_DYNAMIC:
      format = dd::Table::RF_DYNAMIC;
      type = ROW_TYPE_DYNAMIC;
      break;
    default:
      ut_a(0);
  }

  if (!dd_table_is_partitioned(*dd_table_def)) {
    if (auto zip_ssize = DICT_TF_GET_ZIP_SSIZE(table->flags)) {
      uint32_t old_size;
      if (!options.get("key_block_size", &old_size) && old_size != 0) {
        options.set("key_block_size", 1 << (zip_ssize - 1));
      }
    } else {
      options.set("key_block_size", 0);
      /* It's possible that InnoDB ignores the specified
      key_block_size, so check the block_size for every index.
      Server assumes if block_size = 0, there should be no
      option found, so remove it when found */
      for (auto dd_index : *dd_table_def->indexes()) {
        if (dd_index->options().exists("block_size")) {
          dd_index->options().remove("block_size");
        }
      }
    }

    dd_table_def->set_row_format(format);
    if (options.exists("row_type")) {
      options.set("row_type", type);
    }
  } else if (dd_table_def->row_format() != format) {
    dd_table->se_private_data().set(
        dd_partition_key_strings[DD_PARTITION_ROW_FORMAT], format);
  }
}

template void dd_set_table_options<dd::Table>(dd::Table *,
                                              const dict_table_t *);
template void dd_set_table_options<dd::Partition>(dd::Partition *,
                                                  const dict_table_t *);

void dd_update_v_cols(dd::Table *dd_table, table_id_t id) {
  for (auto dd_column : *dd_table->columns()) {
#ifdef UNIV_DEBUG
    if (dd_column->se_private_data().exists(
            dd_index_key_strings[DD_TABLE_ID])) {
      table_id_t table_id;
      dd_column->se_private_data().get(dd_index_key_strings[DD_TABLE_ID],
                                       reinterpret_cast<uint64_t *>(&table_id));
      ut_ad(table_id == id);
    }
#endif /* UNIV_DEBUG */

    if (!dd_column->is_virtual()) {
      continue;
    }

    dd::Properties &p = dd_column->se_private_data();

    if (!p.exists(dd_index_key_strings[DD_TABLE_ID])) {
      p.set(dd_index_key_strings[DD_TABLE_ID], id);
    }
  }
}

/** Write metadata of a tablespace to dd::Tablespace
@param[in,out]	dd_space	dd::Tablespace
@param[in]	space_id	InnoDB tablespace ID
@param[in]	fsp_flags	InnoDB tablespace flags
@param[in]	state		InnoDB tablespace state */
void dd_write_tablespace(dd::Tablespace *dd_space, space_id_t space_id,
                         uint32_t fsp_flags, dd_space_states state) {
  dd::Properties &p = dd_space->se_private_data();
  p.set(dd_space_key_strings[DD_SPACE_ID], space_id);
  p.set(dd_space_key_strings[DD_SPACE_FLAGS], static_cast<uint32>(fsp_flags));
  p.set(dd_space_key_strings[DD_SPACE_SERVER_VERSION],
        DD_SPACE_CURRENT_SRV_VERSION);
  p.set(dd_space_key_strings[DD_SPACE_VERSION], DD_SPACE_CURRENT_SPACE_VERSION);
  p.set(dd_space_key_strings[DD_SPACE_STATE], dd_space_state_values[state]);
}

/** Add fts doc id column and index to new table
when old table has hidden fts doc id without fulltext index
@param[in,out]	new_table	New dd table
@param[in]	old_table	Old dd table */
void dd_add_fts_doc_id_index(dd::Table &new_table, const dd::Table &old_table) {
  if (new_table.columns()->size() == old_table.columns().size()) {
    ut_ad(new_table.indexes()->size() == old_table.indexes().size());
    return;
  }

  ut_ad(new_table.columns()->size() + 1 == old_table.columns().size());
  ut_ad(new_table.indexes()->size() + 1 == old_table.indexes().size());

  /* Add hidden FTS_DOC_ID column */
  dd::Column *col = new_table.add_column();
  col->set_hidden(dd::Column::enum_hidden_type::HT_HIDDEN_SE);
  col->set_name(FTS_DOC_ID_COL_NAME);
  col->set_type(dd::enum_column_types::LONGLONG);
  col->set_nullable(false);
  col->set_unsigned(true);
  col->set_collation_id(1);

  /* Add hidden FTS_DOC_ID index */
  dd_set_hidden_unique_index(new_table.add_index(), FTS_DOC_ID_INDEX_NAME, col);

  return;
}

/** Find the specified dd::Index or dd::Partition_index in an InnoDB table
@tparam		Index			dd::Index or dd::Partition_index
@param[in]	table			InnoDB table object
@param[in]	dd_index		Index to search
@return	the dict_index_t object related to the index */
template <typename Index>
const dict_index_t *dd_find_index(const dict_table_t *table, Index *dd_index) {
  /* If the name is PRIMARY, return the first index directly,
  because the internal index name could be 'GEN_CLUST_INDEX'.
  It could be possible that the primary key name is not PRIMARY,
  because it's an implicitly upgraded unique index. We have to
  search all the indexes */
  if (dd_index->name() == "PRIMARY") {
    return table->first_index();
  }

  /* The order could be different because all unique dd::Index(es)
  would be in front of other indexes. */
  const dict_index_t *index;
  for (index = table->first_index();
       (index != nullptr &&
        (dd_index->name() != index->name() || !index->is_committed()));
       index = index->next()) {
  }

  ut_ad(index != nullptr);

#ifdef UNIV_DEBUG
  /* Never find another index with the same name */
  const dict_index_t *next_index = index->next();
  for (; (next_index != nullptr && (dd_index->name() != next_index->name() ||
                                    !next_index->is_committed()));
       next_index = next_index->next()) {
  }
  ut_ad(next_index == nullptr);
#endif /* UNIV_DEBUG */

  return index;
}

template const dict_index_t *dd_find_index<dd::Index>(const dict_table_t *,
                                                      dd::Index *);
template const dict_index_t *dd_find_index<dd::Partition_index>(
    const dict_table_t *, dd::Partition_index *);

/** Create an index.
@param[in]	dd_index	DD Index
@param[in,out]	table		InnoDB table
@param[in]	form		MySQL table structure
@param[in]	key_num		key_info[] offset
@return		error code
@retval		0 on success
@retval		HA_ERR_INDEX_COL_TOO_LONG if a column is too long
@retval		HA_ERR_TOO_BIG_ROW if the record is too long */
[[nodiscard]] static int dd_fill_one_dict_index(const dd::Index *dd_index,
                                                dict_table_t *table,
                                                const TABLE_SHARE *form,
                                                uint key_num) {
  const KEY &key = form->key_info[key_num];
  ulint type = 0;
  unsigned n_fields = key.user_defined_key_parts;
  unsigned n_uniq = n_fields;

  ut_ad(!dict_sys_mutex_own());
  /* This name cannot be used for a non-primary index */
  ut_ad(key_num == form->primary_key ||
        my_strcasecmp(system_charset_info, key.name, primary_key_name) != 0);
  /* PARSER is only valid for FULLTEXT INDEX */
  ut_ad((key.flags & (HA_FULLTEXT | HA_USES_PARSER)) != HA_USES_PARSER);
  ut_ad(form->fields > 0);
  ut_ad(n_fields > 0);

  if (key.flags & HA_SPATIAL) {
    ut_ad(!table->is_intrinsic());
    type = DICT_SPATIAL;
    ut_ad(n_fields == 1);
  } else if (key.flags & HA_FULLTEXT) {
    ut_ad(!table->is_intrinsic());
    type = DICT_FTS;
    n_uniq = 0;
  } else if (key_num == form->primary_key) {
    ut_ad(key.flags & HA_NOSAME);
    ut_ad(n_uniq > 0);
    type = DICT_CLUSTERED | DICT_UNIQUE;
  } else {
    type = (key.flags & HA_NOSAME) ? DICT_UNIQUE : 0;
  }

  ut_ad(!!(type & DICT_FTS) == (n_uniq == 0));

  dict_index_t *index =
      dict_mem_index_create(table->name.m_name, key.name, 0, type, n_fields);

  index->n_uniq = n_uniq;

  const ulint max_len = DICT_MAX_FIELD_LEN_BY_FORMAT(table);
  DBUG_EXECUTE_IF("ib_create_table_fail_at_create_index",
                  dict_mem_index_free(index);
                  my_error(ER_INDEX_COLUMN_TOO_LONG, MYF(0), max_len);
                  return HA_ERR_TOO_BIG_ROW;);

  for (unsigned i = 0; i < key.user_defined_key_parts; i++) {
    const KEY_PART_INFO *key_part = &key.key_part[i];
    unsigned prefix_len = 0;
    const Field *field = key_part->field;
    ut_ad(field == form->field[key_part->fieldnr - 1]);
    ut_ad(field == form->field[field->field_index()]);

    if (field->is_virtual_gcol()) {
      index->type |= DICT_VIRTUAL;

      /* Whether it is a multi-value index */
      if ((field->gcol_info->expr_item &&
           field->gcol_info->expr_item->returns_array()) ||
          field->is_array()) {
        index->type |= DICT_MULTI_VALUE;
      }
    }

    bool is_asc = true;

    if (key_part->key_part_flag & HA_REVERSE_SORT) {
      is_asc = false;
    }

    if (key.flags & HA_SPATIAL) {
      prefix_len = 0;
    } else if (key.flags & HA_FULLTEXT) {
      prefix_len = 0;
    } else if (key_part->key_part_flag & HA_PART_KEY_SEG) {
      /* SPATIAL and FULLTEXT index always are on
      full columns. */
      ut_ad(!(key.flags & (HA_SPATIAL | HA_FULLTEXT)));
      prefix_len = key_part->length;
      ut_ad(prefix_len > 0);
    } else {
      ut_ad(key.flags & (HA_SPATIAL | HA_FULLTEXT) ||
            (!is_blob(field->real_type()) &&
             field->real_type() != MYSQL_TYPE_GEOMETRY) ||
            key_part->length >= (field->type() == MYSQL_TYPE_VARCHAR
                                     ? field->key_length()
                                     : field->pack_length()));
      prefix_len = 0;
    }

    if ((key_part->length > max_len || prefix_len > max_len) &&
        !(key.flags & (HA_FULLTEXT))) {
      dict_mem_index_free(index);
      my_error(ER_INDEX_COLUMN_TOO_LONG, MYF(0), max_len);
      return HA_ERR_INDEX_COL_TOO_LONG;
    }

    dict_col_t *col = nullptr;

    if (innobase_is_v_fld(field)) {
      dict_v_col_t *v_col =
          dict_table_get_nth_v_col_mysql(table, field->field_index());
      col = reinterpret_cast<dict_col_t *>(v_col);
    } else {
      ulint t_num_v = 0;
      for (ulint z = 0; z < field->field_index(); z++) {
        if (innobase_is_v_fld(form->field[z])) {
          t_num_v++;
        }
      }

      col = &table->cols[field->field_index() - t_num_v];
    }

    col->is_visible = !field->is_hidden_by_system();
    dict_index_add_col(index, table, col, prefix_len, is_asc);
  }

  ut_ad(((key.flags & HA_FULLTEXT) == HA_FULLTEXT) ==
        !!(index->type & DICT_FTS));

  index->n_user_defined_cols = key.user_defined_key_parts;

  if (dict_index_add_to_cache(table, index, 0, false) != DB_SUCCESS) {
    ut_ad(0);
    return HA_ERR_GENERIC;
  }

  index = UT_LIST_GET_LAST(table->indexes);

  if (index->type & DICT_FTS) {
    ut_ad((key.flags & HA_FULLTEXT) == HA_FULLTEXT);
    ut_ad(index->n_uniq == 0);
    ut_ad(n_uniq == 0);

    if (table->fts->cache == nullptr) {
      DICT_TF2_FLAG_SET(table, DICT_TF2_FTS);
      table->fts->cache = fts_cache_create(table);

      rw_lock_x_lock(&table->fts->cache->init_lock, UT_LOCATION_HERE);
      /* Notify the FTS cache about this index. */
      fts_cache_index_cache_create(table, index);
      rw_lock_x_unlock(&table->fts->cache->init_lock);
    }
  }

  if (strcmp(index->name, FTS_DOC_ID_INDEX_NAME) == 0) {
    ut_ad(table->fts_doc_id_index == nullptr);
    table->fts_doc_id_index = index;
  }

  if (dict_index_is_spatial(index)) {
    ut_ad(dd_index->name() == key.name);
    size_t geom_col_idx;
    for (geom_col_idx = 0; geom_col_idx < dd_index->elements().size();
         ++geom_col_idx) {
      if (!dd_index->elements()[geom_col_idx]->column().is_se_hidden()) break;
    }
    const dd::Column &col = dd_index->elements()[geom_col_idx]->column();
    bool srid_has_value = col.srs_id().has_value();
    index->fill_srid_value(srid_has_value ? col.srs_id().value() : 0,
                           srid_has_value);
  }

  return 0;
}

/** Parse MERGE_THRESHOLD value from a comment string.
@param[in]      thd     connection
@param[in]      str     string which might include 'MERGE_THRESHOLD='
@return value parsed
@retval dict_index_t::MERGE_THRESHOLD_DEFAULT for missing or invalid value. */
static ulint dd_parse_merge_threshold(THD *thd, const char *str) {
  static constexpr char label[] = "MERGE_THRESHOLD=";
  const char *pos = strstr(str, label);

  if (pos != nullptr) {
    pos += (sizeof label) - 1;

    int ret = atoi(pos);

    if (ret > 0 && unsigned(ret) <= DICT_INDEX_MERGE_THRESHOLD_DEFAULT) {
      return static_cast<ulint>(ret);
    }

    push_warning_printf(thd, Sql_condition::SL_WARNING, WARN_OPTION_IGNORED,
                        ER_DEFAULT(WARN_OPTION_IGNORED), "MERGE_THRESHOLD");
  }

  return DICT_INDEX_MERGE_THRESHOLD_DEFAULT;
}

/** Copy attributes from MySQL TABLE_SHARE into an InnoDB table object.
@param[in,out]	thd		thread context
@param[in,out]	table		InnoDB table
@param[in]	table_share	TABLE_SHARE */
inline void dd_copy_from_table_share(THD *thd, dict_table_t *table,
                                     const TABLE_SHARE *table_share) {
  if (table->is_temporary()) {
    dict_stats_set_persistent(table, false, true);
  } else {
    switch (table_share->db_create_options &
            (HA_OPTION_STATS_PERSISTENT | HA_OPTION_NO_STATS_PERSISTENT)) {
      default:
        /* If a CREATE or ALTER statement contains
        STATS_PERSISTENT=0 STATS_PERSISTENT=1,
        it will be interpreted as STATS_PERSISTENT=1. */
      case HA_OPTION_STATS_PERSISTENT:
        dict_stats_set_persistent(table, true, false);
        break;
      case HA_OPTION_NO_STATS_PERSISTENT:
        dict_stats_set_persistent(table, false, true);
        break;
      case 0:
        break;
    }
  }

  dict_stats_auto_recalc_set(
      table, table_share->stats_auto_recalc == HA_STATS_AUTO_RECALC_ON,
      table_share->stats_auto_recalc == HA_STATS_AUTO_RECALC_OFF);

  table->stats_sample_pages = table_share->stats_sample_pages;

  const ulint merge_threshold_table =
      table_share->comment.str
          ? dd_parse_merge_threshold(thd, table_share->comment.str)
          : DICT_INDEX_MERGE_THRESHOLD_DEFAULT;
  dict_index_t *index = table->first_index();

  index->merge_threshold = merge_threshold_table;

  if (dict_index_is_auto_gen_clust(index)) {
    index = index->next();
  }

  for (uint i = 0; i < table_share->keys; i++) {
    const KEY *key_info = &table_share->key_info[i];

    ut_ad(index != nullptr);

    if (key_info->flags & HA_USES_COMMENT && key_info->comment.str != nullptr) {
      index->merge_threshold =
          dd_parse_merge_threshold(thd, key_info->comment.str);
    } else {
      index->merge_threshold = merge_threshold_table;
    }

    index = index->next();

    /* Skip hidden FTS_DOC_ID index */
    if (index != nullptr && index->hidden) {
      ut_ad(strcmp(index->name, FTS_DOC_ID_INDEX_NAME) == 0);
      index = index->next();
    }
  }

#ifdef UNIV_DEBUG
  if (index != nullptr) {
    ut_ad(table_share->keys == 0);
    ut_ad(index->hidden);
    ut_ad(strcmp(index->name, FTS_DOC_ID_INDEX_NAME) == 0);
  }
#endif
}

/** Instantiate index related metadata
@param[in,out]	dd_table	Global DD table metadata
@param[in]	m_form		MySQL table definition
@param[in,out]	m_table		InnoDB table definition
@param[in]	m_thd		THD instance
@return 0 if successful, otherwise error number */
inline int dd_fill_dict_index(const dd::Table &dd_table, const TABLE *m_form,
                              dict_table_t *m_table, THD *m_thd) {
  int error = 0;

  ut_ad(!dict_sys_mutex_own());

  /* Create the keys */
  if (m_form->s->keys == 0 || m_form->s->primary_key == MAX_KEY) {
    /* Create an index which is used as the clustered index;
    order the rows by the hidden InnoDB column DB_ROW_ID. */
    dict_index_t *index = dict_mem_index_create(
        m_table->name.m_name, "GEN_CLUST_INDEX", 0, DICT_CLUSTERED, 0);
    index->n_uniq = 0;

    dberr_t new_err =
        dict_index_add_to_cache(m_table, index, index->page, false);
    if (new_err != DB_SUCCESS) {
      error = HA_ERR_GENERIC;
      goto dd_error;
    }
  } else {
    /* In InnoDB, the clustered index must always be
    created first. */
    error = dd_fill_one_dict_index(dd_table.indexes()[m_form->s->primary_key],
                                   m_table, m_form->s, m_form->s->primary_key);
    if (error != 0) {
      goto dd_error;
    }
  }

  for (uint i = !m_form->s->primary_key; i < m_form->s->keys; i++) {
    ulint dd_index_num = i + ((m_form->s->primary_key == MAX_KEY) ? 1 : 0);

    error = dd_fill_one_dict_index(dd_table.indexes()[dd_index_num], m_table,
                                   m_form->s, i);
    if (error != 0) {
      goto dd_error;
    }
  }

  if (dict_table_has_fts_index(m_table)) {
    ut_ad(DICT_TF2_FLAG_IS_SET(m_table, DICT_TF2_FTS));
  }

  /* Create the ancillary tables that are common to all FTS indexes on
  this table. */
  if (DICT_TF2_FLAG_IS_SET(m_table, DICT_TF2_FTS_HAS_DOC_ID) ||
      DICT_TF2_FLAG_IS_SET(m_table, DICT_TF2_FTS)) {
    fts_doc_id_index_enum ret;

    ut_ad(!m_table->is_intrinsic());
    /* Check whether there already exists FTS_DOC_ID_INDEX */
    ret = innobase_fts_check_doc_id_index_in_def(m_form->s->keys,
                                                 m_form->key_info);

    switch (ret) {
      case FTS_INCORRECT_DOC_ID_INDEX:
        push_warning_printf(m_thd, Sql_condition::SL_WARNING,
                            ER_WRONG_NAME_FOR_INDEX,
                            " InnoDB: Index name %s is reserved"
                            " for the unique index on"
                            " FTS_DOC_ID column for FTS"
                            " Document ID indexing"
                            " on table %s. Please check"
                            " the index definition to"
                            " make sure it is of correct"
                            " type\n",
                            FTS_DOC_ID_INDEX_NAME, m_table->name.m_name);

        if (m_table->fts) {
          fts_free(m_table);
        }

        my_error(ER_WRONG_NAME_FOR_INDEX, MYF(0), FTS_DOC_ID_INDEX_NAME);
        return HA_ERR_GENERIC;
      case FTS_EXIST_DOC_ID_INDEX:
        break;
      case FTS_NOT_EXIST_DOC_ID_INDEX:
        dict_index_t *doc_id_index;
        doc_id_index = dict_mem_index_create(
            m_table->name.m_name, FTS_DOC_ID_INDEX_NAME, 0, DICT_UNIQUE, 1);
        doc_id_index->add_field(FTS_DOC_ID_COL_NAME, 0, true);

        dberr_t new_err = dict_index_add_to_cache(m_table, doc_id_index,
                                                  doc_id_index->page, false);
        if (new_err != DB_SUCCESS) {
          error = HA_ERR_GENERIC;
          goto dd_error;
        }

        doc_id_index = UT_LIST_GET_LAST(m_table->indexes);
        doc_id_index->hidden = true;
    }

    /* Cache all the FTS indexes on this table in the FTS
    specific structure. They are used for FTS indexed
    column update handling. */
    if (dict_table_has_fts_index(m_table)) {
      fts_t *fts = m_table->fts;
      ut_a(fts != nullptr);

      dict_table_get_all_fts_indexes(m_table, m_table->fts->indexes);
    }

    ulint fts_doc_id_col = ULINT_UNDEFINED;

    ret = innobase_fts_check_doc_id_index(m_table, nullptr, &fts_doc_id_col);

    if (ret != FTS_INCORRECT_DOC_ID_INDEX) {
      ut_ad(m_table->fts->doc_col == ULINT_UNDEFINED);
      m_table->fts->doc_col = fts_doc_id_col;
      ut_ad(m_table->fts->doc_col != ULINT_UNDEFINED);

      m_table->fts_doc_id_index =
          dict_table_get_index_on_name(m_table, FTS_DOC_ID_INDEX_NAME);
    }
  }

  if (error == 0) {
    dd_copy_from_table_share(m_thd, m_table, m_form->s);
    ut_ad(!m_table->is_temporary() ||
          !dict_table_page_size(m_table).is_compressed());
    if (!m_table->is_temporary()) {
      dict_table_stats_latch_create(m_table, true);
    }
  } else {
  dd_error:
    dict_sys_mutex_enter();

    for (dict_index_t *f_index = UT_LIST_GET_LAST(m_table->indexes);
         f_index != nullptr; f_index = UT_LIST_GET_LAST(m_table->indexes)) {
      dict_index_remove_from_cache(m_table, f_index);
    }

    dict_sys_mutex_exit();

    dict_mem_table_free(m_table);
  }

  return error;
}

/** Determine if a table contains a fulltext index.
@param[in]      table		dd::Table
@return whether the table contains any fulltext index */
inline bool dd_table_contains_fulltext(const dd::Table &table) {
  for (const dd::Index *index : table.indexes()) {
    if (index->type() == dd::Index::IT_FULLTEXT) {
      return true;
    }
  }
  return false;
}

/** Read the metadata of default values for all columns added instantly
@param[in]	dd_table	dd::Table
@param[in,out]	table		InnoDB table object */
static void dd_fill_instant_columns_default(const dd::Table &dd_table,
                                            dict_table_t *table) {
  ut_ad(table->has_instant_cols() || table->has_row_versions());
  ut_ad(dd_table_has_instant_cols(dd_table));

#ifdef UNIV_DEBUG
  for (uint16_t i = 0; i < table->get_n_cols(); ++i) {
    ut_ad(table->get_col(i)->instant_default == nullptr);
  }
#endif /* UNIV_DEBUG */

  uint32_t skip = 0;
  if (dd_table_is_partitioned(dd_table)) {
    if (dd_table_is_upgraded_instant(dd_table)) {
      /* In instant v1, when a partition is added into table, it won't have any
      instant columns eg :
      - t1 (c1, c2) with partiton p0, p1.
      - INSTANT ADD c3
      - For p0 and p1, n_instant_cols = 2;
      - ADD NEW Partition p2.
      - p2 would have c1, c2 and c3 as normal column i.e. n_instant_cols = 0.
      - INSTANT ADD c4.
      - For p2, n_instant_cols = 3 now.
      - So for p0 and p1, we have to populate instant default for c3 and c4. But
        for p3, we need to set only for c4. We need to skip for c3.
      - So skip count = 3 - 2 = 1.
      - So loop has to try 2 times to set the default value for each partition
        but for skip 1st time (for c3) for this new partition p2. */
      const char *s = dd_table_key_strings[DD_TABLE_INSTANT_COLS];
      ut_ad(dd_table.se_private_data().exists(s));

      uint32_t cols;
      dd_table.se_private_data().get(s, &cols);
      ut_ad(cols <= table->get_instant_cols());
      skip = table->get_instant_cols() - cols;
    }
  }

#ifdef UNIV_DEBUG
  auto verify_name = [&](const dd::Column *col, uint32_t pos) {
    const char *name = table->col_names;
    for (uint32_t i = 0; i < pos - 1; ++i) {
      name += strlen(name) + 1;
    }
    ut_ad(col->name() == name);
  };
#endif /* UNIV_DEBUG */

  uint32_t innodb_pos = 0;
  for (const auto col : dd_table.columns()) {
    if (col->is_virtual() || is_system_column(col->name().c_str())) {
      continue;
    }

    const dd::Properties &private_data = col->se_private_data();

    /* Skip the dropped columns */
    if (dd_column_is_dropped(col)) {
      continue;
    }

    dict_col_t *column = table->get_col(innodb_pos++);
    ut_ad(!column->is_virtual());

    ut_d(verify_name(col, innodb_pos));

    if (!private_data.exists(
            dd_column_key_strings[DD_INSTANT_COLUMN_DEFAULT_NULL]) &&
        !private_data.exists(
            dd_column_key_strings[DD_INSTANT_COLUMN_DEFAULT])) {
      /* This is not INSTANT ADD column */
      ut_ad(!dd_column_is_added(col));
      continue;
    }

    /* Skip only if it is instant added in v1. */
    if (skip > 0 && !dd_column_is_added(col)) {
      --skip;
      continue;
    }

    /* Note that it's before dict_table_add_to_cache(),
    don't worry about the dict_sys->size. */
    dd_parse_default_value(private_data, column, table->heap);
  }

#ifdef UNIV_DEBUG
  if (!table->has_row_versions()) {
    uint16_t n_default = 0;
    for (uint16_t i = 0; i < table->get_n_user_cols(); ++i) {
      if (table->get_col(i)->instant_default != nullptr) {
        ++n_default;
      }
    }

    /* Instant add columns + columns before first instant == total columns in
    table now. */
    ut_ad(n_default + table->get_instant_cols() == table->get_n_user_cols());
  }
#endif /* UNIV_DEBUG */
}

static void fill_dict_dropped_column(const dd::Column *column,
                                     dict_table_t *dict_table,
                                     IF_DEBUG(uint32_t &crv, )
                                         mem_heap_t *heap) {
  ut_ad(!column->is_virtual());
  ut_ad(column->is_se_hidden());
  ut_ad(!is_system_column(column->name().c_str()));

  /* Get version added */
  uint32_t v_added = dd_column_get_version_added(column);

  /* Get version dropped */
  ut_a(dd_column_is_dropped(column));
  uint32_t v_dropped = dd_column_get_version_dropped(column);

#ifdef UNIV_DEBUG
  crv = std::max(crv, v_dropped);
#endif

  /* Get physical position */
  uint32_t phy_pos = UINT32_UNDEFINED;
  const char *s = dd_column_key_strings[DD_INSTANT_PHYSICAL_POS];
  ut_ad(column->se_private_data().exists(s));
  column->se_private_data().get(s, &phy_pos);
  ut_ad(phy_pos != UINT32_UNDEFINED);

  /* Get column mtype */
  ulint unsigned_type;
  ulint binary_type;
  ulint charset_no;
  const CHARSET_INFO *charset = dd_get_mysql_charset(column->collation_id());
  ulint mtype = get_innobase_type_from_mysql_dd_type(
      &unsigned_type, &binary_type, &charset_no, column->type(), charset,
      column->is_unsigned());

  /* Get column prtype */
  ulint nulls_allowed = column->is_nullable() ? 0 : DATA_NOT_NULL;
  ulint prtype =
      dtype_form_prtype((ulint)dd_get_old_field_type(column->type()) |
                            unsigned_type | binary_type | nulls_allowed,
                        charset_no);

  /* Get column length */
  ulint col_len = calc_pack_length(
      column->type(), column->char_length(), column->elements_count(),
      /* InnoDB always treats BIT as char. */
      true, column->numeric_scale(), column->is_unsigned());

  /* Add column to InnoDB dictionary cache */
  dict_mem_table_add_col(dict_table, heap, column->name().c_str(), mtype,
                         prtype, col_len, false, phy_pos, v_added, v_dropped);
}

void get_field_types(const dd::Table *dd_tab, const dict_table_t *m_table,
                     const Field *field, unsigned &col_len, ulint &mtype,
                     ulint &prtype) {
  /* The MySQL type code has to fit in 8 bits in the metadata stored in the
  InnoDB change buffer. */
  ut_ad(field->charset() == nullptr ||
        field->charset()->number <= MAX_CHAR_COLL_NUM);
  ut_ad(field->charset() == nullptr || field->charset()->number > 0);

  ulint long_true_varchar = 0;
  ulint binary_type;
  ulint nulls_allowed;
  ulint unsigned_type;
  ulint charset_no = 0;

  mtype = get_innobase_type_from_mysql_type(&unsigned_type, field);

  nulls_allowed = field->is_nullable() ? 0 : DATA_NOT_NULL;

  /* Convert non nullable fields in FTS AUX tables as nullable.
  This is because in 5.7, we created FTS AUX tables clustered
  index with nullable field, although NULLS are not inserted.
  When fields are nullable, the record layout is dependent on
  that. When registering FTS AUX Tables with new DD, we cannot
  register nullable fields as part of Primary Key. Hence we register
  them as non-nullabe in DD but treat as nullable in InnoDB.
  This way the compatibility with 5.7 FTS AUX tables is also
  maintained. */
  if (dd_tab && m_table->is_fts_aux()) {
    const dd::Table &dd_table = dd_tab->table();
    const dd::Column *dd_col = dd_find_column(&dd_table, field->field_name);
    const dd::Properties &p = dd_col->se_private_data();
    if (p.exists("nullable")) {
      bool nullable;
      p.get("nullable", &nullable);
      nulls_allowed = nullable ? 0 : DATA_NOT_NULL;
    }
  }

  binary_type = field->binary() ? DATA_BINARY_TYPE : 0;

  if (dtype_is_string_type(mtype)) {
    charset_no = static_cast<ulint>(field->charset()->number);
  }

  col_len = field->pack_length();
  if (field->type() == MYSQL_TYPE_VARCHAR) {
    col_len -= field->get_length_bytes();

    if (field->get_length_bytes() == 2) {
      long_true_varchar = DATA_LONG_TRUE_VARCHAR;
    }
  }

  ulint is_virtual = (innobase_is_v_fld(field)) ? DATA_VIRTUAL : 0;

  ulint is_multi_val =
      innobase_is_multi_value_fld(field) ? DATA_MULTI_VALUE : 0;

  if (is_multi_val) {
    col_len = field->key_length();
  }

  if (!is_virtual) {
    prtype =
        dtype_form_prtype((ulint)field->type() | nulls_allowed | unsigned_type |
                              binary_type | long_true_varchar,
                          charset_no);
  } else {
    prtype = dtype_form_prtype(
        (ulint)field->type() | nulls_allowed | unsigned_type | binary_type |
            long_true_varchar | is_virtual | is_multi_val,
        charset_no);
  }
}

template <typename Table>
static inline void fill_dict_existing_column(
    const Table *dd_tab, const TABLE *m_form, dict_table_t *m_table,
    IF_DEBUG(uint32_t &crv, ) mem_heap_t *heap, const uint32_t pos) {
  const Field *field = m_form->field[pos];
  unsigned col_len;
  ulint mtype;
  ulint prtype;
  get_field_types(&dd_tab->table(), m_table, field, col_len, mtype, prtype);

  ulint is_virtual = (innobase_is_v_fld(field)) ? DATA_VIRTUAL : 0;

  if (!is_virtual) {
    const dd::Column *column =
        dd_find_column(&dd_tab->table(), field->field_name);
    ut_ad(column != nullptr);

    /* Get version added */
    uint32_t v_added = dd_column_get_version_added(column);
#ifdef UNIV_DEBUG
    if (dd_is_valid_row_version(v_added)) {
      crv = std::max(crv, v_added);
    }
#endif

    /* This column must be present */
    ut_ad(!dd_column_is_dropped(column));

    /* Get physical pos */
    uint32_t phy_pos = UINT32_UNDEFINED;
    if (!m_table->is_system_table && !m_table->is_fts_aux() &&
        !dd_table_is_upgraded_no_row_version(dd_tab->table())) {
      const char *s = dd_column_key_strings[DD_INSTANT_PHYSICAL_POS];

      ut_ad(column->se_private_data().exists(s));
      if (column->se_private_data().exists(s)) {
        column->se_private_data().get(s, &phy_pos);
        ut_ad(phy_pos != UINT32_UNDEFINED);
      }
    }

    dict_mem_table_add_col(m_table, heap, field->field_name, mtype, prtype,
                           col_len, !field->is_hidden_by_system(), phy_pos,
                           (uint8_t)v_added, UINT8_UNDEFINED);
  } else {
    dict_mem_table_add_v_col(m_table, heap, field->field_name, mtype, prtype,
                             col_len, pos,
                             field->gcol_info->non_virtual_base_columns(),
                             !field->is_hidden_by_system());
  }

  bool is_stored = innobase_is_s_fld(field);
  if (is_stored) {
    ut_ad(!is_virtual);
    /* Added stored column in m_s_cols list. */
    dict_mem_table_add_s_col(m_table,
                             field->gcol_info->non_virtual_base_columns());
  }
}

void fill_dict_dropped_columns(const dd::Table *dd_table,
                               dict_table_t *dict_table,
                               IF_DEBUG(uint32_t &crv, ) mem_heap_t *heap) {
  ut_ad(!dict_table->is_system_table);

  /* Fill column which has(d) been dropped instantly from the table */
  ut_d(uint32_t dropped_col_count = 0);
  for (auto column : dd_table->columns()) {
    if (is_system_column(column->name().c_str())) {
      continue;
    }

    if (dd_column_is_dropped(column)) {
      fill_dict_dropped_column(column, dict_table, IF_DEBUG(crv, ) heap);
      ut_d(dropped_col_count++;);
    }
  }

  ut_ad(dict_table->get_n_instant_drop_cols() == dropped_col_count);
}

template <typename Table>
static inline void fill_dict_columns(const Table *dd_table, const TABLE *m_form,
                                     dict_table_t *dict_table,
                                     const unsigned n_mysql_cols,
                                     mem_heap_t *heap, bool add_doc_id) {
  IF_DEBUG(uint32_t crv = 0;)

  /* Add existing columns metadata information. */
  for (unsigned i = 0; i < n_mysql_cols; i++) {
    fill_dict_existing_column(dd_table, m_form, dict_table,
                              IF_DEBUG(crv, ) heap, i);
  }

  if (add_doc_id) {
    /* Add the hidden FTS_DOC_ID column. */
    fts_add_doc_id_column(dict_table, heap);
  }

  /* Add system columns to make adding index work */
  dict_table_add_system_columns(dict_table, heap);

  {
    /* Read physical pos for system columns. */

    auto fn = [&](uint32_t sys_col, const char *name) {
      const dd::Column *dd_col = dd_find_column(&dd_table->table(), name);

      uint32_t phy_pos = UINT32_UNDEFINED;
      const char *s = dd_column_key_strings[DD_INSTANT_PHYSICAL_POS];
      if (dd_col && dd_col->se_private_data().exists(s)) {
        dd_col->se_private_data().get(s, &phy_pos);
      }

      dict_col_t *dict_col = dict_table->get_sys_col(sys_col);
      dict_col->set_phy_pos(phy_pos);
    };

    fn(DATA_ROW_ID, "DB_ROW_ID");
    fn(DATA_TRX_ID, "DB_TRX_ID");
    fn(DATA_ROLL_PTR, "DB_ROLL_PTR");
  }

  /* If table has INSTANT DROP columns, add them now. */
  if (dict_table->has_instant_drop_cols()) {
    fill_dict_dropped_columns(&dd_table->table(), dict_table,
                              IF_DEBUG(crv, ) heap);
  }

  ut_ad(dict_table->current_row_version == crv);

  /* For each virtual column, we will need to set up its base column info */
  if (dict_table->n_v_cols > 0) {
    ulint j = 0;
    for (unsigned i = 0; i < n_mysql_cols; i++) {
      dict_v_col_t *v_col;

      Field *field = m_form->field[i];

      if (!innobase_is_v_fld(field)) {
        continue;
      }

      v_col = dict_table_get_nth_v_col(dict_table, j);

      j++;

      innodb_base_col_setup(dict_table, field, v_col);
    }
  }
}

/** Instantiate in-memory InnoDB table metadata (dict_table_t),
without any indexes.
@tparam		Table		dd::Table or dd::Partition
@param[in]	dd_tab		Global Data Dictionary metadata,
                                or NULL for internal temporary table
@param[in]	m_form		MySQL TABLE for current table
@param[in]	norm_name	normalized table name
@param[in]	create_info	create info
@param[in]	zip_allowed	whether ROW_FORMAT=COMPRESSED is OK
@param[in]	strict		whether to use innodb_strict_mode=ON
@param[in]	m_thd		thread THD
@param[in]	is_implicit	if it is an implicit tablespace
@return created dict_table_t on success or nullptr */
template <typename Table>
static inline dict_table_t *dd_fill_dict_table(const Table *dd_tab,
                                               const TABLE *m_form,
                                               const char *norm_name,
                                               HA_CREATE_INFO *create_info,
                                               bool zip_allowed, bool strict,
                                               THD *m_thd, bool is_implicit) {
  ut_ad(dd_tab != nullptr);
  ut_ad(m_thd != nullptr);
  ut_ad(norm_name != nullptr);
  ut_ad(create_info == nullptr || m_form->s->row_type == create_info->row_type);
  ut_ad(create_info == nullptr ||
        m_form->s->key_block_size == create_info->key_block_size);
  ut_ad(dd_tab != nullptr);

  if (m_form->s->fields > REC_MAX_N_USER_FIELDS) {
    my_error(ER_TOO_MANY_FIELDS, MYF(0));
    return nullptr;
  }

  /* Fetch se private data for table from DD object. */
  const dd::Properties &table_se_private = dd_tab->table().se_private_data();

  /* Set encryption option for file-per-table tablespace. */
  bool is_encrypted = false;
  dd::String_type encrypt;
  if (dd_tab->table().options().exists("encrypt_type")) {
    dd_tab->table().options().get("encrypt_type", &encrypt);
    if (!Encryption::is_none(encrypt.c_str())) {
      ut_ad(innobase_strcasecmp(encrypt.c_str(), "y") == 0);
      is_encrypted = true;
    }
  }

  /* Check discard flag. */
  bool is_discard = false;
  is_discard = dd_is_discarded(*dd_tab);

  const unsigned n_mysql_cols = m_form->s->fields;

  /* First check if dd::Table contains the right hidden column as FTS_DOC_ID */
  bool has_doc_id = false;
  const dd::Column *doc_col;
  doc_col = dd_find_column(&dd_tab->table(), FTS_DOC_ID_COL_NAME);

  /* Check weather this is a proper typed FTS_DOC_ID */
  if (doc_col && doc_col->type() == dd::enum_column_types::LONGLONG &&
      !doc_col->is_nullable()) {
    has_doc_id = true;
  }

  const bool fulltext =
      dd_tab != nullptr && dd_table_contains_fulltext(dd_tab->table());

#ifdef UNIV_DEBUG
  /* If there is a fulltext index, then it must have a FTS_DOC_ID */
  if (fulltext) {
    ut_ad(has_doc_id);
  }
#endif

  /* Need to add FTS_DOC_ID column if it is not defined by user,
  since TABLE_SHARE::fields does not contain it if it is a hidden col */
  bool add_doc_id = false;
  if (has_doc_id && doc_col->is_se_hidden()) {
#ifdef UNIV_DEBUG
    ulint doc_id_col;
    ut_ad(!create_table_check_doc_id_col(m_thd, m_form, &doc_id_col));
#endif
    add_doc_id = true;
  }

  const unsigned n_cols = n_mysql_cols + (add_doc_id ? 1 : 0);

  row_type real_type = ROW_TYPE_NOT_USED;

  if (dd_table_is_partitioned(dd_tab->table())) {
    const dd::Properties &part_p = dd_tab->se_private_data();
    if (part_p.exists(dd_partition_key_strings[DD_PARTITION_ROW_FORMAT])) {
      dd::Table::enum_row_format format;
      part_p.get(dd_partition_key_strings[DD_PARTITION_ROW_FORMAT],
                 reinterpret_cast<uint32_t *>(&format));
      switch (format) {
        case dd::Table::RF_REDUNDANT:
          real_type = ROW_TYPE_REDUNDANT;
          break;
        case dd::Table::RF_COMPACT:
          real_type = ROW_TYPE_COMPACT;
          break;
        case dd::Table::RF_COMPRESSED:
          real_type = ROW_TYPE_COMPRESSED;
          break;
        case dd::Table::RF_DYNAMIC:
          real_type = ROW_TYPE_DYNAMIC;
          break;
        default:
          ut_ad(0);
      }
    }
  }

  bool is_redundant;
  bool blob_prefix;
  ulint zip_ssize;
  /* Validate the table format options */
  if (format_validate(m_thd, m_form, real_type, zip_allowed, strict,
                      &is_redundant, &blob_prefix, &zip_ssize, is_implicit)) {
    return nullptr;
  }

  ulint n_v_cols = 0;
  ulint n_m_v_cols = 0;

  /* Find out the number of virtual columns */
  for (ulint i = 0; i < m_form->s->fields; i++) {
    Field *field = m_form->field[i];

    ut_ad(!(!innobase_is_v_fld(field) && innobase_is_multi_value_fld(field)));

    if (innobase_is_v_fld(field)) {
      n_v_cols++;

      if (innobase_is_multi_value_fld(field)) {
        n_m_v_cols++;
      }
    }
  }

  ut_ad(n_v_cols <= n_cols);

  uint32_t i_c = 0;
  uint32_t c_c = 0;
  uint32_t t_c = 0;
  uint32_t c_r_v = 0;

  dd_table_get_column_counters(dd_tab->table(), i_c, c_c, t_c, c_r_v);
  /* Create the dict_table_t */
  dict_table_t *m_table = dict_mem_table_create(norm_name, 0, n_cols, n_v_cols,
                                                n_m_v_cols, 0, 0, t_c - c_c);

  /* Setup column counters and current row version for table */
  m_table->initial_col_count = i_c;
  m_table->current_col_count = c_c;
  m_table->total_col_count = t_c;
  m_table->current_row_version = c_r_v;

  /* Set up the field in the newly allocated dict_table_t */
  m_table->id = dd_tab->se_private_id();

  if (dd_tab->se_private_data().exists(
          dd_table_key_strings[DD_TABLE_DATA_DIRECTORY])) {
    m_table->flags |= DICT_TF_MASK_DATA_DIR;
  }

  /* Note : In V2, we don't need number of columns in table when first INSTANT
  ADD was done. */

  /* For upgraded table having INSTANT ADD added columns in V1, it's necessary
  to read the number of instant columns for normal table (from dd::Table) or
  for partitioned table (from dd::Partition). One partition may have no instant
  columns, which is fine. */
  if (dd_table_is_upgraded_instant(dd_tab->table())) {
    auto fn = [&](const dd::Properties &p, const char *s) {
      uint32_t n_inst_cols;
      ut_a(p.exists(s));
      p.get(s, &n_inst_cols);
      m_table->set_instant_cols(n_inst_cols);
      m_table->set_upgraded_instant();
      ut_ad(m_table->has_instant_cols());
    };

    if (!dd_table_is_partitioned(dd_tab->table())) {
      fn(table_se_private, dd_table_key_strings[DD_TABLE_INSTANT_COLS]);
    } else if (dd_part_has_instant_cols(
                   *reinterpret_cast<const dd::Partition *>(dd_tab))) {
      fn(dd_tab->se_private_data(),
         dd_partition_key_strings[DD_PARTITION_INSTANT_COLS]);
    }
  }

  /* Check if this table is FTS AUX table, if so, set DICT_TF2_AUX flag */
  fts_aux_table_t aux_table;
  if (fts_is_aux_table_name(&aux_table, norm_name, strlen(norm_name))) {
    DICT_TF2_FLAG_SET(m_table, DICT_TF2_AUX);
    m_table->parent_id = aux_table.parent_id;
  }

  if (is_discard) {
    m_table->ibd_file_missing = true;
    m_table->flags2 |= DICT_TF2_DISCARDED;
  }

  if (!is_redundant) {
    m_table->flags |= DICT_TF_COMPACT;
  }

  if (is_implicit) {
    m_table->flags2 |= DICT_TF2_USE_FILE_PER_TABLE;
  } else {
    m_table->flags |= (1 << DICT_TF_POS_SHARED_SPACE);
  }

  if (!blob_prefix) {
    m_table->flags |= (1 << DICT_TF_POS_ATOMIC_BLOBS);
  }

  if (zip_ssize != 0) {
    m_table->flags |= (zip_ssize << DICT_TF_POS_ZIP_SSIZE);
  }

  m_table->fts = nullptr;
  if (has_doc_id) {
    if (fulltext) {
      DICT_TF2_FLAG_SET(m_table, DICT_TF2_FTS);
    }

    if (add_doc_id) {
      DICT_TF2_FLAG_SET(m_table, DICT_TF2_FTS_HAS_DOC_ID);
    }

    if (fulltext || add_doc_id) {
      m_table->fts = fts_create(m_table);
      m_table->fts->cache = fts_cache_create(m_table);
    }
  }

  bool is_temp = (m_form->s->tmp_table_def != nullptr);
  if (is_temp) {
    m_table->flags2 |= DICT_TF2_TEMPORARY;
  }

  if (is_encrypted) {
    /* We don't support encrypt intrinsic and temporary table.  */
    ut_ad(!m_table->is_intrinsic() && !m_table->is_temporary());
    /* This flag will be used to set file-per-table tablespace
    encryption flag */
    DICT_TF2_FLAG_SET(m_table, DICT_TF2_ENCRYPTION_FILE_PER_TABLE);
  }

  mem_heap_t *heap = mem_heap_create(1000, UT_LOCATION_HERE);

  /* Fill out each column info */
  fill_dict_columns(dd_tab, m_form, m_table, n_mysql_cols, heap, add_doc_id);

#ifdef UNIV_DEBUG
  if (m_table->is_upgraded_instant()) {
    ut_ad(m_table->has_instant_cols());
  }
#endif

  if (m_table->has_instant_cols() || m_table->has_row_versions()) {
    dd_fill_instant_columns_default(dd_tab->table(), m_table);
  }

  mem_heap_free(heap);

  return m_table;
}

bool dd_create_tablespace(dd::cache::Dictionary_client *dd_client,
                          const char *dd_space_name, space_id_t space_id,
                          uint32_t flags, const char *filename, bool discarded,
                          dd::Object_id &dd_space_id) {
  /* Get the autoextend_size attribute for the tablespace */
  fil_space_t *space = fil_space_get(space_id);
  ut_ad(space != nullptr);

  std::unique_ptr<dd::Tablespace> dd_space(dd::create_object<dd::Tablespace>());

  if (dd_space_name != nullptr) {
    dd_space->set_name(dd_space_name);
  }

  if (dd_tablespace_get_mdl(dd_space->name().c_str())) {
    return true;
  }

  dd_space->set_engine(innobase_hton_name);
  dd::Properties &p = dd_space->se_private_data();
  p.set(dd_space_key_strings[DD_SPACE_ID], static_cast<uint32>(space_id));
  p.set(dd_space_key_strings[DD_SPACE_FLAGS], static_cast<uint32>(flags));
  p.set(dd_space_key_strings[DD_SPACE_SERVER_VERSION],
        DD_SPACE_CURRENT_SRV_VERSION);
  p.set(dd_space_key_strings[DD_SPACE_VERSION], DD_SPACE_CURRENT_SPACE_VERSION);

  dd_space_states state =
      (fsp_is_undo_tablespace(space_id)
           ? DD_SPACE_STATE_ACTIVE
           : (discarded ? DD_SPACE_STATE_DISCARDED : DD_SPACE_STATE_NORMAL));
  p.set(dd_space_key_strings[DD_SPACE_STATE], dd_space_state_values[state]);

  dd::Tablespace_file *dd_file = dd_space->add_file();
  dd_file->set_filename(filename);
  dd_file->se_private_data().set(dd_space_key_strings[DD_SPACE_ID],
                                 static_cast<uint32>(space_id));

  dd::Properties &toptions = dd_space->options();
  if (!FSP_FLAGS_GET_ENCRYPTION(flags)) {
    /* Update DD Option value, for Unencryption */
    toptions.set("encryption", "N");

  } else {
    /* Update DD Option value, for Encryption */
    toptions.set("encryption", "Y");
  }

  toptions.set(autoextend_size_str, space->autoextend_size_in_bytes);

  if (dd_client->store(dd_space.get())) {
    return true;
  }

  dd_space_id = dd_space.get()->id();

  return false;
}

bool dd_create_implicit_tablespace(dd::cache::Dictionary_client *dd_client,
                                   space_id_t space_id, const char *space_name,
                                   const char *filename, bool discarded,
                                   dd::Object_id &dd_space_id) {
  fil_space_t *space = fil_space_get(space_id);
  uint32_t flags = space->flags;

  std::string tsn(space_name);
  dict_name::convert_to_space(tsn);

  bool fail = dd_create_tablespace(dd_client, tsn.c_str(), space_id, flags,
                                   filename, discarded, dd_space_id);

  return fail;
}

bool dd_drop_tablespace(dd::cache::Dictionary_client *dd_client,
                        dd::Object_id dd_space_id) {
  std::unique_ptr<dd::Tablespace> dd_space;

  if (dd_client->acquire_uncached_uncommitted(dd_space_id, &dd_space) ||
      dd_space == nullptr) {
    my_error(ER_INTERNAL_ERROR, MYF(0),
             " InnoDB can't get tablespace object"
             " for space ",
             dd_space_id);

    return true;
  }

  ut_a(dd_space != nullptr);

  if (dd_tablespace_get_mdl(dd_space->name().c_str())) {
    my_error(ER_INTERNAL_ERROR, MYF(0),
             " InnoDB can't set exclusive MDL on"
             " tablespace ",
             dd_space->name().c_str());

    return true;
  }

  bool error = dd_client->drop(dd_space.get());
  DBUG_EXECUTE_IF("fail_while_dropping_dd_object", error = true;);

  if (error) {
    my_error(ER_INTERNAL_ERROR, MYF(0), " InnoDB can't drop tablespace object",
             dd_space->name().c_str());
  }

  return error;
}

/** Determine if a tablespace is implicit.
@param[in]	dd_space	DD space object
@param[out]	implicit	whether the tablespace is implicit tablespace
@retval false	on success
@retval true	on failure (corrupt tablespace object). */
bool dd_tablespace_is_implicit(const dd::Tablespace *dd_space, bool *implicit) {
  space_id_t id = 0;
  uint32_t flags;

  if (dd_space->se_private_data().get(dd_space_key_strings[DD_SPACE_ID], &id)) {
    return true;
  }

  dd_space->se_private_data().get(dd_space_key_strings[DD_SPACE_FLAGS], &flags);
  *implicit = fsp_is_file_per_table(id, flags);

  return false;
}

bool dd_get_tablespace_size_option(dd::cache::Dictionary_client *dd_client,
                                   const dd::Object_id dd_space_id,
                                   uint64_t *autoextend_size) {
  /* Get the tablespace object. */
  dd::Tablespace *dd_space = nullptr;

  if (dd_client->acquire_uncached_uncommitted<dd::Tablespace>(dd_space_id,
                                                              &dd_space)) {
    /* purecov: begin inspected */
    my_error(ER_INTERNAL_ERROR, MYF(0),
             " InnoDB: Can't get tablespace object for space ", dd_space_id);
    return true;
    /* purecov: end */
  }

  ut_a(dd_space != nullptr);

  const dd::Properties &p = dd_space->options();

  if (p.exists(autoextend_size_str)) {
    p.get(autoextend_size_str, autoextend_size);
  } else {
    *autoextend_size = 0;
  }

  return false;
}

bool dd_implicit_alter_tablespace(dd::cache::Dictionary_client *dd_client,
                                  dd::Object_id dd_space_id,
                                  HA_CREATE_INFO *create_info) {
  ut_a(create_info->m_implicit_tablespace_autoextend_size_change);

  dd::Tablespace *dd_space = nullptr;
  bool is_implicit{};

  if (dd_client->acquire_uncached_uncommitted<dd::Tablespace>(dd_space_id,
                                                              &dd_space) ||
      dd_space == nullptr ||
      dd_tablespace_is_implicit(dd_space, &is_implicit) || !is_implicit) {
    /* purecov: begin inspected */
    my_error(ER_INTERNAL_ERROR, MYF(0),
             " InnoDB: Can't get tablespace object for space ", dd_space_id);
    return true;
    /* purecov: end */
  }

  ut_a(dd_space != nullptr);

  if (dd_tablespace_get_mdl(dd_space->name().c_str())) {
    /* purecov: begin inspected */
    my_error(ER_INTERNAL_ERROR, MYF(0),
             " InnoDB can't set exclusive MDL on"
             " tablespace ",
             dd_space->name().c_str());
    return true;
    /* purecov: end */
  }

  /* Get the space id from the tablespace properties. */
  const dd::Properties &pd = dd_space->se_private_data();
  uint32_t id;
  pd.get(dd_space_key_strings[DD_SPACE_ID], &id);

  /* Get the tablespace options. */
  dd::Properties &p = dd_space->options();

  /* Find out if the tablespace is discarded. */
  bool is_discarded = dd_tablespace_is_discarded(dd_space);

  ut_ad(fil_space_get(id) != nullptr || is_discarded);

  if (create_info->m_implicit_tablespace_autoextend_size_change &&
      create_info->m_implicit_tablespace_autoextend_size > 0 &&
      validate_autoextend_size_value(
          create_info->m_implicit_tablespace_autoextend_size) != DB_SUCCESS) {
    return true;
  }

  /* Set the autoextend_size attribute if changed. */
  if (create_info->m_implicit_tablespace_autoextend_size_change) {
    p.set(autoextend_size_str,
          create_info->m_implicit_tablespace_autoextend_size);
  }

  if (dd_client->update(dd_space)) {
    return true;
  }

  /* Set the autoextend_size value in the cached space object. */

  /* Space could be invalid in case of a discarded tablespaces. The
  autoextend_size attribute will be set in the fil_space_t when it
  is re-initialized during import. */
  if (!is_discarded) {
    if (create_info->m_implicit_tablespace_autoextend_size_change) {
      fil_set_autoextend_size(
          id, create_info->m_implicit_tablespace_autoextend_size);
    }
  }

  return false;
}

bool dd_set_tablespace_compression(dd::cache::Dictionary_client *client,
                                   const char *algorithm,
                                   dd::Object_id dd_space_id) {
  dd::Tablespace *dd_space{};
  auto fail = client->acquire_uncached<dd::Tablespace>(dd_space_id, &dd_space);

  if (fail || dd_space == nullptr) {
    return true;
  }

  space_id_t space_id = 0;

  dd_space->se_private_data().get(dd_space_key_strings[DD_SPACE_ID], &space_id);

  auto err = fil_set_compression(space_id, algorithm);

  return err != DB_SUCCESS;
}

/** Load foreign key constraint info for the dd::Table object.
@param[out]	m_table		InnoDB table handle
@param[in]	dd_table	Global DD table
@param[in]	col_names	column names, or NULL
@param[in]	ignore_err	DICT_ERR_IGNORE_FK_NOKEY or DICT_ERR_IGNORE_NONE
@param[in]	dict_locked	True if dict_sys->mutex is already held,
                                otherwise false
@return DB_SUCCESS	if successfully load FK constraint */
dberr_t dd_table_load_fk_from_dd(dict_table_t *m_table,
                                 const dd::Table *dd_table,
                                 const char **col_names,
                                 dict_err_ignore_t ignore_err,
                                 bool dict_locked) {
  dberr_t err = DB_SUCCESS;

  /* Now fill in the foreign key info */
  for (const dd::Foreign_key *key : dd_table->foreign_keys()) {
    char buf[MAX_FULL_NAME_LEN + 1];

    if (*(key->name().c_str()) == '#' && *(key->name().c_str() + 1) == 'f') {
      continue;
    }

    dd::String_type db_name = key->referenced_table_schema_name();
    dd::String_type tb_name = key->referenced_table_name();

    bool truncated;
    build_table_filename(buf, sizeof(buf), db_name.c_str(), tb_name.c_str(),
                         nullptr, 0, &truncated);

    char norm_name[FN_REFLEN * 2];

    if (truncated || !normalize_table_name(norm_name, buf)) {
      /* purecov: begin inspected */
      ut_ad(false);
      return DB_TOO_LONG_PATH;
      /* purecov: end */
    }

    dict_foreign_t *foreign = dict_mem_foreign_create();
    foreign->foreign_table_name =
        mem_heap_strdup(foreign->heap, m_table->name.m_name);

    dict_mem_foreign_table_name_lookup_set(foreign, true);

    if (innobase_get_lower_case_table_names() == 2) {
      innobase_casedn_str(norm_name);
    } else {
#ifndef _WIN32
      if (innobase_get_lower_case_table_names() == 1) {
        innobase_casedn_str(norm_name);
      }
#endif /* !_WIN32 */
    }

    foreign->referenced_table_name = mem_heap_strdup(foreign->heap, norm_name);
    dict_mem_referenced_table_name_lookup_set(foreign, true);
    ulint db_len = dict_get_db_name_len(m_table->name.m_name);

    ut_ad(db_len > 0);

    memcpy(buf, m_table->name.m_name, db_len);

    buf[db_len] = '\0';

    snprintf(norm_name, sizeof norm_name, "%s/%s", buf, key->name().c_str());

    foreign->id = mem_heap_strdup(foreign->heap, norm_name);

    switch (key->update_rule()) {
      case dd::Foreign_key::RULE_NO_ACTION:
        /*
          Since SET DEFAULT clause is not supported, ignore it by converting
          into the value DICT_FOREIGN_ON_UPDATE_NO_ACTION
        */
      case dd::Foreign_key::RULE_SET_DEFAULT:
        foreign->type = DICT_FOREIGN_ON_UPDATE_NO_ACTION;
        break;
      case dd::Foreign_key::RULE_RESTRICT:
        foreign->type = 0;
        break;
      case dd::Foreign_key::RULE_CASCADE:
        foreign->type = DICT_FOREIGN_ON_UPDATE_CASCADE;
        break;
      case dd::Foreign_key::RULE_SET_NULL:
        foreign->type = DICT_FOREIGN_ON_UPDATE_SET_NULL;
        break;
      default:
        ut_ad(0);
    }

    switch (key->delete_rule()) {
      case dd::Foreign_key::RULE_NO_ACTION:
        /*
          Since SET DEFAULT clause is not supported, ignore it by converting
          into the value DICT_FOREIGN_ON_UPDATE_NO_ACTION
        */
      case dd::Foreign_key::RULE_SET_DEFAULT:
        foreign->type |= DICT_FOREIGN_ON_DELETE_NO_ACTION;
      case dd::Foreign_key::RULE_RESTRICT:
        break;
      case dd::Foreign_key::RULE_CASCADE:
        foreign->type |= DICT_FOREIGN_ON_DELETE_CASCADE;
        break;
      case dd::Foreign_key::RULE_SET_NULL:
        foreign->type |= DICT_FOREIGN_ON_DELETE_SET_NULL;
        break;
      default:
        ut_ad(0);
    }

    foreign->n_fields = key->elements().size();

    foreign->foreign_col_names = static_cast<const char **>(
        mem_heap_alloc(foreign->heap, foreign->n_fields * sizeof(void *)));

    foreign->referenced_col_names = static_cast<const char **>(
        mem_heap_alloc(foreign->heap, foreign->n_fields * sizeof(void *)));

    ulint num_ref = 0;

    for (const dd::Foreign_key_element *key_e : key->elements()) {
      dd::String_type ref_col_name = key_e->referenced_column_name();

      foreign->referenced_col_names[num_ref] =
          mem_heap_strdup(foreign->heap, ref_col_name.c_str());
      ut_ad(ref_col_name.c_str());

      const dd::Column *f_col = &key_e->column();
      foreign->foreign_col_names[num_ref] =
          mem_heap_strdup(foreign->heap, f_col->name().c_str());
      num_ref++;
    }

    if (!dict_locked) {
      dict_sys_mutex_enter();
    }
#ifdef UNIV_DEBUG
    dict_table_t *for_table;

    for_table =
        dict_table_check_if_in_cache_low(foreign->foreign_table_name_lookup);

    ut_ad(for_table);
#endif
    /* Fill in foreign->foreign_table and index, then add to
    dict_table_t */
    err =
        dict_foreign_add_to_cache(foreign, col_names, false, true, ignore_err);
    if (!dict_locked) {
      dict_sys_mutex_exit();
    }

    if (err != DB_SUCCESS) {
      break;
    }

    /* Set up the FK virtual column info */
    dict_mem_table_free_foreign_vcol_set(m_table);
    dict_mem_table_fill_foreign_vcol_set(m_table);
  }
  return err;
}

/** Load foreign key constraint for the table. Note, it could also open
the foreign table, if this table is referenced by the foreign table
@param[in,out]	client		data dictionary client
@param[in]	tbl_name	Table Name
@param[in]	col_names	column names, or NULL
@param[out]	m_table		InnoDB table handle
@param[in]	dd_table	Global DD table
@param[in]	thd		thread THD
@param[in]	dict_locked	True if dict_sys->mutex is already held,
                                otherwise false
@param[in]	check_charsets	whether to check charset compatibility
@param[in,out]	fk_tables	name list for tables that refer to this table
@return DB_SUCCESS	if successfully load FK constraint */
dberr_t dd_table_load_fk(dd::cache::Dictionary_client *client,
                         const char *tbl_name, const char **col_names,
                         dict_table_t *m_table, const dd::Table *dd_table,
                         THD *thd, bool dict_locked, bool check_charsets,
                         dict_names_t *fk_tables) {
  dberr_t err = DB_SUCCESS;
  dict_err_ignore_t ignore_err = DICT_ERR_IGNORE_NONE;

  /* Check whether FOREIGN_KEY_CHECKS is set to 0. If so, the table
  can be opened even if some FK indexes are missing. If not, the table
  can't be opened in the same situation */
  if (thd_test_options(thd, OPTION_NO_FOREIGN_KEY_CHECKS)) {
    ignore_err = DICT_ERR_IGNORE_FK_NOKEY;
  }

  err = dd_table_load_fk_from_dd(m_table, dd_table, col_names, ignore_err,
                                 dict_locked);

  if (err != DB_SUCCESS) {
    return err;
  }

  if (dict_locked) {
    dict_sys_mutex_exit();
  }

  DBUG_EXECUTE_IF("enable_stack_overrun_post_alter_commit",
                  { DBUG_SET("+d,simulate_stack_overrun"); });
  err = dd_table_check_for_child(client, tbl_name, col_names, m_table,
                                 check_charsets, ignore_err, fk_tables);
  DBUG_EXECUTE_IF("enable_stack_overrun_post_alter_commit",
                  { DBUG_SET("-d,simulate_stack_overrun"); });

  if (dict_locked) {
    dict_sys_mutex_enter();
  }

  return err;
}

dberr_t dd_table_check_for_child(dd::cache::Dictionary_client *client,
                                 const char *tbl_name, const char **col_names,
                                 dict_table_t *m_table, bool check_charsets,
                                 dict_err_ignore_t ignore_err,
                                 dict_names_t *fk_tables) {
  dberr_t err = DB_SUCCESS;

  /* TODO: NewDD: Temporary ignore DD system table until
  WL#6049 inplace */
  if (!dict_sys_t::is_dd_table_id(m_table->id) && fk_tables != nullptr) {
    std::vector<dd::String_type> child_schema;
    std::vector<dd::String_type> child_name;
    std::string db_str;
    std::string tbl_str;

    dict_name::get_table(m_table->name.m_name, db_str, tbl_str);

    if (client->fetch_fk_children_uncached(db_str.c_str(), tbl_str.c_str(),
                                           "InnoDB", false, &child_schema,
                                           &child_name)) {
      return DB_ERROR;
    }

    std::vector<dd::String_type>::iterator it = child_name.begin();
    for (auto &db_name : child_schema) {
      dd::String_type tb_name = *it;

      char buf[2 * NAME_CHAR_LEN * 5 + 2 + 1];
      bool truncated;
      build_table_filename(buf, sizeof(buf), db_name.c_str(), tb_name.c_str(),
                           nullptr, 0, &truncated);

      char full_name[FN_REFLEN];

      if (truncated || !normalize_table_name(full_name, buf)) {
        /* purecov: begin inspected */
        ut_ad(false);
        return DB_TOO_LONG_PATH;
        /* purecov: end */
      }

      if (innobase_get_lower_case_table_names() == 2) {
        innobase_casedn_str(full_name);
      } else {
#ifndef _WIN32
        if (innobase_get_lower_case_table_names() == 1) {
          innobase_casedn_str(full_name);
        }
#endif /* !_WIN32 */
      }

      dict_sys_mutex_enter();

      /* Load the foreign table first */
      dict_table_t *foreign_table =
          dd_table_open_on_name_in_mem(full_name, true);

      if (foreign_table) {
        for (auto &fk : foreign_table->foreign_set) {
          if (strcmp(fk->referenced_table_name, tbl_name) != 0) {
            continue;
          }

          if (fk->referenced_table) {
            ut_ad(fk->referenced_table == m_table);
          } else {
            err = dict_foreign_add_to_cache(fk, col_names, check_charsets,
                                            false, ignore_err);
            if (err != DB_SUCCESS) {
              foreign_table->release();
              dict_sys_mutex_exit();
              return err;
            }
          }
        }
        foreign_table->release();
      } else {
        /* To avoid recursively loading the tables
        related through the foreign key constraints,
        the child table name is saved here. The child
        table will be loaded later, along with its
        foreign key constraint. */
        lint old_size = mem_heap_get_size(m_table->heap);

        fk_tables->push_back(
            mem_heap_strdupl(m_table->heap, full_name, strlen(full_name)));

        lint new_size = mem_heap_get_size(m_table->heap);
        dict_sys->size += new_size - old_size;
      }

      dict_sys_mutex_exit();

      ut_ad(it != child_name.end());
      ++it;
    }
  }

  return err;
}

/** Get tablespace name of dd::Table
@tparam		Table		dd::Table or dd::Partition
@param[in]	dd_table	dd table object
@return the tablespace name or nullptr if failed */
template <typename Table>
const char *dd_table_get_space_name(const Table *dd_table) {
  dd::Tablespace *dd_space = nullptr;
  THD *thd = current_thd;
  const char *space_name;

  DBUG_TRACE;
  ut_ad(srv_shutdown_state.load() < SRV_SHUTDOWN_DD);

  dd::cache::Dictionary_client *client = dd::get_dd_client(thd);
  dd::cache::Dictionary_client::Auto_releaser releaser(client);

  dd::Object_id dd_space_id = (*dd_table->indexes().begin())->tablespace_id();

  if (client->acquire_uncached_uncommitted<dd::Tablespace>(dd_space_id,
                                                           &dd_space) ||
      dd_space == nullptr) {
    ut_ad(false);
    return nullptr;
  }

  space_name = dd_space->name().c_str();

  return space_name;
}

/** Get the first filepath from mysql.tablespace_datafiles
for a given space_id.
@tparam		Table		dd::Table or dd::Partition
@param[in,out]	heap		heap for store file name.
@param[in]	table		dict table
@param[in]	dd_table	dd table obj
@return First filepath (caller must invoke ut::free() on it)
@retval nullptr if no mysql.tablespace_datafiles entry was found. */
template <typename Table>
char *dd_get_first_path(mem_heap_t *heap, dict_table_t *table,
                        Table *dd_table) {
  char *filepath = nullptr;
  dd::Tablespace *dd_space = nullptr;
  THD *thd = current_thd;
  MDL_ticket *mdl = nullptr;
  dd::Object_id dd_space_id;

  ut_ad(srv_shutdown_state.load() < SRV_SHUTDOWN_DD);
  ut_ad(!dict_sys_mutex_own());

  dd::cache::Dictionary_client *client = dd::get_dd_client(thd);
  dd::cache::Dictionary_client::Auto_releaser releaser(client);

  if (dd_table == nullptr) {
    std::string db_str;
    std::string tbl_str;
    dict_name::get_table(table->name.m_name, db_str, tbl_str);

    if (db_str.empty() || tbl_str.empty() ||
        dd_mdl_acquire(thd, &mdl, db_str.c_str(), tbl_str.c_str())) {
      return nullptr;
    }

    const dd::Table *table_def = nullptr;
    if (client->acquire(db_str.c_str(), tbl_str.c_str(), &table_def) ||
        table_def == nullptr) {
      dd_mdl_release(thd, &mdl);
      return nullptr;
    }

    dd_space_id = dd_first_index(table_def)->tablespace_id();

    dd_mdl_release(thd, &mdl);
  } else {
    dd_space_id = dd_first_index(dd_table)->tablespace_id();
  }

  if (client->acquire_uncached_uncommitted<dd::Tablespace>(dd_space_id,
                                                           &dd_space)) {
    ut_ad(false);
    return nullptr;
  }

  if (dd_space != nullptr) {
    dd::Tablespace_file *dd_file =
        const_cast<dd::Tablespace_file *>(*(dd_space->files().begin()));

    filepath = mem_heap_strdup(heap, dd_file->filename().c_str());

    return filepath;
  }

  return nullptr;
}

template <typename Table>
void dd_get_and_save_data_dir_path(dict_table_t *table, const Table *dd_table,
                                   bool dict_mutex_own) {
  mem_heap_t *heap = nullptr;

  if (!DICT_TF_HAS_DATA_DIR(table->flags) || table->data_dir_path != nullptr) {
    return;
  }

  char *path = fil_space_get_first_path(table->space);

  if (path == nullptr) {
    heap = mem_heap_create(100, UT_LOCATION_HERE);
    if (dict_mutex_own) {
      dict_mutex_exit_for_mysql();
    }
    path = dd_get_first_path(heap, table, dd_table);
    if (dict_mutex_own) {
      dict_mutex_enter_for_mysql();
    }
  }

  if (!dict_mutex_own) {
    dict_mutex_enter_for_mysql();
  }

  if (path != nullptr) {
    dict_save_data_dir_path(table, path);
  }

  if (!dict_mutex_own) {
    dict_mutex_exit_for_mysql();
  }

  if (heap != nullptr) {
    mem_heap_free(heap);
  } else {
    ut::free(path);
  }
}

template void dd_get_and_save_data_dir_path<dd::Table>(dict_table_t *,
                                                       const dd::Table *, bool);

template void dd_get_and_save_data_dir_path<dd::Partition>(
    dict_table_t *, const dd::Partition *, bool);

/** Get the meta-data filename from the table name for a
single-table tablespace.
@param[in,out]	table		table object
@param[in]	dd_table	DD table object
@param[out]	filename	filename
@param[in]	max_len		filename max length */
void dd_get_meta_data_filename(dict_table_t *table, dd::Table *dd_table,
                               char *filename, ulint max_len) {
  /* Make sure the data_dir_path is set. */
  dd_get_and_save_data_dir_path(table, dd_table, false);

  std::string path = dict_table_get_datadir(table);

  auto filepath = Fil_path::make(path, table->name.m_name, CFG, true);

  ut_a(max_len >= strlen(filepath) + 1);

  strcpy(filename, filepath);

  ut::free(filepath);
}

/** Opens a tablespace for dd_load_table_one()
@tparam		Table			dd::Table or dd::Partition
@param[in,out]	dd_table		dd table
@param[in,out]	table			A table that refers to the tablespace to
                                        open
@param[in,out]	heap			A memory heap
@param[in]	expected_fsp_flags	expected flags of tablespace to be
                                        loaded
@param[in]	ignore_err		Whether to ignore an error. */
template <typename Table>
void dd_load_tablespace(const Table *dd_table, dict_table_t *table,
                        mem_heap_t *heap, dict_err_ignore_t ignore_err,
                        uint32_t expected_fsp_flags) {
  ut_ad(!table->is_temporary());
  ut_ad(dict_sys_mutex_own());

  /* The system and temporary tablespaces are preloaded and
  always available. */
  if (fsp_is_system_or_temp_tablespace(table->space)) {
    return;
  }

  if (dict_table_is_discarded(table)) {
    /* If doing an IMPORT, don't report this warning. This is expected */
    if (thd_tablespace_op(current_thd) != Alter_info::ALTER_IMPORT_TABLESPACE) {
      ib::warn(ER_IB_MSG_171)
          << "Tablespace for table " << table->name << " is set as discarded.";
    }

    table->ibd_file_missing = true;
    return;
  }

  /* A general tablespace name is not the same as the table name.
  Use the general tablespace name if it can be read from the
  dictionary, if not use 'innodb_general_##. */
  char *shared_space_name = nullptr;
  const char *space_name;
  std::string tablespace_name;
  const char *tbl_name;

  if (DICT_TF_HAS_SHARED_SPACE(table->flags)) {
    if (table->space == dict_sys_t::s_dict_space_id) {
      shared_space_name = mem_strdup(dict_sys_t::s_dd_space_name);
    } else if (srv_sys_tablespaces_open) {
      /* For avoiding deadlock, we need to exit
      dict_sys->mutex. */
      dict_sys_mutex_exit();
      shared_space_name = mem_strdup(dd_table_get_space_name(dd_table));
      dict_sys_mutex_enter();
    } else {
      /* Make the temporary tablespace name. */
      shared_space_name = static_cast<char *>(ut::malloc_withkey(
          UT_NEW_THIS_FILE_PSI_KEY, strlen(general_space_name) + 20));

      sprintf(shared_space_name, "%s_" ULINTPF, general_space_name,
              static_cast<ulint>(table->space));
    }

    space_name = shared_space_name;
    tbl_name = space_name;
  } else {
    tbl_name = table->name.m_name;

    tablespace_name.assign(tbl_name);
    dict_name::convert_to_space(tablespace_name);
    space_name = tablespace_name.c_str();
  }

  auto is_already_opened = [&]() {
    if (fil_space_exists_in_mem(table->space, space_name, false, true)) {
      dd_get_and_save_data_dir_path(table, dd_table, true);
      ut::free(shared_space_name);
      return true;
    }
    return false;
  };

  /* The tablespace may already be open. */
  if (is_already_opened()) return;

  if (!(ignore_err & DICT_ERR_IGNORE_RECOVER_LOCK)) {
    ib::error(ER_IB_MSG_172)
        << "Failed to find tablespace for table " << table->name
        << " in the cache. Attempting"
           " to load the tablespace with space id "
        << table->space;
  }

  /* Try to get the filepath if this space_id is already open.
  If the filepath is not found, fil_ibd_open() will make a default
  filepath from the tablespace name */
  char *filepath = fil_space_get_first_path(table->space);

  if (filepath != nullptr) {
    /* If space id is already open with a different space name, then skip
    loading the space. It can happen because DDL log recovery might not
    have happened yet. */
    table->ibd_file_missing = true;

    ut::free(shared_space_name);
    ut::free(filepath);
    return;
  }

  ut_ad(filepath == nullptr);

  /* If the space is not open yet, then try to open by dd path. If the file
  path is changed then boot_tablespaces() would always open the tablespace. */
  dict_sys_mutex_exit();
  filepath = dd_get_first_path(heap, table, dd_table);
  DEBUG_SYNC_C("innodb_dd_load_tablespace_no_dict_mutex");
  dict_sys_mutex_enter();

  if (filepath == nullptr) {
    ib::warn(ER_IB_MSG_173) << "Could not find the filepath"
                            << " for table " << table->name << ", space ID "
                            << table->space << " in the data dictionary.";
  }

  /* The tablespace may have been opened while we released the dict_sys mutex.
  We need to check again if it was not opened in meantime, as fil_ibd_open
  will try to close it forcefully, even if some IO is underway, leading to
  crash. */
  if (is_already_opened()) return;

  /* Try to open the tablespace.  We set the 2nd param (fix_dict) to
  false because we do not have an x-lock on dict_operation_lock */
  dberr_t err =
      fil_ibd_open(true, FIL_TYPE_TABLESPACE, table->space, expected_fsp_flags,
                   space_name, filepath, true, false);

  if (err == DB_SUCCESS) {
    /* This will set the DATA DIRECTORY for SHOW CREATE TABLE. */
    dd_get_and_save_data_dir_path(table, dd_table, true);
  } else {
    /* We failed to find a sensible tablespace file */
    table->ibd_file_missing = true;
  }

  ut::free(shared_space_name);
}

/** Get the space name from mysql.tablespaces for a given space_id.
@tparam		Table		dd::Table or dd::Partition
@param[in,out]	heap		heap for store file name.
@param[in]	table		dict table
@param[in]	dd_table	dd table obj
@return First filepath (caller must invoke ut::free() on it)
@retval nullptr if no mysql.tablespace_datafiles entry was found. */
template <typename Table>
char *dd_space_get_name(mem_heap_t *heap, dict_table_t *table,
                        Table *dd_table) {
  dd::Object_id dd_space_id;
  THD *thd = current_thd;
  dd::Tablespace *dd_space = nullptr;

  ut_ad(srv_shutdown_state.load() < SRV_SHUTDOWN_DD);
  ut_ad(!dict_sys_mutex_own());

  dd::cache::Dictionary_client *client = dd::get_dd_client(thd);
  dd::cache::Dictionary_client::Auto_releaser releaser(client);

  if (dd_table == nullptr) {
    std::string db_str;
    std::string tbl_str;
    dict_name::get_table(table->name.m_name, db_str, tbl_str);

    MDL_ticket *mdl = nullptr;
    if (db_str.empty() || tbl_str.empty() ||
        dd_mdl_acquire(thd, &mdl, db_str.c_str(), tbl_str.c_str())) {
      return nullptr;
    }

    const dd::Table *table_def = nullptr;
    if (client->acquire(db_str.c_str(), tbl_str.c_str(), &table_def) ||
        table_def == nullptr) {
      dd_mdl_release(thd, &mdl);
      return nullptr;
    }

    dd_space_id = dd_first_index(table_def)->tablespace_id();

    dd_mdl_release(thd, &mdl);
  } else {
    dd_space_id = dd_first_index(dd_table)->tablespace_id();
  }

  if (client->acquire_uncached_uncommitted<dd::Tablespace>(dd_space_id,
                                                           &dd_space) ||
      dd_space == nullptr) {
    ut_ad(false);
    return nullptr;
  }

  return mem_heap_strdup(heap, dd_space->name().c_str());
}

/** Make sure the tablespace name is saved in dict_table_t if the table
uses a general tablespace.
Try to read it from the fil_system_t first, then from DD.
@param[in]	table		Table object
@param[in]	dd_table	Global DD table or partition object
@param[in]	dict_mutex_own 	true if dict_sys->mutex is owned already */
template <typename Table>
void dd_get_and_save_space_name(dict_table_t *table, const Table *dd_table,
                                bool dict_mutex_own) {
  /* Do this only for general tablespaces. */
  if (!DICT_TF_HAS_SHARED_SPACE(table->flags)) {
    return;
  }

  bool use_cache = true;
  if (table->tablespace != nullptr) {
    if (srv_sys_tablespaces_open &&
        dict_table_has_temp_general_tablespace_name(table->tablespace)) {
      /* We previous saved the temporary name,
      get the real one now. */
      use_cache = false;
    } else {
      /* Keep and use this name */
      return;
    }
  }

  if (use_cache) {
    fil_space_t *space = fil_space_acquire_silent(table->space);

    if (space != nullptr) {
      /* Use this name unless it is a temporary general
      tablespace name and we can now replace it. */
      if (!srv_sys_tablespaces_open ||
          !dict_table_has_temp_general_tablespace_name(space->name)) {
        /* Use this tablespace name */
        table->tablespace = mem_heap_strdup(table->heap, space->name);

        fil_space_release(space);
        return;
      }
      fil_space_release(space);
    }
  }

  /* Read it from the dictionary. */
  if (srv_sys_tablespaces_open) {
    if (dict_mutex_own) {
      dict_mutex_exit_for_mysql();
    }

    table->tablespace = dd_space_get_name(table->heap, table, dd_table);

    if (dict_mutex_own) {
      dict_mutex_enter_for_mysql();
    }
  }
}

template void dd_get_and_save_space_name<dd::Table>(dict_table_t *,
                                                    const dd::Table *, bool);

template void dd_get_and_save_space_name<dd::Partition>(dict_table_t *,
                                                        const dd::Partition *,
                                                        bool);

/** Open or load a table definition based on a Global DD object.
@tparam		Table		dd::Table or dd::Partition
@param[in,out]	client		data dictionary client
@param[in]	table		MySQL table definition
@param[in]	norm_name	Table Name
@param[in]	dd_table	Global DD table or partition object
@param[in]	thd		thread THD
@param[in,out]	fk_list		stack of table names which neet to load
@return ptr to dict_table_t filled, otherwise, nullptr */
template <typename Table>
dict_table_t *dd_open_table_one(dd::cache::Dictionary_client *client,
                                const TABLE *table, const char *norm_name,
                                const Table *dd_table, THD *thd,
                                dict_names_t &fk_list) {
  ut_ad(dd_table != nullptr);

  bool implicit;
  std::unique_ptr<dd::Tablespace> dd_space;

  if (dd_table->tablespace_id() == dict_sys_t::s_dd_dict_space_id) {
    /* DD tables are in shared DD tablespace */
    implicit = false;
  } else {
    if (client->acquire_uncached_uncommitted<dd::Tablespace>(
            dd_first_index(dd_table)->tablespace_id(), &dd_space) ||
        dd_space == nullptr) {
      /* Tablespace no longer exist, it could be already dropped */
      return nullptr;
    }

    if (dd_tablespace_is_implicit(dd_space.get(), &implicit)) {
      /* Corrupt tablespace info. */
      return nullptr;
    }
  }

  const bool zip_allowed = srv_page_size <= UNIV_ZIP_SIZE_MAX;
  const bool strict = false;
  bool first_index = true;

  /* Create dict_table_t for the table */
  dict_table_t *m_table = dd_fill_dict_table(
      dd_table, table, norm_name, nullptr, zip_allowed, strict, thd, implicit);

  if (m_table == nullptr) {
    return nullptr;
  }

  /* Create dict_index_t for the table */
  int ret;
  ret = dd_fill_dict_index(dd_table->table(), table, m_table, thd);

  if (ret != 0) {
    return nullptr;
  }

  if (dd_space && !implicit) {
    const char *name = dd_space->name().c_str();
    if (name) {
      m_table->tablespace = mem_heap_strdupl(m_table->heap, name, strlen(name));
    }
  }

  if (Field **autoinc_col = table->s->found_next_number_field) {
    const dd::Properties &p = dd_table->table().se_private_data();
    dict_table_autoinc_set_col_pos(m_table, (*autoinc_col)->field_index());
    uint64_t version, autoinc = 0;
    if (p.get(dd_table_key_strings[DD_TABLE_VERSION], &version) ||
        p.get(dd_table_key_strings[DD_TABLE_AUTOINC], &autoinc)) {
      ut_ad(!"problem setting AUTO_INCREMENT");
      return nullptr;
    }

    m_table->version = version;
    dict_table_autoinc_lock(m_table);
    dict_table_autoinc_initialize(m_table, autoinc + 1);
    dict_table_autoinc_unlock(m_table);
    m_table->autoinc_persisted = autoinc;
  }

  mem_heap_t *heap = mem_heap_create(100, UT_LOCATION_HERE);
  bool fail = false;

  /* Now fill the space ID and Root page number for each index */
  dict_index_t *index = m_table->first_index();
  for (const auto dd_index : dd_table->indexes()) {
    ut_ad(index != nullptr);

    const dd::Properties &se_private_data = dd_index->se_private_data();
    uint64_t id = 0;
    uint32_t root = 0;
    uint32_t sid = 0;
    uint64_t trx_id = 0;
    dd::Object_id index_space_id = dd_index->tablespace_id();

    if (dd_table->tablespace_id() == dict_sys_t::s_dd_dict_space_id) {
      sid = dict_sys_t::s_dict_space_id;
    } else if (dd_table->tablespace_id() == dict_sys_t::s_dd_temp_space_id) {
      sid = dict_sys_t::s_temp_space_id;
    } else {
      std::unique_ptr<dd::Tablespace> index_space;
      if (client->acquire_uncached_uncommitted<dd::Tablespace>(index_space_id,
                                                               &index_space) ||
          index_space == nullptr) {
        my_error(ER_TABLESPACE_MISSING, MYF(0), m_table->name.m_name);
        fail = true;
        break;
      }

      if (index_space->se_private_data().get(dd_space_key_strings[DD_SPACE_ID],
                                             &sid)) {
        fail = true;
        break;
      }
    }

    if (first_index) {
      ut_ad(m_table->space == 0);
      m_table->space = sid;
      ut_ad(dd_table->tablespace_id() == dd::INVALID_OBJECT_ID ||
            dd_table->tablespace_id() == index_space_id);
      m_table->dd_space_id = index_space_id;

      uint32_t dd_fsp_flags;
      if (dd_table->tablespace_id() == dict_sys_t::s_dd_dict_space_id) {
        dd_fsp_flags = dict_tf_to_fsp_flags(m_table->flags);
      } else {
        ut_ad(dd_space != nullptr);
        dd_space->se_private_data().get(dd_space_key_strings[DD_SPACE_FLAGS],
                                        &dd_fsp_flags);
      }

      /* Make sure the data_dir_path is set in the dict_table_t. */
      dd_get_and_save_data_dir_path(m_table, dd_table, false);

      dict_sys_mutex_enter();
      dd_load_tablespace(dd_table, m_table, heap, DICT_ERR_IGNORE_RECOVER_LOCK,
                         dd_fsp_flags);

      DEBUG_SYNC_C("innodb_dd_load_tablespace_done");

      if (dd_space && m_table->space != TRX_SYS_SPACE &&
          fil_space_get(m_table->space) != nullptr) {
        /* Get the autoextend_size property from the tablespace
        and set the fil_space_t::autoextend_size attribute. */
        const dd::Properties &o = dd_space->options();
        uint64_t autoextend_size{};

        if (o.exists(autoextend_size_str)) {
          o.get(autoextend_size_str, &autoextend_size);
        }

        ut_d(dberr_t ret =)
            fil_set_autoextend_size(m_table->space, autoextend_size);
        ut_ad(ret == DB_SUCCESS);
      }

      dict_sys_mutex_exit();
      first_index = false;
    }

    if (se_private_data.get(dd_index_key_strings[DD_INDEX_ID], &id) ||
        se_private_data.get(dd_index_key_strings[DD_INDEX_ROOT], &root) ||
        se_private_data.get(dd_index_key_strings[DD_INDEX_TRX_ID], &trx_id)) {
      fail = true;
      break;
    }

    ut_ad(root > 1);
    ut_ad(index->type & DICT_FTS || root != FIL_NULL ||
          dict_table_is_discarded(m_table));
    ut_ad(id != 0);
    index->page = root;
    index->space = sid;
    index->id = id;
    index->trx_id = trx_id;

    /** Look up the spatial reference system in the
    dictionary. Since this may cause a table open to read the
    dictionary tables, it must be done while not holding
    &dict_sys->mutex. */
    if (dict_index_is_spatial(index))
      index->rtr_srs.reset(fetch_srs(index->srid));

    index = index->next();
  }

  if (!implicit) {
    dd_get_and_save_space_name(m_table, dd_table, false);
  }

  dict_sys_mutex_enter();

  if (fail) {
    for (dict_index_t *index = UT_LIST_GET_LAST(m_table->indexes);
         index != nullptr; index = UT_LIST_GET_LAST(m_table->indexes)) {
      dict_index_remove_from_cache(m_table, index);
    }
    dict_mem_table_free(m_table);
    dict_sys_mutex_exit();
    mem_heap_free(heap);

    return nullptr;
  }

  /* Re-check if the table has been opened/added by a concurrent
  thread */
  dict_table_t *exist = dict_table_check_if_in_cache_low(norm_name);
  if (exist != nullptr) {
    for (dict_index_t *index = UT_LIST_GET_LAST(m_table->indexes);
         index != nullptr; index = UT_LIST_GET_LAST(m_table->indexes)) {
      dict_index_remove_from_cache(m_table, index);
    }
    dict_mem_table_free(m_table);

    m_table = exist;
  } else {
<<<<<<< HEAD
    dict_table_add_to_cache(m_table, true, heap);
=======
    dict_table_add_to_cache(m_table, TRUE);
>>>>>>> 85f9abf9

    if (m_table->fts && dict_table_has_fts_index(m_table)) {
      fts_optimize_add_table(m_table);
    }

    if (dict_sys->dynamic_metadata != nullptr) {
      dict_table_load_dynamic_metadata(m_table);
    }
  }

  m_table->acquire();

  dict_sys_mutex_exit();

  /* Check if this is a DD system table */
  if (m_table != nullptr) {
    std::string db_str;
    std::string tbl_str;
    dict_name::get_table(m_table->name.m_name, db_str, tbl_str);

    m_table->is_dd_table =
        dd::get_dictionary()->is_dd_table_name(db_str.c_str(), tbl_str.c_str());
  }

  /* Load foreign key info. It could also register child table(s) that
  refers to current table */
  if (exist == nullptr) {
    dberr_t error =
        dd_table_load_fk(client, norm_name, nullptr, m_table,
                         &dd_table->table(), thd, false, true, &fk_list);
    if (error != DB_SUCCESS) {
      dict_table_close(m_table, false, false);
      m_table = nullptr;
    }
  }
  mem_heap_free(heap);

  return m_table;
}

/** Open single table with name
@param[in]	name		table name
@param[in]	dict_locked	dict_sys mutex is held or not
@param[in,out]	fk_list		foreign key name list
@param[in]	thd		thread THD */
static void dd_open_table_one_on_name(const char *name, bool dict_locked,
                                      dict_names_t &fk_list, THD *thd) {
  dict_table_t *table = nullptr;
  const dd::Table *dd_table = nullptr;
  MDL_ticket *mdl = nullptr;

  if (!dict_locked) {
    dict_sys_mutex_enter();
  }

  table = dict_table_check_if_in_cache_low(name);

  if (table != nullptr) {
    /* If the table is in cached already, do nothing. */
    if (!dict_locked) {
      dict_sys_mutex_exit();
    }

    return;
  } else {
    /* Otherwise, open it by dd obj. */

    /* Exit sys mutex to access server info */
    dict_sys_mutex_exit();

    std::string db_str;
    std::string tbl_str;
    dict_name::get_table(name, db_str, tbl_str);

    if (db_str.empty() || tbl_str.empty() ||
        dd_mdl_acquire(thd, &mdl, db_str.c_str(), tbl_str.c_str())) {
      goto func_exit;
    }

    dd::cache::Dictionary_client *client = dd::get_dd_client(thd);
    dd::cache::Dictionary_client::Auto_releaser releaser(client);

    if (client->acquire(db_str.c_str(), tbl_str.c_str(), &dd_table) ||
        dd_table == nullptr) {
      goto func_exit;
    }

    ut_ad(dd_table->se_private_id() != dd::INVALID_OBJECT_ID);

    TABLE_SHARE ts;

    init_tmp_table_share(thd, &ts, db_str.c_str(), db_str.length(),
                         dd_table->name().c_str(), "" /* file name */, nullptr);

    ulint error =
        open_table_def_suppress_invalid_meta_data(thd, &ts, *dd_table);

    if (error != 0) {
      goto func_exit;
    }

    TABLE td;

    error = open_table_from_share(thd, &ts, dd_table->name().c_str(), 0,
                                  SKIP_NEW_HANDLER, 0, &td, false, dd_table);

    if (error != 0) {
      free_table_share(&ts);
      goto func_exit;
    }

    table = dd_open_table_one(client, &td, name, dd_table, thd, fk_list);

    closefrm(&td, false);
    free_table_share(&ts);
  }

func_exit:
  if (table != nullptr) {
    dd_table_close(table, thd, &mdl, false);
  } else {
    dd_mdl_release(thd, &mdl);
  }

  if (dict_locked) {
    dict_sys_mutex_enter();
  }
}

/** Open foreign tables reference a table.
@param[in]	fk_list		foreign key name list
@param[in]	dict_locked	dict_sys mutex is locked or not
@param[in]	thd		thread THD */
void dd_open_fk_tables(dict_names_t &fk_list, bool dict_locked, THD *thd) {
  while (!fk_list.empty()) {
    char *name = const_cast<char *>(fk_list.front());

    if (innobase_get_lower_case_table_names() == 2) {
      innobase_casedn_str(name);
    } else {
#ifndef _WIN32
      if (innobase_get_lower_case_table_names() == 1) {
        innobase_casedn_str(name);
      }
#endif /* !_WIN32 */
    }

    dd_open_table_one_on_name(name, dict_locked, fk_list, thd);

    fk_list.pop_front();
  }
}

/** Open or load a table definition based on a Global DD object.
@tparam		Table		dd::Table or dd::Partition
@param[in,out]	client		data dictionary client
@param[in]	table		MySQL table definition
@param[in]	norm_name	Table Name
@param[in]	dd_table	Global DD table or partition object
@param[in]	thd		thread THD
@return ptr to dict_table_t filled, otherwise, nullptr */
template <typename Table>
dict_table_t *dd_open_table(dd::cache::Dictionary_client *client,
                            const TABLE *table, const char *norm_name,
                            const Table *dd_table, THD *thd) {
  dict_table_t *m_table = nullptr;
  dict_names_t fk_list;

  m_table = dd_open_table_one(client, table, norm_name, dd_table, thd, fk_list);

  /* If there is foreign table references to this table, we will
  try to open them */
  if (m_table != nullptr && !fk_list.empty()) {
    dd_open_fk_tables(fk_list, false, thd);
  }

  return m_table;
}

template dict_table_t *dd_open_table<dd::Table>(dd::cache::Dictionary_client *,
                                                const TABLE *, const char *,
                                                const dd::Table *, THD *);

template dict_table_t *dd_open_table<dd::Partition>(
    dd::cache::Dictionary_client *, const TABLE *, const char *,
    const dd::Partition *, THD *);

/** Get next record from a new dd system table, like mysql.tables...
@param[in,out] pcur            Persistent cursor
@param[in]     mtr             Mini-transaction
@return the next rec of the dd system table */
static const rec_t *dd_getnext_system_low(btr_pcur_t *pcur, mtr_t *mtr) {
  rec_t *rec = nullptr;
  bool is_comp = dict_table_is_comp(pcur->index()->table);

  while (!rec || rec_get_deleted_flag(rec, is_comp)) {
    pcur->move_to_next_user_rec(mtr);

    rec = pcur->get_rec();

    if (!pcur->is_on_user_rec()) {
      /* end of index */
      pcur->close();

      return nullptr;
    }
  }

  /* Get a record, let's save the position */
  pcur->store_position(mtr);

  return rec;
}

/** Get next record of new DD system tables
@param[in,out]	pcur		Persistent cursor
@param[in]	mtr		Mini-transaction
@retval next record */
const rec_t *dd_getnext_system_rec(btr_pcur_t *pcur, mtr_t *mtr) {
  /* Restore the position */
  pcur->restore_position(BTR_SEARCH_LEAF, mtr, UT_LOCATION_HERE);

  return dd_getnext_system_low(pcur, mtr);
}

/** Scan a new dd system table, like mysql.tables...
@param[in]	thd		THD
@param[in,out]	mdl		MDL lock
@param[in,out]	pcur		Persistent cursor
@param[in,out]	mtr		Mini-transaction
@param[in]	system_table_name	Which dd system table to open
@param[in,out]	table		dict_table_t obj of dd system table
@retval the first rec of the dd system table */
const rec_t *dd_startscan_system(THD *thd, MDL_ticket **mdl, btr_pcur_t *pcur,
                                 mtr_t *mtr, const char *system_table_name,
                                 dict_table_t **table) {
  dict_index_t *clust_index;
  const rec_t *rec = nullptr;

  *table = dd_table_open_on_name(thd, mdl, system_table_name, true, false);
  mtr_commit(mtr);

  clust_index = UT_LIST_GET_FIRST((*table)->indexes);

  mtr_start(mtr);
  pcur->open_at_side(true, clust_index, BTR_SEARCH_LEAF, true, 0, mtr);

  rec = dd_getnext_system_low(pcur, mtr);

  return rec;
}

/**
  All DD tables would contain DB_TRX_ID and DB_ROLL_PTR fields
  before other fields. This offset indicates the position at
  which the first DD column is located.
*/
static const int DD_FIELD_OFFSET = 2;

/** Process one mysql.tables record and get the dict_table_t
@param[in]	heap		Temp memory heap
@param[in,out]	rec		mysql.tables record
@param[in,out]	table		dict_table_t to fill
@param[in]	dd_tables	dict_table_t obj of dd system table
@param[in]	mdl		MDL on the table
@param[in]	mtr		Mini-transaction
@retval error message, or NULL on success */
const char *dd_process_dd_tables_rec_and_mtr_commit(
    mem_heap_t *heap, const rec_t *rec, dict_table_t **table,
    dict_table_t *dd_tables, MDL_ticket **mdl, mtr_t *mtr) {
  ulint len;
  const byte *field;
  const char *err_msg = nullptr;
  ulint table_id;

  ut_ad(!rec_get_deleted_flag(rec, dict_table_is_comp(dd_tables)));
  ut_ad(mtr_memo_contains_page(mtr, rec, MTR_MEMO_PAGE_S_FIX));

  ulint *offsets = rec_get_offsets(rec, dd_tables->first_index(), nullptr,
                                   ULINT_UNDEFINED, &heap);

  const dd::Object_table &dd_object_table = dd::get_dd_table<dd::Table>();

  field = rec_get_nth_field(
      nullptr, rec, offsets,
      dd_object_table.field_number("FIELD_ENGINE") + DD_FIELD_OFFSET, &len);

  /* If "engine" field is not "innodb", return. */
  if (strncmp((const char *)field, "InnoDB", 6) != 0) {
    *table = nullptr;
    mtr_commit(mtr);
    return err_msg;
  }

  /* Get the se_private_id field. */
  field = (const byte *)rec_get_nth_field(
      nullptr, rec, offsets,
      dd_object_table.field_number("FIELD_SE_PRIVATE_ID") + DD_FIELD_OFFSET,
      &len);

  if (len != 8) {
    *table = nullptr;
    mtr_commit(mtr);
    return err_msg;
  }

  /* Get the table id */
  table_id = mach_read_from_8(field);

  /* Skip mysql.* tables. */
  if (dict_sys_t::is_dd_table_id(table_id)) {
    *table = nullptr;
    mtr_commit(mtr);
    return err_msg;
  }

  /* Commit before load the table again */
  mtr_commit(mtr);
  THD *thd = current_thd;

  *table = dd_table_open_on_id(table_id, thd, mdl, true, false);

  if (!(*table)) {
    err_msg = "Table not found";
  }

  return err_msg;
}

/** Process one mysql.table_partitions record and get the dict_table_t
@param[in]	heap		Temp memory heap
@param[in,out]	rec		mysql.table_partitions record
@param[in,out]	table		dict_table_t to fill
@param[in]	dd_tables	dict_table_t obj of dd partition table
@param[in]	mdl		MDL on the table
@param[in]	mtr		Mini-transaction
@retval error message, or NULL on success */
const char *dd_process_dd_partitions_rec_and_mtr_commit(
    mem_heap_t *heap, const rec_t *rec, dict_table_t **table,
    dict_table_t *dd_tables, MDL_ticket **mdl, mtr_t *mtr) {
  ulint len;
  const byte *field;
  const char *err_msg = nullptr;
  ulint table_id;

  ut_ad(mtr_memo_contains_page(mtr, rec, MTR_MEMO_PAGE_S_FIX));

  ut_ad(!rec_get_deleted_flag(rec, dict_table_is_comp(dd_tables)));

  ulint *offsets = rec_get_offsets(rec, dd_tables->first_index(), nullptr,
                                   ULINT_UNDEFINED, &heap);

  const dd::Object_table &dd_object_table = dd::get_dd_table<dd::Partition>();

  /* Get the engine field. */
  field = rec_get_nth_field(
      nullptr, rec, offsets,
      dd_object_table.field_number("FIELD_ENGINE") + DD_FIELD_OFFSET, &len);

  /* If "engine" field is not "innodb", return. */
  if (strncmp((const char *)field, "InnoDB", 6) != 0) {
    *table = nullptr;
    mtr_commit(mtr);
    return err_msg;
  }

  /* Get the se_private_id field. */
  field = (const byte *)rec_get_nth_field(
      nullptr, rec, offsets,
      dd_object_table.field_number("FIELD_SE_PRIVATE_ID") + DD_FIELD_OFFSET,
      &len);
  /* When table is partitioned table, the se_private_id is null. */
  if (len != 8) {
    *table = nullptr;
    mtr_commit(mtr);
    return err_msg;
  }

  /* Get the table id */
  table_id = mach_read_from_8(field);

  /* Skip mysql.* tables. */
  if (dict_sys_t::is_dd_table_id(table_id)) {
    *table = nullptr;
    mtr_commit(mtr);
    return err_msg;
  }

  /* Commit before load the table again */
  mtr_commit(mtr);
  THD *thd = current_thd;

  *table = dd_table_open_on_id(table_id, thd, mdl, true, false);

  if (!(*table)) {
    err_msg = "Table not found";
  }

  return err_msg;
}

/** Process one mysql.columns record and get info to dict_col_t
@param[in,out]	heap		Temp memory heap
@param[in]	rec		mysql.columns record
@param[in,out]	col		dict_col_t to fill
@param[in,out]	table_id	Table id
@param[in,out]	col_name	Column name
@param[in,out]	nth_v_col	Nth v column
@param[in]	dd_columns	dict_table_t obj of mysql.columns
@param[in,out]	mtr		Mini-transaction
@retval true if column is filled */
bool dd_process_dd_columns_rec(mem_heap_t *heap, const rec_t *rec,
                               dict_col_t *col, table_id_t *table_id,
                               char **col_name, ulint *nth_v_col,
                               const dict_table_t *dd_columns, mtr_t *mtr) {
  ulint len;
  const byte *field;
  dict_col_t *t_col;
  ulint pos;
  ulint v_pos = 0;
  dd::Column::enum_hidden_type hidden;
  bool is_virtual;
  dict_v_col_t *vcol = nullptr;

  ut_ad(!rec_get_deleted_flag(rec, dict_table_is_comp(dd_columns)));

  ulint *offsets = rec_get_offsets(rec, dd_columns->first_index(), nullptr,
                                   ULINT_UNDEFINED, &heap);

  const dd::Object_table &dd_object_table = dd::get_dd_table<dd::Column>();

  /* Get the hidden attribute, and skip if it's a hidden column. */
  field = (const byte *)rec_get_nth_field(
      nullptr, rec, offsets,
      dd_object_table.field_number("FIELD_HIDDEN") + DD_FIELD_OFFSET, &len);
  hidden = static_cast<dd::Column::enum_hidden_type>(mach_read_from_1(field));
  if (hidden == dd::Column::enum_hidden_type::HT_HIDDEN_SE ||
      hidden == dd::Column::enum_hidden_type::HT_HIDDEN_SQL) {
    mtr_commit(mtr);
    return false;
  }

  /* Get the column name. */
  field = (const byte *)rec_get_nth_field(
      nullptr, rec, offsets,
      dd_object_table.field_number("FIELD_NAME") + DD_FIELD_OFFSET, &len);
  *col_name = mem_heap_strdupl(heap, (const char *)field, len);

  /* Get the position. */
  field = (const byte *)rec_get_nth_field(
      nullptr, rec, offsets,
      dd_object_table.field_number("FIELD_ORDINAL_POSITION") + DD_FIELD_OFFSET,
      &len);
  pos = mach_read_from_4(field) - 1;

  /* Get the is_virtual attribute. */
  field = (const byte *)rec_get_nth_field(nullptr, rec, offsets, 21, &len);
  is_virtual = mach_read_from_1(field) & 0x01;

  /* Get the se_private_data field. */
  field = (const byte *)rec_get_nth_field(
      nullptr, rec, offsets,
      dd_object_table.field_number("FIELD_SE_PRIVATE_DATA") + DD_FIELD_OFFSET,
      &len);

  if (len == 0 || len == UNIV_SQL_NULL) {
    mtr_commit(mtr);
    return false;
  }

  char *p_ptr = (char *)mem_heap_strdupl(heap, (const char *)field, len);
  dd::String_type prop((char *)p_ptr);
  dd::Properties *p = dd::Properties::parse_properties(prop);

  /* Load the table and get the col. */
  if (!p || !p->exists(dd_index_key_strings[DD_TABLE_ID])) {
    if (p) {
      delete p;
    }
    mtr_commit(mtr);
    return false;
  }

  if (!p->get(dd_index_key_strings[DD_TABLE_ID], (uint64_t *)table_id)) {
    THD *thd = current_thd;
    dict_table_t *table;
    MDL_ticket *mdl = nullptr;

    /* Commit before we try to load the table. */
    mtr_commit(mtr);
    table = dd_table_open_on_id(*table_id, thd, &mdl, true, true);

    if (!table) {
      delete p;
      return false;
    }

    if (is_virtual) {
      vcol = dict_table_get_nth_v_col_mysql(table, pos);

      if (vcol == nullptr) {
        dd_table_close(table, thd, &mdl, true);
        delete p;
        return false;
      }

      /* Copy info. */
      col->ind = vcol->m_col.ind;
      col->mtype = vcol->m_col.mtype;
      col->prtype = vcol->m_col.prtype;
      col->len = vcol->m_col.len;

      v_pos = dict_create_v_col_pos(vcol->v_pos, vcol->m_col.ind);
    } else {
      if (table->n_v_cols == 0) {
        t_col = table->get_col(pos);
      } else {
        ulint col_nr;

        col_nr = dict_table_has_column(table, *col_name, pos);
        t_col = table->get_col(col_nr);
        ut_ad(t_col);
      }

      /* Copy info. */
      col->ind = t_col->ind;
      col->mtype = t_col->mtype;
      col->prtype = t_col->prtype;
      col->len = t_col->len;
    }

    if (p->exists(dd_column_key_strings[DD_INSTANT_COLUMN_DEFAULT_NULL]) ||
        p->exists(dd_column_key_strings[DD_INSTANT_COLUMN_DEFAULT])) {
      dd_parse_default_value(*p, col, heap);
    }

    dd_table_close(table, thd, &mdl, true);
    delete p;
  } else {
    delete p;
    mtr_commit(mtr);
    return false;
  }

  /* Report the virtual column number */
  if (col->prtype & DATA_VIRTUAL) {
    ut_ad(vcol != nullptr);
    ut_ad(v_pos != 0);
    ut_ad(is_virtual);

    *nth_v_col = dict_get_v_col_pos(v_pos);
  } else {
    *nth_v_col = ULINT_UNDEFINED;
  }

  return true;
}

/** Process one mysql.columns record for virtual columns
@param[in]	heap		temp memory heap
@param[in,out]	rec		mysql.columns record
@param[in,out]	table_id	Table id
@param[in,out]	pos		Position
@param[in,out]	base_pos	Base column position
@param[in,out]	n_row		Number of rows
@param[in]	dd_columns	dict_table_t obj of mysql.columns
@param[in]	mtr		Mini-transaction
@retval true if virtual info is filled */
bool dd_process_dd_virtual_columns_rec(mem_heap_t *heap, const rec_t *rec,
                                       table_id_t *table_id, ulint **pos,
                                       ulint **base_pos, ulint *n_row,
                                       dict_table_t *dd_columns, mtr_t *mtr) {
  ulint len;
  const byte *field;
  ulint origin_pos;
  dd::Column::enum_hidden_type hidden;
  bool is_virtual;

  ut_ad(!rec_get_deleted_flag(rec, dict_table_is_comp(dd_columns)));

  ulint *offsets = rec_get_offsets(rec, dd_columns->first_index(), nullptr,
                                   ULINT_UNDEFINED, &heap);

  const dd::Object_table &dd_object_table = dd::get_dd_table<dd::Column>();

  /* Get the is_virtual attribute, and skip if it's not a virtual column. */
  field = (const byte *)rec_get_nth_field(
      nullptr, rec, offsets,
      dd_object_table.field_number("FIELD_IS_VIRTUAL") + DD_FIELD_OFFSET, &len);
  is_virtual = mach_read_from_1(field) & 0x01;
  if (!is_virtual) {
    mtr_commit(mtr);
    return false;
  }

  /* Get the hidden attribute, and skip if it's a hidden column. */
  field = (const byte *)rec_get_nth_field(
      nullptr, rec, offsets,
      dd_object_table.field_number("FIELD_HIDDEN") + DD_FIELD_OFFSET, &len);
  hidden = static_cast<dd::Column::enum_hidden_type>(mach_read_from_1(field));
  if (hidden == dd::Column::enum_hidden_type::HT_HIDDEN_SE) {
    mtr_commit(mtr);
    return false;
  }

  /* Get the position. */
  field = (const byte *)rec_get_nth_field(
      nullptr, rec, offsets,
      dd_object_table.field_number("FIELD_ORDINAL_POSITION") + DD_FIELD_OFFSET,
      &len);
  origin_pos = mach_read_from_4(field) - 1;

  /* Get the se_private_data field. */
  field = (const byte *)rec_get_nth_field(
      nullptr, rec, offsets,
      dd_object_table.field_number("FIELD_SE_PRIVATE_DATA") + DD_FIELD_OFFSET,
      &len);

  if (len == 0 || len == UNIV_SQL_NULL) {
    mtr_commit(mtr);
    return false;
  }

  char *p_ptr = (char *)mem_heap_strdupl(heap, (const char *)field, len);
  dd::String_type prop((char *)p_ptr);
  dd::Properties *p = dd::Properties::parse_properties(prop);

  /* Load the table and get the col. */
  if (!p || !p->exists(dd_index_key_strings[DD_TABLE_ID])) {
    if (p) {
      delete p;
    }
    mtr_commit(mtr);
    return false;
  }

  if (!p->get(dd_index_key_strings[DD_TABLE_ID], (uint64_t *)table_id)) {
    THD *thd = current_thd;
    dict_table_t *table;
    MDL_ticket *mdl = nullptr;
    dict_v_col_t *vcol = nullptr;

    /* Commit before we try to load the table. */
    mtr_commit(mtr);
    table = dd_table_open_on_id(*table_id, thd, &mdl, true, true);

    if (!table) {
      delete p;
      return false;
    }

    vcol = dict_table_get_nth_v_col_mysql(table, origin_pos);

    if (vcol == nullptr || vcol->num_base == 0) {
      dd_table_close(table, thd, &mdl, true);
      delete p;
      return false;
    }

    *pos = static_cast<ulint *>(
        mem_heap_alloc(heap, vcol->num_base * sizeof(ulint)));
    *base_pos = static_cast<ulint *>(
        mem_heap_alloc(heap, vcol->num_base * sizeof(ulint)));
    *n_row = vcol->num_base;
    for (ulint i = 0; i < *n_row; i++) {
      (*pos)[i] = dict_create_v_col_pos(vcol->v_pos, vcol->m_col.ind);
      (*base_pos)[i] = vcol->base_col[i]->ind;
    }

    dd_table_close(table, thd, &mdl, true);
    delete p;
  } else {
    delete p;
    mtr_commit(mtr);
    return false;
  }

  return true;
}

/** Process one mysql.indexes record and get the dict_index_t
@param[in]	heap		Temp memory heap
@param[in,out]	rec		mysql.indexes record
@param[in,out]	index		dict_index_t to fill
@param[in]	mdl		MDL on index->table
@param[in,out]	parent		Parent table if it's fts aux table.
@param[in,out]	parent_mdl	MDL on parent if it's fts aux table.
@param[in]	dd_indexes	dict_table_t obj of mysql.indexes
@param[in]	mtr		Mini-transaction
@retval true if index is filled */
bool dd_process_dd_indexes_rec(mem_heap_t *heap, const rec_t *rec,
                               const dict_index_t **index, MDL_ticket **mdl,
                               dict_table_t **parent, MDL_ticket **parent_mdl,
                               dict_table_t *dd_indexes, mtr_t *mtr) {
  ulint len;
  const byte *field;
  uint32_t index_id;
  uint32_t space_id;
  uint64_t table_id;

  *index = nullptr;

  ut_ad(!rec_get_deleted_flag(rec, dict_table_is_comp(dd_indexes)));

  ulint *offsets = rec_get_offsets(rec, dd_indexes->first_index(), nullptr,
                                   ULINT_UNDEFINED, &heap);

  const dd::Object_table &dd_object_table = dd::get_dd_table<dd::Index>();

  field = rec_get_nth_field(
      nullptr, rec, offsets,
      dd_object_table.field_number("FIELD_ENGINE") + DD_FIELD_OFFSET, &len);

  /* If "engine" field is not "innodb", return. */
  if (strncmp((const char *)field, "InnoDB", 6) != 0) {
    mtr_commit(mtr);
    return false;
  }

  /* Get the se_private_data field. */
  field = (const byte *)rec_get_nth_field(
      nullptr, rec, offsets,
      dd_object_table.field_number("FIELD_SE_PRIVATE_DATA") + DD_FIELD_OFFSET,
      &len);

  if (len == 0 || len == UNIV_SQL_NULL) {
    mtr_commit(mtr);
    return false;
  }

  /* Get index id. */
  dd::String_type prop((char *)field);
  dd::Properties *p = dd::Properties::parse_properties(prop);

  if (!p || !p->exists(dd_index_key_strings[DD_INDEX_ID]) ||
      !p->exists(dd_index_key_strings[DD_INDEX_SPACE_ID])) {
    if (p) {
      delete p;
    }
    mtr_commit(mtr);
    return false;
  }

  if (p->get(dd_index_key_strings[DD_INDEX_ID], &index_id)) {
    delete p;
    mtr_commit(mtr);
    return false;
  }

  /* Get the tablespace id. */
  if (p->get(dd_index_key_strings[DD_INDEX_SPACE_ID], &space_id)) {
    delete p;
    mtr_commit(mtr);
    return false;
  }

  /* Skip mysql.* indexes. */
  if (space_id == dict_sys->s_dict_space_id) {
    delete p;
    mtr_commit(mtr);
    return false;
  }

  /* Load the table and get the index. */
  if (!p->exists(dd_index_key_strings[DD_TABLE_ID])) {
    delete p;
    mtr_commit(mtr);
    return false;
  }

  if (!p->get(dd_index_key_strings[DD_TABLE_ID], &table_id)) {
    THD *thd = current_thd;
    dict_table_t *table;

    /* Commit before load the table */
    mtr_commit(mtr);
    table = dd_table_open_on_id(table_id, thd, mdl, true, true);

    if (!table) {
      delete p;
      return false;
    }

    /* For fts aux table, we need to acquire mdl lock on parent. */
    if (table->is_fts_aux()) {
      fts_aux_table_t fts_table;

      /* Find the parent ID. */
      ut_d(bool is_fts =) fts_is_aux_table_name(&fts_table, table->name.m_name,
                                                strlen(table->name.m_name));
      ut_ad(is_fts);

      table_id_t parent_id = fts_table.parent_id;

      dd_table_close(table, thd, mdl, true);

      *parent = dd_table_open_on_id(parent_id, thd, parent_mdl, true, true);

      if (*parent == nullptr) {
        delete p;
        return false;
      }

      table = dd_table_open_on_id(table_id, thd, mdl, true, true);

      if (!table) {
        dd_table_close(*parent, thd, parent_mdl, true);
        delete p;
        return false;
      }
    }

    for (const dict_index_t *t_index = table->first_index(); t_index != nullptr;
         t_index = t_index->next()) {
      if (t_index->space == space_id && t_index->id == index_id) {
        *index = t_index;
      }
    }

    if (*index == nullptr) {
      dd_table_close(table, thd, mdl, true);
      if (table->is_fts_aux() && *parent) {
        dd_table_close(*parent, thd, parent_mdl, true);
      }
      delete p;
      return false;
    }

    delete p;
  } else {
    delete p;
    mtr_commit(mtr);
    return false;
  }

  return true;
}

/** Process one mysql.indexes record and get brief info to dict_index_t
@param[in]	heap		temp memory heap
@param[in,out]	rec		mysql.indexes record
@param[in,out]	index_id	index id
@param[in,out]	space_id	space id
@param[in]	dd_indexes	dict_table_t obj of mysql.indexes
@retval true if index is filled */
bool dd_process_dd_indexes_rec_simple(mem_heap_t *heap, const rec_t *rec,
                                      space_index_t *index_id,
                                      space_id_t *space_id,
                                      dict_table_t *dd_indexes) {
  ulint len;
  const byte *field;
  uint32_t idx_id;

  ut_ad(!rec_get_deleted_flag(rec, dict_table_is_comp(dd_indexes)));

  ulint *offsets = rec_get_offsets(rec, dd_indexes->first_index(), nullptr,
                                   ULINT_UNDEFINED, &heap);

  const dd::Object_table &dd_object_table = dd::get_dd_table<dd::Index>();

  field = rec_get_nth_field(
      nullptr, rec, offsets,
      dd_object_table.field_number("FIELD_ENGINE") + DD_FIELD_OFFSET, &len);

  /* If "engine" field is not "innodb", return. */
  if (strncmp((const char *)field, "InnoDB", 6) != 0) {
    return false;
  }

  /* Get the se_private_data field. */
  field = (const byte *)rec_get_nth_field(
      nullptr, rec, offsets,
      dd_object_table.field_number("FIELD_SE_PRIVATE_DATA") + DD_FIELD_OFFSET,
      &len);

  if (len == 0 || len == UNIV_SQL_NULL) {
    return false;
  }

  /* Get index id. */
  dd::String_type prop((char *)field);
  dd::Properties *p = dd::Properties::parse_properties(prop);

  if (!p || !p->exists(dd_index_key_strings[DD_INDEX_ID]) ||
      !p->exists(dd_index_key_strings[DD_INDEX_SPACE_ID])) {
    if (p) {
      delete p;
    }
    return false;
  }

  if (p->get(dd_index_key_strings[DD_INDEX_ID], &idx_id)) {
    delete p;
    return false;
  }
  *index_id = idx_id;

  /* Get the tablespace_id. */
  if (p->get(dd_index_key_strings[DD_INDEX_SPACE_ID], space_id)) {
    delete p;
    return false;
  }

  delete p;

  return true;
}

bool dd_process_dd_tablespaces_rec(mem_heap_t *heap, const rec_t *rec,
                                   space_id_t *space_id, char **name,
                                   uint32_t *flags, uint32_t *server_version,
                                   uint32_t *space_version, bool *is_encrypted,
                                   uint64_t *autoextend_size,
                                   dd::String_type *state,
                                   dict_table_t *dd_spaces) {
  ulint len;
  const byte *field;
  char *prop_str;
  char *opt_str;

  ut_ad(!rec_get_deleted_flag(rec, dict_table_is_comp(dd_spaces)));

  ulint *offsets = rec_get_offsets(rec, dd_spaces->first_index(), nullptr,
                                   ULINT_UNDEFINED, &heap);

  const dd::Object_table &dd_object_table = dd::get_dd_table<dd::Tablespace>();

  field = rec_get_nth_field(
      nullptr, rec, offsets,
      dd_object_table.field_number("FIELD_ENGINE") + DD_FIELD_OFFSET, &len);

  /* If "engine" field is not "innodb", return. */
  if (strncmp((const char *)field, "InnoDB", 6) != 0) {
    return false;
  }

  /* Get name field. */
  field = rec_get_nth_field(
      nullptr, rec, offsets,
      dd_object_table.field_number("FIELD_NAME") + DD_FIELD_OFFSET, &len);
  *name = reinterpret_cast<char *>(mem_heap_zalloc(heap, len + 1));
  memcpy(*name, field, len);

  /* Get the options string. */
  field = (const byte *)rec_get_nth_field(
      nullptr, rec, offsets,
      dd_object_table.field_number("FIELD_OPTIONS") + DD_FIELD_OFFSET, &len);

  if (len == 0 || len == UNIV_SQL_NULL) {
    return false; /* purecov: inspected */
  }

  opt_str = static_cast<char *>(mem_heap_zalloc(heap, len + 1));
  memcpy(opt_str, field, len);
  dd::String_type opt(opt_str);
  const dd::Properties *o = dd::Properties::parse_properties(opt);

  if (!o) {
    return false; /* purecov: inspected */
  }

  /* Get encrypted. */
  *is_encrypted = false;
  dd::String_type encrypt;
  if (o->exists("encryption") && o->get("encryption", &encrypt)) {
    /* purecov: begin inspected */
    delete o;
    return false;
    /* purecov: end */
  }

  if (!Encryption::is_none(encrypt.c_str())) {
    *is_encrypted = true;
  }

  /* Get autoextend_size. */
  *autoextend_size = 0;
  if (o->exists(autoextend_size_str) &&
      o->get(autoextend_size_str, autoextend_size)) {
    /* purecov: begin inspected */
    delete o;
    return false;
    /* purecov: end */
  }

  delete o;

  /* Get the se_private_data field. */
  field = (const byte *)rec_get_nth_field(
      nullptr, rec, offsets,
      dd_object_table.field_number("FIELD_SE_PRIVATE_DATA") + DD_FIELD_OFFSET,
      &len);

  if (len == 0 || len == UNIV_SQL_NULL) {
    return false;
  }

  prop_str = static_cast<char *>(mem_heap_zalloc(heap, len + 1));
  memcpy(prop_str, field, len);
  dd::String_type prop(prop_str);
  const dd::Properties *p = dd::Properties::parse_properties(prop);

  if (!p || !p->exists(dd_space_key_strings[DD_SPACE_ID]) ||
      !p->exists(dd_index_key_strings[DD_SPACE_FLAGS])) {
    if (p) {
      delete p;
    }
    return false;
  }

  /* Get space id. */
  if (p->get(dd_space_key_strings[DD_SPACE_ID], space_id)) {
    delete p;
    return false;
  }

  /* Get space flags. */
  if (p->get(dd_space_key_strings[DD_SPACE_FLAGS], flags)) {
    delete p;
    return false;
  }

  /* Get server version. */
  if (p->get(dd_space_key_strings[DD_SPACE_SERVER_VERSION], server_version)) {
    delete p;
    return false;
  }

  /* Get space version. */
  if (p->get(dd_space_key_strings[DD_SPACE_VERSION], space_version)) {
    delete p;
    return false;
  }

  /* Get tablespace state. */
  dd_tablespace_get_state(p, state, *space_id);

  /* For UNDO tablespaces, encryption is governed by srv_undo_log_encrypt
  variable and DD flags are not updated for encryption changes. Following
  is a workaround until UNDO tablespace encryption change is done by a DDL. */
  if (fsp_is_undo_tablespace(*space_id)) {
    *is_encrypted = srv_undo_log_encrypt;
  } else if (FSP_FLAGS_GET_ENCRYPTION(*flags)) {
    /* Get Encryption. */
    *is_encrypted = true;
  }

  delete p;

  return true;
}

/** Get dd tablespace id for fts table
@param[in]	parent_table	parent table of fts table
@param[in]	table		fts table
@param[in,out]	dd_space_id	dd table space id
@return true on success, false on failure. */
static bool dd_get_or_assign_fts_tablespace_id(const dict_table_t *parent_table,
                                               const dict_table_t *table,
                                               dd::Object_id &dd_space_id) {
  THD *thd = current_thd;
  dd::cache::Dictionary_client *client = dd::get_dd_client(thd);
  dd::cache::Dictionary_client::Auto_releaser releaser(client);

  dd::Object_id space_id = parent_table->dd_space_id;
  ut_ad(space_id != dd::INVALID_OBJECT_ID);

  dd_space_id = dd::INVALID_OBJECT_ID;

  if (dict_table_is_file_per_table(table)) {
    /* This means user table and file_per_table */
    bool ret;
    char *filename = fil_space_get_first_path(table->space);

    ret = dd_create_implicit_tablespace(
        client, table->space, table->name.m_name, filename, false, dd_space_id);

    ut::free(filename);
    if (ret) {
      return false;
    }

  } else if (table->space != TRX_SYS_SPACE &&
             table->space != srv_tmp_space.space_id()) {
    /* This is a user table that resides in shared tablespace */
    ut_ad(!dict_table_is_file_per_table(parent_table));
    ut_ad(!dict_table_is_file_per_table(table));
    ut_ad(DICT_TF_HAS_SHARED_SPACE(table->flags));

    /* Currently the tablespace id is hard coded as 0 */
    dd_space_id = space_id;

    const dd::Tablespace *index_space = nullptr;
    if (client->acquire<dd::Tablespace>(space_id, &index_space)) {
      return false;
    }

    uint32_t id;
    if (index_space == nullptr) {
      return false;
    } else if (index_space->se_private_data().get(
                   dd_space_key_strings[DD_SPACE_ID], &id) ||
               id != table->space) {
      ut_ad(!"missing or incorrect tablespace id");
      return false;
    }
  } else if (table->space == TRX_SYS_SPACE) {
    /* This is a user table that resides in innodb_system
    tablespace */
    ut_ad(!dict_table_is_file_per_table(table));
    dd_space_id = dict_sys_t::s_dd_sys_space_id;
  }

  return true;
}

/** Set table options for fts dd tables according to dict table
@param[in,out]	dd_table	dd table instance
@param[in]	table		dict table instance */
void dd_set_fts_table_options(dd::Table *dd_table, const dict_table_t *table) {
  dd_table->set_engine(innobase_hton_name);
  dd_table->set_hidden(dd::Abstract_table::HT_HIDDEN_SE);
  dd_table->set_collation_id(my_charset_bin.number);

  dd::Table::enum_row_format row_format = dd::Table::RF_DYNAMIC;
  switch (dict_tf_get_rec_format(table->flags)) {
    case REC_FORMAT_REDUNDANT:
      row_format = dd::Table::RF_REDUNDANT;
      break;
    case REC_FORMAT_COMPACT:
      row_format = dd::Table::RF_COMPACT;
      break;
    case REC_FORMAT_COMPRESSED:
      row_format = dd::Table::RF_COMPRESSED;
      break;
    case REC_FORMAT_DYNAMIC:
      row_format = dd::Table::RF_DYNAMIC;
      break;
    default:
      ut_a(0);
  }

  dd_table->set_row_format(row_format);

  /* FTS AUX tables are always not encrypted/compressed
  as it is designed now. So both "compress" and "encrypt_type"
  option are not set */

  dd::Properties *table_options = &dd_table->options();
  table_options->set("pack_record", true);
  table_options->set("checksum", false);
  table_options->set("delay_key_write", false);
  table_options->set("avg_row_length", 0);
  table_options->set("stats_sample_pages", 0);
  table_options->set("stats_auto_recalc", HA_STATS_AUTO_RECALC_DEFAULT);

  if (auto zip_ssize = DICT_TF_GET_ZIP_SSIZE(table->flags)) {
    table_options->set("key_block_size", 1 << (zip_ssize - 1));
  } else {
    table_options->set("key_block_size", 0);
  }
}

/** Add nullability info to column se_private_data
@param[in,out]	dd_col	DD table column
@param[in]	col	InnoDB table column */
static void dd_set_fts_nullability(dd::Column *dd_col, const dict_col_t *col) {
  bool is_nullable = !(col->prtype & DATA_NOT_NULL);
  dd::Properties &p = dd_col->se_private_data();
  p.set("nullable", is_nullable);
}

/** Create dd table for fts aux index table
@param[in]	parent_table	parent table of fts table
@param[in,out]	table		fts table
@param[in]	charset		fts index charset
@return true on success, false on failure */
bool dd_create_fts_index_table(const dict_table_t *parent_table,
                               dict_table_t *table,
                               const CHARSET_INFO *charset) {
  ut_ad(charset != nullptr);

  std::string db_name;
  std::string table_name;
  dict_name::get_table(table->name.m_name, db_name, table_name);

  /* Create dd::Table object */
  THD *thd = current_thd;
  dd::Schema_MDL_locker mdl_locker(thd);
  dd::cache::Dictionary_client *client = dd::get_dd_client(thd);
  dd::cache::Dictionary_client::Auto_releaser releaser(client);

  const dd::Schema *schema = nullptr;
  if (mdl_locker.ensure_locked(db_name.c_str()) ||
      client->acquire<dd::Schema>(db_name.c_str(), &schema)) {
    return false;
  }

  /* Check if schema is nullptr? */
  if (schema == nullptr) {
    my_error(ER_BAD_DB_ERROR, MYF(0), db_name.c_str());
    return false;
  }

  std::unique_ptr<dd::Table> dd_table_obj(schema->create_table(thd));
  dd::Table *dd_table = dd_table_obj.get();

  dd_table->set_name(table_name.c_str());
  dd_table->set_schema_id(schema->id());

  dd_set_fts_table_options(dd_table, table);

  /* FTS AUX tables are always not encrypted/compressed
  as it is designed now. So both "compress" and "encrypt_type"
  option are not set */

  /* Fill columns */
  /* 1st column: word */
  const char *col_name = nullptr;
  dd::Column *col = dd_table->add_column();
  col_name = "word";
  col->set_name(col_name);
  col->set_type(dd::enum_column_types::VARCHAR);
  col->set_char_length(FTS_INDEX_WORD_LEN);
  col->set_nullable(false);
  col->set_collation_id(charset->number);
  ut_ad(strcmp(col_name, table->get_col_name(0)) == 0);
  dd_set_fts_nullability(col, table->get_col(0));

  dd::Column *key_col1 = col;

  /* 2nd column: first_doc_id */
  col = dd_table->add_column();
  col->set_name("first_doc_id");
  col->set_type(dd::enum_column_types::LONGLONG);
  col->set_char_length(20);
  col->set_numeric_scale(0);
  col->set_nullable(false);
  col->set_unsigned(true);
  col->set_collation_id(charset->number);

  dd::Column *key_col2 = col;

  /* 3rd column: last_doc_id */
  col = dd_table->add_column();
  col->set_name("last_doc_id");
  col->set_type(dd::enum_column_types::LONGLONG);
  col->set_char_length(20);
  col->set_numeric_scale(0);
  col->set_nullable(false);
  col->set_unsigned(true);
  col->set_collation_id(charset->number);

  /* 4th column: doc_count */
  col = dd_table->add_column();
  col->set_name("doc_count");
  col->set_type(dd::enum_column_types::LONG);
  col->set_char_length(4);
  col->set_numeric_scale(0);
  col->set_nullable(false);
  col->set_unsigned(true);
  col->set_collation_id(charset->number);

  /* 5th column: ilist */
  col = dd_table->add_column();
  col->set_name("ilist");
  col->set_type(dd::enum_column_types::BLOB);
  col->set_char_length(8);
  col->set_nullable(false);
  col->set_collation_id(my_charset_bin.number);

  /* Fill index */
  dd::Index *index = dd_table->add_index();
  index->set_name("FTS_INDEX_TABLE_IND");
  index->set_algorithm(dd::Index::IA_BTREE);
  index->set_algorithm_explicit(false);
  index->set_visible(true);
  index->set_type(dd::Index::IT_PRIMARY);
  index->set_ordinal_position(1);
  index->set_generated(false);
  index->set_engine(dd_table->engine());

  index->options().set("flags", 32);

  dd::Index_element *index_elem;
  index_elem = index->add_element(key_col1);
  index_elem->set_length(FTS_INDEX_WORD_LEN);

  index_elem = index->add_element(key_col2);
  index_elem->set_length(FTS_INDEX_FIRST_DOC_ID_LEN);

  /* Fill table space info, etc */
  dd::Object_id dd_space_id;
  if (!dd_get_or_assign_fts_tablespace_id(parent_table, table, dd_space_id)) {
    return false;
  }

  table->dd_space_id = dd_space_id;

  dd_write_table(dd_space_id, dd_table, table);

  MDL_ticket *mdl_ticket = nullptr;
  if (dd::acquire_exclusive_table_mdl(thd, db_name.c_str(), table_name.c_str(),
                                      false, &mdl_ticket)) {
    ut_ad(0);
    return false;
  }

  /* Store table to dd */
  bool fail = client->store(dd_table);
  if (fail) {
    ut_ad(0);
    return false;
  }

  return true;
}

/** Create dd table for fts aux common table
@param[in]	parent_table	parent table of fts table
@param[in,out]	table		fts table
@param[in]	is_config	flag whether it's fts aux configure table
@return true on success, false on failure */
bool dd_create_fts_common_table(const dict_table_t *parent_table,
                                dict_table_t *table, bool is_config) {
  std::string db_name;
  std::string table_name;

  dict_name::get_table(table->name.m_name, db_name, table_name);

  /* Create dd::Table object */
  THD *thd = current_thd;
  dd::Schema_MDL_locker mdl_locker(thd);
  dd::cache::Dictionary_client *client = dd::get_dd_client(thd);
  dd::cache::Dictionary_client::Auto_releaser releaser(client);

  const dd::Schema *schema = nullptr;
  if (mdl_locker.ensure_locked(db_name.c_str()) ||
      client->acquire<dd::Schema>(db_name.c_str(), &schema)) {
    return false;
  }

  /* Check if schema is nullptr */
  if (schema == nullptr) {
    my_error(ER_BAD_DB_ERROR, MYF(0), db_name.c_str());
    return false;
  }

  std::unique_ptr<dd::Table> dd_table_obj(schema->create_table(thd));
  dd::Table *dd_table = dd_table_obj.get();

  dd_table->set_name(table_name.c_str());
  dd_table->set_schema_id(schema->id());

  dd_set_fts_table_options(dd_table, table);
  const char *col_name = nullptr;

  /* Fill columns */
  if (!is_config) {
    /* 1st column: doc_id */
    dd::Column *col = dd_table->add_column();
    col_name = "doc_id";
    col->set_name(col_name);
    col->set_type(dd::enum_column_types::LONGLONG);
    col->set_char_length(20);
    col->set_numeric_scale(0);
    col->set_nullable(false);
    col->set_unsigned(true);
    col->set_collation_id(my_charset_bin.number);
    ut_ad(strcmp(col_name, table->get_col_name(0)) == 0);
    dd_set_fts_nullability(col, table->get_col(0));

    dd::Column *key_col1 = col;

    /* Fill index */
    dd::Index *index = dd_table->add_index();
    index->set_name("FTS_COMMON_TABLE_IND");
    index->set_algorithm(dd::Index::IA_BTREE);
    index->set_algorithm_explicit(false);
    index->set_visible(true);
    index->set_type(dd::Index::IT_PRIMARY);
    index->set_ordinal_position(1);
    index->set_generated(false);
    index->set_engine(dd_table->engine());

    index->options().set("flags", 32);

    dd::Index_element *index_elem;
    index_elem = index->add_element(key_col1);
    index_elem->set_length(FTS_INDEX_FIRST_DOC_ID_LEN);
  } else {
    /* Fill columns */
    /* 1st column: key */
    dd::Column *col = dd_table->add_column();
    col_name = "key";
    col->set_name(col_name);
    col->set_type(dd::enum_column_types::VARCHAR);
    col->set_char_length(FTS_CONFIG_TABLE_KEY_COL_LEN);
    col->set_nullable(false);
    col->set_collation_id(my_charset_latin1.number);
    ut_ad(strcmp(col_name, table->get_col_name(0)) == 0);
    dd_set_fts_nullability(col, table->get_col(0));

    dd::Column *key_col1 = col;

    /* 2nd column: value */
    col = dd_table->add_column();
    col->set_name("value");
    col->set_type(dd::enum_column_types::VARCHAR);
    col->set_char_length(FTS_CONFIG_TABLE_VALUE_COL_LEN);
    col->set_nullable(false);
    col->set_collation_id(my_charset_latin1.number);

    /* Fill index */
    dd::Index *index = dd_table->add_index();
    index->set_name("FTS_COMMON_TABLE_IND");
    index->set_algorithm(dd::Index::IA_BTREE);
    index->set_algorithm_explicit(false);
    index->set_visible(true);
    index->set_type(dd::Index::IT_PRIMARY);
    index->set_ordinal_position(1);
    index->set_generated(false);
    index->set_engine(dd_table->engine());

    index->options().set("flags", 32);

    dd::Index_element *index_elem;
    index_elem = index->add_element(key_col1);
    index_elem->set_length(FTS_CONFIG_TABLE_KEY_COL_LEN);
  }

  /* Fill table space info, etc */
  dd::Object_id dd_space_id;
  if (!dd_get_or_assign_fts_tablespace_id(parent_table, table, dd_space_id)) {
    ut_ad(0);
    return false;
  }

  table->dd_space_id = dd_space_id;

  dd_write_table(dd_space_id, dd_table, table);

  MDL_ticket *mdl_ticket = nullptr;
  if (dd::acquire_exclusive_table_mdl(thd, db_name.c_str(), table_name.c_str(),
                                      false, &mdl_ticket)) {
    return false;
  }

  /* Store table to dd */
  bool fail = client->store(dd_table);
  if (fail) {
    ut_ad(0);
    return false;
  }

  return true;
}

/** Drop dd table & tablespace for fts aux table
@param[in]	name		table name
@param[in]	file_per_table	flag whether use file per table
@return true on success, false on failure. */
bool dd_drop_fts_table(const char *name, bool file_per_table) {
  std::string db_name;
  std::string table_name;

  dict_name::get_table(name, db_name, table_name);

  /* Create dd::Table object */
  THD *thd = current_thd;
  dd::Schema_MDL_locker mdl_locker(thd);
  dd::cache::Dictionary_client *client = dd::get_dd_client(thd);
  dd::cache::Dictionary_client::Auto_releaser releaser(client);

  MDL_ticket *mdl_ticket = nullptr;
  if (dd::acquire_exclusive_table_mdl(thd, db_name.c_str(), table_name.c_str(),
                                      false, &mdl_ticket)) {
    return false;
  }

  const dd::Table *dd_table = nullptr;
  if (client->acquire<dd::Table>(db_name.c_str(), table_name.c_str(),
                                 &dd_table)) {
    return false;
  }

  if (dd_table == nullptr) {
    return false;
  }

  if (file_per_table) {
    dd::Object_id dd_space_id = (*dd_table->indexes().begin())->tablespace_id();
    bool error;
    error = dd_drop_tablespace(client, dd_space_id);
    ut_a(!error);
  }

  if (client->drop(dd_table)) {
    return false;
  }

  return true;
}

/** Rename dd table & tablespace files for fts aux table
@param[in]	table		dict table
@param[in]	old_name	old innodb table name
@return true on success, false on failure. */
bool dd_rename_fts_table(const dict_table_t *table, const char *old_name) {
  std::string new_db;
  std::string new_table;
  dict_name::get_table(table->name.m_name, new_db, new_table);

  std::string old_db;
  std::string old_table;
  dict_name::get_table(old_name, old_db, old_table);

  ut_ad(new_db.compare(old_db) != 0);
  ut_ad(new_table.compare(old_table) == 0);

  /* Create dd::Table object */
  THD *thd = current_thd;
  dd::Schema_MDL_locker mdl_locker(thd);
  dd::cache::Dictionary_client *client = dd::get_dd_client(thd);
  dd::cache::Dictionary_client::Auto_releaser releaser(client);

  const dd::Schema *to_sch = nullptr;
  if (client->acquire<dd::Schema>(new_db.c_str(), &to_sch)) {
    return false;
  }

  MDL_ticket *mdl_ticket = nullptr;
  if (dd::acquire_exclusive_table_mdl(thd, old_db.c_str(), old_table.c_str(),
                                      false, &mdl_ticket)) {
    return false;
  }

  MDL_ticket *mdl_ticket2 = nullptr;
  if (dd::acquire_exclusive_table_mdl(thd, new_db.c_str(), new_table.c_str(),
                                      false, &mdl_ticket2)) {
    return false;
  }

  dd::Table *dd_table = nullptr;
  if (client->acquire_for_modification<dd::Table>(
          old_db.c_str(), old_table.c_str(), &dd_table)) {
    return false;
  }

  // Set schema id
  dd_table->set_schema_id(to_sch->id());

  /* Rename dd tablespace file */
  if (dict_table_is_file_per_table(table)) {
    char *new_path = fil_space_get_first_path(table->space);

    if (dd_tablespace_rename(table->dd_space_id, false, table->name.m_name,
                             new_path) != DB_SUCCESS) {
      ut_a(false);
    }

    ut::free(new_path);
  }

  if (client->update(dd_table)) {
    ut_ad(0);
    return false;
  }

  return true;
}

/** Set the space_id attribute in se_private_data of tablespace
@param[in,out]  dd_space  dd::Tablespace object
@param[in]      space_id  tablespace ID */
void dd_tablespace_set_space_id(dd::Tablespace *dd_space, space_id_t space_id) {
  dd::Properties &p = dd_space->se_private_data();

  p.set(dd_space_key_strings[DD_SPACE_ID], space_id);
}

void dd_tablespace_set_state(THD *thd, dd::Object_id dd_space_id,
                             std::string space_name, dd_space_states dd_state) {
  using Client = dd::cache::Dictionary_client;
  using Releaser = dd::cache::Dictionary_client::Auto_releaser;

  /* Get Tablespace object */
  dd::Tablespace *dd_space = nullptr;
  Client *client = dd::get_dd_client(thd);
  Releaser releaser{client};

  if (dd_tablespace_get_mdl(space_name.c_str())) {
    ut_a(false);
  }

  if (client->acquire_for_modification(dd_space_id, &dd_space) ||
      dd_space == nullptr) {
    ut_a(false);
  }

  ut_a(dd_space != nullptr);

  dd_tablespace_set_state(dd_space, dd_state);

  if (client->update(dd_space)) {
    ut_ad(0);
  }
}

void dd_tablespace_set_state(dd::Tablespace *dd_space, dd_space_states state) {
  dd::Properties &p = dd_space->se_private_data();

  p.set(dd_space_key_strings[DD_SPACE_STATE], dd_space_state_values[state]);
}

bool dd_tablespace_set_id_and_state(const char *space_name, space_id_t space_id,
                                    dd_space_states state) {
  THD *thd = current_thd;
  dd::Tablespace *dd_space;

  dd::cache::Dictionary_client *dc = dd::get_dd_client(thd);
  dd::cache::Dictionary_client::Auto_releaser releaser{dc};
  dd::String_type tsn{space_name};

  bool dd_result = dc->acquire_for_modification(tsn, &dd_space);
  if (dd_space == nullptr) {
    return DD_FAILURE;
  }

  dd_tablespace_set_space_id(dd_space, space_id);

  dd_tablespace_set_state(dd_space, state);

  return dd::commit_or_rollback_tablespace_change(thd, dd_space, dd_result);
}

void dd_set_discarded(dd::Table &table, bool discard) {
  ut_ad(!dd_table_is_partitioned(table));

  dd::Properties &p = table.se_private_data();
  p.set(dd_table_key_strings[DD_TABLE_DISCARD], discard);
}

void dd_set_discarded(dd::Partition &partition, bool discard) {
#ifdef UNIV_DEBUG
  bool is_leaf = false;
  for (const dd::Partition *part : *partition.table().leaf_partitions()) {
    if (part == &partition) {
      is_leaf = true;
      break;
    }
  }
  ut_ad(is_leaf);
#endif

  dd::Properties &p = partition.se_private_data();
  p.set(dd_partition_key_strings[DD_PARTITION_DISCARD], discard);
}

void dd_tablespace_get_state(const dd::Tablespace *dd_space,
                             dd::String_type *state, space_id_t space_id) {
  const dd::Properties &p = dd_space->se_private_data();

  dd_tablespace_get_state(&p, state, space_id);
}

void dd_tablespace_get_state(const dd::Properties *p, dd::String_type *state,
                             space_id_t space_id) {
  if (p->exists(dd_space_key_strings[DD_SPACE_STATE])) {
    p->get(dd_space_key_strings[DD_SPACE_STATE], state);
  } else {
    /* If this k/v pair is missing then the database may have been created
    by an earlier version. So calculate the state. */
    dd_space_states state_enum =
        dd_tablespace_get_state_enum_legacy(p, space_id);
    *state = dd_space_state_values[state_enum];
  }
}

dd_space_states dd_tablespace_get_state_enum(const dd::Tablespace *dd_space,
                                             space_id_t space_id) {
  const dd::Properties &p = dd_space->se_private_data();

  return dd_tablespace_get_state_enum(&p, space_id);
}

dd_space_states dd_tablespace_get_state_enum(const dd::Properties *p,
                                             space_id_t space_id) {
  dd_space_states state_enum = DD_SPACE_STATE__LAST;

  /* Look for the 'state' key and read its value from the DD. */
  if (p->exists(dd_space_key_strings[DD_SPACE_STATE])) {
    dd::String_type state;
    p->get(dd_space_key_strings[DD_SPACE_STATE], &state);

    /* Convert this string to a number. */
    for (int s = DD_SPACE_STATE_NORMAL; s < DD_SPACE_STATE__LAST; s++) {
      if (state == dd_space_state_values[s]) {
        state_enum = (dd_space_states)s;
        return state_enum;
      }
    }
  }

  return dd_tablespace_get_state_enum_legacy(p, space_id);
}

dd_space_states dd_tablespace_get_state_enum_legacy(const dd::Properties *p,
                                                    space_id_t space_id) {
  dd_space_states state_enum = DD_SPACE_STATE__LAST;

  /* This is called when the 'state' key is missing from the
  dd::Tablespace::se_private_data field. The database may have been
  created by an earlier version. So calculate the state another way.
  First, make sure we have the space_id. */
  if (space_id == SPACE_UNKNOWN) {
    if (p->exists(dd_space_key_strings[DD_SPACE_ID])) {
      p->get(dd_space_key_strings[DD_SPACE_ID], &space_id);
    } else {
      return DD_SPACE_STATE__LAST;
    }
  }
  ut_ad(space_id != SPACE_UNKNOWN);

  /* Undo tablespaces have the state recorded in undo::spaces. */
  if (fsp_is_undo_tablespace(space_id)) {
    undo::spaces->s_lock();
    undo::Tablespace *undo_space = undo::spaces->find(undo::id2num(space_id));

    if (undo_space->is_active()) {
      state_enum = DD_SPACE_STATE_ACTIVE;
    } else if (undo_space->is_empty()) {
      state_enum = DD_SPACE_STATE_EMPTY;
    } else {
      state_enum = DD_SPACE_STATE_INACTIVE;
    }
    undo::spaces->s_unlock();

    return state_enum;
  }

  /* This is an IBD tablespace without the 'state' key value. It might have
  been created with a MySQL version before the 'state' field was introduced.
  Look for the 'discarded' key value. */
  bool is_discarded = false;
  if (p->exists(dd_space_key_strings[DD_SPACE_DISCARD])) {
    p->get(dd_space_key_strings[DD_SPACE_DISCARD], &is_discarded);
  }

  state_enum = is_discarded ? DD_SPACE_STATE_DISCARDED : DD_SPACE_STATE_NORMAL;

  return state_enum;
}

/** Get the discarded state from se_private_data of tablespace
@param[in]	dd_space	dd::Tablespace object */
bool dd_tablespace_is_discarded(const dd::Tablespace *dd_space) {
  dd::String_type dd_state;

  dd_tablespace_get_state(dd_space, &dd_state);

  if (dd_state == dd_space_state_values[DD_SPACE_STATE_DISCARDED]) {
    return true;
  }

  return false;
}

bool dd_tablespace_get_mdl(const char *space_name, MDL_ticket **mdl_ticket,
                           bool foreground) {
  THD *thd = current_thd;
  /* Safeguard in release mode if background thread doesn't have THD. */
  if (thd == nullptr) {
    ut_ad(false);
    return true;
  }
  /* Explicit duration for background threads. */
  bool trx_duration = foreground;

  /* Background thread should not block on MDL lock. */
  ulong timeout = foreground ? thd->variables.lock_wait_timeout : 0;
  bool result = acquire_shared_backup_lock(thd, timeout, trx_duration);

  if (!result) {
    result = dd::acquire_exclusive_tablespace_mdl(thd, space_name, false,
                                                  mdl_ticket, trx_duration);
    if (result) {
      release_backup_lock(thd);
    }
  }

  /* For background thread, clear timeout error. */
  if (result && !foreground && thd->is_error()) {
    thd->clear_error();
  }
  return result;
}

/** Release the MDL held by the given ticket.
@param[in]  mdl_ticket  tablespace MDL ticket */
void dd_release_mdl(MDL_ticket *mdl_ticket) {
  dd::release_mdl(current_thd, mdl_ticket);
  release_backup_lock(current_thd);
}

#ifdef UNIV_DEBUG
/** @return total number of indexes of all DD tables */
uint32_t dd_get_total_indexes_num() {
  uint32_t indexes_count = 0;
  for (uint32_t idx = 0; idx < innodb_dd_table_size; idx++) {
    indexes_count += innodb_dd_table[idx].n_indexes;
  }
  return indexes_count;
}
#endif /* UNIV_DEBUG */

/** Open a table from its database and table name, this is currently used by
foreign constraint parser to get the referenced table.
@param[in]	name			foreign key table name
@param[in]	database_name		table db name
@param[in]	database_name_len	db name length
@param[in]	table_name		table db name
@param[in]	table_name_len		table name length
@param[in,out]	table			table object or NULL
@param[in,out]	mdl			mdl on table
@param[in,out]	heap			heap memory
@return complete table name with database and table name, allocated from
heap memory passed in */
char *dd_get_referenced_table(const char *name, const char *database_name,
                              ulint database_name_len, const char *table_name,
                              ulint table_name_len, dict_table_t **table,
                              MDL_ticket **mdl, mem_heap_t *heap) {
  char *ref;
  const char *db_name;

  bool is_part = dict_name::is_partition(name);

  *table = nullptr;

  if (!database_name) {
    /* Use the database name of the foreign key table */

    db_name = name;
    database_name_len = dict_get_db_name_len(name);
  } else {
    db_name = database_name;
  }

  /* Copy database_name, '/', table_name, '\0' */
  ref = static_cast<char *>(
      mem_heap_alloc(heap, database_name_len + table_name_len + 2));

  memcpy(ref, db_name, database_name_len);
  ref[database_name_len] = '/';
  memcpy(ref + database_name_len + 1, table_name, table_name_len + 1);

  /* Values;  0 = Store and compare as given; case sensitive
              1 = Store and compare in lower; case insensitive
              2 = Store as given, compare in lower; case semi-sensitive */
  if (innobase_get_lower_case_table_names() == 2) {
    innobase_casedn_str(ref);
    if (!is_part) {
      *table = dd_table_open_on_name(current_thd, mdl, ref, true,
                                     DICT_ERR_IGNORE_NONE);
    }
    memcpy(ref, db_name, database_name_len);
    ref[database_name_len] = '/';
    memcpy(ref + database_name_len + 1, table_name, table_name_len + 1);

  } else {
#ifndef _WIN32
    if (innobase_get_lower_case_table_names() == 1) {
      innobase_casedn_str(ref);
    }
#else
    innobase_casedn_str(ref);
#endif /* !_WIN32 */
    if (!is_part) {
      *table = dd_table_open_on_name(current_thd, mdl, ref, true,
                                     DICT_ERR_IGNORE_NONE);
    }
  }

  return ref;
}

/** Update all InnoDB tablespace cache objects. This step is done post
dictionary trx rollback, binlog recovery and DDL_LOG apply. So DD is
consistent. Update the cached tablespace objects, if they differ from
the dictionary.
@param[in,out]	thd	thread handle
@retval	true	on error
@retval	false	on success */
bool dd_tablespace_update_cache(THD *thd) {
  /* If there are no prepared trxs, then DD reads would have been
  already consistent. No need to update cache */
  if (!trx_sys->found_prepared_trx) {
    return false;
  }

  dd::cache::Dictionary_client *dc = dd::get_dd_client(thd);
  dd::cache::Dictionary_client::Auto_releaser releaser(dc);
  std::vector<const dd::Tablespace *> tablespaces;

  space_id_t max_id = 0;

  if (dc->fetch_global_components(&tablespaces)) {
    return true;
  }

  bool fail = false;

  for (const dd::Tablespace *t : tablespaces) {
    ut_ad(!fail);

    if (t->engine() != innobase_hton_name) {
      continue;
    }

    const dd::Properties &p = t->se_private_data();
    uint32_t id;
    uint32_t flags = 0;

    /* There should be exactly one file name associated
    with each InnoDB tablespace, except innodb_system */
    fail = p.get(dd_space_key_strings[DD_SPACE_ID], &id) ||
           p.get(dd_space_key_strings[DD_SPACE_FLAGS], &flags) ||
           (t->files().size() != 1 &&
            strcmp(t->name().c_str(), dict_sys_t::s_sys_space_name) != 0);

    if (fail) {
      break;
    }

    /* Undo tablespaces may be deleted and re-created at
    startup and not registered in DD. So exempt undo tablespaces
    from verification */
    if (fsp_is_undo_tablespace(id)) {
      continue;
    }

    if (!dict_sys_t::is_reserved(id) && id > max_id) {
      /* Currently try to find the max one only, it should
      be able to reuse the deleted smaller ones later */
      max_id = id;
    }

    const dd::Tablespace_file *f = *t->files().begin();
    fail = f == nullptr;
    if (fail) {
      break;
    }

    const char *space_name = t->name().c_str();
    fil_space_t *space = fil_space_get(id);

    if (space != nullptr) {
      /* If the tablespace is already in cache, verify that
      the tablespace name matches the name in dictionary.
      If it doesn't match, use the name from dictionary. */

      /* Exclude Encryption flag as (un)encryption operation might be
      rolling forward in background thread. */
      ut_ad(!((space->flags ^ flags) & ~(FSP_FLAGS_MASK_ENCRYPTION)));

      fil_space_update_name(space, space_name);

    } else {
      fil_type_t purpose = fsp_is_system_temporary(id) ? FIL_TYPE_TEMPORARY
                                                       : FIL_TYPE_TABLESPACE;

      const char *filename = f->filename().c_str();

      /* If the user tablespace is not in cache, load the
      tablespace now, with the name from dictionary */

      /* It's safe to pass space_name in tablename charset
      because filename is already in filename charset. */
      dberr_t err = fil_ibd_open(false, purpose, id, flags, space_name,
                                 filename, false, false);
      switch (err) {
        case DB_SUCCESS:
          break;
        case DB_CANNOT_OPEN_FILE:
          break;
        default:
          ib::info(ER_IB_MSG_174)
              << "Unable to open tablespace " << id << " (flags=" << flags
              << ", filename=" << filename << ")."
              << " Have you deleted/moved the .IBD";
          ut_strerr(err);
      }
    }
    if (id != TRX_SYS_SPACE && fil_space_get(id) != nullptr) {
      /* Get the autoextend_size property from the tablespace
      and set the fil_space_t::autoextend_size attribute. */
      const dd::Properties &o = t->options();
      uint64_t autoextend_size{};

      if (o.exists(autoextend_size_str)) {
        o.get(autoextend_size_str, &autoextend_size);
      }

      ut_d(dberr_t ret =) fil_set_autoextend_size(id, autoextend_size);
      ut_ad(ret == DB_SUCCESS);
    }
  }

  fil_set_max_space_id_if_bigger(max_id);
  return fail;
}

/* Check if the table belongs to an encrypted tablespace.
@param[in]	table	table for which check is to be done
@return true if it does. */
bool dd_is_table_in_encrypted_tablespace(const dict_table_t *table) {
  fil_space_t *space = fil_space_get(table->space);
  if (space != nullptr) {
    return FSP_FLAGS_GET_ENCRYPTION(space->flags);
  } else {
    /* Its possible that tablespace flag is missing (for ex: after
    discard tablespace). In that case get tablespace flags from Data
    Dictionary/ */
    THD *thd = current_thd;
    dd::cache::Dictionary_client *client = dd::get_dd_client(thd);
    dd::cache::Dictionary_client::Auto_releaser releaser(client);
    dd::Tablespace *dd_space = nullptr;

    if (!client->acquire_uncached_uncommitted<dd::Tablespace>(
            table->dd_space_id, &dd_space) &&
        dd_space != nullptr) {
      uint32_t flags;
      dd_space->se_private_data().get(dd_space_key_strings[DD_SPACE_FLAGS],
                                      &flags);

      return FSP_FLAGS_GET_ENCRYPTION(flags);
    }
    /* We should not reach here */
    ut_ad(0);
    return false;
  }
}

void dict_table_t::get_table_name(std::string &schema,
                                  std::string &table) const {
  std::string dict_table_name(name.m_name);
  dict_name::get_table(dict_table_name, schema, table);
}
#endif /* !UNIV_HOTBACKUP */

#ifndef UNIV_HOTBACKUP
namespace dict_name {
void file_to_table(std::string &name, bool quiet) {
  ut_ad(name.length() < FN_REFLEN);
  char conv_name[FN_REFLEN + 1];

  /* Convert to system character set from file name character set. */
  filename_to_tablename(name.c_str(), conv_name, FN_REFLEN, quiet);
  name.assign(conv_name);
}

void table_to_file(std::string &name) {
  ut_ad(name.length() < FN_REFLEN);
  char conv_name[FN_REFLEN + 1];

  /* Convert to system character set from file name character set. */
  static_cast<void>(tablename_to_filename(name.c_str(), conv_name, FN_REFLEN));
  name.assign(conv_name);
}

/** Get partition and sub-partition separator strings.
@param[in]	is_57		true, if 5.7 style separator is needed
@param[out]	part_sep	partition separator
@param[out]	sub_part_sep	sub-partition separator */
static void get_partition_separators(bool is_57, std::string &part_sep,
                                     std::string &sub_part_sep) {
  if (!is_57) {
    part_sep.assign(PART_SEPARATOR);
    sub_part_sep.assign(SUB_PART_SEPARATOR);
    return;
  }
  /* 5.7 style partition separators. */
#ifdef _WIN32
  part_sep.assign(PART_SEPARATOR);
  sub_part_sep.assign(SUB_PART_SEPARATOR);
#else
  part_sep.assign(ALT_PART_SEPARATOR);
  sub_part_sep.assign(ALT_SUB_PART_SEPARATOR);
#endif /* _WIN32 */
}

/** Check for partition and sub partition.
@param[in]	dict_name	name from innodb dictionary
@param[in]	sub_part	true, if checking sub partition
@param[out]	position	position of partition in string
@return true, iff partition/sub-partition exists. */
static bool check_partition(const std::string &dict_name, bool sub_part,
                            size_t &position) {
  std::string part_sep = sub_part ? SUB_PART_SEPARATOR : PART_SEPARATOR;

  /* Check for partition separator string. */
  position = dict_name.find(part_sep);

  if (position != std::string::npos) {
    return true;
  }

  std::string alt_sep = sub_part ? ALT_SUB_PART_SEPARATOR : ALT_PART_SEPARATOR;

  /* Check for alternative partition separator. It is safe check for
  release build server and for upgrade. */
  position = dict_name.find(alt_sep);

  if (position != std::string::npos) {
    return true;
  }

  return false;
}

/** Check for TMP extension name.
@param[in]	dict_name	name from innodb dictionary
@param[out]	position	position of TMP extension in string
@return true, iff TMP extension exists. */
static bool check_tmp(const std::string &dict_name, size_t &position) {
  std::string check_name(dict_name);
  position = std::string::npos;

  /* For partitioned or sub partitioned table we need to search the
  temp postfix within the partition, sub-partition string. The temp
  extension looks as follows in different cases.

  1. Non partitioned table : table_name#TMP
  2. Table Partition       : table_name#p#part_name#TMP
  3. Table Sub Partition   : table_name#p#part_name#sp#sub_part_name#TMP

  The issue with checking only #TMP at the end of string is that the partition
  or sub partition could be named as 'TMP' and in following cases we could
  wrongly classify it as name with temporary extension.

  1. Table Partition       : table_name#p#TMP
  3. Table Sub Partition   : table_name#p#part_name#sp#TMP */

  size_t part_begin = std::string::npos;

  if (check_partition(dict_name, false, part_begin)) {
    part_begin += PART_SEPARATOR_LEN;
    auto part_string = check_name.substr(part_begin);
    /* Modify the name to start from the beginning of partition string
    excluding the partition separator '#p#'. */
    check_name.assign(part_string);

    size_t sub_part_begin = std::string::npos;

    if (check_partition(part_string, true, sub_part_begin)) {
      sub_part_begin += SUB_PART_SEPARATOR_LEN;
      auto sub_part_string = check_name.substr(sub_part_begin);
      /* Modify the name to start from the beginning of sub-partition string
      excluding the sub-partition separator '#sp#'. */
      check_name.assign(sub_part_string);
    }
  }

  auto length = check_name.size();

  if (length < TMP_POSTFIX_LEN) {
    return false;
  }

  auto postfix_pos = length - TMP_POSTFIX_LEN;
  auto ret = check_name.compare(postfix_pos, TMP_POSTFIX_LEN, TMP_POSTFIX);

  if (ret == 0) {
    auto length = dict_name.size();
    ut_a(length >= TMP_POSTFIX_LEN);

    position = length - TMP_POSTFIX_LEN;
    ut_ad(0 == dict_name.compare(position, TMP_POSTFIX_LEN, TMP_POSTFIX));
    return true;
  }
  return false;
}

bool is_partition(const std::string &dict_name) {
  size_t position;
  return check_partition(dict_name, false, position);
}

void get_table(const std::string &dict_name, std::string &schema,
               std::string &table) {
  bool is_tmp;
  std::string partition;
  get_table(dict_name, true, schema, table, partition, is_tmp);
}

void get_table(const std::string &dict_name, bool convert, std::string &schema,
               std::string &table, std::string &partition, bool &is_tmp) {
  size_t table_begin = dict_name.find(SCHEMA_SEPARATOR);

  /* Check if schema is specified. */
  if (table_begin == std::string::npos) {
    table_begin = 0;
    schema.clear();
  } else {
    schema.assign(dict_name.substr(0, table_begin));
    if (convert) {
      /* Perform conversion if requested. Allow invalid conversion
      in schema name. For temp table server passes directory name
      instead of schema name which might contain "." resulting in
      conversion to "?". For temp table this schema name is never used. */
      file_to_table(schema, true);
    }
    ++table_begin;
  }

  table.assign(dict_name.substr(table_begin));
  partition.clear();

  /* Check if partitioned table. */
  size_t part_begin = std::string::npos;
  bool is_part = check_partition(table, false, part_begin);

  /* Check if temp extension. */
  size_t tmp_begin = std::string::npos;
  is_tmp = check_tmp(table, tmp_begin);

  if (is_part) {
    ut_ad(part_begin > 0);
    size_t part_len = std::string::npos;

    if (is_tmp && tmp_begin > part_begin) {
      part_len = tmp_begin - part_begin;
    } else if (is_tmp) {
      /* TMP extension must follow partition. */
      ut_ad(false);
    }
    partition.assign(table.substr(part_begin, part_len));
    table.assign(table.substr(0, part_begin));

  } else if (is_tmp) {
    ut_ad(tmp_begin > 0);
    table.assign(table.substr(0, tmp_begin));
  }

  /* Perform conversion if requested. */
  if (convert) {
    file_to_table(table, false);
  }
}

void get_partition(const std::string &partition, bool convert,
                   std::string &part, std::string &sub_part) {
  ut_ad(is_partition(partition));

  /* Check if sub-partition exists. */
  size_t sub_pos = std::string::npos;
  bool is_sub = check_partition(partition, true, sub_pos);

  /* Assign partition name. */
  size_t part_begin = PART_SEPARATOR_LEN;
  size_t part_len = std::string::npos;

  if (is_sub) {
    ut_ad(sub_pos > part_begin);
    part_len = sub_pos - part_begin;
  }

  part.assign(partition.substr(part_begin, part_len));
  if (convert) {
    file_to_table(part, false);
  }

  /* Assign sub-partition name. */
  sub_part.clear();
  if (!is_sub) {
    return;
  }

  auto sub_begin = sub_pos + SUB_PART_SEPARATOR_LEN;
  auto sub_len = std::string::npos;

  sub_part.assign(partition.substr(sub_begin, sub_len));

  if (convert) {
    file_to_table(sub_part, false);
  }
}

void build_table(const std::string &schema, const std::string &table,
                 const std::string &partition, bool is_tmp, bool convert,
                 std::string &dict_name) {
  dict_name.clear();
  std::string conv_str;

  /* Check and append schema name. */
  if (!schema.empty()) {
    conv_str.assign(schema);
    /* Convert schema name. */
    if (convert) {
      table_to_file(conv_str);
    }
    dict_name.append(conv_str);
    dict_name.append(SCHEMA_SEPARATOR);
  }

  conv_str.assign(table);
  /* Convert table name. */
  if (convert) {
    table_to_file(conv_str);
  }
  dict_name.append(conv_str);

  /* Check and assign partition string. Any conversion for partition
  and sub-partition is already done while building partition string. */
  if (!partition.empty()) {
    dict_name.append(partition);
  }

  /* Check and append temporary extension. */
  if (is_tmp) {
    dict_name.append(TMP_POSTFIX);
  }
}

/** Build partition string from partition and sub-partition name
@param[in]	part		partition name
@param[in]	sub_part	sub-partition name
@param[in]	conv		callback to convert partition/sub-partition name
@param[in]	is_57		if 5.7 style partition name is needed
@param[out]	partition	partition string for dictionary table name */
static void build_partition_low(const std::string part,
                                const std::string sub_part, Convert_Func conv,
                                bool is_57, std::string &partition) {
  partition.clear();
  std::string conv_str;

  if (part.empty()) {
    ut_ad(false);
    return;
  }

  /* Get partition separator strings */
  std::string part_sep;
  std::string sub_part_sep;

  get_partition_separators(is_57, part_sep, sub_part_sep);

  /* Append separator and partition. */
  partition.append(part_sep);

  conv_str.assign(part);
  if (conv) {
    conv(conv_str);
  }
  partition.append(conv_str);

  if (sub_part.empty()) {
    return;
  }

  /* Append separator and sub-partition. */
  partition.append(sub_part_sep);

  conv_str.assign(sub_part);
  if (conv) {
    conv(conv_str);
  }
  partition.append(conv_str);
}

/** Convert string to lower case.
@param[in,out]	name	name to convert */
static void to_lower(std::string &name) {
  /* Skip empty string. */
  if (name.empty()) {
    return;
  }
  ut_ad(name.length() < FN_REFLEN);
  char conv_name[FN_REFLEN];
  auto len = name.copy(&conv_name[0], FN_REFLEN - 1);
  conv_name[len] = '\0';

  innobase_casedn_str(&conv_name[0]);
  name.assign(&conv_name[0]);
}

/** Get partition and sub-partition name from DD. We convert the names to
lower case.
@param[in]	dd_part		partition object from DD
@param[in]	lower_case	convert to lower case name
@param[out]	part_name	partition name
@param[out]	sub_name	sub-partition name */
static void get_part_from_dd(const dd::Partition *dd_part, bool lower_case,
                             std::string &part_name, std::string &sub_name) {
  /* Assume sub-partition and get the parent partition. */
  auto sub_part = dd_part;
  auto part = sub_part->parent();

  /* If parent is null then there is no sub-partition. */
  if (part == nullptr) {
    part = dd_part;
    sub_part = nullptr;
  }

  ut_ad(part->name().length() < FN_REFLEN);

  part_name.assign(part->name().c_str());
  /* Convert partition name to lower case. */
  if (lower_case) {
    to_lower(part_name);
  }

  sub_name.clear();
  if (sub_part != nullptr) {
    ut_ad(sub_part->name().length() < FN_REFLEN);

    sub_name.assign(sub_part->name().c_str());
    /* Convert sub-partition name to lower case. */
    if (lower_case) {
      to_lower(sub_name);
    }
  }
}

void build_partition(const dd::Partition *dd_part, std::string &partition) {
  std::string part_name;
  std::string sub_name;

  /* Extract partition and sub-partition name from DD. */
  get_part_from_dd(dd_part, true, part_name, sub_name);

  /* Build partition string after converting names. */
  build_partition_low(part_name, sub_name, table_to_file, false, partition);
}

void build_57_partition(const dd::Partition *dd_part, std::string &partition) {
  std::string part_name;
  std::string sub_name;

  /* Extract partition and sub-partition name from DD. In 5.7, partition and
  sub-partition names are kept in same letter case as given by user. */
  bool lower_case = false;

  /* On windows, 5.7 partition sub-partition names are in lower case always. */
#ifdef _WIN32
  lower_case = true;
#endif /* _WIN32 */

  get_part_from_dd(dd_part, lower_case, part_name, sub_name);

  /* Build partition string after converting names. */
  build_partition_low(part_name, sub_name, table_to_file, true, partition);
}

bool match_partition(const std::string &dict_name,
                     const dd::Partition *dd_part) {
  std::string dd_partition;

  /* Extract partition and sub-partition name from DD. */
  build_partition(dd_part, dd_partition);

  std::string schema;
  std::string table;
  bool is_tmp;
  std::string partition;

  /* Extract schema, table and partition string without conversion. */
  get_table(dict_name, false, schema, table, partition, is_tmp);

#ifdef UNIV_DEBUG
  /* Innodb dictionary name should already be in lower case. */
  ut_ad(partition.length() < FN_REFLEN);

  char partition_string[FN_REFLEN];
  auto part_len = partition.copy(&partition_string[0], FN_REFLEN - 1);
  partition_string[part_len] = '\0';

  innobase_casedn_path(&partition_string[0]);
  std::string lower_case_str(&partition_string[0]);

  ut_ad(partition.compare(lower_case_str) == 0);
#endif /* UNIV_DEBUG */

  /* Match the string from DD and innodb dictionary. */
  return (dd_partition.compare(partition) == 0);
}

/** Get table and partition string in system cs from dictionary name.
@param[in]	dict_name	table name in dictionary
@param[out]	schema		schema name
@param[out]	table		table name
@param[out]	partition	partition string
@param[out]	is_tmp		true, if temporary table created by DDL */
static void get_table_parts(const std::string &dict_name, std::string &schema,
                            std::string &table, std::string &partition,
                            bool &is_tmp) {
  /* Extract schema, table and partition string converting to system cs. */
  get_table(dict_name, true, schema, table, partition, is_tmp);

  if (!partition.empty()) {
    std::string part;
    std::string sub_part;

    /* Extract partition details converting to system cs. */
    get_partition(partition, true, part, sub_part);

    /* During upgrade from 5.7 it is possible to have upper case
    names from SYS tables. */
    if (srv_is_upgrade_mode) {
      to_lower(part);
      to_lower(sub_part);
    }

#ifdef UNIV_DEBUG
    /* Validate that the names are in lower case. */
    std::string save_part(part);
    to_lower(part);
    ut_ad(save_part.compare(part) == 0);

    std::string save_sub_part(sub_part);
    to_lower(sub_part);
    ut_ad(save_sub_part.compare(sub_part) == 0);
#endif  // UNIV_DEBUG

    /* Build partition string. No conversion required. */
    partition.clear();
    build_partition_low(part, sub_part, nullptr, false, partition);
  }
}

void convert_to_space(std::string &dict_name) {
  std::string schema;
  std::string table;
  std::string partition;
  bool is_tmp = false;

  /* Get all table parts converted to system cs. */
  get_table_parts(dict_name, schema, table, partition, is_tmp);

  /* For lower case file systems, schema and table name are converted
  to lower case before generating tablespace name. Skip for general
  table space i.e. schema is empty. */
  if (lower_case_file_system && !schema.empty()) {
    ut_ad(lower_case_table_names != 0);
    to_lower(schema);
    to_lower(table);
  }

  /* Build the space name. No conversion required. */
  dict_name.clear();
  build_table(schema, table, partition, is_tmp, false, dict_name);

  ut_ad(dict_name.length() < dict_name::MAX_SPACE_NAME_LEN);
}

void rebuild_space(const std::string &dict_name, std::string &space_name) {
  std::string schema;
  std::string table;
  std::string partition;
  bool is_tmp = false;

  /* Get all table parts converted to system cs. */
  get_table_parts(dict_name, schema, table, partition, is_tmp);

  if (is_tmp) {
    partition.append(TMP_POSTFIX);
  }

  auto part_len = partition.length();
  auto space_len = space_name.length();

  ut_ad(space_len > part_len);

  if (space_len > part_len) {
    auto part_pos = space_len - part_len;

    std::string space_part = space_name.substr(part_pos);
    if (space_part.compare(partition) == 0) {
      return;
    }
    space_name.replace(part_pos, std::string::npos, partition);
  }
}

void rebuild(std::string &dict_name) {
  std::string schema;
  std::string table;
  std::string partition;
  bool is_tmp = false;

  /* Conversion is needed only for partitioned table. */
  if (!is_partition(dict_name)) {
    return;
  }

  /* Extract schema, table and partition string without conversion. */
  get_table(dict_name, false, schema, table, partition, is_tmp);

  if (!partition.empty()) {
    std::string part;
    std::string sub_part;

    /* Extract partition details converting to system cs. */
    get_partition(partition, true, part, sub_part);

    /* Convert partition names to lower case. */
    to_lower(part);
    to_lower(sub_part);

    /* Build partition string converting to file cs. */
    partition.clear();
    build_partition_low(part, sub_part, table_to_file, false, partition);
  }

  /* Re-build the table name. No cs conversion required. */
  dict_name.clear();
  build_table(schema, table, partition, is_tmp, false, dict_name);
}

}  // namespace dict_name
#endif /* !UNIV_HOTBACKUP */<|MERGE_RESOLUTION|>--- conflicted
+++ resolved
@@ -4989,11 +4989,7 @@
 
     m_table = exist;
   } else {
-<<<<<<< HEAD
-    dict_table_add_to_cache(m_table, true, heap);
-=======
-    dict_table_add_to_cache(m_table, TRUE);
->>>>>>> 85f9abf9
+    dict_table_add_to_cache(m_table, true);
 
     if (m_table->fts && dict_table_has_fts_index(m_table)) {
       fts_optimize_add_table(m_table);
