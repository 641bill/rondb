--- conflicted
+++ resolved
@@ -2523,36 +2523,6 @@
 		srv_sys_tablespaces_open = true;
 		dberr_t	err = dict_create_or_check_sys_tablespace();
 		ut_a(err == DB_SUCCESS); // FIXME: remove in WL#7141
-<<<<<<< HEAD
-=======
-
-		/* The following call is necessary for the insert
-		buffer to work with multiple tablespaces. We must
-		know the mapping between space id's and .ibd file
-		names.
-
-		In a crash recovery, we check that the info in data
-		dictionary is consistent with what we already know
-		about space id's from the calls to fil_ibd_load().
-
-		In a normal startup, we create the space objects for
-		every table in the InnoDB data dictionary that has
-		an .ibd file.
-
-		We also determine the maximum tablespace ID used. */
-
-		/* This flag indicates that when a tablespace
-		is opened, we also read the header page and
-		validate the contents to the data
-		dictionary. This is time consuming, especially
-		for databases with lots of ibd files.  So only
-		do it after a crash and not forcing recovery.
-		Open rw transactions at this point is not a
-		good reason to validate. */
-		bool validate = recv_needed_recovery
-			&& srv_force_recovery == 0;
-		dict_check_tablespaces_and_store_max_id(validate);
->>>>>>> e0809670
 	}
 
 	/* We can't start any (DDL) transactions if UNDO logging has
