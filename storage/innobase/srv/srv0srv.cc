--- conflicted
+++ resolved
@@ -2923,7 +2923,6 @@
 	}
 }
 
-<<<<<<< HEAD
 /** Check if tablespace is being truncated.
 (Ignore system-tablespace as we don't re-create the tablespace
 and so some of the action that are suppressed by this function
@@ -2978,7 +2977,8 @@
 	srv_shutdown_all_bg_threads();
 
 	exit(3);
-=======
+}
+
 /** Check whether given space id is undo tablespace id
 @param[in]	space_id	space id to check
 @return true if it is undo tablespace else false. */
@@ -2987,11 +2987,10 @@
 	ulint	space_id)
 {
 	if (srv_undo_space_id_start == 0) {
-		return (false);
+		return(false);
 	}
 
 	return(space_id >= srv_undo_space_id_start
 	       && space_id < (srv_undo_space_id_start
 			      + srv_undo_tablespaces_open));
->>>>>>> 8e35caa7
 }