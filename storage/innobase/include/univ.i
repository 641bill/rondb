/*****************************************************************************

Copyright (c) 1994, 2016, Oracle and/or its affiliates. All Rights Reserved.
Copyright (c) 2008, Google Inc.

Portions of this file contain modifications contributed and copyrighted by
Google, Inc. Those modifications are gratefully acknowledged and are described
briefly in the InnoDB documentation. The contributions by Google are
incorporated with their permission, and subject to the conditions contained in
the file COPYING.Google.

This program is free software; you can redistribute it and/or modify it under
the terms of the GNU General Public License as published by the Free Software
Foundation; version 2 of the License.

This program is distributed in the hope that it will be useful, but WITHOUT
ANY WARRANTY; without even the implied warranty of MERCHANTABILITY or FITNESS
FOR A PARTICULAR PURPOSE. See the GNU General Public License for more details.

You should have received a copy of the GNU General Public License along with
this program; if not, write to the Free Software Foundation, Inc.,
51 Franklin Street, Suite 500, Boston, MA 02110-1335 USA

*****************************************************************************/

/***********************************************************************//**
@file include/univ.i
Version control for database, common definitions, and include files

Created 1/20/1994 Heikki Tuuri
****************************************************************************/

#ifndef univ_i
#define univ_i

#ifdef UNIV_HOTBACKUP
#include "hb_univ.i"
#endif /* UNIV_HOTBACKUP */

/* aux macros to convert M into "123" (string) if M is defined like
#define M 123 */
#define _IB_TO_STR(s)	#s
#define IB_TO_STR(s)	_IB_TO_STR(s)

#define INNODB_VERSION_MAJOR	MYSQL_VERSION_MAJOR
#define INNODB_VERSION_MINOR	MYSQL_VERSION_MINOR
#define INNODB_VERSION_BUGFIX	MYSQL_VERSION_PATCH

/* The following is the InnoDB version as shown in
SELECT plugin_version FROM information_schema.plugins;
calculated in make_version_string() in sql/sql_show.cc like this:
"version >> 8" . "version & 0xff"
because the version is shown with only one dot, we skip the last
component, i.e. we show M.N.P as M.N */
#define INNODB_VERSION_SHORT	\
	(INNODB_VERSION_MAJOR << 8 | INNODB_VERSION_MINOR)

#define INNODB_VERSION_STR			\
	IB_TO_STR(INNODB_VERSION_MAJOR) "."	\
	IB_TO_STR(INNODB_VERSION_MINOR) "."	\
	IB_TO_STR(INNODB_VERSION_BUGFIX)

#define REFMAN "http://dev.mysql.com/doc/refman/"	\
	IB_TO_STR(MYSQL_VERSION_MAJOR) "."		\
	IB_TO_STR(MYSQL_VERSION_MINOR) "/en/"

#ifdef MYSQL_DYNAMIC_PLUGIN
/* In the dynamic plugin, redefine some externally visible symbols
in order not to conflict with the symbols of a builtin InnoDB. */

/* Rename all C++ classes that contain virtual functions, because we
have not figured out how to apply the visibility=hidden attribute to
the virtual method table (vtable) in GCC 3. */
# define ha_innobase ha_innodb
#endif /* MYSQL_DYNAMIC_PLUGIN */

#if defined(_WIN32)
# include <windows.h>
#endif /* _WIN32 */

/* The defines used with MySQL */

#ifndef UNIV_HOTBACKUP

/* Include a minimum number of SQL header files so that few changes
made in SQL code cause a complete InnoDB rebuild.  These headers are
used throughout InnoDB but do not include too much themselves.  They
support cross-platform development and expose comonly used SQL names. */

# include <my_global.h>
# include <my_thread.h>
# include <m_string.h>
# include <mysqld_error.h>
#endif /* !UNIV_HOTBACKUP  */

#include "my_psi_config.h"

#ifdef HAVE_PSI_INTERFACE

/** Define for performance schema registration key */
using mysql_pfs_key_t = unsigned int;

#endif /* HAVE_PFS_INTERFACE */

/* Include <sys/stat.h> to get S_I... macros defined for os0file.cc */
#include <sys/stat.h>

#ifndef _WIN32
# include <sys/mman.h> /* mmap() for os0proc.cc */
# include <sched.h>
#endif /* !_WIN32 */

/* Include the header file generated by CMake */
#ifndef _WIN32
# ifndef UNIV_HOTBACKUP
#  include "my_config.h"
# endif /* UNIV_HOTBACKUP */
#endif

#include <stdint.h>
#include <inttypes.h>
#ifdef HAVE_UNISTD_H
#include <unistd.h>
#endif

/* Following defines are to enable performance schema
instrumentation in each of five InnoDB modules if
HAVE_PSI_INTERFACE is defined. */
#if defined(HAVE_PSI_INTERFACE) && !defined(UNIV_LIBRARY)
#ifdef HAVE_PSI_MUTEX_INTERFACE
# define UNIV_PFS_MUTEX
<<<<<<< HEAD
#endif /* HAVE_PSI_MUTEX_INTERFACE */

#ifdef HAVE_PSI_RWLOCK_INTERFACE
# define UNIV_PFS_RWLOCK
#endif /* HAVE_PSI_RWLOCK_INTERFACE */
=======

#ifdef UNIV_PFS_MUTEX
/* For the rwlocks to be tracked UNIV_PFS_MUTEX has to be defined. If not
defined, the rwlocks are simply not tracked. */
# define UNIV_PFS_RWLOCK
#endif /* UNIV_PFS_MUTEX */
>>>>>>> b2bc6761

#  define UNIV_PFS_IO

#ifdef HAVE_PSI_THREAD_INTERFACE
# define UNIV_PFS_THREAD
#endif /* HAVE_PSI_THREAD_INTERFACE */

# ifdef HAVE_PSI_MEMORY_INTERFACE
#  define UNIV_PFS_MEMORY
# endif /* HAVE_PSI_MEMORY_INTERFACE */

/* There are mutexes/rwlocks that we want to exclude from
instrumentation even if their corresponding performance schema
define is set. And this PFS_NOT_INSTRUMENTED is used
as the key value to identify those objects that would
be excluded from instrumentation. */
# define PFS_NOT_INSTRUMENTED		ULINT32_UNDEFINED

# define PFS_IS_INSTRUMENTED(key)	((key) != PFS_NOT_INSTRUMENTED)

/* For PSI_MUTEX_CALL() and similar. */
#include "pfs_thread_provider.h"
#include "mysql/psi/mysql_thread.h"
#include "pfs_mutex_provider.h"
#include "mysql/psi/mysql_mutex.h"
#include "pfs_rwlock_provider.h"
#include "mysql/psi/mysql_rwlock.h"
/* For PSI_FILE_CALL(). */
#include "pfs_file_provider.h"
#include "mysql/psi/mysql_file.h"

#endif /* HAVE_PSI_INTERFACE */

#ifdef _WIN32
# define YY_NO_UNISTD_H 1
/* VC++ tries to optimise for size by default, from V8+. The size of
the pointer to member depends on whether the type is defined before the
compiler sees the type in the translation unit. This default behaviour
can cause the pointer to be a different size in different translation
units, depending on the above rule. We force optimise for size behaviour
for all cases. This is used by ut0lst.h related code. */
# pragma pointers_to_members(full_generality, single_inheritance)
#endif /* _WIN32 */

/*			DEBUG VERSION CONTROL
			===================== */

/* When this macro is defined then additional test functions will be
compiled. These functions live at the end of each relevant source file
and have "test_" prefix. These functions can be called from the end of
innobase_init() or they can be called from gdb after
innobase_start_or_create_for_mysql() has executed using the call
command. */
/*
#define UNIV_COMPILE_TEST_FUNCS
#define UNIV_ENABLE_UNIT_TEST_GET_PARENT_DIR
#define UNIV_ENABLE_UNIT_TEST_MAKE_FILEPATH
#define UNIV_ENABLE_UNIT_TEST_DICT_STATS
#define UNIV_ENABLE_UNIT_TEST_ROW_RAW_FORMAT_INT
*/

#if defined HAVE_VALGRIND
# define UNIV_DEBUG_VALGRIND
#endif /* HAVE_VALGRIND */

#ifdef DBUG_OFF
# undef UNIV_DEBUG
#elif !defined UNIV_DEBUG
# define UNIV_DEBUG
#endif

#if 0
#define UNIV_DEBUG_VALGRIND			/* Enable extra
						Valgrind instrumentation */
#define UNIV_DEBUG_PRINT			/* Enable the compilation of
						some debug print functions */
#define UNIV_AHI_DEBUG				/* Enable adaptive hash index
						debugging without UNIV_DEBUG */
#define UNIV_BUF_DEBUG				/* Enable buffer pool
						debugging without UNIV_DEBUG */
#define UNIV_BLOB_LIGHT_DEBUG			/* Enable off-page column
						debugging without UNIV_DEBUG */
#define UNIV_DEBUG_LOCK_VALIDATE		/* Enable
						ut_ad(lock_rec_validate_page())
						assertions. */
#define UNIV_LRU_DEBUG				/* debug the buffer pool LRU */
#define UNIV_HASH_DEBUG				/* debug HASH_ macros */
#define UNIV_LOG_LSN_DEBUG			/* write LSN to the redo log;
this will break redo log file compatibility, but it may be useful when
debugging redo log application problems. */
#define UNIV_IBUF_DEBUG				/* debug the insert buffer */
#define UNIV_IBUF_COUNT_DEBUG			/* debug the insert buffer;
this limits the database to IBUF_COUNT_N_SPACES and IBUF_COUNT_N_PAGES,
and the insert buffer must be empty when the database is started */
#define UNIV_PERF_DEBUG                         /* debug flag that enables
                                                light weight performance
                                                related stuff. */
#define UNIV_SEARCH_PERF_STAT			/* statistics for the
						adaptive hash index */
#define UNIV_SRV_PRINT_LATCH_WAITS		/* enable diagnostic output
						in sync0sync.cc */
#define UNIV_BTR_PRINT				/* enable functions for
						printing B-trees */
#define UNIV_ZIP_DEBUG				/* extensive consistency checks
						for compressed pages */
#define UNIV_ZIP_COPY				/* call page_zip_copy_recs()
						more often */
#define UNIV_AIO_DEBUG				/* prints info about
						submitted and reaped AIO
						requests to the log. */
#define UNIV_STATS_DEBUG			/* prints various stats
						related debug info from
						dict0stats.c */
#define FTS_INTERNAL_DIAG_PRINT                 /* FTS internal debugging
                                                info output */
#endif

#define UNIV_BTR_DEBUG				/* check B-tree links */
#define UNIV_LIGHT_MEM_DEBUG			/* light memory debugging */

// #define UNIV_SQL_DEBUG

#if defined(COMPILER_HINTS)      \
    && defined __GNUC__                 \
    && (__GNUC__ > 4 || __GNUC__ == 4 && __GNUC_MINOR__ >= 3)

/** Starting with GCC 4.3, the "cold" attribute is used to inform the
compiler that a function is unlikely executed.  The function is
optimized for size rather than speed and on many targets it is placed
into special subsection of the text section so all cold functions
appears close together improving code locality of non-cold parts of
program.  The paths leading to call of cold functions within code are
marked as unlikely by the branch prediction mechanism.  optimize a
rarely invoked function for size instead for speed. */
# define UNIV_COLD MY_ATTRIBUTE((cold))
#else
# define UNIV_COLD /* empty */
#endif

#define UNIV_INLINE static inline

#ifdef _WIN32
# ifdef _WIN64
#  define UNIV_WORD_SIZE	8
# else
#  define UNIV_WORD_SIZE	4
# endif
#else	 /* !_WIN32 */
/** MySQL config.h generated by CMake will define SIZEOF_LONG in Posix */
#define UNIV_WORD_SIZE		SIZEOF_LONG
#endif	 /* _WIN32 */

/** The following alignment is used in memory allocations in memory heap
management to ensure correct alignment for doubles etc. */
#define UNIV_MEM_ALIGNMENT	8

/*
			DATABASE VERSION CONTROL
			========================
*/

/** The 2-logarithm of UNIV_PAGE_SIZE: */
#define UNIV_PAGE_SIZE_SHIFT	srv_page_size_shift

/** The universal page size of the database */
#define UNIV_PAGE_SIZE		((ulint) srv_page_size)

/** log2 of smallest compressed page size (1<<10 == 1024 bytes)
Note: This must never change! */
#define UNIV_ZIP_SIZE_SHIFT_MIN		10

/** log2 of largest compressed page size (1<<14 == 16384 bytes).
A compressed page directory entry reserves 14 bits for the start offset
and 2 bits for flags. This limits the uncompressed page size to 16k.
Even though a 16k uncompressed page can theoretically be compressed
into a larger compressed page, it is not a useful feature so we will
limit both with this same constant. */
#define UNIV_ZIP_SIZE_SHIFT_MAX		14

/* Define the Min, Max, Default page sizes. */
/** Minimum Page Size Shift (power of 2) */
#define UNIV_PAGE_SIZE_SHIFT_MIN	12
/** Maximum Page Size Shift (power of 2) */
#define UNIV_PAGE_SIZE_SHIFT_MAX	16
/** Default Page Size Shift (power of 2) */
#define UNIV_PAGE_SIZE_SHIFT_DEF	14
/** Original 16k InnoDB Page Size Shift, in case the default changes */
#define UNIV_PAGE_SIZE_SHIFT_ORIG	14
/** Original 16k InnoDB Page Size as an ssize (log2 - 9) */
#define UNIV_PAGE_SSIZE_ORIG		(UNIV_PAGE_SIZE_SHIFT_ORIG - 9)

/** Minimum page size InnoDB currently supports. */
#define UNIV_PAGE_SIZE_MIN	(1 << UNIV_PAGE_SIZE_SHIFT_MIN)
/** Maximum page size InnoDB currently supports. */
#define UNIV_PAGE_SIZE_MAX	(1 << UNIV_PAGE_SIZE_SHIFT_MAX)
/** Default page size for InnoDB tablespaces. */
#define UNIV_PAGE_SIZE_DEF	(1 << UNIV_PAGE_SIZE_SHIFT_DEF)
/** Original 16k page size for InnoDB tablespaces. */
#define UNIV_PAGE_SIZE_ORIG	(1 << UNIV_PAGE_SIZE_SHIFT_ORIG)

/** Smallest compressed page size */
#define UNIV_ZIP_SIZE_MIN	(1 << UNIV_ZIP_SIZE_SHIFT_MIN)

/** Largest compressed page size */
#define UNIV_ZIP_SIZE_MAX	(1 << UNIV_ZIP_SIZE_SHIFT_MAX)

/** Largest possible ssize for an uncompressed page.
(The convention 'ssize' is used for 'log2 minus 9' or the number of
shifts starting with 512.)
This max number varies depending on UNIV_PAGE_SIZE. */
#define UNIV_PAGE_SSIZE_MAX	\
	static_cast<ulint>(UNIV_PAGE_SIZE_SHIFT - UNIV_ZIP_SIZE_SHIFT_MIN + 1)

/** Smallest possible ssize for an uncompressed page. */
#define UNIV_PAGE_SSIZE_MIN	\
	static_cast<ulint>(UNIV_PAGE_SIZE_SHIFT_MIN - UNIV_ZIP_SIZE_SHIFT_MIN + 1)

/** Maximum number of parallel threads in a parallelized operation */
#define UNIV_MAX_PARALLELISM	32

/** This is the "mbmaxlen" for my_charset_filename (defined in
strings/ctype-utf8.c), which is used to encode File and Database names. */
#define FILENAME_CHARSET_MAXNAMLEN	5

/** The maximum length of an encode table name in bytes.  The max
table and database names are NAME_CHAR_LEN (64) characters. After the
encoding, the max length would be NAME_CHAR_LEN (64) *
FILENAME_CHARSET_MAXNAMLEN (5) = 320 bytes. The number does not include a
terminating '\0'. InnoDB can handle longer names internally */
#define MAX_TABLE_NAME_LEN	320

/** The maximum length of a database name. Like MAX_TABLE_NAME_LEN this is
the MySQL's NAME_LEN, see check_and_convert_db_name(). */
#define MAX_DATABASE_NAME_LEN	MAX_TABLE_NAME_LEN

/** MAX_FULL_NAME_LEN defines the full name path including the
database name and table name. In addition, 14 bytes is added for:
	2 for surrounding quotes around table name
	1 for the separating dot (.)
	9 for the #mysql50# prefix */
#define MAX_FULL_NAME_LEN				\
	(MAX_TABLE_NAME_LEN + MAX_DATABASE_NAME_LEN + 14)

/** Maximum length of the compression alogrithm string. Currently we support
only (NONE | ZLIB | LZ4). */
#define MAX_COMPRESSION_LEN     4

/** The maximum length in bytes that a database name can occupy when stored in
UTF8, including the terminating '\0', see dict_fs2utf8(). You must include
mysql_com.h if you are to use this macro. */
#define MAX_DB_UTF8_LEN		(NAME_LEN + 1)

/** The maximum length in bytes that a table name can occupy when stored in
UTF8, including the terminating '\0', see dict_fs2utf8(). You must include
mysql_com.h if you are to use this macro. NAME_LEN is multiplied by 3 because
when partitioning is used a table name from InnoDB point of view could be
table_name#P#partition_name#SP#subpartition_name where each of the 3 names can
be up to NAME_LEN. So the maximum is:
NAME_LEN + strlen(#P#) + NAME_LEN + strlen(#SP#) + NAME_LEN + strlen(\0).
This macro only applies to table name, without any database name prefixed. */
#define MAX_TABLE_UTF8_LEN	(NAME_LEN * 3 + sizeof("#P##SP#"))

/*
			UNIVERSAL TYPE DEFINITIONS
			==========================
*/

/* Note that inside MySQL 'byte' is defined as char on Linux! */
#define byte			unsigned char

/* Another basic type we use is unsigned long integer which should be equal to
the word size of the machine, that is on a 32-bit platform 32 bits, and on a
64-bit platform 64 bits. We also give the printf format for the type as a
macro ULINTPF. We also give the printf format suffix (without '%') macro
ULINTPFS, this one can be useful if we want to put something between % and
lu/llu, like in %03lu. */

#ifdef _WIN32
/* Use the integer types and formatting strings defined in Visual Studio. */
# define UINT32PF	"%lu"
# define UINT32PFS	"lu"
# define UINT64PF	"%llu"
# define UINT64PFx	"%016llx"
typedef unsigned __int64 ib_uint64_t;
typedef unsigned __int32 ib_uint32_t;
#else
/* Use the integer types and formatting strings defined in the C99 standard. */
# define UINT32PF	"%" PRIu32
# define UINT32PFS	PRIu32
# define UINT64PF	"%" PRIu64
# define UINT64PFx	"%016" PRIx64
typedef uint64_t ib_uint64_t;
typedef uint32_t ib_uint32_t;
#endif /* _WIN32 */

#define IB_ID_FMT	UINT64PF

#ifdef _WIN64
typedef unsigned __int64	ulint;
typedef __int64			lint;
# define ULINTPFS		"llu"
#else
typedef unsigned long int	ulint;
typedef long int		lint;
# define ULINTPFS		"lu"
#endif /* _WIN64 */

#define ULINTPF			"%" ULINTPFS

#ifndef _WIN32
#if SIZEOF_LONG != SIZEOF_VOIDP
#error "Error: InnoDB's ulint must be of the same size as void*"
#endif
#endif

/** The 'undefined' value for a ulint */
#define ULINT_UNDEFINED		((ulint)(-1))

#define ULONG_UNDEFINED		((ulong)(-1))

/** The 'undefined' value for a ib_uint64_t */
#define UINT64_UNDEFINED	((ib_uint64_t)(-1))

/** The bitmask of 32-bit unsigned integer */
#define ULINT32_MASK		0xFFFFFFFF
/** The undefined 32-bit unsigned integer */
#define	ULINT32_UNDEFINED	ULINT32_MASK

/** Maximum value for a ulint */
#define ULINT_MAX		((ulint)(-2))

/** Maximum value for ib_uint64_t */
#define IB_UINT64_MAX		((ib_uint64_t) (~0ULL))

/** The generic InnoDB system object identifier data type */
typedef ib_uint64_t		ib_id_t;
#define IB_ID_MAX		IB_UINT64_MAX

/** Page number */
typedef uint32			page_no_t;
/** Tablespace identifier */
typedef uint32			space_id_t;

#define SPACE_ID_PF UINT32PF
#define SPACE_ID_PFS UINT32PFS
#define PAGE_NO_PF UINT32PF
#define PAGE_ID_PF "page " SPACE_ID_PF ":" PAGE_NO_PF

/** This 'ibool' type is used within Innobase. Remember that different included
headers may define 'bool' differently. Do not assume that 'bool' is a ulint! */
#define ibool			ulint

#ifndef TRUE

#define TRUE    1
#define FALSE   0

#endif

#define UNIV_NOTHROW

/** The following number as the length of a logical field means that the field
has the SQL NULL as its value. NOTE that because we assume that the length
of a field is a 32-bit integer when we store it, for example, to an undo log
on disk, we must have also this number fit in 32 bits, also in 64-bit
computers! */

#define UNIV_SQL_NULL ULINT32_UNDEFINED

/** Lengths which are not UNIV_SQL_NULL, but bigger than the following
number indicate that a field contains a reference to an externally
stored part of the field in the tablespace. The length field then
contains the sum of the following flag and the locally stored len. */

#define UNIV_EXTERN_STORAGE_FIELD (UNIV_SQL_NULL - UNIV_PAGE_SIZE_DEF)

#if defined(__GNUC__)
/* Tell the compiler that variable/function is unused. */
# define UNIV_UNUSED    MY_ATTRIBUTE ((unused))
#else
# define UNIV_UNUSED
#endif /* CHECK FOR GCC VER_GT_2 */

/* Some macros to improve branch prediction and reduce cache misses */
#if defined(COMPILER_HINTS) && defined(__GNUC__)
/* Tell the compiler that 'expr' probably evaluates to 'constant'. */
# define UNIV_EXPECT(expr,constant) __builtin_expect(expr, constant)
/* Tell the compiler that a pointer is likely to be NULL */
# define UNIV_LIKELY_NULL(ptr) __builtin_expect((ulint) ptr, 0)
/* Minimize cache-miss latency by moving data at addr into a cache before
it is read. */
# define UNIV_PREFETCH_R(addr) __builtin_prefetch(addr, 0, 3)
/* Minimize cache-miss latency by moving data at addr into a cache before
it is read or written. */
# define UNIV_PREFETCH_RW(addr) __builtin_prefetch(addr, 1, 3)

/* Sun Studio includes sun_prefetch.h as of version 5.9 */
#elif (defined(__SUNPRO_C) || defined(__SUNPRO_CC))

# include <sun_prefetch.h>

# define UNIV_EXPECT(expr,value) (expr)
# define UNIV_LIKELY_NULL(expr) (expr)

# if defined(COMPILER_HINTS)
//# define UNIV_PREFETCH_R(addr) sun_prefetch_read_many((void*) addr)
#  define UNIV_PREFETCH_R(addr) ((void) 0)
#  define UNIV_PREFETCH_RW(addr) sun_prefetch_write_many(addr)
# else
#  define UNIV_PREFETCH_R(addr) ((void) 0)
#  define UNIV_PREFETCH_RW(addr) ((void) 0)
# endif /* COMPILER_HINTS */

# elif defined __WIN__ && defined COMPILER_HINTS
# include <xmmintrin.h>
# define UNIV_EXPECT(expr,value) (expr)
# define UNIV_LIKELY_NULL(expr) (expr)
// __MM_HINT_T0 - (temporal data)
// prefetch data into all levels of the cache hierarchy.
# define UNIV_PREFETCH_R(addr) _mm_prefetch((char *) addr, _MM_HINT_T0)
# define UNIV_PREFETCH_RW(addr) _mm_prefetch((char *) addr, _MM_HINT_T0)
#else
/* Dummy versions of the macros */
# define UNIV_EXPECT(expr,value) (expr)
# define UNIV_LIKELY_NULL(expr) (expr)
# define UNIV_PREFETCH_R(addr) ((void) 0)
# define UNIV_PREFETCH_RW(addr) ((void) 0)
#endif

/* Tell the compiler that cond is likely to hold */
#define UNIV_LIKELY(cond) UNIV_EXPECT(cond, TRUE)
/* Tell the compiler that cond is unlikely to hold */
#define UNIV_UNLIKELY(cond) UNIV_EXPECT(cond, FALSE)

/* Compile-time constant of the given array's size. */
#define UT_ARR_SIZE(a) (sizeof(a) / sizeof((a)[0]))

/* The return type from a thread's start function differs between Unix and
Windows, so define a typedef for it and a macro to use at the end of such
functions. */

#ifdef _WIN32
typedef ulint os_thread_ret_t;
# define OS_PATH_SEPARATOR		'\\'
# define OS_PATH_SEPARATOR_ALT		'/'
#else
typedef void* os_thread_ret_t;
# define OS_PATH_SEPARATOR		'/'
# define OS_PATH_SEPARATOR_ALT		'\\'
#endif /* _WIN32 */

#include <stdio.h>
#include "db0err.h"
#include "ut0dbg.h"
#include "ut0lst.h"
#include "ut0ut.h"
#include "sync0types.h"

#ifdef UNIV_DEBUG_VALGRIND
# include <valgrind/memcheck.h>
# define UNIV_MEM_VALID(addr, size) VALGRIND_MAKE_MEM_DEFINED(addr, size)
# define UNIV_MEM_INVALID(addr, size) VALGRIND_MAKE_MEM_UNDEFINED(addr, size)
# define UNIV_MEM_FREE(addr, size) VALGRIND_MAKE_MEM_NOACCESS(addr, size)
# define UNIV_MEM_ALLOC(addr, size) VALGRIND_MAKE_MEM_UNDEFINED(addr, size)
# define UNIV_MEM_DESC(addr, size) VALGRIND_CREATE_BLOCK(addr, size, #addr)
# define UNIV_MEM_UNDESC(b) VALGRIND_DISCARD(b)
# define UNIV_MEM_ASSERT_RW_LOW(addr, size, should_abort) do {		\
	const void* _p = (const void*) (ulint)				\
		VALGRIND_CHECK_MEM_IS_DEFINED(addr, size);		\
	if (UNIV_LIKELY_NULL(_p)) {					\
		fprintf(stderr, "%s:%d: %p[%u] undefined at %ld\n",	\
			__FILE__, __LINE__,				\
			(const void*) (addr), (unsigned) (size), (long)	\
			(((const char*) _p) - ((const char*) (addr))));	\
		if (should_abort) {					\
			ut_error;					\
		}							\
	}								\
} while (0)
# define UNIV_MEM_ASSERT_RW(addr, size)					\
	UNIV_MEM_ASSERT_RW_LOW(addr, size, false)
# define UNIV_MEM_ASSERT_RW_ABORT(addr, size)				\
	UNIV_MEM_ASSERT_RW_LOW(addr, size, true)
# define UNIV_MEM_ASSERT_W(addr, size) do {				\
	const void* _p = (const void*) (ulint)				\
		VALGRIND_CHECK_MEM_IS_ADDRESSABLE(addr, size);		\
	if (UNIV_LIKELY_NULL(_p))					\
		fprintf(stderr, "%s:%d: %p[%u] unwritable at %ld\n",	\
			__FILE__, __LINE__,				\
			(const void*) (addr), (unsigned) (size), (long)	\
			(((const char*) _p) - ((const char*) (addr))));	\
	} while (0)
# define UNIV_MEM_TRASH(addr, c, size) do {				\
	ut_d(memset(addr, c, size));					\
	UNIV_MEM_INVALID(addr, size);					\
	} while (0)
#else
# define UNIV_MEM_VALID(addr, size) do {} while(0)
# define UNIV_MEM_INVALID(addr, size) do {} while(0)
# define UNIV_MEM_FREE(addr, size) do {} while(0)
# define UNIV_MEM_ALLOC(addr, size) do {} while(0)
# define UNIV_MEM_DESC(addr, size) do {} while(0)
# define UNIV_MEM_UNDESC(b) do {} while(0)
# define UNIV_MEM_ASSERT_RW_LOW(addr, size, should_abort) do {} while(0)
# define UNIV_MEM_ASSERT_RW(addr, size) do {} while(0)
# define UNIV_MEM_ASSERT_RW_ABORT(addr, size) do {} while(0)
# define UNIV_MEM_ASSERT_W(addr, size) do {} while(0)
# define UNIV_MEM_TRASH(addr, c, size) do {} while(0)
#endif
#define UNIV_MEM_ASSERT_AND_FREE(addr, size) do {	\
	UNIV_MEM_ASSERT_W(addr, size);			\
	UNIV_MEM_FREE(addr, size);			\
} while (0)
#define UNIV_MEM_ASSERT_AND_ALLOC(addr, size) do {	\
	UNIV_MEM_ASSERT_W(addr, size);			\
	UNIV_MEM_ALLOC(addr, size);			\
} while (0)

extern ulong	srv_page_size_shift;
extern ulong	srv_page_size;

static const size_t UNIV_SECTOR_SIZE = 512;

/* Dimension of spatial object we support so far. It has its root in
myisam/sp_defs.h. We only support 2 dimension data */
#define SPDIMS          2

#endif<|MERGE_RESOLUTION|>--- conflicted
+++ resolved
@@ -129,20 +129,13 @@
 #if defined(HAVE_PSI_INTERFACE) && !defined(UNIV_LIBRARY)
 #ifdef HAVE_PSI_MUTEX_INTERFACE
 # define UNIV_PFS_MUTEX
-<<<<<<< HEAD
 #endif /* HAVE_PSI_MUTEX_INTERFACE */
 
-#ifdef HAVE_PSI_RWLOCK_INTERFACE
-# define UNIV_PFS_RWLOCK
-#endif /* HAVE_PSI_RWLOCK_INTERFACE */
-=======
-
-#ifdef UNIV_PFS_MUTEX
+#if defined HAVE_PSI_RWLOCK_INTERFACE && defined UNIV_PFS_MUTEX
 /* For the rwlocks to be tracked UNIV_PFS_MUTEX has to be defined. If not
 defined, the rwlocks are simply not tracked. */
 # define UNIV_PFS_RWLOCK
-#endif /* UNIV_PFS_MUTEX */
->>>>>>> b2bc6761
+#endif /* HAVE_PSI_RWLOCK_INTERFACE */
 
 #  define UNIV_PFS_IO
 
