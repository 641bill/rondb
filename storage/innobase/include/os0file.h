/***********************************************************************

Copyright (c) 1995, 2016, Oracle and/or its affiliates. All Rights Reserved.
Copyright (c) 2009, Percona Inc.

Portions of this file contain modifications contributed and copyrighted
by Percona Inc.. Those modifications are
gratefully acknowledged and are described briefly in the InnoDB
documentation. The contributions by Percona Inc. are incorporated with
their permission, and subject to the conditions contained in the file
COPYING.Percona.

This program is free software; you can redistribute it and/or modify it
under the terms of the GNU General Public License as published by the
Free Software Foundation; version 2 of the License.

This program is distributed in the hope that it will be useful, but
WITHOUT ANY WARRANTY; without even the implied warranty of
MERCHANTABILITY or FITNESS FOR A PARTICULAR PURPOSE. See the GNU General
Public License for more details.

You should have received a copy of the GNU General Public License along with
this program; if not, write to the Free Software Foundation, Inc.,
51 Franklin Street, Suite 500, Boston, MA 02110-1335 USA

***********************************************************************/

/**************************************************//**
@file include/os0file.h
The interface to the operating system file io

Created 10/21/1995 Heikki Tuuri
*******************************************************/

#ifndef os0file_h
#define os0file_h

#include "univ.i"

#ifndef _WIN32
#include <dirent.h>
#include <sys/stat.h>
#include <time.h>
#endif /* !_WIN32 */

/** File node of a tablespace or the log data space */
struct fil_node_t;

extern bool	os_has_said_disk_full;

/** Number of pending read operations */
extern ulint	os_n_pending_reads;
/** Number of pending write operations */
extern ulint	os_n_pending_writes;

/** File offset in bytes */
typedef ib_uint64_t os_offset_t;

#ifdef _WIN32

/**
Gets the operating system version. Currently works only on Windows.
@return OS_WIN95, OS_WIN31, OS_WINNT, OS_WIN2000, OS_WINXP, OS_WINVISTA,
OS_WIN7. */

ulint
os_get_os_version();

typedef HANDLE	os_file_dir_t;	/*!< directory stream */

/** We define always WIN_ASYNC_IO, and check at run-time whether
the OS actually supports it: Win 95 does not, NT does. */
# define WIN_ASYNC_IO

/** Use unbuffered I/O */
# define UNIV_NON_BUFFERED_IO

/** File handle */
# define os_file_t	HANDLE

/** Convert a C file descriptor to a native file handle
@param fd file descriptor
@return native file handle */
# define OS_FILE_FROM_FD(fd) (HANDLE) _get_osfhandle(fd)

#else /* _WIN32 */

typedef DIR*	os_file_dir_t;	/*!< directory stream */

/** File handle */
typedef int	os_file_t;

/** Convert a C file descriptor to a native file handle
@param fd file descriptor
@return native file handle */
# define OS_FILE_FROM_FD(fd) fd

<<<<<<< HEAD
#endif /* _WIN32 */

static const os_file_t OS_FILE_CLOSED = os_file_t(~0);
=======
/*Common file descriptor for file IO instrumentation with PFS
on windows and other platforms */
struct os_pfs_file_t
{
	os_file_t   m_file;
#ifdef UNIV_PFS_IO
	struct PSI_file *m_psi;
#endif
};

/** Umask for creating files */
extern ulint	os_innodb_umask;
>>>>>>> 3fd5f795

/** The next value should be smaller or equal to the smallest sector size used
on any disk. A log block is required to be a portion of disk which is written
so that if the start and the end of a block get written to disk, then the
whole block gets written. This should be true even in most cases of a crash:
if this fails for a log block, then it is equivalent to a media failure in the
log. */

#define OS_FILE_LOG_BLOCK_SIZE		512

/** Options for os_file_create_func @{ */
enum os_file_create_t {
	OS_FILE_OPEN = 51,		/*!< to open an existing file (if
					doesn't exist, error) */
	OS_FILE_CREATE,			/*!< to create new file (if
					exists, error) */
	OS_FILE_OVERWRITE,		/*!< to create a new file, if exists
					the overwrite old file */
	OS_FILE_OPEN_RAW,		/*!< to open a raw device or disk
					partition */
	OS_FILE_CREATE_PATH,		/*!< to create the directories */
	OS_FILE_OPEN_RETRY,		/*!< open with retry */

	/** Flags that can be combined with the above values. Please ensure
	that the above values stay below 128. */

	OS_FILE_ON_ERROR_NO_EXIT = 128,	/*!< do not exit on unknown errors */
	OS_FILE_ON_ERROR_SILENT = 256	/*!< don't print diagnostic messages to
					the log unless it is a fatal error,
					this flag is only used if
					ON_ERROR_NO_EXIT is set */
};

static const ulint OS_FILE_READ_ONLY = 333;
static const ulint OS_FILE_READ_WRITE = 444;

/** Used by MySQLBackup */
static const ulint OS_FILE_READ_ALLOW_DELETE = 555;

/* Options for file_create */
static const ulint OS_FILE_AIO = 61;
static const ulint OS_FILE_NORMAL = 62;
/* @} */

/** Types for file create @{ */
static const ulint OS_DATA_FILE = 100;
static const ulint OS_LOG_FILE = 101;
static const ulint OS_DATA_TEMP_FILE = 102;
/* @} */

/** Error codes from os_file_get_last_error @{ */
static const ulint OS_FILE_NOT_FOUND = 71;
static const ulint OS_FILE_DISK_FULL = 72;
static const ulint OS_FILE_ALREADY_EXISTS = 73;
static const ulint OS_FILE_PATH_ERROR = 74;

/** wait for OS aio resources to become available again */
static const ulint OS_FILE_AIO_RESOURCES_RESERVED = 75;

static const ulint OS_FILE_SHARING_VIOLATION = 76;
static const ulint OS_FILE_ERROR_NOT_SPECIFIED = 77;
static const ulint OS_FILE_INSUFFICIENT_RESOURCE = 78;
static const ulint OS_FILE_AIO_INTERRUPTED = 79;
static const ulint OS_FILE_OPERATION_ABORTED = 80;
static const ulint OS_FILE_ACCESS_VIOLATION = 81;
static const ulint OS_FILE_ERROR_MAX = 100;
/* @} */

/** Compression algorithm. */
struct Compression {

	/** Algorithm types supported */
	enum Type {
		/* Note: During recovery we don't have the compression type
		because the .frm file has not been read yet. Therefore
		we write the recovered pages out without compression. */

		/** No compression */
		NONE = 0,

		/** Use ZLib */
		ZLIB = 1,

		/** Use LZ4 faster variant, usually lower compression. */
		LZ4 = 2
	};

	/** Compressed page meta-data */
	struct meta_t {

		/** Version number */
		uint8_t		m_version;

		/** Algorithm type */
		Type		m_algorithm;

<<<<<<< HEAD
		/** Original page type */
		uint16_t	m_original_type;

		/** Original page size, before compression */
		uint16_t	m_original_size;
=======
/* Following four macros are instumentations to register
various file I/O operations with performance schema.
1) register_pfs_file_open_begin() and register_pfs_file_open_end() are
used to register file creation, opening, closing and renaming.
2) register_pfs_file_rename_begin() and  register_pfs_file_rename_end()
are used to register file renaming
2) register_pfs_file_io_begin() and register_pfs_file_io_end() are
used to register actual file read, write and flush
3) register_pfs_file_close_begin() and register_pfs_file_close_end()
are used to register file deletion operations*/
# define register_pfs_file_open_begin(state, locker, key, op, name,	\
				      src_file, src_line)		\
do {									\
	locker = PSI_FILE_CALL(get_thread_file_name_locker)(		\
		state, key, op, name, &locker);				\
	if (locker != NULL) {				\
		PSI_FILE_CALL(start_file_open_wait)(			\
			locker, src_file, src_line);			\
	}								\
} while (0)

# define register_pfs_file_open_end(locker, file, result)		\
do {									\
	if (locker != NULL) {				\
		file.m_psi = PSI_FILE_CALL(				\
		end_file_open_wait)(		\
			locker, result);					\
	}								\
} while (0)

# define register_pfs_file_rename_begin(state, locker, key, op, name,	\
				src_file, src_line)			\
	register_pfs_file_open_begin(state, locker, key, op, name,	\
					src_file, src_line)		\

# define register_pfs_file_rename_end(locker, result)			\
do {									\
	if (locker != NULL) {				\
		PSI_FILE_CALL(end_file_open_wait)(locker, result);	\
	}								\
} while (0)
>>>>>>> 3fd5f795

		/** Size after compression */
		uint16_t	m_compressed_size;
	};

	/** Default constructor */
	Compression() : m_type(NONE) { };

<<<<<<< HEAD
	/** Specific constructor
	@param[in]	type		Algorithm type */
	explicit Compression(Type type)
		:
		m_type(type)
	{
#ifdef UNIV_DEBUG
		switch (m_type) {
		case NONE:
		case ZLIB:
		case LZ4:

		default:
			ut_error;
		}
#endif /* UNIV_DEBUG */
	}

	/** Check the page header type field.
	@param[in]	page		Page contents
	@return true if it is a compressed page */
	static bool is_compressed_page(const byte* page)
		MY_ATTRIBUTE((warn_unused_result));

        /** Check wether the compression algorithm is supported.
        @param[in]      algorithm       Compression algorithm to check
        @param[out]     type            The type that algorithm maps to
        @return DB_SUCCESS or error code */
	static dberr_t check(const char* algorithm, Compression* type)
		MY_ATTRIBUTE((warn_unused_result));

        /** Validate the algorithm string.
        @param[in]      algorithm       Compression algorithm to check
        @return DB_SUCCESS or error code */
	static dberr_t validate(const char* algorithm)
		MY_ATTRIBUTE((warn_unused_result));

        /** Convert to a "string".
        @param[in]      type            The compression type
        @return the string representation */
        static const char* to_string(Type type)
		MY_ATTRIBUTE((warn_unused_result));

        /** Convert the meta data to a std::string.
        @param[in]      meta		Page Meta data
        @return the string representation */
        static std::string to_string(const meta_t& meta)
		MY_ATTRIBUTE((warn_unused_result));

	/** Deserizlise the page header compression meta-data
	@param[in]	header		Pointer to the page header
	@param[out]	control		Deserialised data */
	static void deserialize_header(
		const byte*	page,
		meta_t*		control);

        /** Check if the string is "empty" or "none".
        @param[in]      algorithm       Compression algorithm to check
        @return true if no algorithm requested */
	static bool is_none(const char* algorithm)
		MY_ATTRIBUTE((warn_unused_result));

	/** Decompress the page data contents. Page type must be
	FIL_PAGE_COMPRESSED, if not then the source contents are
	left unchanged and DB_SUCCESS is returned.
	@param[in]	dblwr_recover	true of double write recovery
					in progress
	@param[in,out]	src		Data read from disk, decompressed
					data will be copied to this page
	@param[in,out]	dst		Scratch area to use for decompression
	@param[in]	dst_len		Size of the scratch area in bytes
	@return DB_SUCCESS or error code */
	static dberr_t deserialize(
		bool		dblwr_recover,
		byte*		src,
		byte*		dst,
		ulint		dst_len)
		MY_ATTRIBUTE((warn_unused_result));

	/** Compression type */
	Type		m_type;
};

/** Encryption key length */
static const ulint ENCRYPTION_KEY_LEN = 32;
=======
# define register_pfs_file_io_begin(state, locker, file, count, op,	\
				    src_file, src_line)			\
do {									\
	locker = PSI_FILE_CALL(get_thread_file_stream_locker)(	\
		state, file.m_psi, op);					\
	if (locker != NULL) {				\
		PSI_FILE_CALL(start_file_wait)(				\
			locker, count, src_file, src_line);		\
	}								\
} while (0)

# define register_pfs_file_io_end(locker, count)			\
do {									\
	if (locker != NULL) {				\
		PSI_FILE_CALL(end_file_wait)(locker, count);		\
	}								\
} while (0)
#endif /* UNIV_PFS_IO  */
>>>>>>> 3fd5f795

/** Encryption magic bytes size */
static const ulint ENCRYPTION_MAGIC_SIZE = 3;

<<<<<<< HEAD
/** Encryption magic bytes for 5.7.11, it's for checking the encryption information
version. */
static const char ENCRYPTION_KEY_MAGIC_V1[] = "lCA";
=======
os_file_create
os_file_create_simple
os_file_create_simple_no_error_handling
os_file_close
os_file_rename
os_aio
os_file_read
os_file_read_no_error_handling
os_file_read_no_error_handling_int_fd
os_file_write
os_file_write_int_fd
>>>>>>> 3fd5f795

/** Encryption magic bytes for 5.7.12+, it's for checking the encryption information
version. */
static const char ENCRYPTION_KEY_MAGIC_V2[] = "lCB";

/** Encryption master key prifix */
static const char ENCRYPTION_MASTER_KEY_PRIFIX[] = "INNODBKey";

/** Encryption master key prifix size */
static const ulint ENCRYPTION_MASTER_KEY_PRIFIX_LEN = 9;

/** Encryption master key prifix size */
static const ulint ENCRYPTION_MASTER_KEY_NAME_MAX_LEN = 100;

/** UUID of server instance, it's needed for composing master key name */
static const ulint ENCRYPTION_SERVER_UUID_LEN = 36;

/** Encryption information total size for 5.7.11: magic number + master_key_id +
key + iv + checksum */
static const ulint ENCRYPTION_INFO_SIZE_V1 = (ENCRYPTION_MAGIC_SIZE \
					 + (ENCRYPTION_KEY_LEN * 2) \
					 + 2 * sizeof(ulint));

/** Encryption information total size: magic number + master_key_id +
key + iv + server_uuid + checksum */
static const ulint ENCRYPTION_INFO_SIZE_V2 = (ENCRYPTION_MAGIC_SIZE \
					 + (ENCRYPTION_KEY_LEN * 2) \
					 + ENCRYPTION_SERVER_UUID_LEN \
					 + 2 * sizeof(ulint));

class IORequest;

<<<<<<< HEAD
/** Encryption algorithm. */
struct Encryption {

	/** Algorithm types supported */
	enum Type {
=======
# define os_file_read_no_error_handling_int_fd(                         \
	file, buf, offset, n)						\
	pfs_os_file_read_no_error_handling_int_fd_func(                 \
		file, buf, offset, n, __FILE__, __LINE__)

# define os_file_write(name, file, buf, offset, n)	\
	pfs_os_file_write_func(name, file, buf, offset,	\
			       n, __FILE__, __LINE__)

# define os_file_write_int_fd(name, file, buf, offset, n)		\
	pfs_os_file_write_int_fd_func(name, file, buf, offset,		\
		n, __FILE__, __LINE__)

# define os_file_flush(file)						\
	pfs_os_file_flush_func(file, __FILE__, __LINE__)
>>>>>>> 3fd5f795

		/** No encryption */
		NONE = 0,

		/** Use AES */
		AES = 1,
	};

	/** Encryption information format version */
	enum Version {

		/** Version in 5.7.11 */
		ENCRYPTION_VERSION_1 = 0,

		/** Version in > 5.7.11 */
		ENCRYPTION_VERSION_2 = 1,
	};

	/** Default constructor */
	Encryption() : m_type(NONE) { };

	/** Specific constructor
	@param[in]	type		Algorithm type */
	explicit Encryption(Type type)
		:
		m_type(type)
	{
#ifdef UNIV_DEBUG
		switch (m_type) {
		case NONE:
		case AES:

		default:
			ut_error;
		}
#endif /* UNIV_DEBUG */
	}

	/** Copy constructor */
	Encryption(const Encryption& other)
		:
		m_type(other.m_type),
		m_key(other.m_key),
		m_klen(other.m_klen),
		m_iv(other.m_iv)
	{ };

	/** Check if page is encrypted page or not
	@param[in]	page	page which need to check
	@return true if it is a encrypted page */
	static bool is_encrypted_page(const byte* page)
		MY_ATTRIBUTE((warn_unused_result));

	/** Check the encryption option and set it
	@param[in]	option		encryption option
	@param[in/out]	encryption	The encryption type
	@return DB_SUCCESS or DB_UNSUPPORTED */
	dberr_t set_algorithm(const char* option, Encryption* type)
		MY_ATTRIBUTE((warn_unused_result));

        /** Validate the algorithm string.
        @param[in]      algorithm       Encryption algorithm to check
        @return DB_SUCCESS or error code */
	static dberr_t validate(const char* algorithm)
		MY_ATTRIBUTE((warn_unused_result));

        /** Convert to a "string".
        @param[in]      type            The encryption type
        @return the string representation */
        static const char* to_string(Type type)
		MY_ATTRIBUTE((warn_unused_result));

        /** Check if the string is "empty" or "none".
        @param[in]      algorithm       Encryption algorithm to check
        @return true if no algorithm requested */
	static bool is_none(const char* algorithm)
		MY_ATTRIBUTE((warn_unused_result));

        /** Generate random encryption value for key and iv.
        @param[in,out]	value	Encryption value */
	static void random_value(byte* value);

	/** Create new master key for key rotation.
        @param[in,out]	master_key	master key */
	static void create_master_key(byte** master_key);

        /** Get master key by key id.
        @param[in]	master_key_id	master key id
	@param[in]	srv_uuid	uuid of server instance
        @param[in,out]	master_key	master key */
	static void get_master_key(ulint master_key_id,
				   char* srv_uuid,
				   byte** master_key);

        /** Get current master key and key id.
        @param[in,out]	master_key_id	master key id
        @param[in,out]	master_key	master key
        @param[in,out]	version		encryption information version */
	static void get_master_key(ulint* master_key_id,
				   byte** master_key,
				   Encryption::Version*  version);

	/** Encrypt the page data contents. Page type can't be
	FIL_PAGE_ENCRYPTED, FIL_PAGE_COMPRESSED_AND_ENCRYPTED,
	FIL_PAGE_ENCRYPTED_RTREE.
	@param[in]	type		IORequest
	@param[in,out]	src		page data which need to encrypt
	@param[in]	src_len		Size of the source in bytes
	@param[in,out]	dst		destination area
	@param[in,out]	dst_len		Size of the destination in bytes
	@return buffer data, dst_len will have the length of the data */
	byte* encrypt(
		const IORequest&	type,
		byte*			src,
		ulint			src_len,
		byte*			dst,
		ulint*			dst_len)
		MY_ATTRIBUTE((warn_unused_result));

	/** Decrypt the page data contents. Page type must be
	FIL_PAGE_ENCRYPTED, FIL_PAGE_COMPRESSED_AND_ENCRYPTED,
	FIL_PAGE_ENCRYPTED_RTREE, if not then the source contents are
	left unchanged and DB_SUCCESS is returned.
	@param[in]	type		IORequest
	@param[in,out]	src		Data read from disk, decrypt
					data will be copied to this page
	@param[in]	src_len		source data length
	@param[in,out]	dst		Scratch area to use for decrypt
	@param[in]	dst_len		Size of the scratch area in bytes
	@return DB_SUCCESS or error code */
	dberr_t decrypt(
		const IORequest&	type,
		byte*			src,
		ulint			src_len,
		byte*			dst,
		ulint			dst_len)
		MY_ATTRIBUTE((warn_unused_result));

	/** Encrypt type */
	Type			m_type;

	/** Encrypt key */
	byte*			m_key;

	/** Encrypt key length*/
	ulint			m_klen;

	/** Encrypt initial vector */
	byte*			m_iv;

	/** Current master key id */
	static ulint		master_key_id;

	/** Current uuid of server instance */
	static char		uuid[ENCRYPTION_SERVER_UUID_LEN + 1];
};

/** Types for AIO operations @{ */

/** No transformations during read/write, write as is. */
#define IORequestRead		IORequest(IORequest::READ)
#define IORequestWrite		IORequest(IORequest::WRITE)
#define IORequestLogRead	IORequest(IORequest::LOG | IORequest::READ)
#define IORequestLogWrite	IORequest(IORequest::LOG | IORequest::WRITE)

/**
The IO Context that is passed down to the low level IO code */
class IORequest {
public:
	/** Flags passed in the request, they can be ORred together. */
	enum {
		READ = 1,
		WRITE = 2,

		/** Double write buffer recovery. */
		DBLWR_RECOVER = 4,

		/** Enumarations below can be ORed to READ/WRITE above*/

		/** Data file */
		DATA_FILE = 8,

		/** Log file request*/
		LOG = 16,

		/** Disable partial read warnings */
		DISABLE_PARTIAL_IO_WARNINGS = 32,

		/** Do not to wake i/o-handler threads, but the caller will do
		the waking explicitly later, in this way the caller can post
		several requests in a batch; NOTE that the batch must not be
		so big that it exhausts the slots in AIO arrays! NOTE that
		a simulated batch may introduce hidden chances of deadlocks,
		because I/Os are not actually handled until all
		have been posted: use with great caution! */
		DO_NOT_WAKE = 64,

		/** Ignore failed reads of non-existent pages */
		IGNORE_MISSING = 128,

		/** Use punch hole if available, only makes sense if
		compression algorithm != NONE. Ignored if not set */
		PUNCH_HOLE = 256,

		/** Force raw read, do not try to compress/decompress.
		This can be used to force a read and write without any
		compression e.g., for redo log, merge sort temporary files
		and the truncate redo log. */
		NO_COMPRESSION = 512
	};

	/** Default constructor */
	IORequest()
		:
		m_block_size(UNIV_SECTOR_SIZE),
		m_type(READ),
		m_compression(),
		m_encryption()
	{
		/* No op */
	}

	/**
	@param[in]	type		Request type, can be a value that is
					ORed from the above enum */
	explicit IORequest(ulint type)
		:
		m_block_size(UNIV_SECTOR_SIZE),
		m_type(static_cast<uint16_t>(type)),
		m_compression(),
		m_encryption()
	{
		if (is_log()) {
			disable_compression();
		}

		if (!is_punch_hole_supported()) {
			clear_punch_hole();
		}
	}

	/** Destructor */
	~IORequest() { }

	/** @return true if ignore missing flag is set */
	static bool ignore_missing(ulint type)
		MY_ATTRIBUTE((warn_unused_result))
	{
		return((type & IGNORE_MISSING) == IGNORE_MISSING);
	}

	/** @return true if it is a read request */
	bool is_read() const
		MY_ATTRIBUTE((warn_unused_result))
	{
		return((m_type & READ) == READ);
	}

	/** @return true if it is a write request */
	bool is_write() const
		MY_ATTRIBUTE((warn_unused_result))
	{
		return((m_type & WRITE) == WRITE);
	}

	/** @return true if it is a redo log write */
	bool is_log() const
		MY_ATTRIBUTE((warn_unused_result))
	{
		return((m_type & LOG) == LOG);
	}

	/** @return true if the simulated AIO thread should be woken up */
	bool is_wake() const
		MY_ATTRIBUTE((warn_unused_result))
	{
		return((m_type & DO_NOT_WAKE) == 0);
	}

	/** @return true if partial read warning disabled */
	bool is_partial_io_warning_disabled() const
		MY_ATTRIBUTE((warn_unused_result))
	{
		return((m_type & DISABLE_PARTIAL_IO_WARNINGS)
		       == DISABLE_PARTIAL_IO_WARNINGS);
	}

	/** Disable partial read warnings */
	void disable_partial_io_warnings()
	{
		m_type |= DISABLE_PARTIAL_IO_WARNINGS;
	}

	/** @return true if missing files should be ignored */
	bool ignore_missing() const
		MY_ATTRIBUTE((warn_unused_result))
	{
		return(ignore_missing(m_type));
	}

	/** @return true if punch hole should be used */
	bool punch_hole() const
		MY_ATTRIBUTE((warn_unused_result))
	{
		return((m_type & PUNCH_HOLE) == PUNCH_HOLE);
	}

	/** @return true if the read should be validated */
	bool validate() const
		MY_ATTRIBUTE((warn_unused_result))
	{
		ut_a(is_read() ^ is_write());

		return(!is_read() || !punch_hole());
	}

	/** Set the punch hole flag */
	void set_punch_hole()
	{
		if (is_punch_hole_supported()) {
			m_type |= PUNCH_HOLE;
		}
	}

	/** Clear the do not wake flag */
	void clear_do_not_wake()
	{
		m_type &= ~DO_NOT_WAKE;
	}

	/** Clear the punch hole flag */
	void clear_punch_hole()
	{
		m_type &= ~PUNCH_HOLE;
	}

	/** @return the block size to use for IO */
	ulint block_size() const
		MY_ATTRIBUTE((warn_unused_result))
	{
		return(m_block_size);
	}

	/** Set the block size for IO
	@param[in] block_size		Block size to set */
	void block_size(ulint block_size)
	{
		m_block_size = static_cast<uint32_t>(block_size);
	}

	/** Clear all compression related flags */
	void clear_compressed()
	{
		clear_punch_hole();

		m_compression.m_type  = Compression::NONE;
	}

	/** Compare two requests
	@reutrn true if the are equal */
	bool operator==(const IORequest& rhs) const
	{
		return(m_type == rhs.m_type);
	}

	/** Set compression algorithm
	@param[in] compression	The compression algorithm to use */
	void compression_algorithm(Compression::Type type)
	{
		if (type == Compression::NONE) {
			return;
		}

		set_punch_hole();

		m_compression.m_type = type;
	}

	/** Get the compression algorithm.
	@return the compression algorithm */
	Compression compression_algorithm() const
		MY_ATTRIBUTE((warn_unused_result))
	{
		return(m_compression);
	}

	/** @return true if the page should be compressed */
	bool is_compressed() const
		MY_ATTRIBUTE((warn_unused_result))
	{
		return(compression_algorithm().m_type != Compression::NONE);
	}

	/** @return true if the page read should not be transformed. */
	bool is_compression_enabled() const
		MY_ATTRIBUTE((warn_unused_result))
	{
		return((m_type & NO_COMPRESSION) == 0);
	}

	/** Disable transformations. */
	void disable_compression()
	{
		m_type |= NO_COMPRESSION;
	}

	/** Set encryption algorithm
	@param[in] type		The encryption algorithm to use */
	void encryption_algorithm(Encryption::Type type)
	{
		if (type == Encryption::NONE) {
			return;
		}

		m_encryption.m_type = type;
	}

	/** Set encryption key and iv
	@param[in] key		The encryption key to use
	@param[in] key_len	length of the encryption key
	@param[in] iv		The encryption iv to use */
	void encryption_key(byte* key,
			    ulint key_len,
			    byte* iv)
	{
		m_encryption.m_key = key;
		m_encryption.m_klen = key_len;
		m_encryption.m_iv = iv;
	}

	/** Get the encryption algorithm.
	@return the encryption algorithm */
	Encryption encryption_algorithm() const
		MY_ATTRIBUTE((warn_unused_result))
	{
		return(m_encryption);
	}

	/** @return true if the page should be encrypted. */
	bool is_encrypted() const
		MY_ATTRIBUTE((warn_unused_result))
	{
		return(m_encryption.m_type != Encryption::NONE);
	}

	/** Clear all encryption related flags */
	void clear_encrypted()
	{
		m_encryption.m_key = NULL;
		m_encryption.m_klen = 0;
		m_encryption.m_iv = NULL;
		m_encryption.m_type = Encryption::NONE;
	}

	/** Note that the IO is for double write recovery. */
	void dblwr_recover()
	{
		m_type |= DBLWR_RECOVER;
	}

	/** @return true if the request is from the dblwr recovery */
	bool is_dblwr_recover() const
		MY_ATTRIBUTE((warn_unused_result))
	{
		return((m_type & DBLWR_RECOVER) == DBLWR_RECOVER);
	}

	/** @return true if punch hole is supported */
	static bool is_punch_hole_supported()
	{

		/* In this debugging mode, we act as if punch hole is supported,
		and then skip any calls to actually punch a hole here.
		In this way, Transparent Page Compression is still being tested. */
		DBUG_EXECUTE_IF("ignore_punch_hole",
			return(true);
		);

#if defined(HAVE_FALLOC_PUNCH_HOLE_AND_KEEP_SIZE) || defined(_WIN32)
		return(true);
#else
		return(false);
#endif /* HAVE_FALLOC_PUNCH_HOLE_AND_KEEP_SIZE || _WIN32 */
	}

private:
	/* File system best block size */
	uint32_t		m_block_size;

	/** Request type bit flags */
	uint16_t		m_type;

	/** Compression algorithm */
	Compression		m_compression;

	/** Encryption algorithm */
	Encryption		m_encryption;
};

/* @} */

/** Sparse file size information. */
struct os_file_size_t {
	/** Total size of file in bytes */
	os_offset_t	m_total_size;

	/** If it is a sparse file then this is the number of bytes
	actually allocated for the file. */
	os_offset_t	m_alloc_size;
};

/** Win NT does not allow more than 64 */
static const ulint OS_AIO_N_PENDING_IOS_PER_THREAD = 32;

/** Modes for aio operations @{ */
/** Normal asynchronous i/o not for ibuf pages or ibuf bitmap pages */
static const ulint OS_AIO_NORMAL = 21;

/**  Asynchronous i/o for ibuf pages or ibuf bitmap pages */
static const ulint OS_AIO_IBUF = 22;

/** Asynchronous i/o for the log */
static const ulint OS_AIO_LOG = 23;

/** Asynchronous i/o where the calling thread will itself wait for
the i/o to complete, doing also the job of the i/o-handler thread;
can be used for any pages, ibuf or non-ibuf.  This is used to save
CPU time, as we can do with fewer thread switches. Plain synchronous
I/O is not as good, because it must serialize the file seek and read
or write, causing a bottleneck for parallelism. */
static const ulint OS_AIO_SYNC = 24;
/* @} */

extern ulint	os_n_file_reads;
extern ulint	os_n_file_writes;
extern ulint	os_n_fsyncs;

/* File types for directory entry data type */

enum os_file_type_t {
	OS_FILE_TYPE_UNKNOWN = 0,
	OS_FILE_TYPE_FILE,			/* regular file */
	OS_FILE_TYPE_DIR,			/* directory */
	OS_FILE_TYPE_LINK,			/* symbolic link */
	OS_FILE_TYPE_BLOCK			/* block device */
};

/* Maximum path string length in bytes when referring to tables with in the
'./databasename/tablename.ibd' path format; we can allocate at least 2 buffers
of this size from the thread stack; that is why this should not be made much
bigger than 4000 bytes.  The maximum path length used by any storage engine
in the server must be at least this big. */
#define OS_FILE_MAX_PATH	4000
#if (FN_REFLEN_SE < OS_FILE_MAX_PATH)
# error "(FN_REFLEN_SE < OS_FILE_MAX_PATH)"
#endif

/** Struct used in fetching information of a file in a directory */
struct os_file_stat_t {
	char		name[OS_FILE_MAX_PATH];	/*!< path to a file */
	os_file_type_t	type;			/*!< file type */
	os_offset_t	size;			/*!< file size in bytes */
	os_offset_t	alloc_size;		/*!< Allocated size for
						sparse files in bytes */
	size_t		block_size;		/*!< Block size to use for IO
						in bytes*/
	time_t		ctime;			/*!< creation time */
	time_t		mtime;			/*!< modification time */
	time_t		atime;			/*!< access time */
	bool		rw_perm;		/*!< true if can be opened
						in read-write mode. Only valid
						if type == OS_FILE_TYPE_FILE */
};

#ifndef UNIV_HOTBACKUP
/** Create a temporary file. This function is like tmpfile(3), but
the temporary file is created in the given parameter path. If the path
is null then it will create the file in the mysql server configuration
parameter (--tmpdir).
@param[in]	path	location for creating temporary file
@return temporary file handle, or NULL on error */
FILE*
os_file_create_tmpfile(
	const char*	path);
#endif /* !UNIV_HOTBACKUP */

/** The os_file_opendir() function opens a directory stream corresponding to the
directory named by the dirname argument. The directory stream is positioned
at the first entry. In both Unix and Windows we automatically skip the '.'
and '..' items at the start of the directory listing.

@param[in]	dirname		directory name; it must not contain a trailing
				'\' or '/'
@param[in]	is_fatal	true if we should treat an error as a fatal
				error; if we try to open symlinks then we do
				not wish a fatal error if it happens not to be
				a directory
@return directory stream, NULL if error */
os_file_dir_t
os_file_opendir(
	const char*	dirname,
	bool		is_fatal);

/**
Closes a directory stream.
@param[in] dir	directory stream
@return 0 if success, -1 if failure */
int
os_file_closedir(
	os_file_dir_t	dir);

/** This function returns information of the next file in the directory. We jump
over the '.' and '..' entries in the directory.
@param[in]	dirname		directory name or path
@param[in]	dir		directory stream
@param[out]	info		buffer where the info is returned
@return 0 if ok, -1 if error, 1 if at the end of the directory */
int
os_file_readdir_next_file(
	const char*	dirname,
	os_file_dir_t	dir,
	os_file_stat_t*	info);

/**
This function attempts to create a directory named pathname. The new directory
gets default permissions. On Unix, the permissions are (0770 & ~umask). If the
directory exists already, nothing is done and the call succeeds, unless the
fail_if_exists arguments is true.

@param[in]	pathname	directory name as null-terminated string
@param[in]	fail_if_exists	if true, pre-existing directory is treated
				as an error.
@return true if call succeeds, false on error */
bool
os_file_create_directory(
	const char*	pathname,
	bool		fail_if_exists);

/** NOTE! Use the corresponding macro os_file_create_simple(), not directly
this function!
A simple function to open or create a file.
@param[in]	name		name of the file or path as a null-terminated
				string
@param[in]	create_mode	create mode
@param[in]	access_type	OS_FILE_READ_ONLY or OS_FILE_READ_WRITE
@param[in]	read_only	if true read only mode checks are enforced
@param[out]	success		true if succeed, false if error
@return own: handle to the file, not defined if error, error number
	can be retrieved with os_file_get_last_error */
os_file_t
os_file_create_simple_func(
	const char*	name,
	ulint		create_mode,
	ulint		access_type,
	bool		read_only,
	bool*		success);

/** NOTE! Use the corresponding macro
os_file_create_simple_no_error_handling(), not directly this function!
A simple function to open or create a file.
@param[in]	name		name of the file or path as a null-terminated string
@param[in]	create_mode	create mode
@param[in]	access_type	OS_FILE_READ_ONLY, OS_FILE_READ_WRITE, or
				OS_FILE_READ_ALLOW_DELETE; the last option
				is used by a backup program reading the file
@param[in]	read_only	if true read only mode checks are enforced
@param[out]	success		true if succeeded
@return own: handle to the file, not defined if error, error number
	can be retrieved with os_file_get_last_error */
os_file_t
os_file_create_simple_no_error_handling_func(
	const char*	name,
	ulint		create_mode,
	ulint		access_type,
	bool		read_only,
	bool*		success)
	MY_ATTRIBUTE((warn_unused_result));

/** Tries to disable OS caching on an opened file descriptor.
@param[in]	fd		file descriptor to alter
@param[in]	file_name	file name, used in the diagnostic message
@param[in]	name		"open" or "create"; used in the diagnostic
				message */
void
os_file_set_nocache(
	int		fd,
	const char*	file_name,
	const char*	operation_name);

/** NOTE! Use the corresponding macro os_file_create(), not directly
this function!
Opens an existing file or creates a new.
@param[in]	name		name of the file or path as a null-terminated
				string
@param[in]	create_mode	create mode
@param[in]	purpose		OS_FILE_AIO, if asynchronous, non-buffered I/O
				is desired, OS_FILE_NORMAL, if any normal file;
				NOTE that it also depends on type, os_aio_..
				and srv_.. variables whether we really use
				async I/O or unbuffered I/O: look in the
				function source code for the exact rules
@param[in]	type		OS_DATA_FILE or OS_LOG_FILE
@param[in]	read_only	if true read only mode checks are enforced
@param[in]	success		true if succeeded
@return own: handle to the file, not defined if error, error number
	can be retrieved with os_file_get_last_error */
os_file_t
os_file_create_func(
	const char*	name,
	ulint		create_mode,
	ulint		purpose,
	ulint		type,
	bool		read_only,
	bool*		success)
	MY_ATTRIBUTE((warn_unused_result));

/** Deletes a file. The file has to be closed before calling this.
@param[in]	name		file path as a null-terminated string
@return true if success */
bool
os_file_delete_func(const char* name);

/** Deletes a file if it exists. The file has to be closed before calling this.
@param[in]	name		file path as a null-terminated string
@param[out]	exist		indicate if file pre-exist
@return true if success */
bool
os_file_delete_if_exists_func(const char* name, bool* exist);

/** NOTE! Use the corresponding macro os_file_rename(), not directly
this function!
Renames a file (can also move it to another directory). It is safest that the
file is closed before calling this function.
@param[in]	oldpath		old file path as a null-terminated string
@param[in]	newpath		new file path
@return true if success */
bool
os_file_rename_func(const char* oldpath, const char* newpath);

/** NOTE! Use the corresponding macro os_file_close(), not directly this
function!
Closes a file handle. In case of error, error number can be retrieved with
os_file_get_last_error.
@param[in]	file		own: handle to a file
@return true if success */
bool
os_file_close_func(os_file_t file);

#ifdef UNIV_PFS_IO

/* Keys to register InnoDB I/O with performance schema */
extern mysql_pfs_key_t	innodb_data_file_key;
extern mysql_pfs_key_t	innodb_log_file_key;
extern mysql_pfs_key_t	innodb_temp_file_key;

/* Following four macros are instumentations to register
various file I/O operations with performance schema.
1) register_pfs_file_open_begin() and register_pfs_file_open_end() are
used to register file creation, opening, closing and renaming.
2) register_pfs_file_io_begin() and register_pfs_file_io_end() are
used to register actual file read, write and flush
3) register_pfs_file_close_begin() and register_pfs_file_close_end()
are used to register file deletion operations*/
# define register_pfs_file_open_begin(state, locker, key, op, name,	\
				      src_file, src_line)		\
do {									\
	locker = PSI_FILE_CALL(get_thread_file_name_locker)(		\
		state, key, op, name, &locker);				\
	if (locker != NULL) {						\
		PSI_FILE_CALL(start_file_open_wait)(			\
			locker, src_file, src_line);			\
	}								\
} while (0)

# define register_pfs_file_open_end(locker, file)			\
do {									\
	if (locker != NULL) {						\
		PSI_FILE_CALL(end_file_open_wait_and_bind_to_descriptor)(\
			locker, file);					\
	}								\
} while (0)

# define register_pfs_file_close_begin(state, locker, key, op, name,	\
				      src_file, src_line)		\
do {									\
	locker = PSI_FILE_CALL(get_thread_file_name_locker)(		\
		state, key, op, name, &locker);				\
	if (locker != NULL) {						\
		PSI_FILE_CALL(start_file_close_wait)(			\
			locker, src_file, src_line);			\
	}								\
} while (0)

# define register_pfs_file_close_end(locker, result)			\
do {									\
	if (locker != NULL) {						\
		PSI_FILE_CALL(end_file_close_wait)(			\
			locker, result);				\
	}								\
} while (0)

# define register_pfs_file_io_begin(state, locker, file, count, op,	\
				    src_file, src_line)			\
do {									\
	locker = PSI_FILE_CALL(get_thread_file_descriptor_locker)(	\
		state, file, op);					\
	if (locker != NULL) {						\
		PSI_FILE_CALL(start_file_wait)(				\
			locker, count, src_file, src_line);		\
	}								\
} while (0)

# define register_pfs_file_io_end(locker, count)			\
do {									\
	if (locker != NULL) {						\
		PSI_FILE_CALL(end_file_wait)(locker, count);		\
	}								\
} while (0)

/* Following macros/functions are file I/O APIs that would be performance
schema instrumented if "UNIV_PFS_IO" is defined. They would point to
wrapper functions with performance schema instrumentation in such case.

os_file_create
os_file_create_simple
os_file_create_simple_no_error_handling
os_file_close
os_file_rename
os_aio
os_file_read
os_file_read_no_error_handling
os_file_write

The wrapper functions have the prefix of "innodb_". */

# define os_file_create(key, name, create, purpose, type, read_only,	\
			success)					\
	pfs_os_file_create_func(key, name, create, purpose,	type,	\
				read_only, success, __FILE__, __LINE__)

# define os_file_create_simple(key, name, create, access,		\
		read_only, success)					\
	pfs_os_file_create_simple_func(key, name, create, access,	\
		read_only, success, __FILE__, __LINE__)

# define os_file_create_simple_no_error_handling(			\
		key, name, create_mode, access, read_only, success)	\
	pfs_os_file_create_simple_no_error_handling_func(		\
		key, name, create_mode, access,				\
		read_only, success, __FILE__, __LINE__)

# define os_file_close(file)						\
	pfs_os_file_close_func(file, __FILE__, __LINE__)

# define os_aio(type, mode, name, file, buf, offset,			\
		n, read_only, message1, message2)			\
	pfs_os_aio_func(type, mode, name, file, buf, offset,		\
			n, read_only, message1, message2,		\
			__FILE__, __LINE__)

# define os_file_read(type, file, buf, offset, n)			\
	pfs_os_file_read_func(type, file, buf, offset, n, __FILE__, __LINE__)

# define os_file_read_no_error_handling(type, file, buf, offset, n, o)	\
	pfs_os_file_read_no_error_handling_func(			\
		type, file, buf, offset, n, o, __FILE__, __LINE__)

# define os_file_write(type, name, file, buf, offset, n)	\
	pfs_os_file_write_func(type, name, file, buf, offset,	\
			       n, __FILE__, __LINE__)

# define os_file_flush(file)						\
	pfs_os_file_flush_func(file, __FILE__, __LINE__)

# define os_file_rename(key, oldpath, newpath)				\
	pfs_os_file_rename_func(key, oldpath, newpath, __FILE__, __LINE__)

# define os_file_delete(key, name)					\
	pfs_os_file_delete_func(key, name, __FILE__, __LINE__)

# define os_file_delete_if_exists(key, name, exist)			\
	pfs_os_file_delete_if_exists_func(key, name, exist, __FILE__, __LINE__)

/** NOTE! Please use the corresponding macro os_file_create_simple(),
not directly this function!
A performance schema instrumented wrapper function for
os_file_create_simple() which opens or creates a file.
@param[in]	key		Performance Schema Key
@param[in]	name		name of the file or path as a null-terminated
				string
@param[in]	create_mode	create mode
@param[in]	access_type	OS_FILE_READ_ONLY or OS_FILE_READ_WRITE
@param[in]	read_only	if true read only mode checks are enforced
@param[out]	success		true if succeeded
@param[in]	src_file	file name where func invoked
@param[in]	src_line	line where the func invoked
@return own: handle to the file, not defined if error, error number
	can be retrieved with os_file_get_last_error */
UNIV_INLINE
os_pfs_file_t
pfs_os_file_create_simple_func(
	mysql_pfs_key_t key,
	const char*	name,
	ulint		create_mode,
	ulint		access_type,
	bool		read_only,
	bool*		success,
	const char*	src_file,
	ulint		src_line)
	MY_ATTRIBUTE((warn_unused_result));

/** NOTE! Please use the corresponding macro
os_file_create_simple_no_error_handling(), not directly this function!
A performance schema instrumented wrapper function for
os_file_create_simple_no_error_handling(). Add instrumentation to
monitor file creation/open.
@param[in]	key		Performance Schema Key
@param[in]	name		name of the file or path as a null-terminated
				string
@param[in]	create_mode	create mode
@param[in]	access_type	OS_FILE_READ_ONLY, OS_FILE_READ_WRITE, or
				OS_FILE_READ_ALLOW_DELETE; the last option is
				used by a backup program reading the file
@param[in]	read_only	if true read only mode checks are enforced
@param[out]	success		true if succeeded
@param[in]	src_file	file name where func invoked
@param[in]	src_line	line where the func invoked
@return own: handle to the file, not defined if error, error number
	can be retrieved with os_file_get_last_error */
UNIV_INLINE
os_pfs_file_t
pfs_os_file_create_simple_no_error_handling_func(
	mysql_pfs_key_t key,
	const char*	name,
	ulint		create_mode,
	ulint		access_type,
	bool		read_only,
	bool*		success,
	const char*	src_file,
	ulint		src_line)
	MY_ATTRIBUTE((warn_unused_result));

/** NOTE! Please use the corresponding macro os_file_create(), not directly
this function!
A performance schema wrapper function for os_file_create().
Add instrumentation to monitor file creation/open.
@param[in]	key		Performance Schema Key
@param[in]	name		name of the file or path as a null-terminated
				string
@param[in]	create_mode	create mode
@param[in]	purpose		OS_FILE_AIO, if asynchronous, non-buffered I/O
				is desired, OS_FILE_NORMAL, if any normal file;
				NOTE that it also depends on type, os_aio_..
				and srv_.. variables whether we really use
				async I/O or unbuffered I/O: look in the
				function source code for the exact rules
@param[in]	read_only	if true read only mode checks are enforced
@param[out]	success		true if succeeded
@param[in]	src_file	file name where func invoked
@param[in]	src_line	line where the func invoked
@return own: handle to the file, not defined if error, error number
	can be retrieved with os_file_get_last_error */
UNIV_INLINE
os_pfs_file_t
pfs_os_file_create_func(
	mysql_pfs_key_t key,
	const char*	name,
	ulint		create_mode,
	ulint		purpose,
	ulint		type,
	bool		read_only,
	bool*		success,
	const char*	src_file,
	ulint		src_line)
	MY_ATTRIBUTE((warn_unused_result));

/** NOTE! Please use the corresponding macro os_file_close(), not directly
this function!
A performance schema instrumented wrapper function for os_file_close().
@param[in]	file		handle to a file
@param[in]	src_file	file name where func invoked
@param[in]	src_line	line where the func invoked
@return true if success */
UNIV_INLINE
bool
pfs_os_file_close_func(
<<<<<<< HEAD
	os_file_t	file,
	const char*	src_file,
	ulint		src_line);

/** NOTE! Please use the corresponding macro os_file_read(), not directly
=======
/*===================*/
        os_pfs_file_t	file,	/*!< in, own: handle to a file */
	const char*	src_file,/*!< in: file name where func invoked */
	ulint		src_line);/*!< in: line where the func invoked */
/*******************************************************************//**
NOTE! Please use the corresponding macro os_file_read(), not directly
>>>>>>> 3fd5f795
this function!
This is the performance schema instrumented wrapper function for
os_file_read() which requests a synchronous read operation.
@param[in, out]	type		IO request context
@param[in]	file		Open file handle
@param[out]	buf		buffer where to read
@param[in]	offset		file offset where to read
@param[in]	n		number of bytes to read
@param[in]	src_file	file name where func invoked
@param[in]	src_line	line where the func invoked
@return DB_SUCCESS if request was successful */
UNIV_INLINE
dberr_t
pfs_os_file_read_func(
<<<<<<< HEAD
	IORequest&	type,
	os_file_t	file,
	void*		buf,
	os_offset_t	offset,
	ulint		n,
	const char*	src_file,
	ulint		src_line);

/** NOTE! Please use the corresponding macro os_file_read_no_error_handling(),
=======
/*==================*/
	os_pfs_file_t	file,	/*!< in: handle to a file */
	void*		buf,	/*!< in: buffer where to read */
	os_offset_t	offset,	/*!< in: file offset where to read */
	ulint		n,	/*!< in: number of bytes to read */
	const char*	src_file,/*!< in: file name where func invoked */
	ulint		src_line);/*!< in: line where the func invoked */

/*******************************************************************//**
NOTE! Please use the corresponding macro os_file_read_no_error_handling(),
>>>>>>> 3fd5f795
not directly this function!
This is the performance schema instrumented wrapper function for
os_file_read_no_error_handling_func() which requests a synchronous
read operation.
@param[in, out]	type		IO request context
@param[in]	file		Open file handle
@param[out]	buf		buffer where to read
@param[in]	offset		file offset where to read
@param[in]	n		number of bytes to read
@param[out]	o		number of bytes actually read
@param[in]	src_file	file name where func invoked
@param[in]	src_line	line where the func invoked
@return DB_SUCCESS if request was successful */
UNIV_INLINE
dberr_t
pfs_os_file_read_no_error_handling_func(
<<<<<<< HEAD
	IORequest&	type,
	os_file_t	file,
	void*		buf,
	os_offset_t	offset,
	ulint		n,
	ulint*		o,
	const char*	src_file,
	ulint		src_line);

/** NOTE! Please use the corresponding macro os_aio(), not directly this
=======
/*====================================*/
	os_pfs_file_t	file,	/*!< in: handle to a file */
	void*		buf,	/*!< in: buffer where to read */
	os_offset_t	offset,	/*!< in: file offset where to read */
	ulint		n,	/*!< in: number of bytes to read */
	const char*	src_file,/*!< in: file name where func invoked */
	ulint		src_line);/*!< in: line where the func invoked */

/*******************************************************************//**
NOTE! Please use the corresponding macro os_aio(), not directly this
>>>>>>> 3fd5f795
function!
Performance schema wrapper function of os_aio() which requests
an asynchronous I/O operation.
@param[in]	type		IO request context
@param[in]	mode		IO mode
@param[in]	name		Name of the file or path as NUL terminated
				string
@param[in]	file		Open file handle
@param[out]	buf		buffer where to read
@param[in]	offset		file offset where to read
@param[in]	n		number of bytes to read
@param[in]	read_only	if true read only mode checks are enforced
@param[in,out]	m1		Message for the AIO handler, (can be used to
				identify a completed AIO operation); ignored
				if mode is OS_AIO_SYNC
@param[in,out]	m2		message for the AIO handler (can be used to
				identify a completed AIO operation); ignored
				if mode is OS_AIO_SYNC
@param[in]	src_file	file name where func invoked
@param[in]	src_line	line where the func invoked
@return DB_SUCCESS if request was queued successfully, FALSE if fail */
UNIV_INLINE
dberr_t
pfs_os_aio_func(
<<<<<<< HEAD
	IORequest&	type,
	ulint		mode,
	const char*	name,
	os_file_t	file,
	void*		buf,
	os_offset_t	offset,
	ulint		n,
	bool		read_only,
	fil_node_t*	m1,
	void*		m2,
	const char*	src_file,
	ulint		src_line);

/** NOTE! Please use the corresponding macro os_file_write(), not directly
=======
/*============*/
	ulint		type,	/*!< in: OS_FILE_READ or OS_FILE_WRITE */
	ulint		mode,	/*!< in: OS_AIO_NORMAL etc. I/O mode */
	const char*	name,	/*!< in: name of the file or path as a
				null-terminated string */
	os_pfs_file_t	file,	/*!< in: handle to a file */
	void*		buf,	/*!< in: buffer where to read or from which
				to write */
	os_offset_t	offset,	/*!< in: file offset where to read or write */
	ulint		n,	/*!< in: number of bytes to read or write */
	fil_node_t*	message1,/*!< in: message for the aio handler
				(can be used to identify a completed
				aio operation); ignored if mode is
				OS_AIO_SYNC */
	void*		message2,/*!< in: message for the aio handler
				(can be used to identify a completed
				aio operation); ignored if mode is
                                OS_AIO_SYNC */
	const char*	src_file,/*!< in: file name where func invoked */
	ulint		src_line);/*!< in: line where the func invoked */
/*******************************************************************//**
NOTE! Please use the corresponding macro os_file_write(), not directly
>>>>>>> 3fd5f795
this function!
This is the performance schema instrumented wrapper function for
os_file_write() which requests a synchronous write operation.
@param[in, out]	type		IO request context
@param[in]	name		Name of the file or path as NUL terminated
				string
@param[in]	file		Open file handle
@param[out]	buf		buffer where to read
@param[in]	offset		file offset where to read
@param[in]	n		number of bytes to read
@param[in]	src_file	file name where func invoked
@param[in]	src_line	line where the func invoked
@return DB_SUCCESS if request was successful */
UNIV_INLINE
dberr_t
pfs_os_file_write_func(
<<<<<<< HEAD
	IORequest&	type,
	const char*	name,
	os_file_t	file,
	const void*	buf,
	os_offset_t	offset,
	ulint		n,
	const char*	src_file,
	ulint		src_line);

/** NOTE! Please use the corresponding macro os_file_flush(), not directly
=======
/*===================*/
	const char*	name,	/*!< in: name of the file or path as a
				null-terminated string */
	os_pfs_file_t	file,	/*!< in: handle to a file */
	const void*	buf,	/*!< in: buffer from which to write */
	os_offset_t	offset,	/*!< in: file offset where to write */
	ulint		n,	/*!< in: number of bytes to write */
	const char*	src_file,/*!< in: file name where func invoked */
	ulint		src_line);/*!< in: line where the func invoked */
/***********************************************************************//**
NOTE! Please use the corresponding macro os_file_flush(), not directly
>>>>>>> 3fd5f795
this function!
This is the performance schema instrumented wrapper function for
os_file_flush() which flushes the write buffers of a given file to the disk.
Flushes the write buffers of a given file to the disk.
@param[in]	file		Open file handle
@param[in]	src_file	file name where func invoked
@param[in]	src_line	line where the func invoked
@return TRUE if success */
UNIV_INLINE
bool
pfs_os_file_flush_func(
<<<<<<< HEAD
	os_file_t	file,
	const char*	src_file,
	ulint		src_line);
=======
/*===================*/
	os_pfs_file_t	file,	/*!< in, own: handle to a file */
	const char*	src_file,/*!< in: file name where func invoked */
	ulint		src_line);/*!< in: line where the func invoked */
>>>>>>> 3fd5f795

/** NOTE! Please use the corresponding macro os_file_rename(), not directly
this function!
This is the performance schema instrumented wrapper function for
os_file_rename()
@param[in]	key		Performance Schema Key
@param[in]	oldpath		old file path as a null-terminated string
@param[in]	newpath		new file path
@param[in]	src_file	file name where func invoked
@param[in]	src_line	line where the func invoked
@return true if success */
UNIV_INLINE
bool
pfs_os_file_rename_func(
	mysql_pfs_key_t	key,
	const char*	oldpath,
	const char*	newpath,
	const char*	src_file,
	ulint		src_line);

/**
NOTE! Please use the corresponding macro os_file_delete(), not directly
this function!
This is the performance schema instrumented wrapper function for
os_file_delete()
@param[in]	key		Performance Schema Key
@param[in]	name		old file path as a null-terminated string
@param[in]	src_file	file name where func invoked
@param[in]	src_line	line where the func invoked
@return true if success */
UNIV_INLINE
bool
pfs_os_file_delete_func(
	mysql_pfs_key_t	key,
	const char*	name,
	const char*	src_file,
	ulint		src_line);

/**
NOTE! Please use the corresponding macro os_file_delete_if_exists(), not
directly this function!
This is the performance schema instrumented wrapper function for
os_file_delete_if_exists()
@param[in]	key		Performance Schema Key
@param[in]	name		old file path as a null-terminated string
@param[in]	exist		indicate if file pre-exist
@param[in]	src_file	file name where func invoked
@param[in]	src_line	line where the func invoked
@return true if success */
UNIV_INLINE
bool
pfs_os_file_delete_if_exists_func(
	mysql_pfs_key_t	key,
	const char*	name,
	bool*		exist,
	const char*	src_file,
	ulint		src_line);

#else /* UNIV_PFS_IO */

/* If UNIV_PFS_IO is not defined, these I/O APIs point
to original un-instrumented file I/O APIs */
# define os_file_create(key, name, create, purpose, type, read_only,	\
			success)					\
	os_file_create_func(name, create, purpose, type, read_only,	\
			success)

# define os_file_create_simple(key, name, create_mode, access,		\
		read_only, success)					\
	os_file_create_simple_func(name, create_mode, access,		\
		read_only, success)

# define os_file_create_simple_no_error_handling(			\
		key, name, create_mode, access, read_only, success)	\
	os_file_create_simple_no_error_handling_func(			\
		name, create_mode, access, read_only, success)

# define os_file_close(file)	os_file_close_func(file)

# define os_aio(type, mode, name, file, buf, offset,			\
		n, read_only, message1, message2)			\
	os_aio_func(type, mode, name, file, buf, offset,		\
		n, read_only, message1, message2)

# define os_file_read(type, file, buf, offset, n)			\
	os_file_read_func(type, file, buf, offset, n)

# define os_file_read_no_error_handling(type, file, buf, offset, n, o)	\
	os_file_read_no_error_handling_func(type, file, buf, offset, n, o)

# define os_file_write(type, name, file, buf, offset, n)		\
	os_file_write_func(type, name, file, buf, offset, n)

# define os_file_flush(file)	os_file_flush_func(file)

# define os_file_rename(key, oldpath, newpath)				\
	os_file_rename_func(oldpath, newpath)

# define os_file_delete(key, name)	os_file_delete_func(name)

# define os_file_delete_if_exists(key, name, exist)			\
	os_file_delete_if_exists_func(name, exist)

#endif	/* UNIV_PFS_IO */

#ifdef UNIV_HOTBACKUP
/** Closes a file handle.
@param[in] file		handle to a file
@return true if success */
bool
os_file_close_no_error_handling(os_file_t file);
#endif /* UNIV_HOTBACKUP */

/** Gets a file size.
@param[in]	file		handle to a file
@return file size if OK, else set m_total_size to ~0 and m_alloc_size
	to errno */
os_file_size_t
os_file_get_size(
	const char*	filename)
	MY_ATTRIBUTE((warn_unused_result));

/** Gets a file size.
@param[in]	file		handle to a file
@return file size, or (os_offset_t) -1 on failure */
os_offset_t
os_file_get_size(
<<<<<<< HEAD
	os_file_t	file)
=======
/*=============*/
	os_pfs_file_t	file)	/*!< in: handle to a file */
>>>>>>> 3fd5f795
	MY_ATTRIBUTE((warn_unused_result));

/** Write the specified number of zeros to a newly created file.
@param[in]	name		name of the file or path as a null-terminated
				string
@param[in]	file		handle to a file
@param[in]	size		file size
@param[in]	read_only	Enable read-only checks if true
@return true if success */
bool
os_file_set_size(
<<<<<<< HEAD
	const char*	name,
	os_file_t	file,
	os_offset_t	size,
	bool		read_only)
	MY_ATTRIBUTE((warn_unused_result));

/** Truncates a file at its current position.
@param[in/out]	file	file to be truncated
@return true if success */
bool
=======
/*=============*/
	const char*	name,	/*!< in: name of the file or path as a
				null-terminated string */
	os_pfs_file_t	file,	/*!< in: handle to a file */
	os_offset_t	size)	/*!< in: file size */
	MY_ATTRIBUTE((nonnull, warn_unused_result));
/***********************************************************************//**
Truncates a file at its current position.
@return	TRUE if success */
UNIV_INTERN
ibool
>>>>>>> 3fd5f795
os_file_set_eof(
	FILE*		file);	/*!< in: file to be truncated */

/** Truncates a file to a specified size in bytes. Do nothing if the size
preserved is smaller or equal than current size of file.
@param[in]	pathname	file path
@param[in]	file		file to be truncated
@param[in]	size		size preserved in bytes
@return true if success */
bool
os_file_truncate(
	const char*	pathname,
	os_file_t	file,
	os_offset_t	size);

/** NOTE! Use the corresponding macro os_file_flush(), not directly this
function!
Flushes the write buffers of a given file to the disk.
@param[in]	file		handle to a file
@return true if success */
bool
os_file_flush_func(
	os_file_t	file);

/** Retrieves the last error number if an error occurs in a file io function.
The number should be retrieved before any other OS calls (because they may
overwrite the error number). If the number is not known to this program,
the OS error number + 100 is returned.
@param[in]	report		true if we want an error message printed
				for all errors
@return error number, or OS error number + 100 */
ulint
os_file_get_last_error(
	bool		report);

/** NOTE! Use the corresponding macro os_file_read(), not directly this
function!
Requests a synchronous read operation.
@param[in]	type		IO request context
@param[in]	file		Open file handle
@param[out]	buf		buffer where to read
@param[in]	offset		file offset where to read
@param[in]	n		number of bytes to read
@return DB_SUCCESS if request was successful */
dberr_t
os_file_read_func(
	IORequest&	type,
	os_file_t	file,
	void*		buf,
	os_offset_t	offset,
	ulint		n)
	MY_ATTRIBUTE((warn_unused_result));

/** Rewind file to its start, read at most size - 1 bytes from it to str, and
NUL-terminate str. All errors are silently ignored. This function is
mostly meant to be used with temporary files.
@param[in,out]	file		file to read from
@param[in,out]	str		buffer where to read
@param[in]	size		size of buffer */
void
os_file_read_string(
	FILE*		file,
	char*		str,
	ulint		size);

/** NOTE! Use the corresponding macro os_file_read_no_error_handling(),
not directly this function!
Requests a synchronous positioned read operation. This function does not do
any error handling. In case of error it returns FALSE.
@param[in]	type		IO request context
@param[in]	file		Open file handle
@param[out]	buf		buffer where to read
@param[in]	offset		file offset where to read
@param[in]	n		number of bytes to read
@param[out]	o		number of bytes actually read
@return DB_SUCCESS or error code */
dberr_t
os_file_read_no_error_handling_func(
	IORequest&	type,
	os_file_t	file,
	void*		buf,
	os_offset_t	offset,
	ulint		n,
	ulint*		o)
	MY_ATTRIBUTE((warn_unused_result));

/** NOTE! Use the corresponding macro os_file_write(), not directly this
function!
Requests a synchronous write operation.
@param[in,out]	type		IO request context
@param[in]	file		Open file handle
@param[out]	buf		buffer where to read
@param[in]	offset		file offset where to read
@param[in]	n		number of bytes to read
@return DB_SUCCESS if request was successful */
dberr_t
os_file_write_func(
	IORequest&	type,
	const char*	name,
	os_file_t	file,
	const void*	buf,
	os_offset_t	offset,
	ulint		n)
	MY_ATTRIBUTE((warn_unused_result));

/** Check the existence and type of the given file.
@param[in]	path		pathname of the file
@param[out]	exists		true if file exists
@param[out]	type		type of the file (if it exists)
@return true if call succeeded */
bool
os_file_status(
	const char*	path,
	bool*		exists,
	os_file_type_t* type);

/** This function returns a new path name after replacing the basename
in an old path with a new basename.  The old_path is a full path
name including the extension.  The tablename is in the normal
form "databasename/tablename".  The new base name is found after
the forward slash.  Both input strings are null terminated.

This function allocates memory to be returned.  It is the callers
responsibility to free the return value after it is no longer needed.

@param[in]	old_path		pathname
@param[in]	new_name		new file name
@return own: new full pathname */
char*
os_file_make_new_pathname(
	const char*	old_path,
	const char*	new_name);

/** This function reduces a null-terminated full remote path name into
the path that is sent by MySQL for DATA DIRECTORY clause.  It replaces
the 'databasename/tablename.ibd' found at the end of the path with just
'tablename'.

Since the result is always smaller than the path sent in, no new memory
is allocated. The caller should allocate memory for the path sent in.
This function manipulates that path in place.

If the path format is not as expected, just return.  The result is used
to inform a SHOW CREATE TABLE command.
@param[in,out]	data_dir_path		Full path/data_dir_path */
void
os_file_make_data_dir_path(
	char*	data_dir_path);

/** Create all missing subdirectories along the given path.
@return DB_SUCCESS if OK, otherwise error code. */
dberr_t
os_file_create_subdirs_if_needed(
	const char*	path);

#ifdef UNIV_ENABLE_UNIT_TEST_GET_PARENT_DIR
/* Test the function os_file_get_parent_dir. */
void
unit_test_os_file_get_parent_dir();
#endif /* UNIV_ENABLE_UNIT_TEST_GET_PARENT_DIR */

/** Initializes the asynchronous io system. Creates one array each for ibuf
and log i/o. Also creates one array each for read and write where each
array is divided logically into n_read_segs and n_write_segs
respectively. The caller must create an i/o handler thread for each
segment in these arrays. This function also creates the sync array.
No i/o handler thread needs to be created for that
@param[in]	n_read_segs	number of reader threads
@param[in]	n_write_segs	number of writer threads
@param[in]	n_slots_sync	number of slots in the sync aio array */

bool
os_aio_init(
	ulint		n_read_segs,
	ulint		n_write_segs,
	ulint		n_slots_sync);

/**
Frees the asynchronous io system. */
void
os_aio_free();

/**
NOTE! Use the corresponding macro os_aio(), not directly this function!
Requests an asynchronous i/o operation.
@param[in]	type		IO request context
@param[in]	mode		IO mode
@param[in]	name		Name of the file or path as NUL terminated
				string
@param[in]	file		Open file handle
@param[out]	buf		buffer where to read
@param[in]	offset		file offset where to read
@param[in]	n		number of bytes to read
@param[in]	read_only	if true read only mode checks are enforced
@param[in,out]	m1		Message for the AIO handler, (can be used to
				identify a completed AIO operation); ignored
				if mode is OS_AIO_SYNC
@param[in,out]	m2		message for the AIO handler (can be used to
				identify a completed AIO operation); ignored
				if mode is OS_AIO_SYNC
@return DB_SUCCESS or error code */
dberr_t
os_aio_func(
<<<<<<< HEAD
	IORequest&	type,
	ulint		mode,
	const char*	name,
	os_file_t	file,
	void*		buf,
	os_offset_t	offset,
	ulint		n,
	bool		read_only,
	fil_node_t*	m1,
	void*		m2);

/** Wakes up all async i/o threads so that they know to exit themselves in
=======
/*========*/
	ulint		type,	/*!< in: OS_FILE_READ or OS_FILE_WRITE */
	ulint		mode,	/*!< in: OS_AIO_NORMAL, ..., possibly ORed
				to OS_AIO_SIMULATED_WAKE_LATER: the
				last flag advises this function not to wake
				i/o-handler threads, but the caller will
				do the waking explicitly later, in this
				way the caller can post several requests in
				a batch; NOTE that the batch must not be
				so big that it exhausts the slots in aio
				arrays! NOTE that a simulated batch
				may introduce hidden chances of deadlocks,
				because i/os are not actually handled until
				all have been posted: use with great
				caution! */
	const char*	name,	/*!< in: name of the file or path as a
				null-terminated string */
	os_pfs_file_t	file,	/*!< in: handle to a file */
	void*		buf,	/*!< in: buffer where to read or from which
				to write */
	os_offset_t	offset,	/*!< in: file offset where to read or write */
	ulint		n,	/*!< in: number of bytes to read or write */
	fil_node_t*	message1,/*!< in: message for the aio handler
				(can be used to identify a completed
				aio operation); ignored if mode is
				OS_AIO_SYNC */
	void*		message2);/*!< in: message for the aio handler
				(can be used to identify a completed
				aio operation); ignored if mode is
				OS_AIO_SYNC */
/************************************************************************//**
Wakes up all async i/o threads so that they know to exit themselves in
>>>>>>> 3fd5f795
shutdown. */
void
os_aio_wake_all_threads_at_shutdown();

/** Waits until there are no pending writes in os_aio_write_array. There can
be other, synchronous, pending writes. */
void
os_aio_wait_until_no_pending_writes();

/** Wakes up simulated aio i/o-handler threads if they have something to do. */
void
os_aio_simulated_wake_handler_threads();

/** This function can be called if one wants to post a batch of reads and
prefers an i/o-handler thread to handle them all at once later. You must
call os_aio_simulated_wake_handler_threads later to ensure the threads
are not left sleeping! */
void
os_aio_simulated_put_read_threads_to_sleep();

/** This is the generic AIO handler interface function.
Waits for an aio operation to complete. This function is used to wait the
for completed requests. The AIO array of pending requests is divided
into segments. The thread specifies which segment or slot it wants to wait
for. NOTE: this function will also take care of freeing the aio slot,
therefore no other thread is allowed to do the freeing!
@param[in]	segment		the number of the segment in the aio arrays to
				wait for; segment 0 is the ibuf I/O thread,
				segment 1 the log I/O thread, then follow the
				non-ibuf read threads, and as the last are the
				non-ibuf write threads; if this is
				ULINT_UNDEFINED, then it means that sync AIO
				is used, and this parameter is ignored
@param[out]	m1		the messages passed with the AIO request;
				note that also in the case where the AIO
				operation failed, these output parameters
				are valid and can be used to restart the
				operation, for example
@param[out]	m2		callback message
@param[out]	type		OS_FILE_WRITE or ..._READ
@return DB_SUCCESS or error code */
dberr_t
os_aio_handler(
	ulint		segment,
	fil_node_t**	m1,
	void**		m2,
	IORequest*	type);

/** Prints info of the aio arrays.
@param[in/out]	file		file where to print */
void
os_aio_print(FILE* file);

/** Refreshes the statistics used to print per-second averages. */
void
os_aio_refresh_stats();

/** Checks that all slots in the system have been freed, that is, there are
no pending io operations. */
bool
os_aio_all_slots_free();

#ifdef UNIV_DEBUG

/** Prints all pending IO
@param[in]	file	file where to print */
void
os_aio_print_pending_io(FILE* file);

#endif /* UNIV_DEBUG */

/** This function returns information about the specified file
@param[in]	path		pathname of the file
@param[in]	stat_info	information of a file in a directory
@param[in]	check_rw_perm	for testing whether the file can be opened
				in RW mode
@param[in]	read_only	if true read only mode checks are enforced
@return DB_SUCCESS if all OK */
dberr_t
os_file_get_status(
	const char*	path,
	os_file_stat_t* stat_info,
	bool		check_rw_perm,
	bool		read_only);

#if !defined(UNIV_HOTBACKUP)
/** Creates a temporary file in the location specified by the parameter
path. If the path is NULL then it will be created on --tmpdir location.
This function is defined in ha_innodb.cc.
@param[in]	path	location for creating temporary file
@return temporary file descriptor, or < 0 on error */
int
innobase_mysql_tmpfile(
	const char*	path);
#endif /* !UNIV_HOTBACKUP */


/** If it is a compressed page return the compressed page data + footer size
@param[in]	buf		Buffer to check, must include header + 10 bytes
@return ULINT_UNDEFINED if the page is not a compressed page or length
	of the compressed data (including footer) if it is a compressed page */
ulint
os_file_compressed_page_size(const byte* buf);

/** If it is a compressed page return the original page data + footer size
@param[in]	buf		Buffer to check, must include header + 10 bytes
@return ULINT_UNDEFINED if the page is not a compressed page or length
	of the original data + footer if it is a compressed page */
ulint
os_file_original_page_size(const byte* buf);

/** Set the file create umask
@param[in]	umask		The umask to use for file creation. */
void
os_file_set_umask(ulint umask);

/** Free storage space associated with a section of the file.
@param[in]	fh		Open file handle
@param[in]	off		Starting offset (SEEK_SET)
@param[in]	len		Size of the hole
@return DB_SUCCESS or error code */
dberr_t
os_file_punch_hole(
	os_file_t	fh,
	os_offset_t	off,
	os_offset_t	len)
	MY_ATTRIBUTE((warn_unused_result));

/** Check if the file system supports sparse files.

Warning: On POSIX systems we try and punch a hole from offset 0 to
the system configured page size. This should only be called on an empty
file.

Note: On Windows we use the name and on Unices we use the file handle.

@param[in]	name		File name
@param[in]	fh		File handle for the file - if opened
@return true if the file system supports sparse files */
bool
os_is_sparse_file_supported(
	const char*	path,
	os_file_t	fh)
	MY_ATTRIBUTE((warn_unused_result));

/** Decompress the page data contents. Page type must be FIL_PAGE_COMPRESSED, if
not then the source contents are left unchanged and DB_SUCCESS is returned.
@param[in]	dblwr_recover	true of double write recovery in progress
@param[in,out]	src		Data read from disk, decompressed data will be
				copied to this page
@param[in,out]	dst		Scratch area to use for decompression
@param[in]	dst_len		Size of the scratch area in bytes
@return DB_SUCCESS or error code */

dberr_t
os_file_decompress_page(
	bool		dblwr_recover,
	byte*		src,
	byte*		dst,
	ulint		dst_len)
	MY_ATTRIBUTE((warn_unused_result));

/** Normalizes a directory path for the current OS:
On Windows, we convert '/' to '\', else we convert '\' to '/'.
@param[in,out] str A null-terminated directory and file path */
void os_normalize_path(char*	str);

/* Determine if a path is an absolute path or not.
@param[in]	OS directory or file path to evaluate
@retval true if an absolute path
@retval false if a relative path */
UNIV_INLINE
bool
is_absolute_path(
	const char*	path)
{
	if (path[0] == OS_PATH_SEPARATOR) {
		return(true);
	}

#ifdef _WIN32
	if (path[1] == ':' && path[2] == OS_PATH_SEPARATOR) {
		return(true);
	}
#endif /* _WIN32 */

	return(false);
}

#ifndef UNIV_NONINL
#include "os0file.ic"
#endif /* UNIV_NONINL */

#endif /* os0file_h */<|MERGE_RESOLUTION|>--- conflicted
+++ resolved
@@ -95,12 +95,9 @@
 @return native file handle */
 # define OS_FILE_FROM_FD(fd) fd
 
-<<<<<<< HEAD
 #endif /* _WIN32 */
 
-static const os_file_t OS_FILE_CLOSED = os_file_t(~0);
-=======
-/*Common file descriptor for file IO instrumentation with PFS
+/** Common file descriptor for file IO instrumentation with PFS
 on windows and other platforms */
 struct os_pfs_file_t
 {
@@ -110,9 +107,7 @@
 #endif
 };
 
-/** Umask for creating files */
-extern ulint	os_innodb_umask;
->>>>>>> 3fd5f795
+static const os_file_t OS_FILE_CLOSED = os_file_t(~0);
 
 /** The next value should be smaller or equal to the smallest sector size used
 on any disk. A log block is required to be a portion of disk which is written
@@ -209,55 +204,11 @@
 		/** Algorithm type */
 		Type		m_algorithm;
 
-<<<<<<< HEAD
 		/** Original page type */
 		uint16_t	m_original_type;
 
 		/** Original page size, before compression */
 		uint16_t	m_original_size;
-=======
-/* Following four macros are instumentations to register
-various file I/O operations with performance schema.
-1) register_pfs_file_open_begin() and register_pfs_file_open_end() are
-used to register file creation, opening, closing and renaming.
-2) register_pfs_file_rename_begin() and  register_pfs_file_rename_end()
-are used to register file renaming
-2) register_pfs_file_io_begin() and register_pfs_file_io_end() are
-used to register actual file read, write and flush
-3) register_pfs_file_close_begin() and register_pfs_file_close_end()
-are used to register file deletion operations*/
-# define register_pfs_file_open_begin(state, locker, key, op, name,	\
-				      src_file, src_line)		\
-do {									\
-	locker = PSI_FILE_CALL(get_thread_file_name_locker)(		\
-		state, key, op, name, &locker);				\
-	if (locker != NULL) {				\
-		PSI_FILE_CALL(start_file_open_wait)(			\
-			locker, src_file, src_line);			\
-	}								\
-} while (0)
-
-# define register_pfs_file_open_end(locker, file, result)		\
-do {									\
-	if (locker != NULL) {				\
-		file.m_psi = PSI_FILE_CALL(				\
-		end_file_open_wait)(		\
-			locker, result);					\
-	}								\
-} while (0)
-
-# define register_pfs_file_rename_begin(state, locker, key, op, name,	\
-				src_file, src_line)			\
-	register_pfs_file_open_begin(state, locker, key, op, name,	\
-					src_file, src_line)		\
-
-# define register_pfs_file_rename_end(locker, result)			\
-do {									\
-	if (locker != NULL) {				\
-		PSI_FILE_CALL(end_file_open_wait)(locker, result);	\
-	}								\
-} while (0)
->>>>>>> 3fd5f795
 
 		/** Size after compression */
 		uint16_t	m_compressed_size;
@@ -266,7 +217,6 @@
 	/** Default constructor */
 	Compression() : m_type(NONE) { };
 
-<<<<<<< HEAD
 	/** Specific constructor
 	@param[in]	type		Algorithm type */
 	explicit Compression(Type type)
@@ -352,47 +302,13 @@
 
 /** Encryption key length */
 static const ulint ENCRYPTION_KEY_LEN = 32;
-=======
-# define register_pfs_file_io_begin(state, locker, file, count, op,	\
-				    src_file, src_line)			\
-do {									\
-	locker = PSI_FILE_CALL(get_thread_file_stream_locker)(	\
-		state, file.m_psi, op);					\
-	if (locker != NULL) {				\
-		PSI_FILE_CALL(start_file_wait)(				\
-			locker, count, src_file, src_line);		\
-	}								\
-} while (0)
-
-# define register_pfs_file_io_end(locker, count)			\
-do {									\
-	if (locker != NULL) {				\
-		PSI_FILE_CALL(end_file_wait)(locker, count);		\
-	}								\
-} while (0)
-#endif /* UNIV_PFS_IO  */
->>>>>>> 3fd5f795
 
 /** Encryption magic bytes size */
 static const ulint ENCRYPTION_MAGIC_SIZE = 3;
 
-<<<<<<< HEAD
 /** Encryption magic bytes for 5.7.11, it's for checking the encryption information
 version. */
 static const char ENCRYPTION_KEY_MAGIC_V1[] = "lCA";
-=======
-os_file_create
-os_file_create_simple
-os_file_create_simple_no_error_handling
-os_file_close
-os_file_rename
-os_aio
-os_file_read
-os_file_read_no_error_handling
-os_file_read_no_error_handling_int_fd
-os_file_write
-os_file_write_int_fd
->>>>>>> 3fd5f795
 
 /** Encryption magic bytes for 5.7.12+, it's for checking the encryption information
 version. */
@@ -425,29 +341,11 @@
 
 class IORequest;
 
-<<<<<<< HEAD
 /** Encryption algorithm. */
 struct Encryption {
 
 	/** Algorithm types supported */
 	enum Type {
-=======
-# define os_file_read_no_error_handling_int_fd(                         \
-	file, buf, offset, n)						\
-	pfs_os_file_read_no_error_handling_int_fd_func(                 \
-		file, buf, offset, n, __FILE__, __LINE__)
-
-# define os_file_write(name, file, buf, offset, n)	\
-	pfs_os_file_write_func(name, file, buf, offset,	\
-			       n, __FILE__, __LINE__)
-
-# define os_file_write_int_fd(name, file, buf, offset, n)		\
-	pfs_os_file_write_int_fd_func(name, file, buf, offset,		\
-		n, __FILE__, __LINE__)
-
-# define os_file_flush(file)						\
-	pfs_os_file_flush_func(file, __FILE__, __LINE__)
->>>>>>> 3fd5f795
 
 		/** No encryption */
 		NONE = 0,
@@ -1207,7 +1105,9 @@
 various file I/O operations with performance schema.
 1) register_pfs_file_open_begin() and register_pfs_file_open_end() are
 used to register file creation, opening, closing and renaming.
-2) register_pfs_file_io_begin() and register_pfs_file_io_end() are
+2) register_pfs_file_rename_begin() and  register_pfs_file_rename_end()
+are used to register file renaming
+3) register_pfs_file_io_begin() and register_pfs_file_io_end() are
 used to register actual file read, write and flush
 3) register_pfs_file_close_begin() and register_pfs_file_close_end()
 are used to register file deletion operations*/
@@ -1222,13 +1122,28 @@
 	}								\
 } while (0)
 
-# define register_pfs_file_open_end(locker, file)			\
+# define register_pfs_file_open_end(locker, file, result)		\
 do {									\
-	if (locker != NULL) {						\
-		PSI_FILE_CALL(end_file_open_wait_and_bind_to_descriptor)(\
-			locker, file);					\
+	if (locker != NULL) {				\
+		file.m_psi = PSI_FILE_CALL(				\
+		end_file_open_wait)(					\
+			locker, result);				\
 	}								\
 } while (0)
+
+# define register_pfs_file_rename_begin(state, locker, key, op, name,	\
+				src_file, src_line)                     \
+	register_pfs_file_open_begin(state, locker, key, op, name,      \
+					src_file, src_line)             \
+
+# define register_pfs_file_rename_end(locker, result)			\
+do {									\
+	if (locker != NULL) {                              \
+		 PSI_FILE_CALL(						\
+			end_file_open_wait)(				\
+			locker, result);				\
+	}								\
+}while(0)
 
 # define register_pfs_file_close_begin(state, locker, key, op, name,	\
 				      src_file, src_line)		\
@@ -1252,8 +1167,8 @@
 # define register_pfs_file_io_begin(state, locker, file, count, op,	\
 				    src_file, src_line)			\
 do {									\
-	locker = PSI_FILE_CALL(get_thread_file_descriptor_locker)(	\
-		state, file, op);					\
+	locker = PSI_FILE_CALL(get_thread_file_stream_locker)(	\
+		state, file.m_psi, op);					\
 	if (locker != NULL) {						\
 		PSI_FILE_CALL(start_file_wait)(				\
 			locker, count, src_file, src_line);		\
@@ -1279,6 +1194,7 @@
 os_aio
 os_file_read
 os_file_read_no_error_handling
+os_file_read_no_error_handling_int_fd
 os_file_write
 
 The wrapper functions have the prefix of "innodb_". */
@@ -1315,9 +1231,18 @@
 	pfs_os_file_read_no_error_handling_func(			\
 		type, file, buf, offset, n, o, __FILE__, __LINE__)
 
+# define os_file_read_no_error_handling_int_fd(                         \
+		type, file, buf, offset, n, o)				\
+	pfs_os_file_read_no_error_handling_int_fd_func(                 \
+		type, file, buf, offset, n, o, __FILE__, __LINE__)
+
 # define os_file_write(type, name, file, buf, offset, n)	\
 	pfs_os_file_write_func(type, name, file, buf, offset,	\
 			       n, __FILE__, __LINE__)
+
+# define os_file_write_int_fd(type, name, file, buf, offset, n)		\
+	pfs_os_file_write_int_fd_func(type, name, file, buf, offset,	\
+				n, __FILE__, __LINE__)
 
 # define os_file_flush(file)						\
 	pfs_os_file_flush_func(file, __FILE__, __LINE__)
@@ -1434,20 +1359,11 @@
 UNIV_INLINE
 bool
 pfs_os_file_close_func(
-<<<<<<< HEAD
-	os_file_t	file,
+	os_pfs_file_t	file,
 	const char*	src_file,
 	ulint		src_line);
 
 /** NOTE! Please use the corresponding macro os_file_read(), not directly
-=======
-/*===================*/
-        os_pfs_file_t	file,	/*!< in, own: handle to a file */
-	const char*	src_file,/*!< in: file name where func invoked */
-	ulint		src_line);/*!< in: line where the func invoked */
-/*******************************************************************//**
-NOTE! Please use the corresponding macro os_file_read(), not directly
->>>>>>> 3fd5f795
 this function!
 This is the performance schema instrumented wrapper function for
 os_file_read() which requests a synchronous read operation.
@@ -1462,9 +1378,8 @@
 UNIV_INLINE
 dberr_t
 pfs_os_file_read_func(
-<<<<<<< HEAD
 	IORequest&	type,
-	os_file_t	file,
+	os_pfs_file_t	file,
 	void*		buf,
 	os_offset_t	offset,
 	ulint		n,
@@ -1472,18 +1387,6 @@
 	ulint		src_line);
 
 /** NOTE! Please use the corresponding macro os_file_read_no_error_handling(),
-=======
-/*==================*/
-	os_pfs_file_t	file,	/*!< in: handle to a file */
-	void*		buf,	/*!< in: buffer where to read */
-	os_offset_t	offset,	/*!< in: file offset where to read */
-	ulint		n,	/*!< in: number of bytes to read */
-	const char*	src_file,/*!< in: file name where func invoked */
-	ulint		src_line);/*!< in: line where the func invoked */
-
-/*******************************************************************//**
-NOTE! Please use the corresponding macro os_file_read_no_error_handling(),
->>>>>>> 3fd5f795
 not directly this function!
 This is the performance schema instrumented wrapper function for
 os_file_read_no_error_handling_func() which requests a synchronous
@@ -1500,9 +1403,8 @@
 UNIV_INLINE
 dberr_t
 pfs_os_file_read_no_error_handling_func(
-<<<<<<< HEAD
 	IORequest&	type,
-	os_file_t	file,
+	os_pfs_file_t	file,
 	void*		buf,
 	os_offset_t	offset,
 	ulint		n,
@@ -1510,19 +1412,34 @@
 	const char*	src_file,
 	ulint		src_line);
 
+/** NOTE! Please use the corresponding macro
+os_file_read_no_error_handling_int_fd(), not directly this function!
+This is the performance schema instrumented wrapper function for
+os_file_read_no_error_handling_int_fd_func() which requests a
+synchronous  read operation on files with int type descriptors.
+@param[in, out] type            IO request context
+@param[in]      file            Open file handle
+@param[out]     buf             buffer where to read
+@param[in]      offset          file offset where to read
+@param[in]      n               number of bytes to read
+@param[out]     o               number of bytes actually read
+@param[in]      src_file        file name where func invoked
+@param[in]      src_line        line where the func invoked
+@return DB_SUCCESS if request was successful */
+
+UNIV_INLINE
+dberr_t
+pfs_os_file_read_no_error_handling_int_fd_func(
+        IORequest&      type,
+        int             file,
+        void*           buf,
+        os_offset_t     offset,
+        ulint           n,
+        ulint*          o,
+        const char*     src_file,
+        ulint           src_line);
+
 /** NOTE! Please use the corresponding macro os_aio(), not directly this
-=======
-/*====================================*/
-	os_pfs_file_t	file,	/*!< in: handle to a file */
-	void*		buf,	/*!< in: buffer where to read */
-	os_offset_t	offset,	/*!< in: file offset where to read */
-	ulint		n,	/*!< in: number of bytes to read */
-	const char*	src_file,/*!< in: file name where func invoked */
-	ulint		src_line);/*!< in: line where the func invoked */
-
-/*******************************************************************//**
-NOTE! Please use the corresponding macro os_aio(), not directly this
->>>>>>> 3fd5f795
 function!
 Performance schema wrapper function of os_aio() which requests
 an asynchronous I/O operation.
@@ -1547,11 +1464,10 @@
 UNIV_INLINE
 dberr_t
 pfs_os_aio_func(
-<<<<<<< HEAD
 	IORequest&	type,
 	ulint		mode,
 	const char*	name,
-	os_file_t	file,
+	os_pfs_file_t	file,
 	void*		buf,
 	os_offset_t	offset,
 	ulint		n,
@@ -1562,30 +1478,6 @@
 	ulint		src_line);
 
 /** NOTE! Please use the corresponding macro os_file_write(), not directly
-=======
-/*============*/
-	ulint		type,	/*!< in: OS_FILE_READ or OS_FILE_WRITE */
-	ulint		mode,	/*!< in: OS_AIO_NORMAL etc. I/O mode */
-	const char*	name,	/*!< in: name of the file or path as a
-				null-terminated string */
-	os_pfs_file_t	file,	/*!< in: handle to a file */
-	void*		buf,	/*!< in: buffer where to read or from which
-				to write */
-	os_offset_t	offset,	/*!< in: file offset where to read or write */
-	ulint		n,	/*!< in: number of bytes to read or write */
-	fil_node_t*	message1,/*!< in: message for the aio handler
-				(can be used to identify a completed
-				aio operation); ignored if mode is
-				OS_AIO_SYNC */
-	void*		message2,/*!< in: message for the aio handler
-				(can be used to identify a completed
-				aio operation); ignored if mode is
-                                OS_AIO_SYNC */
-	const char*	src_file,/*!< in: file name where func invoked */
-	ulint		src_line);/*!< in: line where the func invoked */
-/*******************************************************************//**
-NOTE! Please use the corresponding macro os_file_write(), not directly
->>>>>>> 3fd5f795
 this function!
 This is the performance schema instrumented wrapper function for
 os_file_write() which requests a synchronous write operation.
@@ -1602,30 +1494,43 @@
 UNIV_INLINE
 dberr_t
 pfs_os_file_write_func(
-<<<<<<< HEAD
 	IORequest&	type,
 	const char*	name,
-	os_file_t	file,
+	os_pfs_file_t	file,
 	const void*	buf,
 	os_offset_t	offset,
 	ulint		n,
 	const char*	src_file,
 	ulint		src_line);
 
+/** NOTE! Please use the corresponding macro os_file_write(), not
+directly this function!
+This is the performance schema instrumented wrapper function for
+os_file_write() which requests a synchronous write operation
+on files with int type descriptors.
+@param[in, out] type            IO request context
+@param[in]      name            Name of the file or path as NUL terminated
+				string
+@param[in]      file            Open file handle
+@param[out]     buf             buffer where to read
+@param[in]      offset          file offset where to read
+@param[in]      n		number of bytes to read
+@param[in]      src_file        file name where func invoked
+@param[in]      src_line        line where the func invoked
+@return DB_SUCCESS if request was successful */
+UNIV_INLINE
+dberr_t
+pfs_os_file_write_int_fd_func(
+        IORequest&      type,
+        const char*     name,
+        int		file,
+        const void*     buf,
+        os_offset_t     offset,
+        ulint           n,
+        const char*     src_file,
+        ulint           src_line);
+
 /** NOTE! Please use the corresponding macro os_file_flush(), not directly
-=======
-/*===================*/
-	const char*	name,	/*!< in: name of the file or path as a
-				null-terminated string */
-	os_pfs_file_t	file,	/*!< in: handle to a file */
-	const void*	buf,	/*!< in: buffer from which to write */
-	os_offset_t	offset,	/*!< in: file offset where to write */
-	ulint		n,	/*!< in: number of bytes to write */
-	const char*	src_file,/*!< in: file name where func invoked */
-	ulint		src_line);/*!< in: line where the func invoked */
-/***********************************************************************//**
-NOTE! Please use the corresponding macro os_file_flush(), not directly
->>>>>>> 3fd5f795
 this function!
 This is the performance schema instrumented wrapper function for
 os_file_flush() which flushes the write buffers of a given file to the disk.
@@ -1637,16 +1542,9 @@
 UNIV_INLINE
 bool
 pfs_os_file_flush_func(
-<<<<<<< HEAD
-	os_file_t	file,
+	os_pfs_file_t	file,
 	const char*	src_file,
 	ulint		src_line);
-=======
-/*===================*/
-	os_pfs_file_t	file,	/*!< in, own: handle to a file */
-	const char*	src_file,/*!< in: file name where func invoked */
-	ulint		src_line);/*!< in: line where the func invoked */
->>>>>>> 3fd5f795
 
 /** NOTE! Please use the corresponding macro os_file_rename(), not directly
 this function!
@@ -1774,12 +1672,7 @@
 @return file size, or (os_offset_t) -1 on failure */
 os_offset_t
 os_file_get_size(
-<<<<<<< HEAD
-	os_file_t	file)
-=======
-/*=============*/
-	os_pfs_file_t	file)	/*!< in: handle to a file */
->>>>>>> 3fd5f795
+	os_pfs_file_t	file)
 	MY_ATTRIBUTE((warn_unused_result));
 
 /** Write the specified number of zeros to a newly created file.
@@ -1791,9 +1684,8 @@
 @return true if success */
 bool
 os_file_set_size(
-<<<<<<< HEAD
 	const char*	name,
-	os_file_t	file,
+	os_pfs_file_t	file,
 	os_offset_t	size,
 	bool		read_only)
 	MY_ATTRIBUTE((warn_unused_result));
@@ -1802,19 +1694,6 @@
 @param[in/out]	file	file to be truncated
 @return true if success */
 bool
-=======
-/*=============*/
-	const char*	name,	/*!< in: name of the file or path as a
-				null-terminated string */
-	os_pfs_file_t	file,	/*!< in: handle to a file */
-	os_offset_t	size)	/*!< in: file size */
-	MY_ATTRIBUTE((nonnull, warn_unused_result));
-/***********************************************************************//**
-Truncates a file at its current position.
-@return	TRUE if success */
-UNIV_INTERN
-ibool
->>>>>>> 3fd5f795
 os_file_set_eof(
 	FILE*		file);	/*!< in: file to be truncated */
 
@@ -1827,7 +1706,7 @@
 bool
 os_file_truncate(
 	const char*	pathname,
-	os_file_t	file,
+	os_pfs_file_t	file,
 	os_offset_t	size);
 
 /** NOTE! Use the corresponding macro os_file_flush(), not directly this
@@ -2018,11 +1897,10 @@
 @return DB_SUCCESS or error code */
 dberr_t
 os_aio_func(
-<<<<<<< HEAD
 	IORequest&	type,
 	ulint		mode,
 	const char*	name,
-	os_file_t	file,
+	os_pfs_file_t	file,
 	void*		buf,
 	os_offset_t	offset,
 	ulint		n,
@@ -2031,40 +1909,6 @@
 	void*		m2);
 
 /** Wakes up all async i/o threads so that they know to exit themselves in
-=======
-/*========*/
-	ulint		type,	/*!< in: OS_FILE_READ or OS_FILE_WRITE */
-	ulint		mode,	/*!< in: OS_AIO_NORMAL, ..., possibly ORed
-				to OS_AIO_SIMULATED_WAKE_LATER: the
-				last flag advises this function not to wake
-				i/o-handler threads, but the caller will
-				do the waking explicitly later, in this
-				way the caller can post several requests in
-				a batch; NOTE that the batch must not be
-				so big that it exhausts the slots in aio
-				arrays! NOTE that a simulated batch
-				may introduce hidden chances of deadlocks,
-				because i/os are not actually handled until
-				all have been posted: use with great
-				caution! */
-	const char*	name,	/*!< in: name of the file or path as a
-				null-terminated string */
-	os_pfs_file_t	file,	/*!< in: handle to a file */
-	void*		buf,	/*!< in: buffer where to read or from which
-				to write */
-	os_offset_t	offset,	/*!< in: file offset where to read or write */
-	ulint		n,	/*!< in: number of bytes to read or write */
-	fil_node_t*	message1,/*!< in: message for the aio handler
-				(can be used to identify a completed
-				aio operation); ignored if mode is
-				OS_AIO_SYNC */
-	void*		message2);/*!< in: message for the aio handler
-				(can be used to identify a completed
-				aio operation); ignored if mode is
-				OS_AIO_SYNC */
-/************************************************************************//**
-Wakes up all async i/o threads so that they know to exit themselves in
->>>>>>> 3fd5f795
 shutdown. */
 void
 os_aio_wake_all_threads_at_shutdown();
@@ -2207,7 +2051,7 @@
 bool
 os_is_sparse_file_supported(
 	const char*	path,
-	os_file_t	fh)
+	os_pfs_file_t	fh)
 	MY_ATTRIBUTE((warn_unused_result));
 
 /** Decompress the page data contents. Page type must be FIL_PAGE_COMPRESSED, if
