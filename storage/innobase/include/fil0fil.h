/*****************************************************************************

Copyright (c) 1995, 2013, Oracle and/or its affiliates. All Rights Reserved.

This program is free software; you can redistribute it and/or modify it under
the terms of the GNU General Public License as published by the Free Software
Foundation; version 2 of the License.

This program is distributed in the hope that it will be useful, but WITHOUT
ANY WARRANTY; without even the implied warranty of MERCHANTABILITY or FITNESS
FOR A PARTICULAR PURPOSE. See the GNU General Public License for more details.

You should have received a copy of the GNU General Public License along with
this program; if not, write to the Free Software Foundation, Inc.,
51 Franklin Street, Suite 500, Boston, MA 02110-1335 USA

*****************************************************************************/

/**************************************************//**
@file include/fil0fil.h
The low-level file system

Created 10/25/1995 Heikki Tuuri
*******************************************************/

#ifndef fil0fil_h
#define fil0fil_h

#include "univ.i"

#ifndef UNIV_INNOCHECKSUM

#include "dict0types.h"
#include "ut0byte.h"
#include "os0file.h"
#ifndef UNIV_HOTBACKUP
#include "sync0rw.h"
#include "ibuf0types.h"
#include "log0log.h"
#endif /* !UNIV_HOTBACKUP */

#include <list>

// Forward declaration
struct trx_t;
struct fil_space_t;

typedef std::list<const char*> space_name_list_t;

/** When mysqld is run, the default directory "." is the mysqld datadir,
but in the MySQL Embedded Server Library and ibbackup it is not the default
directory, and we must set the base file path explicitly */
extern const char*	fil_path_to_mysql_datadir;

/** Initial size of a single-table tablespace in pages */
#define FIL_IBD_FILE_INITIAL_SIZE	4

/** 'null' (undefined) page offset in the context of file spaces */
#define	FIL_NULL	ULINT32_UNDEFINED

/* Space address data type; this is intended to be used when
addresses accurate to a byte are stored in file pages. If the page part
of the address is FIL_NULL, the address is considered undefined. */

typedef	byte	fil_faddr_t;	/*!< 'type' definition in C: an address
				stored in a file page is a string of bytes */
#define FIL_ADDR_PAGE	0	/* first in address is the page offset */
#define	FIL_ADDR_BYTE	4	/* then comes 2-byte byte offset within page*/

#define	FIL_ADDR_SIZE	6	/* address size is 6 bytes */

/** File space address */
struct fil_addr_t{
	ulint	page;		/*!< page number within a space */
	ulint	boffset;	/*!< byte offset within the page */
};

/** The null file address */
extern fil_addr_t	fil_addr_null;

#endif /* !UNIV_INNOCHECKSUM */

/** The byte offsets on a file page for various variables @{ */
#define FIL_PAGE_SPACE_OR_CHKSUM 0	/*!< in < MySQL-4.0.14 space id the
					page belongs to (== 0) but in later
					versions the 'new' checksum of the
					page */
#define FIL_PAGE_OFFSET		4	/*!< page offset inside space */
#define FIL_PAGE_PREV		8	/*!< if there is a 'natural'
					predecessor of the page, its
					offset.  Otherwise FIL_NULL.
					This field is not set on BLOB
					pages, which are stored as a
					singly-linked list.  See also
					FIL_PAGE_NEXT. */
#define FIL_PAGE_NEXT		12	/*!< if there is a 'natural' successor
					of the page, its offset.
					Otherwise FIL_NULL.
					B-tree index pages
					(FIL_PAGE_TYPE contains FIL_PAGE_INDEX)
					on the same PAGE_LEVEL are maintained
					as a doubly linked list via
					FIL_PAGE_PREV and FIL_PAGE_NEXT
					in the collation order of the
					smallest user record on each page. */
#define FIL_PAGE_LSN		16	/*!< lsn of the end of the newest
					modification log record to the page */
#define	FIL_PAGE_TYPE		24	/*!< file page type: FIL_PAGE_INDEX,...,
					2 bytes.

					The contents of this field can only
					be trusted in the following case:
					if the page is an uncompressed
					B-tree index page, then it is
					guaranteed that the value is
					FIL_PAGE_INDEX.
					The opposite does not hold.

					In tablespaces created by
					MySQL/InnoDB 5.1.7 or later, the
					contents of this field is valid
					for all uncompressed pages. */
#define FIL_PAGE_FILE_FLUSH_LSN	26	/*!< this is only defined for the
					first page in a system tablespace
					data file (ibdata*, not *.ibd):
					the file has been flushed to disk
					at least up to this lsn */
#define FIL_PAGE_ARCH_LOG_NO_OR_SPACE_ID  34 /*!< starting from 4.1.x this
					contains the space id of the page */
#define FIL_PAGE_DATA		38	/*!< start of the data on the page */
/* @} */
/** File page trailer @{ */
#define FIL_PAGE_END_LSN_OLD_CHKSUM 8	/*!< the low 4 bytes of this are used
					to store the page checksum, the
					last 4 bytes should be identical
					to the last 4 bytes of FIL_PAGE_LSN */
#define FIL_PAGE_DATA_END	8	/*!< size of the page trailer */
/* @} */

#ifndef UNIV_INNOCHECKSUM

/** File page types (values of FIL_PAGE_TYPE) @{ */
#define FIL_PAGE_INDEX		17855	/*!< B-tree node */
#define FIL_PAGE_UNDO_LOG	2	/*!< Undo log page */
#define FIL_PAGE_INODE		3	/*!< Index node */
#define FIL_PAGE_IBUF_FREE_LIST	4	/*!< Insert buffer free list */
/* File page types introduced in MySQL/InnoDB 5.1.7 */
#define FIL_PAGE_TYPE_ALLOCATED	0	/*!< Freshly allocated page */
#define FIL_PAGE_IBUF_BITMAP	5	/*!< Insert buffer bitmap */
#define FIL_PAGE_TYPE_SYS	6	/*!< System page */
#define FIL_PAGE_TYPE_TRX_SYS	7	/*!< Transaction system data */
#define FIL_PAGE_TYPE_FSP_HDR	8	/*!< File space header */
#define FIL_PAGE_TYPE_XDES	9	/*!< Extent descriptor page */
#define FIL_PAGE_TYPE_BLOB	10	/*!< Uncompressed BLOB page */
#define FIL_PAGE_TYPE_ZBLOB	11	/*!< First compressed BLOB page */
#define FIL_PAGE_TYPE_ZBLOB2	12	/*!< Subsequent compressed BLOB page */
#define FIL_PAGE_TYPE_LAST	FIL_PAGE_TYPE_ZBLOB2
					/*!< Last page type */
/* @} */

/** Space types @{ */
#define FIL_TABLESPACE		501	/*!< tablespace */
#define FIL_LOG			502	/*!< redo log */
/* @} */

/** The number of fsyncs done to the log */
extern ulint	fil_n_log_flushes;

/** Number of pending redo log flushes */
extern ulint	fil_n_pending_log_flushes;
/** Number of pending tablespace flushes */
extern ulint	fil_n_pending_tablespace_flushes;

/** Number of files currently open */
extern ulint	fil_n_file_opened;

#ifndef UNIV_HOTBACKUP
/*******************************************************************//**
Returns the version number of a tablespace, -1 if not found.
@return version number, -1 if the tablespace does not exist in the
memory cache */
UNIV_INTERN
ib_int64_t
fil_space_get_version(
/*==================*/
	ulint	id);	/*!< in: space id */
/*******************************************************************//**
Returns the latch of a file space.
@return	latch protecting storage allocation */
UNIV_INTERN
rw_lock_t*
fil_space_get_latch(
/*================*/
	ulint	id,	/*!< in: space id */
	ulint*	zip_size);/*!< out: compressed page size, or
			0 for uncompressed tablespaces */
/*******************************************************************//**
Returns the type of a file space.
@return	FIL_TABLESPACE or FIL_LOG */
UNIV_INTERN
ulint
fil_space_get_type(
/*===============*/
	ulint	id);	/*!< in: space id */
#endif /* !UNIV_HOTBACKUP */
/*******************************************************************//**
Appends a new file to the chain of files of a space. File must be closed.
@return pointer to the file name, or NULL on error */
UNIV_INTERN
char*
fil_node_create(
/*============*/
	const char*	name,	/*!< in: file name (file must be closed) */
	ulint		size,	/*!< in: file size in database blocks, rounded
				downwards to an integer */
	ulint		id,	/*!< in: space id where to append */
	ibool		is_raw)	/*!< in: TRUE if a raw device or
				a raw disk partition */
	__attribute__((nonnull, warn_unused_result));
/*******************************************************************//**
Creates a space memory object and puts it to the 'fil system' hash table.
If there is an error, prints an error message to the .err log.
@return	TRUE if success */
UNIV_INTERN
ibool
fil_space_create(
/*=============*/
	const char*	name,	/*!< in: space name */
	ulint		id,	/*!< in: space id */
	ulint		zip_size,/*!< in: compressed page size, or
				0 for uncompressed tablespaces */
	ulint		purpose);/*!< in: FIL_TABLESPACE, or FIL_LOG if log */
/*******************************************************************//**
Assigns a new space id for a new single-table tablespace. This works simply by
incrementing the global counter. If 4 billion id's is not enough, we may need
to recycle id's.
@return	TRUE if assigned, FALSE if not */
UNIV_INTERN
ibool
fil_assign_new_space_id(
/*====================*/
	ulint*	space_id);	/*!< in/out: space id */
/*******************************************************************//**
Returns the path from the first fil_node_t found for the space ID sent.
The caller is responsible for freeing the memory allocated here for the
value returned.
@return	a copy of fil_node_t::path, NULL if space is zero or not found. */
UNIV_INTERN
char*
fil_space_get_first_path(
/*=====================*/
	ulint	id);	/*!< in: space id */
/*******************************************************************//**
Returns the size of the space in pages. The tablespace must be cached in the
memory cache.
@return	space size, 0 if space not found */
UNIV_INTERN
ulint
fil_space_get_size(
/*===============*/
	ulint	id);	/*!< in: space id */
/*******************************************************************//**
Returns the flags of the space. The tablespace must be cached
in the memory cache.
@return	flags, ULINT_UNDEFINED if space not found */
UNIV_INTERN
ulint
fil_space_get_flags(
/*================*/
	ulint	id);	/*!< in: space id */
/*******************************************************************//**
Returns the compressed page size of the space, or 0 if the space
is not compressed. The tablespace must be cached in the memory cache.
@return	compressed page size, ULINT_UNDEFINED if space not found */
UNIV_INTERN
ulint
fil_space_get_zip_size(
/*===================*/
	ulint	id);	/*!< in: space id */
/*******************************************************************//**
Checks if the pair space, page_no refers to an existing page in a tablespace
file space. The tablespace must be cached in the memory cache.
@return	TRUE if the address is meaningful */
UNIV_INTERN
ibool
fil_check_adress_in_tablespace(
/*===========================*/
	ulint	id,	/*!< in: space id */
	ulint	page_no);/*!< in: page number */
/****************************************************************//**
Initializes the tablespace memory cache. */
UNIV_INTERN
void
fil_init(
/*=====*/
	ulint	hash_size,	/*!< in: hash table size */
	ulint	max_n_open);	/*!< in: max number of open files */
/*******************************************************************//**
Initializes the tablespace memory cache. */
UNIV_INTERN
void
fil_close(void);
/*===========*/
/*******************************************************************//**
Opens all log files and system tablespace data files. They stay open until the
database server shutdown. This should be called at a server startup after the
space objects for the log and the system tablespace have been created. The
purpose of this operation is to make sure we never run out of file descriptors
if we need to read from the insert buffer or to write to the log. */
UNIV_INTERN
void
fil_open_log_and_system_tablespace_files(void);
/*==========================================*/
/*******************************************************************//**
Closes all open files. There must not be any pending i/o's or not flushed
modifications in the files. */
UNIV_INTERN
void
fil_close_all_files(void);
/*=====================*/
/*******************************************************************//**
Closes the redo log files. There must not be any pending i/o's or not
flushed modifications in the files. */
UNIV_INTERN
void
fil_close_log_files(
/*================*/
	bool	free);	/*!< in: whether to free the memory object */
/*******************************************************************//**
Sets the max tablespace id counter if the given number is bigger than the
previous value. */
UNIV_INTERN
void
fil_set_max_space_id_if_bigger(
/*===========================*/
	ulint	max_id);/*!< in: maximum known id */
#ifndef UNIV_HOTBACKUP
/****************************************************************//**
Writes the flushed lsn and the latest archived log number to the page
header of the first page of each data file in the system tablespace.
@return	DB_SUCCESS or error number */
UNIV_INTERN
dberr_t
fil_write_flushed_lsn_to_data_files(
/*================================*/
	lsn_t	lsn,		/*!< in: lsn to write */
	ulint	arch_log_no);	/*!< in: latest archived log file number */
/*******************************************************************//**
<<<<<<< HEAD
Reads the flushed lsn and tablespace flag fields from a data
file at database startup. */
=======
Reads the flushed lsn, arch no, and tablespace flag fields from a data
file at database startup.
@retval NULL on success, or if innodb_force_recovery is set
@return pointer to an error message string */
>>>>>>> 0da0cd0e
UNIV_INTERN
const char*
fil_read_first_page(
/*================*/
	os_file_t	data_file,		/*!< in: open data file */
	ulint*		flags,			/*!< out: tablespace flags */
	ulint*		space_id,		/*!< out: tablespace ID */
	lsn_t*		min_flushed_lsn,	/*!< out: min of flushed
						lsn values in data files */
	lsn_t*		max_flushed_lsn)	/*!< out: max of flushed
						lsn values in data files */
	__attribute__((warn_unused_result));
/*******************************************************************//**
Increments the count of pending operation, if space is not being deleted.
@return	TRUE if being deleted, and operation should be skipped */
UNIV_INTERN
ibool
fil_inc_pending_ops(
/*================*/
	ulint	id);	/*!< in: space id */
/*******************************************************************//**
Decrements the count of pending operations. */
UNIV_INTERN
void
fil_decr_pending_ops(
/*=================*/
	ulint	id);	/*!< in: space id */
#endif /* !UNIV_HOTBACKUP */
/*******************************************************************//**
Parses the body of a log record written about an .ibd file operation. That is,
the log record part after the standard (type, space id, page no) header of the
log record.

If desired, also replays the delete or rename operation if the .ibd file
exists and the space id in it matches. Replays the create operation if a file
at that path does not exist yet. If the database directory for the file to be
created does not exist, then we create the directory, too.

Note that ibbackup --apply-log sets fil_path_to_mysql_datadir to point to the
datadir that we should use in replaying the file operations.
@return end of log record, or NULL if the record was not completely
contained between ptr and end_ptr */
UNIV_INTERN
byte*
fil_op_log_parse_or_replay(
/*=======================*/
	byte*	ptr,		/*!< in: buffer containing the log record body,
				or an initial segment of it, if the record does
				not fir completely between ptr and end_ptr */
	byte*	end_ptr,	/*!< in: buffer end */
	ulint	type,		/*!< in: the type of this log record */
	ulint	space_id,	/*!< in: the space id of the tablespace in
				question, or 0 if the log record should
				only be parsed but not replayed */
	ulint	log_flags);	/*!< in: redo log flags
				(stored in the page number parameter) */
/*******************************************************************//**
Deletes a single-table tablespace. The tablespace must be cached in the
memory cache.
@return	TRUE if success */
UNIV_INTERN
dberr_t
fil_delete_tablespace(
/*==================*/
	ulint		id,		/*!< in: space id */
	buf_remove_t	buf_remove);	/*!< in: specify the action to take
					on the tables pages in the buffer
					pool */
/*******************************************************************//**
Closes a single-table tablespace. The tablespace must be cached in the
memory cache. Free all pages used by the tablespace.
@return	DB_SUCCESS or error */
UNIV_INTERN
dberr_t
fil_close_tablespace(
/*=================*/
	trx_t*	trx,	/*!< in/out: Transaction covering the close */
	ulint	id);	/*!< in: space id */
#ifndef UNIV_HOTBACKUP
/*******************************************************************//**
Discards a single-table tablespace. The tablespace must be cached in the
memory cache. Discarding is like deleting a tablespace, but

 1. We do not drop the table from the data dictionary;

 2. We remove all insert buffer entries for the tablespace immediately;
    in DROP TABLE they are only removed gradually in the background;

 3. When the user does IMPORT TABLESPACE, the tablespace will have the
    same id as it originally had.

 4. Free all the pages in use by the tablespace if rename=TRUE.
@return	DB_SUCCESS or error */
UNIV_INTERN
dberr_t
fil_discard_tablespace(
/*===================*/
	ulint	id)	/*!< in: space id */
	__attribute__((warn_unused_result));
#endif /* !UNIV_HOTBACKUP */
/*******************************************************************//**
Renames a single-table tablespace. The tablespace must be cached in the
tablespace memory cache.
@return	TRUE if success */
UNIV_INTERN
ibool
fil_rename_tablespace(
/*==================*/
	const char*	old_name_in,	/*!< in: old table name in the
					standard databasename/tablename
					format of InnoDB, or NULL if we
					do the rename based on the space
					id only */
	ulint		id,		/*!< in: space id */
	const char*	new_name,	/*!< in: new table name in the
					standard databasename/tablename
					format of InnoDB */
	const char*	new_path);	/*!< in: new full datafile path
					if the tablespace is remotely
					located, or NULL if it is located
					in the normal data directory. */

/*******************************************************************//**
Allocates a file name for a single-table tablespace. The string must be freed
by caller with mem_free().
@return	own: file name */
UNIV_INTERN
char*
fil_make_ibd_name(
/*==============*/
	const char*	name,		/*!< in: table name or a dir path */
	bool		is_full_path);	/*!< in: TRUE if it is a dir path */
/*******************************************************************//**
Allocates a file name for a tablespace ISL file (InnoDB Symbolic Link).
The string must be freed by caller with mem_free().
@return	own: file name */
UNIV_INTERN
char*
fil_make_isl_name(
/*==============*/
	const char*	name);	/*!< in: table name */
/*******************************************************************//**
Creates a new InnoDB Symbolic Link (ISL) file.  It is always created
under the 'datadir' of MySQL. The datadir is the directory of a
running mysqld program. We can refer to it by simply using the path '.'.
@return	DB_SUCCESS or error code */
UNIV_INTERN
dberr_t
fil_create_link_file(
/*=================*/
	const char*	tablename,	/*!< in: tablename */
	const char*	filepath);	/*!< in: pathname of tablespace */
/*******************************************************************//**
Deletes an InnoDB Symbolic Link (ISL) file. */
UNIV_INTERN
void
fil_delete_link_file(
/*==================*/
	const char*	tablename);	/*!< in: name of table */
/*******************************************************************//**
Reads an InnoDB Symbolic Link (ISL) file.
It is always created under the 'datadir' of MySQL.  The name is of the
form {databasename}/{tablename}. and the isl file is expected to be in a
'{databasename}' directory called '{tablename}.isl'. The caller must free
the memory of the null-terminated path returned if it is not null.
@return	own: filepath found in link file, NULL if not found. */
UNIV_INTERN
char*
fil_read_link_file(
/*===============*/
	const char*	name);		/*!< in: tablespace name */
/*******************************************************************//**
Creates a new single-table tablespace to a database directory of MySQL.
Database directories are under the 'datadir' of MySQL. The datadir is the
directory of a running mysqld program. We can refer to it by simply the
path '.'. Tables created with CREATE TEMPORARY TABLE we place in the temp
dir of the mysqld server.
@return	DB_SUCCESS or error code */
UNIV_INTERN
dberr_t
fil_create_new_single_table_tablespace(
/*===================================*/
	ulint		space_id,	/*!< in: space id */
	const char*	tablename,	/*!< in: the table name in the usual
					databasename/tablename format
					of InnoDB */
	const char*	dir_path,	/*!< in: NULL or a dir path */
	ulint		flags,		/*!< in: tablespace flags */
	ulint		flags2,		/*!< in: table flags2 */
	ulint		size)		/*!< in: the initial size of the
					tablespace file in pages,
					must be >= FIL_IBD_FILE_INITIAL_SIZE */
	__attribute__((nonnull, warn_unused_result));
#ifndef UNIV_HOTBACKUP
/********************************************************************//**
Tries to open a single-table tablespace and optionally checks the space id is
right in it. If does not succeed, prints an error message to the .err log. This
function is used to open a tablespace when we start up mysqld, and also in
IMPORT TABLESPACE.
NOTE that we assume this operation is used either at the database startup
or under the protection of the dictionary mutex, so that two users cannot
race here. This operation does not leave the file associated with the
tablespace open, but closes it after we have looked at the space id in it.

If the validate boolean is set, we read the first page of the file and
check that the space id in the file is what we expect. We assume that
this function runs much faster if no check is made, since accessing the
file inode probably is much faster (the OS caches them) than accessing
the first page of the file.  This boolean may be initially FALSE, but if
a remote tablespace is found it will be changed to true.

If the fix_dict boolean is set, then it is safe to use an internal SQL
statement to update the dictionary tables if they are incorrect.

@return	DB_SUCCESS or error code */
UNIV_INTERN
dberr_t
fil_open_single_table_tablespace(
/*=============================*/
	bool		validate,	/*!< in: Do we validate tablespace? */
	bool		fix_dict,	/*!< in: Can we fix the dictionary? */
	ulint		id,		/*!< in: space id */
	ulint		flags,		/*!< in: tablespace flags */
	const char*	tablename,	/*!< in: table name in the
					databasename/tablename format */
	const char*	filepath)	/*!< in: tablespace filepath */
	__attribute__((nonnull(5), warn_unused_result));

#endif /* !UNIV_HOTBACKUP */
/********************************************************************//**
At the server startup, if we need crash recovery, scans the database
directories under the MySQL datadir, looking for .ibd files. Those files are
single-table tablespaces. We need to know the space id in each of them so that
we know into which file we should look to check the contents of a page stored
in the doublewrite buffer, also to know where to apply log records where the
space id is != 0.
@return	DB_SUCCESS or error number */
UNIV_INTERN
dberr_t
fil_load_single_table_tablespaces(void);
/*===================================*/
/*******************************************************************//**
Returns TRUE if a single-table tablespace does not exist in the memory cache,
or is being deleted there.
@return	TRUE if does not exist or is being deleted */
UNIV_INTERN
ibool
fil_tablespace_deleted_or_being_deleted_in_mem(
/*===========================================*/
	ulint		id,	/*!< in: space id */
	ib_int64_t	version);/*!< in: tablespace_version should be this; if
				you pass -1 as the value of this, then this
				parameter is ignored */
/*******************************************************************//**
Returns TRUE if a single-table tablespace exists in the memory cache.
@return	TRUE if exists */
UNIV_INTERN
ibool
fil_tablespace_exists_in_mem(
/*=========================*/
	ulint	id);	/*!< in: space id */
#ifndef UNIV_HOTBACKUP
/*******************************************************************//**
Returns TRUE if a matching tablespace exists in the InnoDB tablespace memory
cache. Note that if we have not done a crash recovery at the database startup,
there may be many tablespaces which are not yet in the memory cache.
@return	TRUE if a matching tablespace exists in the memory cache */
UNIV_INTERN
ibool
fil_space_for_table_exists_in_mem(
/*==============================*/
	ulint		id,		/*!< in: space id */
	const char*	name,		/*!< in: table name in the standard
					'databasename/tablename' format */
	bool		print_error_if_does_not_exist,
					/*!< in: print detailed error
					information to the .err log if a
					matching tablespace is not found from
					memory */
	bool		adjust_space,	/*!< in: whether to adjust space id
					when find table space mismatch */
	mem_heap_t*	heap,		/*!< in: heap memory */
	table_id_t	table_id);	/*!< in: table id */
#else /* !UNIV_HOTBACKUP */
/********************************************************************//**
Extends all tablespaces to the size stored in the space header. During the
ibbackup --apply-log phase we extended the spaces on-demand so that log records
could be appllied, but that may have left spaces still too small compared to
the size stored in the space header. */
UNIV_INTERN
void
fil_extend_tablespaces_to_stored_len(void);
/*======================================*/
#endif /* !UNIV_HOTBACKUP */
/**********************************************************************//**
Tries to extend a data file so that it would accommodate the number of pages
given. The tablespace must be cached in the memory cache. If the space is big
enough already, does nothing.
@return	TRUE if success */
UNIV_INTERN
ibool
fil_extend_space_to_desired_size(
/*=============================*/
	ulint*	actual_size,	/*!< out: size of the space after extension;
				if we ran out of disk space this may be lower
				than the desired size */
	ulint	space_id,	/*!< in: space id */
	ulint	size_after_extend);/*!< in: desired size in pages after the
				extension; if the current space size is bigger
				than this already, the function does nothing */
/*******************************************************************//**
Tries to reserve free extents in a file space.
@return	TRUE if succeed */
UNIV_INTERN
ibool
fil_space_reserve_free_extents(
/*===========================*/
	ulint	id,		/*!< in: space id */
	ulint	n_free_now,	/*!< in: number of free extents now */
	ulint	n_to_reserve);	/*!< in: how many one wants to reserve */
/*******************************************************************//**
Releases free extents in a file space. */
UNIV_INTERN
void
fil_space_release_free_extents(
/*===========================*/
	ulint	id,		/*!< in: space id */
	ulint	n_reserved);	/*!< in: how many one reserved */
/*******************************************************************//**
Gets the number of reserved extents. If the database is silent, this number
should be zero. */
UNIV_INTERN
ulint
fil_space_get_n_reserved_extents(
/*=============================*/
	ulint	id);		/*!< in: space id */
/********************************************************************//**
Reads or writes data. This operation is asynchronous (aio).
@return DB_SUCCESS, or DB_TABLESPACE_DELETED if we are trying to do
i/o on a tablespace which does not exist */
UNIV_INTERN
dberr_t
fil_io(
/*===*/
	ulint	type,		/*!< in: OS_FILE_READ or OS_FILE_WRITE,
				ORed to OS_FILE_LOG, if a log i/o
				and ORed to OS_AIO_SIMULATED_WAKE_LATER
				if simulated aio and we want to post a
				batch of i/os; NOTE that a simulated batch
				may introduce hidden chances of deadlocks,
				because i/os are not actually handled until
				all have been posted: use with great
				caution! */
	bool	sync,		/*!< in: true if synchronous aio is desired */
	ulint	space_id,	/*!< in: space id */
	ulint	zip_size,	/*!< in: compressed page size in bytes;
				0 for uncompressed pages */
	ulint	block_offset,	/*!< in: offset in number of blocks */
	ulint	byte_offset,	/*!< in: remainder of offset in bytes; in
				aio this must be divisible by the OS block
				size */
	ulint	len,		/*!< in: how many bytes to read or write; this
				must not cross a file boundary; in aio this
				must be a block size multiple */
	void*	buf,		/*!< in/out: buffer where to store read data
				or from where to write; in aio this must be
				appropriately aligned */
	void*	message)	/*!< in: message for aio handler if non-sync
				aio used, else ignored */
	__attribute__((nonnull(8)));
/**********************************************************************//**
Waits for an aio operation to complete. This function is used to write the
handler for completed requests. The aio array of pending requests is divided
into segments (see os0file.cc for more info). The thread specifies which
segment it wants to wait for. */
UNIV_INTERN
void
fil_aio_wait(
/*=========*/
	ulint	segment);	/*!< in: the number of the segment in the aio
				array to wait for */
/**********************************************************************//**
Flushes to disk possible writes cached by the OS. If the space does not exist
or is being dropped, does not do anything. */
UNIV_INTERN
void
fil_flush(
/*======*/
	ulint	space_id);	/*!< in: file space id (this can be a group of
				log files or a tablespace of the database) */
/**********************************************************************//**
Flushes to disk writes in file spaces of the given type possibly cached by
the OS. */
UNIV_INTERN
void
fil_flush_file_spaces(
/*==================*/
	ulint	purpose);	/*!< in: FIL_TABLESPACE, FIL_LOG */
/******************************************************************//**
Checks the consistency of the tablespace cache.
@return	TRUE if ok */
UNIV_INTERN
ibool
fil_validate(void);
/*==============*/
/********************************************************************//**
Returns TRUE if file address is undefined.
@return	TRUE if undefined */
UNIV_INTERN
ibool
fil_addr_is_null(
/*=============*/
	fil_addr_t	addr);	/*!< in: address */
/********************************************************************//**
Get the predecessor of a file page.
@return	FIL_PAGE_PREV */
UNIV_INTERN
ulint
fil_page_get_prev(
/*==============*/
	const byte*	page);	/*!< in: file page */
/********************************************************************//**
Get the successor of a file page.
@return	FIL_PAGE_NEXT */
UNIV_INTERN
ulint
fil_page_get_next(
/*==============*/
	const byte*	page);	/*!< in: file page */
/*********************************************************************//**
Sets the file page type. */
UNIV_INTERN
void
fil_page_set_type(
/*==============*/
	byte*	page,	/*!< in/out: file page */
	ulint	type);	/*!< in: type */
/*********************************************************************//**
Gets the file page type.
@return type; NOTE that if the type has not been written to page, the
return value not defined */
UNIV_INTERN
ulint
fil_page_get_type(
/*==============*/
	const byte*	page);	/*!< in: file page */

/*******************************************************************//**
Returns TRUE if a single-table tablespace is being deleted.
@return TRUE if being deleted */
UNIV_INTERN
ibool
fil_tablespace_is_being_deleted(
/*============================*/
	ulint		id);	/*!< in: space id */

/********************************************************************//**
Delete the tablespace file and any related files like .cfg.
This should not be called for temporary tables. */
UNIV_INTERN
void
fil_delete_file(
/*============*/
	const char*	path);	/*!< in: filepath of the ibd tablespace */

/** Callback functor. */
struct PageCallback {

	/**
	Default constructor */
	PageCallback()
		:
		m_zip_size(),
		m_page_size(),
		m_filepath() UNIV_NOTHROW {}

	virtual ~PageCallback() UNIV_NOTHROW {}

	/**
	Called for page 0 in the tablespace file at the start.
	@param file_size - size of the file in bytes
	@param block - contents of the first page in the tablespace file
	@retval DB_SUCCESS or error code.*/
	virtual dberr_t init(
		os_offset_t		file_size,
		const buf_block_t*	block) UNIV_NOTHROW = 0;

	/**
	Called for every page in the tablespace. If the page was not
	updated then its state must be set to BUF_PAGE_NOT_USED. For
	compressed tables the page descriptor memory will be at offset:
       		block->frame + UNIV_PAGE_SIZE;
	@param offset - physical offset within the file
	@param block - block read from file, note it is not from the buffer pool
	@retval DB_SUCCESS or error code. */
	virtual dberr_t operator()(
		os_offset_t 	offset,
		buf_block_t*	block) UNIV_NOTHROW = 0;

	/**
	Set the name of the physical file and the file handle that is used
	to open it for the file that is being iterated over.
	@param filename - then physical name of the tablespace file.
	@param file - OS file handle */
	void set_file(const char* filename, os_file_t file) UNIV_NOTHROW
	{
		m_file = file;
		m_filepath = filename;
	}

	/**
	@return the space id of the tablespace */
	virtual ulint get_space_id() const UNIV_NOTHROW = 0;

	/** The compressed page size
	@return the compressed page size */
	ulint get_zip_size() const
	{
		return(m_zip_size);
	}

	/**
	Set the tablespace compressed table size.
	@return DB_SUCCESS if it is valie or DB_CORRUPTION if not */
	dberr_t set_zip_size(const buf_frame_t* page) UNIV_NOTHROW;

	/** The compressed page size
	@return the compressed page size */
	ulint get_page_size() const
	{
		return(m_page_size);
	}

	/** Compressed table page size */
	ulint			m_zip_size;

	/** The tablespace page size. */
	ulint			m_page_size;

	/** File handle to the tablespace */
	os_file_t		m_file;

	/** Physical file path. */
	const char*		m_filepath;

protected:
	// Disable copying
	PageCallback(const PageCallback&);
	PageCallback& operator=(const PageCallback&);
};

/********************************************************************//**
Iterate over all the pages in the tablespace.
@param table - the table definiton in the server
@param n_io_buffers - number of blocks to read and write together
@param callback - functor that will do the page updates
@return	DB_SUCCESS or error code */
UNIV_INTERN
dberr_t
fil_tablespace_iterate(
/*===================*/
	dict_table_t*		table,
	ulint			n_io_buffers,
	PageCallback&		callback)
	__attribute__((nonnull, warn_unused_result));

/*******************************************************************//**
Checks if a single-table tablespace for a given table name exists in the
tablespace memory cache.
@return	space id, ULINT_UNDEFINED if not found */
UNIV_INTERN
ulint
fil_get_space_id_for_table(
/*=======================*/
	const char*	name);	/*!< in: table name in the standard
				'databasename/tablename' format */

/**
Iterate over all the spaces in the space list and fetch the
tablespace names. It will return a copy of the name that must be
freed by the caller using: delete[].
@return DB_SUCCESS if all OK. */
UNIV_INTERN
dberr_t
fil_get_space_names(
/*================*/
	space_name_list_t&	space_name_list)
				/*!< in/out: Vector for collecting the names. */
	__attribute__((warn_unused_result));

/****************************************************************//**
Generate redo logs for swapping two .ibd files */
UNIV_INTERN
void
fil_mtr_rename_log(
/*===============*/
	ulint		old_space_id,	/*!< in: tablespace id of the old
					table. */
	const char*	old_name,	/*!< in: old table name */
	ulint		new_space_id,	/*!< in: tablespace id of the new
					table */
	const char*	new_name,	/*!< in: new table name */
	const char*	tmp_name,	/*!< in: temp table name used while
					swapping */
	mtr_t*		mtr)		/*!< in/out: mini-transaction */
	__attribute__((nonnull));

#endif /* !UNIV_INNOCHECKSUM */
#endif /* fil0fil_h */<|MERGE_RESOLUTION|>--- conflicted
+++ resolved
@@ -346,20 +346,18 @@
 	lsn_t	lsn,		/*!< in: lsn to write */
 	ulint	arch_log_no);	/*!< in: latest archived log file number */
 /*******************************************************************//**
-<<<<<<< HEAD
 Reads the flushed lsn and tablespace flag fields from a data
-file at database startup. */
-=======
-Reads the flushed lsn, arch no, and tablespace flag fields from a data
 file at database startup.
 @retval NULL on success, or if innodb_force_recovery is set
 @return pointer to an error message string */
->>>>>>> 0da0cd0e
 UNIV_INTERN
 const char*
 fil_read_first_page(
 /*================*/
 	os_file_t	data_file,		/*!< in: open data file */
+	bool		one_read_already,	/*!< in: true when not reading
+						the first data file of a
+						tablespace */
 	ulint*		flags,			/*!< out: tablespace flags */
 	ulint*		space_id,		/*!< out: tablespace ID */
 	lsn_t*		min_flushed_lsn,	/*!< out: min of flushed
