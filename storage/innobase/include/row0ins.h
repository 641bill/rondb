--- conflicted
+++ resolved
@@ -167,7 +167,6 @@
 
 /* Insert node structure */
 
-<<<<<<< HEAD
 struct ins_node_t {
   que_common_t common;     /*!< node type: QUE_NODE_INSERT */
   ulint ins_type;          /* INS_VALUES, INS_SEARCHED, or INS_DIRECT */
@@ -193,39 +192,7 @@
   entry_list and sys fields are stored here;
   if this is NULL, entry list should be created
   and buffers for sys fields in row allocated */
-  dict_index_t *duplicate;
-  /* This is the first index that reported
-  DB_DUPLICATE_KEY.  Used in the case of REPLACE
-  or INSERT ... ON DUPLICATE UPDATE. */
   ulint magic_n;
-=======
-struct ins_node_t{
-	que_common_t	common;	/*!< node type: QUE_NODE_INSERT */
-	ulint		ins_type;/* INS_VALUES, INS_SEARCHED, or INS_DIRECT */
-	dtuple_t*	row;	/*!< row to insert */
-	dict_table_t*	table;	/*!< table where to insert */
-	sel_node_t*	select;	/*!< select in searched insert */
-	que_node_t*	values_list;/* list of expressions to evaluate and
-				insert in an INS_VALUES insert */
-	ulint		state;	/*!< node execution state */
-	dict_index_t*	index;	/*!< NULL, or the next index where the index
-				entry should be inserted */
-	dtuple_t*	entry;	/*!< NULL, or entry to insert in the index;
-				after a successful insert of the entry,
-				this should be reset to NULL */
-	UT_LIST_BASE_NODE_T(dtuple_t)
-			entry_list;/* list of entries, one for each index */
-	byte*		row_id_buf;/* buffer for the row id sys field in row */
-	trx_id_t	trx_id;	/*!< trx id or the last trx which executed the
-				node */
-	byte*		trx_id_buf;/* buffer for the trx id sys field in row */
-	mem_heap_t*	entry_sys_heap;
-				/* memory heap used as auxiliary storage;
-				entry_list and sys fields are stored here;
-				if this is NULL, entry list should be created
-				and buffers for sys fields in row allocated */
-	ulint		magic_n;
->>>>>>> 8dda4da3
 };
 
 #define INS_NODE_MAGIC_N 15849075
