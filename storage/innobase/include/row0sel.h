/*****************************************************************************

Copyright (c) 1997, 2016, Oracle and/or its affiliates. All Rights Reserved.

This program is free software; you can redistribute it and/or modify it under
the terms of the GNU General Public License as published by the Free Software
Foundation; version 2 of the License.

This program is distributed in the hope that it will be useful, but WITHOUT
ANY WARRANTY; without even the implied warranty of MERCHANTABILITY or FITNESS
FOR A PARTICULAR PURPOSE. See the GNU General Public License for more details.

You should have received a copy of the GNU General Public License along with
this program; if not, write to the Free Software Foundation, Inc.,
51 Franklin Street, Suite 500, Boston, MA 02110-1335 USA

*****************************************************************************/

/**************************************************//**
@file include/row0sel.h
Select

Created 12/19/1997 Heikki Tuuri
*******************************************************/

#ifndef row0sel_h
#define row0sel_h

#include "univ.i"
#include "data0data.h"
#include "que0types.h"
#include "dict0types.h"
#include "trx0types.h"
#include "read0types.h"
#include "row0types.h"
#include "que0types.h"
#include "pars0sym.h"
#include "btr0pcur.h"
#include "row0mysql.h"

/*********************************************************************//**
Creates a select node struct.
@return own: select node struct */
sel_node_t*
sel_node_create(
/*============*/
	mem_heap_t*	heap);	/*!< in: memory heap where created */
/*********************************************************************//**
Frees the memory private to a select node when a query graph is freed,
does not free the heap where the node was originally created. */
void
sel_node_free_private(
/*==================*/
	sel_node_t*	node);	/*!< in: select node struct */
/*********************************************************************//**
Frees a prefetch buffer for a column, including the dynamically allocated
memory for data stored there. */
void
sel_col_prefetch_buf_free(
/*======================*/
	sel_buf_t*	prefetch_buf);	/*!< in, own: prefetch buffer */
/*********************************************************************//**
Gets the plan node for the nth table in a join.
@return plan node */
UNIV_INLINE
plan_t*
sel_node_get_nth_plan(
/*==================*/
	sel_node_t*	node,	/*!< in: select node */
	ulint		i);	/*!< in: get ith plan node */
/**********************************************************************//**
Performs a select step. This is a high-level function used in SQL execution
graphs.
@return query thread to run next or NULL */
que_thr_t*
row_sel_step(
/*=========*/
	que_thr_t*	thr);	/*!< in: query thread */
/**********************************************************************//**
Performs an execution step of an open or close cursor statement node.
@return query thread to run next or NULL */
UNIV_INLINE
que_thr_t*
open_step(
/*======*/
	que_thr_t*	thr);	/*!< in: query thread */
/**********************************************************************//**
Performs a fetch for a cursor.
@return query thread to run next or NULL */
que_thr_t*
fetch_step(
/*=======*/
	que_thr_t*	thr);	/*!< in: query thread */
/****************************************************************//**
Sample callback function for fetch that prints each row.
@return always returns non-NULL */
void*
row_fetch_print(
/*============*/
	void*	row,		/*!< in:  sel_node_t* */
	void*	user_arg);	/*!< in:  not used */
/***********************************************************//**
Prints a row in a select result.
@return query thread to run next or NULL */
que_thr_t*
row_printf_step(
/*============*/
	que_thr_t*	thr);	/*!< in: query thread */

/** Copy used fields from cached row.
Copy cache record field by field, don't touch fields that
are not covered by current key.
@param[out]	buf		Where to copy the MySQL row.
@param[in]	cached_rec	What to copy (in MySQL row format).
@param[in]	prebuilt	prebuilt struct. */
void
row_sel_copy_cached_fields_for_mysql(
	byte*		buf,
	const byte*	cached_rec,
	row_prebuilt_t*	prebuilt);

/****************************************************************//**
Converts a key value stored in MySQL format to an Innobase dtuple. The last
field of the key value may be just a prefix of a fixed length field: hence
the parameter key_len. But currently we do not allow search keys where the
last field is only a prefix of the full key field len and print a warning if
such appears. */
void
row_sel_convert_mysql_key_to_innobase(
/*==================================*/
	dtuple_t*	tuple,		/*!< in/out: tuple where to build;
					NOTE: we assume that the type info
					in the tuple is already according
					to index! */
	byte*		buf,		/*!< in: buffer to use in field
					conversions; NOTE that dtuple->data
					may end up pointing inside buf so
					do not discard that buffer while
					the tuple is being used. See
					row_mysql_store_col_in_innobase_format()
					in the case of DATA_INT */
	ulint		buf_len,	/*!< in: buffer length */
	dict_index_t*	index,		/*!< in: index of the key value */
	const byte*	key_ptr,	/*!< in: MySQL key value */
	ulint		key_len,	/*!< in: MySQL key value length */
	trx_t*		trx);		/*!< in: transaction */


/** Searches for rows in the database. This is used in the interface to
MySQL. This function opens a cursor, and also implements fetch next
and fetch prev. NOTE that if we do a search with a full key value
from a unique index (ROW_SEL_EXACT), then we will not store the cursor
position and fetch next or fetch prev must not be tried to the cursor!

@param[out]	buf		buffer for the fetched row in MySQL format
@param[in]	mode		search mode PAGE_CUR_L
@param[in,out]	prebuilt	prebuilt struct for the table handler;
				this contains the info to search_tuple,
				index; if search tuple contains 0 field then
				we position the cursor at start or the end of
				index, depending on 'mode'
@param[in]	match_mode	0 or ROW_SEL_EXACT or ROW_SEL_EXACT_PREFIX
@param[in]	direction	0 or ROW_SEL_NEXT or ROW_SEL_PREV;
				Note: if this is != 0, then prebuilt must has a
				pcur with stored position! In opening of a
				cursor 'direction' should be 0.
@return DB_SUCCESS, DB_RECORD_NOT_FOUND, DB_END_OF_INDEX, DB_DEADLOCK,
DB_LOCK_TABLE_FULL, DB_CORRUPTION, or DB_TOO_BIG_RECORD */
UNIV_INLINE
dberr_t
row_search_for_mysql(
	byte*		buf,
	page_cur_mode_t	mode,
	row_prebuilt_t*	prebuilt,
	ulint		match_mode,
	ulint		direction)
	MY_ATTRIBUTE((warn_unused_result));

/** Searches for rows in the database using cursor.
function is meant for temporary table that are not shared accross connection
and so lot of complexity is reduced especially locking and transaction related.
The cursor is an iterator over the table/index.

@param[out]	buf		buffer for the fetched row in MySQL format
@param[in]	mode		search mode PAGE_CUR_L
@param[in,out]	prebuilt	prebuilt struct for the table handler;
				this contains the info to search_tuple,
				index; if search tuple contains 0 field then
				we position the cursor at start or the end of
				index, depending on 'mode'
@param[in]	match_mode	0 or ROW_SEL_EXACT or ROW_SEL_EXACT_PREFIX
@param[in]	direction	0 or ROW_SEL_NEXT or ROW_SEL_PREV;
				Note: if this is != 0, then prebuilt must has a
				pcur with stored position! In opening of a
				cursor 'direction' should be 0.
@return DB_SUCCESS or error code */
dberr_t
row_search_no_mvcc(
	byte*		buf,
	page_cur_mode_t	mode,
	row_prebuilt_t*	prebuilt,
	ulint		match_mode,
	ulint		direction)
	MY_ATTRIBUTE((warn_unused_result));

/** Searches for rows in the database using cursor.
Function is mainly used for tables that are shared accorss connection and
so it employs technique that can help re-construct the rows that
transaction is suppose to see.
It also has optimization such as pre-caching the rows, using AHI, etc.

@param[out]	buf		buffer for the fetched row in MySQL format
@param[in]	mode		search mode PAGE_CUR_L
@param[in,out]	prebuilt	prebuilt struct for the table handler;
				this contains the info to search_tuple,
				index; if search tuple contains 0 field then
				we position the cursor at start or the end of
				index, depending on 'mode'
@param[in]	match_mode	0 or ROW_SEL_EXACT or ROW_SEL_EXACT_PREFIX
@param[in]	direction	0 or ROW_SEL_NEXT or ROW_SEL_PREV;
				Note: if this is != 0, then prebuilt must has a
				pcur with stored position! In opening of a
				cursor 'direction' should be 0.
@param[in]	ins_sel_stmt	if true, then this statement is
				insert .... select statement. For normal table
				this can be detected by checking out locked
				tables using trx->mysql_n_tables_locked > 0
				condition. For intrinsic table
				external_lock is not invoked and so condition
				above will not stand valid instead this is
				traced using alternative condition
				at caller level.
@return DB_SUCCESS or error code */
dberr_t
row_search_mvcc(
	byte*		buf,
	page_cur_mode_t	mode,
	row_prebuilt_t*	prebuilt,
	ulint		match_mode,
	ulint		direction)
	MY_ATTRIBUTE((warn_unused_result));

/********************************************************************//**
Count rows in a R-Tree leaf level.
@return DB_SUCCESS if successful */
dberr_t
row_count_rtree_recs(
/*=================*/
	row_prebuilt_t*	prebuilt,	/*!< in: prebuilt struct for the
					table handle; this contains the info
					of search_tuple, index; if search
					tuple contains 0 fields then we
					position the cursor at the start or
					the end of the index, depending on
					'mode' */
	ulint*		n_rows);	/*!< out: number of entries
					seen in the consistent read */

/*******************************************************************//**
Checks if MySQL at the moment is allowed for this table to retrieve a
consistent read result, or store it to the query cache.
@return TRUE if storing or retrieving from the query cache is permitted */
ibool
row_search_check_if_query_cache_permitted(
/*======================================*/
	trx_t*		trx,		/*!< in: transaction object */
	const char*	norm_name);	/*!< in: concatenation of database name,
					'/' char, table name */
/*******************************************************************//**
Read the max AUTOINC value from an index.
@return DB_SUCCESS if all OK else error code */
dberr_t
row_search_max_autoinc(
/*===================*/
	dict_index_t*	index,		/*!< in: index to search */
	const char*	col_name,	/*!< in: autoinc column name */
	ib_uint64_t*	value)		/*!< out: AUTOINC value read */
	MY_ATTRIBUTE((nonnull, warn_unused_result));

/** A structure for caching column values for prefetched rows */
struct sel_buf_t{
	byte*		data;	/*!< data, or NULL; if not NULL, this field
				has allocated memory which must be explicitly
				freed; can be != NULL even when len is
				UNIV_SQL_NULL */
	ulint		len;	/*!< data length or UNIV_SQL_NULL */
	ulint		val_buf_size;
				/*!< size of memory buffer allocated for data:
				this can be more than len; this is defined
				when data != NULL */
};

/** Query plan */
struct plan_t{
	dict_table_t*	table;		/*!< table struct in the dictionary
					cache */
	dict_index_t*	index;		/*!< table index used in the search */
	btr_pcur_t	pcur;		/*!< persistent cursor used to search
					the index */
	ibool		asc;		/*!< TRUE if cursor traveling upwards */
	ibool		pcur_is_open;	/*!< TRUE if pcur has been positioned
					and we can try to fetch new rows */
	ibool		cursor_at_end;	/*!< TRUE if the cursor is open but
					we know that there are no more
					qualifying rows left to retrieve from
					the index tree; NOTE though, that
					there may still be unprocessed rows in
					the prefetch stack; always FALSE when
					pcur_is_open is FALSE */
	ibool		stored_cursor_rec_processed;
					/*!< TRUE if the pcur position has been
					stored and the record it is positioned
					on has already been processed */
	que_node_t**	tuple_exps;	/*!< array of expressions
					which are used to calculate
					the field values in the search
					tuple: there is one expression
					for each field in the search
					tuple */
	dtuple_t*	tuple;		/*!< search tuple */
	page_cur_mode_t	mode;		/*!< search mode: PAGE_CUR_G, ... */
	ulint		n_exact_match;	/*!< number of first fields in
					the search tuple which must be
					exactly matched */
	ibool		unique_search;	/*!< TRUE if we are searching an
					index record with a unique key */
	ulint		n_rows_fetched;	/*!< number of rows fetched using pcur
					after it was opened */
	ulint		n_rows_prefetched;/*!< number of prefetched rows cached
					for fetch: fetching several rows in
					the same mtr saves CPU time */
	ulint		first_prefetched;/*!< index of the first cached row in
					select buffer arrays for each column */
	ibool		no_prefetch;	/*!< no prefetch for this table */
	sym_node_list_t	columns;	/*!< symbol table nodes for the columns
					to retrieve from the table */
	UT_LIST_BASE_NODE_T(func_node_t)
			end_conds;	/*!< conditions which determine the
					fetch limit of the index segment we
					have to look at: when one of these
					fails, the result set has been
					exhausted for the cursor in this
					index; these conditions are normalized
					so that in a comparison the column
					for this table is the first argument */
	UT_LIST_BASE_NODE_T(func_node_t)
			other_conds;	/*!< the rest of search conditions we can
					test at this table in a join */
	ibool		must_get_clust;	/*!< TRUE if index is a non-clustered
					index and we must also fetch the
					clustered index record; this is the
					case if the non-clustered record does
					not contain all the needed columns, or
					if this is a single-table explicit
					cursor, or a searched update or
					delete */
	ulint*		clust_map;	/*!< map telling how clust_ref is built
					from the fields of a non-clustered
					record */
	dtuple_t*	clust_ref;	/*!< the reference to the clustered
					index entry is built here if index is
					a non-clustered index */
	btr_pcur_t	clust_pcur;	/*!< if index is non-clustered, we use
					this pcur to search the clustered
					index */
	mem_heap_t*	old_vers_heap;	/*!< memory heap used in building an old
					version of a row, or NULL */
};

/** Select node states */
enum sel_node_state {
	SEL_NODE_CLOSED,	/*!< it is a declared cursor which is not
				currently open */
	SEL_NODE_OPEN,		/*!< intention locks not yet set on tables */
	SEL_NODE_FETCH,		/*!< intention locks have been set */
	SEL_NODE_NO_MORE_ROWS	/*!< cursor has reached the result set end */
};

/** Select statement node */
struct sel_node_t{
	que_common_t	common;		/*!< node type: QUE_NODE_SELECT */
	enum sel_node_state
			state;	/*!< node state */
	que_node_t*	select_list;	/*!< select list */
	sym_node_t*	into_list;	/*!< variables list or NULL */
	sym_node_t*	table_list;	/*!< table list */
	ibool		asc;		/*!< TRUE if the rows should be fetched
					in an ascending order */
	ibool		set_x_locks;	/*!< TRUE if the cursor is for update or
					delete, which means that a row x-lock
					should be placed on the cursor row */
	ulint		row_lock_mode;	/*!< LOCK_X or LOCK_S */
	ulint		n_tables;	/*!< number of tables */
	ulint		fetch_table;	/*!< number of the next table to access
					in the join */
	plan_t*		plans;		/*!< array of n_tables many plan nodes
					containing the search plan and the
					search data structures */
	que_node_t*	search_cond;	/*!< search condition */
	ReadView*	read_view;	/*!< if the query is a non-locking
					consistent read, its read view is
					placed here, otherwise NULL */
	ibool		consistent_read;/*!< TRUE if the select is a consistent,
					non-locking read */
	order_node_t*	order_by;	/*!< order by column definition, or
					NULL */
	ibool		is_aggregate;	/*!< TRUE if the select list consists of
					aggregate functions */
	ibool		aggregate_already_fetched;
					/*!< TRUE if the aggregate row has
					already been fetched for the current
					cursor */
	ibool		can_get_updated;/*!< this is TRUE if the select
					is in a single-table explicit
					cursor which can get updated
					within the stored procedure,
					or in a searched update or
					delete; NOTE that to determine
					of an explicit cursor if it
					can get updated, the parser
					checks from a stored procedure
					if it contains positioned
					update or delete statements */
	sym_node_t*	explicit_cursor;/*!< not NULL if an explicit cursor */
	UT_LIST_BASE_NODE_T(sym_node_t)
			copy_variables; /*!< variables whose values we have to
					copy when an explicit cursor is opened,
					so that they do not change between
					fetches */
};

/** Fetch statement node */
struct fetch_node_t{
	que_common_t	common;		/*!< type: QUE_NODE_FETCH */
	sel_node_t*	cursor_def;	/*!< cursor definition */
	sym_node_t*	into_list;	/*!< variables to set */

	pars_user_func_t*
			func;		/*!< User callback function or NULL.
					The first argument to the function
					is a sel_node_t*, containing the
					results of the SELECT operation for
					one row. If the function returns
					NULL, it is not interested in
					further rows and the cursor is
					modified so (cursor % NOTFOUND) is
					true. If it returns not-NULL,
					continue normally. See
					row_fetch_print() for an example
					(and a useful debugging tool). */
};

/** Open or close cursor operation type */
enum open_node_op {
	ROW_SEL_OPEN_CURSOR,	/*!< open cursor */
	ROW_SEL_CLOSE_CURSOR	/*!< close cursor */
};

/** Open or close cursor statement node */
struct open_node_t{
	que_common_t	common;		/*!< type: QUE_NODE_OPEN */
	enum open_node_op
			op_type;	/*!< operation type: open or
					close cursor */
	sel_node_t*	cursor_def;	/*!< cursor definition */
};

/** Row printf statement node */
struct row_printf_node_t{
	que_common_t	common;		/*!< type: QUE_NODE_ROW_PRINTF */
	sel_node_t*	sel_node;	/*!< select */
};

/** Search direction for the MySQL interface */
enum row_sel_direction {
	ROW_SEL_NEXT = 1,	/*!< ascending direction */
	ROW_SEL_PREV = 2	/*!< descending direction */
};

/** Match mode for the MySQL interface */
enum row_sel_match_mode {
	ROW_SEL_EXACT = 1,	/*!< search using a complete key value */
	ROW_SEL_EXACT_PREFIX	/*!< search using a key prefix which
				must match rows: the prefix may
				contain an incomplete field (the last
				field in prefix may be just a prefix
				of a fixed length column) */
};

#ifdef UNIV_DEBUG
/** Convert a non-SQL-NULL field from Innobase format to MySQL format. */
<<<<<<< HEAD
# define row_sel_field_store_in_mysql_format(dest,templ,idx,field,src,len) \
        row_sel_field_store_in_mysql_format_func(dest,templ,idx,field,src,len)
#else /* UNIV_DEBUG */
/** Convert a non-SQL-NULL field from Innobase format to MySQL format. */
# define row_sel_field_store_in_mysql_format(dest,templ,idx,field,src,len) \
        row_sel_field_store_in_mysql_format_func(dest,templ,src,len)
#endif /* UNIV_DEBUG */

/**************************************************************//**
Stores a non-SQL-NULL field in the MySQL format. The counterpart of this
function is row_mysql_store_col_in_innobase_format() in row0mysql.cc. */

void
row_sel_field_store_in_mysql_format_func(
/*=====================================*/
        byte*           dest,   /*!< in/out: buffer where to store; NOTE
                                that BLOBs are not in themselves
                                stored here: the caller must allocate
                                and copy the BLOB into buffer before,
                                and pass the pointer to the BLOB in
                                'data' */
        const mysql_row_templ_t* templ,
                                /*!< in: MySQL column template.
                                Its following fields are referenced:
                                type, is_unsigned, mysql_col_len,
                                mbminlen, mbmaxlen */
#ifdef UNIV_DEBUG
        const dict_index_t* index,
                                /*!< in: InnoDB index */
        ulint           field_no,
                                /*!< in: templ->rec_field_no or
                                templ->clust_rec_field_no or
                                templ->icp_rec_field_no */
#endif /* UNIV_DEBUG */
        const byte*     data,   /*!< in: data to store */
        ulint           len);    /*!< in: length of the data */
=======
# define row_sel_field_store_in_mysql_format(dest,templ,idx,field,src,len,sec) \
        row_sel_field_store_in_mysql_format_func(dest,templ,idx,field,src,len,sec)
#else /* UNIV_DEBUG */
/** Convert a non-SQL-NULL field from Innobase format to MySQL format. */
# define row_sel_field_store_in_mysql_format(dest,templ,idx,field,src,len,sec) \
        row_sel_field_store_in_mysql_format_func(dest,templ,src,len)
#endif /* UNIV_DEBUG */

/** Stores a non-SQL-NULL field in the MySQL format. The counterpart of this
function is row_mysql_store_col_in_innobase_format() in row0mysql.cc.
@param[in,out]	dest		buffer where to store; NOTE
				that BLOBs are not in themselves stored
				here: the caller must allocate and copy
				the BLOB into buffer before, and pass
				the pointer to the BLOB in 'data'
@param[in]	templ		MySQL column template. Its following fields
				are referenced: type, is_unsigned, mysql_col_len,
				mbminlen, mbmaxlen
@param[in]	index		InnoDB index
@param[in]	field_no	templ->rec_field_no or templ->clust_rec_field_no
				or templ->icp_rec_field_no
@param[in]	data		data to store
@param[in]	len		length of the data
@param[in]	sec_field	secondary index field no if the secondary index
				record but the prebuilt template is in
				clustered index format and used only for end
				range comparison. */
void
row_sel_field_store_in_mysql_format_func(
	byte*				dest,
	const mysql_row_templ_t*	templ,
#ifdef UNIV_DEBUG
	const dict_index_t*		index,
	ulint				field_no,
#endif /* UNIV_DEBUG */
	const byte*			data,
	ulint				len
#ifdef UNIV_DEBUG
	,ulint				sec_field
#endif /* UNIV_DEBUG */
	);
>>>>>>> 33fa37f4

#ifndef UNIV_NONINL
#include "row0sel.ic"
#endif

#endif<|MERGE_RESOLUTION|>--- conflicted
+++ resolved
@@ -489,44 +489,6 @@
 
 #ifdef UNIV_DEBUG
 /** Convert a non-SQL-NULL field from Innobase format to MySQL format. */
-<<<<<<< HEAD
-# define row_sel_field_store_in_mysql_format(dest,templ,idx,field,src,len) \
-        row_sel_field_store_in_mysql_format_func(dest,templ,idx,field,src,len)
-#else /* UNIV_DEBUG */
-/** Convert a non-SQL-NULL field from Innobase format to MySQL format. */
-# define row_sel_field_store_in_mysql_format(dest,templ,idx,field,src,len) \
-        row_sel_field_store_in_mysql_format_func(dest,templ,src,len)
-#endif /* UNIV_DEBUG */
-
-/**************************************************************//**
-Stores a non-SQL-NULL field in the MySQL format. The counterpart of this
-function is row_mysql_store_col_in_innobase_format() in row0mysql.cc. */
-
-void
-row_sel_field_store_in_mysql_format_func(
-/*=====================================*/
-        byte*           dest,   /*!< in/out: buffer where to store; NOTE
-                                that BLOBs are not in themselves
-                                stored here: the caller must allocate
-                                and copy the BLOB into buffer before,
-                                and pass the pointer to the BLOB in
-                                'data' */
-        const mysql_row_templ_t* templ,
-                                /*!< in: MySQL column template.
-                                Its following fields are referenced:
-                                type, is_unsigned, mysql_col_len,
-                                mbminlen, mbmaxlen */
-#ifdef UNIV_DEBUG
-        const dict_index_t* index,
-                                /*!< in: InnoDB index */
-        ulint           field_no,
-                                /*!< in: templ->rec_field_no or
-                                templ->clust_rec_field_no or
-                                templ->icp_rec_field_no */
-#endif /* UNIV_DEBUG */
-        const byte*     data,   /*!< in: data to store */
-        ulint           len);    /*!< in: length of the data */
-=======
 # define row_sel_field_store_in_mysql_format(dest,templ,idx,field,src,len,sec) \
         row_sel_field_store_in_mysql_format_func(dest,templ,idx,field,src,len,sec)
 #else /* UNIV_DEBUG */
@@ -568,7 +530,6 @@
 	,ulint				sec_field
 #endif /* UNIV_DEBUG */
 	);
->>>>>>> 33fa37f4
 
 #ifndef UNIV_NONINL
 #include "row0sel.ic"
