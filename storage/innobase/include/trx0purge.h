/*****************************************************************************

Copyright (c) 1996, 2013, Oracle and/or its affiliates. All Rights Reserved.

This program is free software; you can redistribute it and/or modify it under
the terms of the GNU General Public License as published by the Free Software
Foundation; version 2 of the License.

This program is distributed in the hope that it will be useful, but WITHOUT
ANY WARRANTY; without even the implied warranty of MERCHANTABILITY or FITNESS
FOR A PARTICULAR PURPOSE. See the GNU General Public License for more details.

You should have received a copy of the GNU General Public License along with
this program; if not, write to the Free Software Foundation, Inc.,
51 Franklin Street, Suite 500, Boston, MA 02110-1335 USA

*****************************************************************************/

/**************************************************//**
@file include/trx0purge.h
Purge old versions

Created 3/26/1996 Heikki Tuuri
*******************************************************/

#ifndef trx0purge_h
#define trx0purge_h

#include "univ.i"
#include "trx0types.h"
#include "mtr0mtr.h"
#include "trx0sys.h"
#include "que0types.h"
#include "page0page.h"
#include "usr0sess.h"
#include "fil0fil.h"

/** The global data structure coordinating a purge */
extern trx_purge_t*	purge_sys;

/** A dummy undo record used as a return value when we have a whole undo log
which needs no purge */
extern trx_undo_rec_t	trx_purge_dummy_rec;

/********************************************************************//**
Calculates the file address of an undo log header when we have the file
address of its history list node.
@return	file address of the log */
UNIV_INLINE
fil_addr_t
trx_purge_get_log_from_hist(
/*========================*/
	fil_addr_t	node_addr);	/*!< in: file address of the history
					list node of the log */
/********************************************************************//**
Creates the global purge system control structure and inits the history
mutex. */

void
trx_purge_sys_create(
/*=================*/
	ulint		n_purge_threads,/*!< in: number of purge threads */
	purge_pq_t*	purge_queue);	/*!< in/own: UNDO log min binary heap*/
/********************************************************************//**
Frees the global purge system control structure. */

void
trx_purge_sys_close(void);
/*======================*/
/************************************************************************
Adds the update undo log as the first log in the history list. Removes the
update undo log segment from the rseg slot if it is too big for reuse. */

void
trx_purge_add_update_undo_to_history(
/*=================================*/
	trx_t*		trx,		/*!< in: transaction */
	trx_undo_ptr_t*	undo_ptr,	/*!< in: update undo log. */
	page_t*		undo_page,	/*!< in: update undo log header page,
					x-latched */
	bool		update_rseg_history_len,
					/*!< in: if true: update rseg history
					len else skip updating it. */
	ulint		n_added_logs,	/*!< in: number of logs added */
	mtr_t*		mtr);		/*!< in: mtr */
/*******************************************************************//**
This function runs a purge batch.
@return	number of undo log pages handled in the batch */

ulint
trx_purge(
/*======*/
	ulint	n_purge_threads,	/*!< in: number of purge tasks to
					submit to task queue. */
	ulint	limit,			/*!< in: the maximum number of
					records to purge in one batch */
	bool	truncate);		/*!< in: truncate history if true */
/*******************************************************************//**
Stop purge and wait for it to stop, move to PURGE_STATE_STOP. */

void
trx_purge_stop(void);
/*================*/
/*******************************************************************//**
Resume purge, move to PURGE_STATE_RUN. */

void
trx_purge_run(void);
/*================*/

/** Purge states */
enum purge_state_t {
	PURGE_STATE_INIT,		/*!< Purge instance created */
	PURGE_STATE_RUN,		/*!< Purge should be running */
	PURGE_STATE_STOP,		/*!< Purge should be stopped */
	PURGE_STATE_EXIT,		/*!< Purge has been shutdown */
	PURGE_STATE_DISABLED		/*!< Purge was never started */
};

/*******************************************************************//**
Get the purge state.
@return purge state. */

purge_state_t
trx_purge_state(void);
/*=================*/

// Forward declaration
struct TrxUndoRsegsIterator;

/** This is the purge pointer/iterator. We need both the undo no and the
transaction no up to which purge has parsed and applied the records. */
struct purge_iter_t {
	purge_iter_t()
		:
		trx_no(),
		undo_no(),
		undo_rseg_space(ULINT_UNDEFINED)
	{
		// Do nothing
	}

	trx_id_t	trx_no;		/*!< Purge has advanced past all
					transactions whose number is less
					than this */
	undo_no_t	undo_no;	/*!< Purge has advanced past all records
					whose undo number is less than this */
	ulint		undo_rseg_space;
					/*!< Last undo record resided in this
					space id. */
};

/** The control structure used in the purge operation */
struct trx_purge_t{
	sess_t*		sess;		/*!< System session running the purge
					query */
	trx_t*		trx;		/*!< System transaction running the
					purge query: this trx is not in the
					trx list of the trx system and it
					never ends */
	rw_lock_t	latch;		/*!< The latch protecting the purge
					view. A purge operation must acquire an
					x-latch here for the instant at which
					it changes the purge view: an undo
					log operation can prevent this by
					obtaining an s-latch here. It also
					protects state and running */
	os_event_t	event;		/*!< State signal event */
	ulint		n_stop;		/*!< Counter to track number stops */
	volatile bool	running;	/*!< true, if purge is active,
					we check this without the latch too */
	volatile purge_state_t	state;	/*!< Purge coordinator thread states,
					we check this in several places
					without holding the latch. */
	que_t*		query;		/*!< The query graph which will do the
					parallelized purge operation */
	read_view_t*	view;		/*!< The purge will not remove undo logs
					which are >= this view (purge view) */
	volatile ulint	n_submitted;	/*!< Count of total tasks submitted
					to the task queue */
	volatile ulint	n_completed;	/*!< Count of total tasks completed */

	/*------------------------------*/
	/* The following two fields form the 'purge pointer' which advances
	during a purge, and which is used in history list truncation */

	purge_iter_t	iter;		/* Limit up to which we have read and
					parsed the UNDO log records.  Not
					necessarily purged from the indexes.
					Note that this can never be less than
					the limit below, we check for this
					invariant in trx0purge.cc */
	purge_iter_t	limit;		/* The 'purge pointer' which advances
					during a purge, and which is used in
					history list truncation */
#ifdef UNIV_DEBUG
	purge_iter_t	done;		/* Indicate 'purge pointer' which have
					purged already accurately. */
#endif /* UNIV_DEBUG */
	/*-----------------------------*/
	ibool		next_stored;	/*!< TRUE if the info of the next record
					to purge is stored below: if yes, then
					the transaction number and the undo
					number of the record are stored in
					purge_trx_no and purge_undo_no above */
	trx_rseg_t*	rseg;		/*!< Rollback segment for the next undo
					record to purge */
	ulint		page_no;	/*!< Page number for the next undo
					record to purge, page number of the
					log header, if dummy record */
	ulint		offset;		/*!< Page offset for the next undo
					record to purge, 0 if the dummy
					record */
	ulint		hdr_page_no;	/*!< Header page of the undo log where
					the next record to purge belongs */
	ulint		hdr_offset;	/*!< Header byte offset on the page */


	TrxUndoRsegsIterator*
			rseg_iter;	/*!< Iterator to get the next rseg
					to process */

	mem_heap_t*	heap;		/*!< Temporary storage used during a
					purge: can be emptied after purge
					completes */
	/*-----------------------------*/
<<<<<<< HEAD
	ib_bh_t*	ib_bh;		/*!< Binary min-heap, ordered on
					rseg_queue_t::trx_no. It is protected
					by the bh_mutex */
	BHeapMutex	bh_mutex;	/*!< Mutex protecting ib_bh */
=======
	purge_pq_t*	purge_queue;	/*!< Binary min-heap, ordered on
					TrxUndoRsegs::trx_no. It is protected
					by the pq_mutex */
	ib_mutex_t	pq_mutex;	/*!< Mutex protecting purge_queue */
>>>>>>> 3994d853
};

/** Info required to purge a record */
struct trx_purge_rec_t {
	trx_undo_rec_t*	undo_rec;	/*!< Record to purge */
	roll_ptr_t	roll_ptr;	/*!< File pointr to UNDO record */
};

/**
Chooses the rollback segment with the smallest trx_no. */
struct TrxUndoRsegsIterator {

	/** Constructor */
	TrxUndoRsegsIterator(trx_purge_t* purge_sys);

	/**
	Sets the next rseg to purge in m_purge_sys.
	@return zip_size if log is for a compressed table, ULINT_UNDEFINED if
	no rollback segments to purge, 0 for non compressed tables. */
	ulint set_next();

private:
	// Disable copying
	TrxUndoRsegsIterator(const TrxUndoRsegsIterator&);
	TrxUndoRsegsIterator& operator=(const TrxUndoRsegsIterator&);

	/** The purge system pointer */
	trx_purge_t*			m_purge_sys;

	/** The current element to process */
	TrxUndoRsegs			m_trx_undo_rsegs;

	/** Track the current element in m_trx_undo_rseg */
	TrxUndoRsegs::iterator		m_iter;

	/** Sentinel value */
	static const TrxUndoRsegs	NullElement;
};

#ifndef UNIV_NONINL
#include "trx0purge.ic"
#endif /* UNIV_NOINL */

#endif /* trx0purge_h */<|MERGE_RESOLUTION|>--- conflicted
+++ resolved
@@ -224,17 +224,13 @@
 					purge: can be emptied after purge
 					completes */
 	/*-----------------------------*/
-<<<<<<< HEAD
 	ib_bh_t*	ib_bh;		/*!< Binary min-heap, ordered on
 					rseg_queue_t::trx_no. It is protected
 					by the bh_mutex */
-	BHeapMutex	bh_mutex;	/*!< Mutex protecting ib_bh */
-=======
 	purge_pq_t*	purge_queue;	/*!< Binary min-heap, ordered on
 					TrxUndoRsegs::trx_no. It is protected
 					by the pq_mutex */
-	ib_mutex_t	pq_mutex;	/*!< Mutex protecting purge_queue */
->>>>>>> 3994d853
+	PQMutex		pq_mutex;	/*!< Mutex protecting purge_queue */
 };
 
 /** Info required to purge a record */
