--- conflicted
+++ resolved
@@ -1,10 +1,6 @@
 /*****************************************************************************
 
-<<<<<<< HEAD
-Copyright (c) 1996, 2018, Oracle and/or its affiliates. All Rights Reserved.
-=======
 Copyright (c) 1996, 2020, Oracle and/or its affiliates. All Rights Reserved.
->>>>>>> d53b39ac
 
 This program is free software; you can redistribute it and/or modify it under
 the terms of the GNU General Public License, version 2.0, as published by the
@@ -234,7 +230,6 @@
 hash_table_t *btr_get_search_table(const dict_index_t *index);
 
 /** The search info struct in an index */
-<<<<<<< HEAD
 struct btr_search_t {
   ulint ref_count; /*!< Number of blocks in this index tree
                    that have search index built
@@ -248,8 +243,6 @@
   the machine word, i.e., they cannot be turned into bit-fields. */
   buf_block_t *root_guess; /*!< the root page frame when it was last time
                            fetched, or NULL */
-  ulint withdraw_clock;    /*!< the withdraw clock value of the buffer
-                           pool when root_guess was stored */
   ulint hash_analysis;     /*!< when this exceeds
                            BTR_SEARCH_HASH_ANALYSIS, the hash
                            analysis starts; this is reset if no
@@ -276,47 +269,6 @@
                    the same prefix should be indexed in the
                    hash index */
                    /*---------------------- @} */
-=======
-struct btr_search_t{
-	ulint	ref_count;	/*!< Number of blocks in this index tree
-				that have search index built
-				i.e. block->index points to this index.
-				Protected by search latch except
-				when during initialization in
-				btr_search_info_create(). */
-
-	/* @{ The following fields are not protected by any latch.
-	Unfortunately, this means that they must be aligned to
-	the machine word, i.e., they cannot be turned into bit-fields. */
-	buf_block_t* root_guess;/*!< the root page frame when it was last time
-				fetched, or NULL */
-	ulint	hash_analysis;	/*!< when this exceeds
-				BTR_SEARCH_HASH_ANALYSIS, the hash
-				analysis starts; this is reset if no
-				success noticed */
-	ibool	last_hash_succ;	/*!< TRUE if the last search would have
-				succeeded, or did succeed, using the hash
-				index; NOTE that the value here is not exact:
-				it is not calculated for every search, and the
-				calculation itself is not always accurate! */
-	ulint	n_hash_potential;
-				/*!< number of consecutive searches
-				which would have succeeded, or did succeed,
-				using the hash index;
-				the range is 0 .. BTR_SEARCH_BUILD_LIMIT + 5 */
-	/* @} */
-	/*---------------------- @{ */
-	ulint	n_fields;	/*!< recommended prefix length for hash search:
-				number of full fields */
-	ulint	n_bytes;	/*!< recommended prefix: number of bytes in
-				an incomplete field
-				@see BTR_PAGE_MAX_REC_SIZE */
-	ibool	left_side;	/*!< TRUE or FALSE, depending on whether
-				the leftmost record of several records with
-				the same prefix should be indexed in the
-				hash index */
-	/*---------------------- @} */
->>>>>>> d53b39ac
 #ifdef UNIV_SEARCH_PERF_STAT
   ulint n_hash_succ; /*!< number of successful hash searches thus
                      far */
