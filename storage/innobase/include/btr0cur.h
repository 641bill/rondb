--- conflicted
+++ resolved
@@ -835,11 +835,10 @@
 	rec_t*		rec,		/*!< in/out: record */
 	page_zip_des_t*	page_zip,	/*!< in/out: compressed page
 					corresponding to rec, or NULL
-					when the tablespace is
-					uncompressed */
+					when the tablespace is uncompressed */
 	ibool		val,		/*!< in: value to set */
 	mtr_t*		mtr);		/*!< in/out: mini-transaction */
-<<<<<<< HEAD
+
 /******************************************************//**
 The following function is used to set the deleted bit of a record. */
 UNIV_INLINE
@@ -849,7 +848,6 @@
 	rec_t*		rec,	/*!< in/out: physical record */
 	page_zip_des_t*	page_zip,/*!< in/out: compressed page (or NULL) */
 	ulint		flag);	/*!< in: nonzero if delete marked */
-=======
 
 /** Latches the leaf page or pages requested.
 @param[in]	block		leaf page where the search converged
@@ -867,7 +865,6 @@
 	btr_cur_t*		cursor,
 	mtr_t*			mtr);
 
->>>>>>> ca80c70f
 /*######################################################################*/
 
 /** In the pessimistic delete, if the page data size drops below this
