/*****************************************************************************

<<<<<<< HEAD
Copyright (c) 1996, 2011, Oracle and/or its affiliates. All Rights Reserved.
=======
Copyright (c) 1996, 2011, Innobase Oy. All Rights Reserved.
>>>>>>> 1e4e9c11

This program is free software; you can redistribute it and/or modify it under
the terms of the GNU General Public License as published by the Free Software
Foundation; version 2 of the License.

This program is distributed in the hope that it will be useful, but WITHOUT
ANY WARRANTY; without even the implied warranty of MERCHANTABILITY or FITNESS
FOR A PARTICULAR PURPOSE. See the GNU General Public License for more details.

You should have received a copy of the GNU General Public License along with
this program; if not, write to the Free Software Foundation, Inc., 59 Temple
Place, Suite 330, Boston, MA 02111-1307 USA

*****************************************************************************/

/**************************************************//**
@file include/trx0rseg.h
Rollback segment

Created 3/26/1996 Heikki Tuuri
*******************************************************/

#ifndef trx0rseg_h
#define trx0rseg_h

#include "univ.i"
#include "trx0types.h"
#include "trx0sys.h"

/******************************************************************//**
Gets a rollback segment header.
@return	rollback segment header, page x-latched */
UNIV_INLINE
trx_rsegf_t*
trx_rsegf_get(
/*==========*/
	ulint	space,		/*!< in: space where placed */
	ulint	zip_size,	/*!< in: compressed page size in bytes
				or 0 for uncompressed pages */
	ulint	page_no,	/*!< in: page number of the header */
	mtr_t*	mtr);		/*!< in: mtr */
/******************************************************************//**
Gets a newly created rollback segment header.
@return	rollback segment header, page x-latched */
UNIV_INLINE
trx_rsegf_t*
trx_rsegf_get_new(
/*==============*/
	ulint	space,		/*!< in: space where placed */
	ulint	zip_size,	/*!< in: compressed page size in bytes
				or 0 for uncompressed pages */
	ulint	page_no,	/*!< in: page number of the header */
	mtr_t*	mtr);		/*!< in: mtr */
/***************************************************************//**
Gets the file page number of the nth undo log slot.
@return	page number of the undo log segment */
UNIV_INLINE
ulint
trx_rsegf_get_nth_undo(
/*===================*/
	trx_rsegf_t*	rsegf,	/*!< in: rollback segment header */
	ulint		n,	/*!< in: index of slot */
	mtr_t*		mtr);	/*!< in: mtr */
/***************************************************************//**
Sets the file page number of the nth undo log slot. */
UNIV_INLINE
void
trx_rsegf_set_nth_undo(
/*===================*/
	trx_rsegf_t*	rsegf,	/*!< in: rollback segment header */
	ulint		n,	/*!< in: index of slot */
	ulint		page_no,/*!< in: page number of the undo log segment */
	mtr_t*		mtr);	/*!< in: mtr */
/****************************************************************//**
Looks for a free slot for an undo log segment.
@return	slot index or ULINT_UNDEFINED if not found */
UNIV_INLINE
ulint
trx_rsegf_undo_find_free(
/*=====================*/
	trx_rsegf_t*	rsegf,	/*!< in: rollback segment header */
	mtr_t*		mtr);	/*!< in: mtr */
/******************************************************************//**
Looks for a rollback segment, based on the rollback segment id.
@return	rollback segment */
UNIV_INLINE
trx_rseg_t*
trx_rseg_get_on_id(
/*===============*/
	ulint	id);		/*!< in: rollback segment id */
/****************************************************************//**
Creates a rollback segment header. This function is called only when
a new rollback segment is created in the database.
@return	page number of the created segment, FIL_NULL if fail */
UNIV_INTERN
ulint
trx_rseg_header_create(
/*===================*/
	ulint	space,		/*!< in: space id */
	ulint	zip_size,	/*!< in: compressed page size in bytes
				or 0 for uncompressed pages */
	ulint	max_size,	/*!< in: max size in pages */
	ulint	rseg_slot_no,	/*!< in: rseg id == slot number in trx sys */
	mtr_t*	mtr);		/*!< in: mtr */
/*********************************************************************//**
Creates the memory copies for rollback segments and initializes the
rseg array in trx_sys at a database startup. */
UNIV_INTERN
void
<<<<<<< HEAD
trx_rseg_array_init(
/*================*/
	trx_sysf_t*	sys_header,	/*!< in/out: trx system header */
	mtr_t*		mtr);		/*!< in/out: mtr */
=======
trx_rseg_list_and_array_init(
/*=========================*/
	trx_sysf_t*	sys_header,	/*!< in: trx system header */
	ib_bh_t*	ib_bh,		/*!< in: rseg queue */
	mtr_t*		mtr);		/*!< in: mtr */

>>>>>>> 1e4e9c11
/***************************************************************************
Free's an instance of the rollback segment in memory. */
UNIV_INTERN
void
trx_rseg_mem_free(
/*==============*/
	trx_rseg_t*	rseg);		/* in, own: instance to free */

/*********************************************************************
Creates a rollback segment. */
UNIV_INTERN
trx_rseg_t*
trx_rseg_create(void);
/*==================*/

/* Number of undo log slots in a rollback segment file copy */
#define TRX_RSEG_N_SLOTS	(UNIV_PAGE_SIZE / 16)

/* Maximum number of transactions supported by a single rollback segment */
#define TRX_RSEG_MAX_N_TRXS	(TRX_RSEG_N_SLOTS / 2)

/* The rollback segment memory object */
struct trx_rseg_struct{
	/*--------------------------------------------------------*/
	ulint		id;	/*!< rollback segment id == the index of
				its slot in the trx system file copy */
	mutex_t		mutex;	/*!< mutex protecting the fields in this
				struct except id, which is constant */
	ulint		space;	/*!< space where the rollback segment is
				header is placed */
	ulint		zip_size;/* compressed page size of space
				in bytes, or 0 for uncompressed spaces */
	ulint		page_no;/* page number of the rollback segment
				header */
	ulint		max_size;/* maximum allowed size in pages */
	ulint		curr_size;/* current size in pages */
	/*--------------------------------------------------------*/
	/* Fields for update undo logs */
	UT_LIST_BASE_NODE_T(trx_undo_t) update_undo_list;
					/* List of update undo logs */
	UT_LIST_BASE_NODE_T(trx_undo_t) update_undo_cached;
					/* List of update undo log segments
					cached for fast reuse */
	/*--------------------------------------------------------*/
	/* Fields for insert undo logs */
	UT_LIST_BASE_NODE_T(trx_undo_t) insert_undo_list;
					/* List of insert undo logs */
	UT_LIST_BASE_NODE_T(trx_undo_t) insert_undo_cached;
					/* List of insert undo log segments
					cached for fast reuse */
	/*--------------------------------------------------------*/
	ulint		last_page_no;	/*!< Page number of the last not yet
					purged log header in the history list;
					FIL_NULL if all list purged */
	ulint		last_offset;	/*!< Byte offset of the last not yet
					purged log header */
	trx_id_t	last_trx_no;	/*!< Transaction number of the last not
					yet purged log */
	ibool		last_del_marks;	/*!< TRUE if the last not yet purged log
					needs purging */
};

/** For prioritising the rollback segments for purge. */
struct rseg_queue_struct {
<<<<<<< HEAD
        trx_id_t	trx_no;         /*!< trx_rseg_t::last_trx_no */
        trx_rseg_t*     rseg;           /*!< Rollback segment */
=======
	trx_id_t	trx_no;		/*!< trx_rseg_t::last_trx_no */
	trx_rseg_t*	rseg;		/*!< Rollback segment */
>>>>>>> 1e4e9c11
};

typedef struct rseg_queue_struct rseg_queue_t;

/* Undo log segment slot in a rollback segment header */
/*-------------------------------------------------------------*/
#define	TRX_RSEG_SLOT_PAGE_NO	0	/* Page number of the header page of
					an undo log segment */
/*-------------------------------------------------------------*/
/* Slot size */
#define TRX_RSEG_SLOT_SIZE	4

/* The offset of the rollback segment header on its page */
#define	TRX_RSEG		FSEG_PAGE_DATA

/* Transaction rollback segment header */
/*-------------------------------------------------------------*/
#define	TRX_RSEG_MAX_SIZE	0	/* Maximum allowed size for rollback
					segment in pages */
#define	TRX_RSEG_HISTORY_SIZE	4	/* Number of file pages occupied
					by the logs in the history list */
#define	TRX_RSEG_HISTORY	8	/* The update undo logs for committed
					transactions */
#define	TRX_RSEG_FSEG_HEADER	(8 + FLST_BASE_NODE_SIZE)
					/* Header for the file segment where
					this page is placed */
#define TRX_RSEG_UNDO_SLOTS	(8 + FLST_BASE_NODE_SIZE + FSEG_HEADER_SIZE)
					/* Undo log segment slots */
/*-------------------------------------------------------------*/

#ifndef UNIV_NONINL
#include "trx0rseg.ic"
#endif

#endif<|MERGE_RESOLUTION|>--- conflicted
+++ resolved
@@ -1,10 +1,6 @@
 /*****************************************************************************
 
-<<<<<<< HEAD
 Copyright (c) 1996, 2011, Oracle and/or its affiliates. All Rights Reserved.
-=======
-Copyright (c) 1996, 2011, Innobase Oy. All Rights Reserved.
->>>>>>> 1e4e9c11
 
 This program is free software; you can redistribute it and/or modify it under
 the terms of the GNU General Public License as published by the Free Software
@@ -114,19 +110,11 @@
 rseg array in trx_sys at a database startup. */
 UNIV_INTERN
 void
-<<<<<<< HEAD
 trx_rseg_array_init(
 /*================*/
 	trx_sysf_t*	sys_header,	/*!< in/out: trx system header */
+	ib_bh_t*	ib_bh,		/*!< in: rseg queue */
 	mtr_t*		mtr);		/*!< in/out: mtr */
-=======
-trx_rseg_list_and_array_init(
-/*=========================*/
-	trx_sysf_t*	sys_header,	/*!< in: trx system header */
-	ib_bh_t*	ib_bh,		/*!< in: rseg queue */
-	mtr_t*		mtr);		/*!< in: mtr */
-
->>>>>>> 1e4e9c11
 /***************************************************************************
 Free's an instance of the rollback segment in memory. */
 UNIV_INTERN
@@ -191,13 +179,8 @@
 
 /** For prioritising the rollback segments for purge. */
 struct rseg_queue_struct {
-<<<<<<< HEAD
         trx_id_t	trx_no;         /*!< trx_rseg_t::last_trx_no */
         trx_rseg_t*     rseg;           /*!< Rollback segment */
-=======
-	trx_id_t	trx_no;		/*!< trx_rseg_t::last_trx_no */
-	trx_rseg_t*	rseg;		/*!< Rollback segment */
->>>>>>> 1e4e9c11
 };
 
 typedef struct rseg_queue_struct rseg_queue_t;
