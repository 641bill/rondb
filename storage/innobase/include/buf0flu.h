/*****************************************************************************

Copyright (c) 1995, 2010, Innobase Oy. All Rights Reserved.

This program is free software; you can redistribute it and/or modify it under
the terms of the GNU General Public License as published by the Free Software
Foundation; version 2 of the License.

This program is distributed in the hope that it will be useful, but WITHOUT
ANY WARRANTY; without even the implied warranty of MERCHANTABILITY or FITNESS
FOR A PARTICULAR PURPOSE. See the GNU General Public License for more details.
<<<<<<< HEAD

You should have received a copy of the GNU General Public License along with
this program; if not, write to the Free Software Foundation, Inc., 59 Temple
Place, Suite 330, Boston, MA 02111-1307 USA

=======

You should have received a copy of the GNU General Public License along with
this program; if not, write to the Free Software Foundation, Inc., 59 Temple
Place, Suite 330, Boston, MA 02111-1307 USA

>>>>>>> fad01fbe
*****************************************************************************/

/**************************************************//**
@file include/buf0flu.h
The database buffer pool flush algorithm

Created 11/5/1995 Heikki Tuuri
*******************************************************/

#ifndef buf0flu_h
#define buf0flu_h

#include "univ.i"
#include "ut0byte.h"
#ifndef UNIV_HOTBACKUP
#include "mtr0types.h"
#include "buf0types.h"
#include "log0log.h"

/********************************************************************//**
Remove a block from the flush list of modified blocks. */
UNIV_INTERN
void
buf_flush_remove(
/*=============*/
	buf_page_t*	bpage);	/*!< in: pointer to the block in question */
/*******************************************************************//**
Relocates a buffer control block on the flush_list.
Note that it is assumed that the contents of bpage has already been
copied to dpage. */
UNIV_INTERN
void
buf_flush_relocate_on_flush_list(
/*=============================*/
	buf_page_t*	bpage,	/*!< in/out: control block being moved */
	buf_page_t*	dpage);	/*!< in/out: destination block */
/********************************************************************//**
Updates the flush system data structures when a write is completed. */
UNIV_INTERN
void
buf_flush_write_complete(
/*=====================*/
	buf_page_t*	bpage);	/*!< in: pointer to the block in question */
/*********************************************************************//**
Flushes pages from the end of the LRU list if there is too small
a margin of replaceable pages there. If buffer pool is NULL it
means flush free margin on all buffer pool instances. */
UNIV_INTERN
void
buf_flush_free_margin(
/*==================*/
	 buf_pool_t*	buf_pool);
/*********************************************************************//**
Flushes pages from the end of all the LRU lists. */
UNIV_INTERN
void
buf_flush_free_margins(void);
/*=========================*/
#endif /* !UNIV_HOTBACKUP */
/********************************************************************//**
Initializes a page for writing to the tablespace. */
UNIV_INTERN
void
buf_flush_init_for_writing(
/*=======================*/
	byte*		page,		/*!< in/out: page */
	void*		page_zip_,	/*!< in/out: compressed page, or NULL */
	ib_uint64_t	newest_lsn);	/*!< in: newest modification lsn
					to the page */
#ifndef UNIV_HOTBACKUP
<<<<<<< HEAD
=======
# if defined UNIV_DEBUG || defined UNIV_IBUF_DEBUG
/********************************************************************//**
Writes a flushable page asynchronously from the buffer pool to a file.
NOTE: buf_pool->mutex and block->mutex must be held upon entering this
function, and they will be released by this function after flushing.
This is loosely based on buf_flush_batch() and buf_flush_page().
@return TRUE if the page was flushed and the mutexes released */
UNIV_INTERN
ibool
buf_flush_page_try(
/*===============*/
	buf_pool_t*	buf_pool,	/*!< in/out: buffer pool instance */
	buf_block_t*	block)		/*!< in/out: buffer control block */
	__attribute__((nonnull, warn_unused_result));
# endif /* UNIV_DEBUG || UNIV_IBUF_DEBUG */
>>>>>>> fad01fbe
/*******************************************************************//**
This utility flushes dirty blocks from the end of the LRU list.
NOTE: The calling thread may own latches to pages: to avoid deadlocks,
this function must be written so that it cannot end up waiting for these
latches!
@return number of blocks for which the write request was queued;
ULINT_UNDEFINED if there was a flush of the same type already running */
UNIV_INTERN
ulint
buf_flush_LRU(
/*==========*/
	buf_pool_t*	buf_pool,	/*!< in: buffer pool instance */
	ulint		min_n);		/*!< in: wished minimum mumber of blocks
					flushed (it is not guaranteed that the
					actual number is that big, though) */
/*******************************************************************//**
This utility flushes dirty blocks from the end of the flush_list of
all buffer pool instances.
NOTE: The calling thread is not allowed to own any latches on pages!
@return number of blocks for which the write request was queued;
ULINT_UNDEFINED if there was a flush of the same type already running */
UNIV_INTERN
ulint
buf_flush_list(
/*============*/
	ulint		min_n,		/*!< in: wished minimum mumber of blocks
					flushed (it is not guaranteed that the
					actual number is that big, though) */
	ib_uint64_t	lsn_limit);	/*!< in the case BUF_FLUSH_LIST all
					blocks whose oldest_modification is
					smaller than this should be flushed
					(if their number does not exceed
					min_n), otherwise ignored */
/******************************************************************//**
Waits until a flush batch of the given type ends */
UNIV_INTERN
void
buf_flush_wait_batch_end(
/*=====================*/
	buf_pool_t*	buf_pool,	/*!< buffer pool instance */
	enum buf_flush	type);		/*!< in: BUF_FLUSH_LRU
					or BUF_FLUSH_LIST */
/********************************************************************//**
This function should be called at a mini-transaction commit, if a page was
modified in it. Puts the block to the list of modified blocks, if it not
already in it. */
UNIV_INLINE
void
buf_flush_note_modification(
/*========================*/
	buf_block_t*	block,	/*!< in: block which is modified */
	mtr_t*		mtr);	/*!< in: mtr */
/********************************************************************//**
This function should be called when recovery has modified a buffer page. */
UNIV_INLINE
void
buf_flush_recv_note_modification(
/*=============================*/
	buf_block_t*	block,		/*!< in: block which is modified */
	ib_uint64_t	start_lsn,	/*!< in: start lsn of the first mtr in a
					set of mtr's */
	ib_uint64_t	end_lsn);	/*!< in: end lsn of the last mtr in the
					set of mtr's */
/********************************************************************//**
Returns TRUE if the file page block is immediately suitable for replacement,
i.e., transition FILE_PAGE => NOT_USED allowed.
@return	TRUE if can replace immediately */
UNIV_INTERN
ibool
buf_flush_ready_for_replace(
/*========================*/
	buf_page_t*	bpage);	/*!< in: buffer control block, must be
				buf_page_in_file(bpage) and in the LRU list */

/** @brief Statistics for selecting flush rate based on redo log
generation speed.

These statistics are generated for heuristics used in estimating the
rate at which we should flush the dirty blocks to avoid bursty IO
activity. Note that the rate of flushing not only depends on how many
dirty pages we have in the buffer pool but it is also a fucntion of
how much redo the workload is generating and at what rate. */

struct buf_flush_stat_struct
{
	ib_uint64_t	redo;		/**< amount of redo generated. */
	ulint		n_flushed;	/**< number of pages flushed. */
};

/** Statistics for selecting flush rate of dirty pages. */
typedef struct buf_flush_stat_struct buf_flush_stat_t;
/*********************************************************************
Update the historical stats that we are collecting for flush rate
heuristics at the end of each interval. */
UNIV_INTERN
void
buf_flush_stat_update(void);
/*=======================*/
/*********************************************************************
Determines the fraction of dirty pages that need to be flushed based
on the speed at which we generate redo log. Note that if redo log
is generated at significant rate without a corresponding increase
in the number of dirty pages (for example, an in-memory workload)
it can cause IO bursts of flushing. This function implements heuristics
to avoid this burstiness.
@return	number of dirty pages to be flushed / second */
UNIV_INTERN
ulint
buf_flush_get_desired_flush_rate(void);
/*==================================*/

#if defined UNIV_DEBUG || defined UNIV_BUF_DEBUG
/******************************************************************//**
Validates the flush list.
@return	TRUE if ok */
UNIV_INTERN
ibool
buf_flush_validate(
/*===============*/
	buf_pool_t*	buf_pool);
#endif /* UNIV_DEBUG || UNIV_BUF_DEBUG */

/********************************************************************//**
Initialize the red-black tree to speed up insertions into the flush_list
during recovery process. Should be called at the start of recovery
process before any page has been read/written. */
UNIV_INTERN
void
buf_flush_init_flush_rbt(void);
/*==========================*/

/********************************************************************//**
Frees up the red-black tree. */
UNIV_INTERN
void
buf_flush_free_flush_rbt(void);
/*==========================*/

/** When buf_flush_free_margin is called, it tries to make this many blocks
available to replacement in the free list and at the end of the LRU list (to
make sure that a read-ahead batch can be read efficiently in a single
sweep). */
#define BUF_FLUSH_FREE_BLOCK_MARGIN(b)	(5 + BUF_READ_AHEAD_AREA(b))
/** Extra margin to apply above BUF_FLUSH_FREE_BLOCK_MARGIN */
#define BUF_FLUSH_EXTRA_MARGIN(b)	((BUF_FLUSH_FREE_BLOCK_MARGIN(b) / 4 \
					+ 100) / srv_buf_pool_instances)
#endif /* !UNIV_HOTBACKUP */

#ifndef UNIV_NONINL
#include "buf0flu.ic"
#endif

#endif<|MERGE_RESOLUTION|>--- conflicted
+++ resolved
@@ -9,19 +9,11 @@
 This program is distributed in the hope that it will be useful, but WITHOUT
 ANY WARRANTY; without even the implied warranty of MERCHANTABILITY or FITNESS
 FOR A PARTICULAR PURPOSE. See the GNU General Public License for more details.
-<<<<<<< HEAD
 
 You should have received a copy of the GNU General Public License along with
 this program; if not, write to the Free Software Foundation, Inc., 59 Temple
 Place, Suite 330, Boston, MA 02111-1307 USA
 
-=======
-
-You should have received a copy of the GNU General Public License along with
-this program; if not, write to the Free Software Foundation, Inc., 59 Temple
-Place, Suite 330, Boston, MA 02111-1307 USA
-
->>>>>>> fad01fbe
 *****************************************************************************/
 
 /**************************************************//**
@@ -92,8 +84,6 @@
 	ib_uint64_t	newest_lsn);	/*!< in: newest modification lsn
 					to the page */
 #ifndef UNIV_HOTBACKUP
-<<<<<<< HEAD
-=======
 # if defined UNIV_DEBUG || defined UNIV_IBUF_DEBUG
 /********************************************************************//**
 Writes a flushable page asynchronously from the buffer pool to a file.
@@ -109,7 +99,6 @@
 	buf_block_t*	block)		/*!< in/out: buffer control block */
 	__attribute__((nonnull, warn_unused_result));
 # endif /* UNIV_DEBUG || UNIV_IBUF_DEBUG */
->>>>>>> fad01fbe
 /*******************************************************************//**
 This utility flushes dirty blocks from the end of the LRU list.
 NOTE: The calling thread may own latches to pages: to avoid deadlocks,
