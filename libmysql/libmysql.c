--- conflicted
+++ resolved
@@ -56,17 +56,12 @@
 #define INADDR_NONE	-1
 #endif
 
-<<<<<<< HEAD
 #include <sql_common.h>
 #include "client_settings.h"
 
-=======
 #undef net_buffer_length
 #undef max_allowed_packet
-static my_bool	mysql_client_init=0;
-uint		mysql_port=0;
-my_string	mysql_unix_port=0;
->>>>>>> c3eb9360
+
 ulong 		net_buffer_length=8192;
 ulong		max_allowed_packet= 1024L*1024L*1024L;
 ulong		net_read_timeout=  CLIENT_NET_READ_TIMEOUT;
