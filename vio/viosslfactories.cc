/* Copyright (c) 2000, 2023, Oracle and/or its affiliates.

   This program is free software; you can redistribute it and/or modify
   it under the terms of the GNU General Public License, version 2.0,
   as published by the Free Software Foundation.

   This program is also distributed with certain software (including
   but not limited to OpenSSL) that is licensed under separate terms,
   as designated in a particular file or component or in included license
   documentation.  The authors of MySQL hereby grant you an additional
   permission to link the program and your derivative works with the
   separately licensed software that they have included with MySQL.

   Without limiting anything contained in the foregoing, this file,
   which is part of C Driver for MySQL (Connector/C), is also subject to the
   Universal FOSS Exception, version 1.0, a copy of which can be found at
   http://oss.oracle.com/licenses/universal-foss-exception.

   This program is distributed in the hope that it will be useful,
   but WITHOUT ANY WARRANTY; without even the implied warranty of
   MERCHANTABILITY or FITNESS FOR A PARTICULAR PURPOSE.  See the
   GNU General Public License, version 2.0, for more details.

   You should have received a copy of the GNU General Public License
   along with this program; if not, write to the Free Software
   Foundation, Inc., 51 Franklin St, Fifth Floor, Boston, MA 02110-1301  USA */

#include <memory>
#include <sstream>
#include <string>

#include "m_ctype.h"
#include "my_dbug.h"
#include "my_inttypes.h"
#include "my_loglevel.h"
#if !defined(HAVE_PSI_INTERFACE)
#include "mysql/psi/mysql_rwlock.h"
#endif
#include "mysql/service_mysql_alloc.h"
#include "mysys_err.h"
#include "vio/vio_priv.h"

#include <dh_ecdh_config.h>

#if OPENSSL_VERSION_NUMBER < 0x30000000L
#include <dh_keys.h>
#endif /* OPENSSL_VERSION_NUMBER < 0x30000000L */

#include "my_openssl_fips.h"
#define TLS_VERSION_OPTION_SIZE 256

/*
  1. Cipher preference order: P1 > A1 > A2 > D1
  2. Blocked ciphers are not allowed
*/

static const char mandatory_p1[] = {
    "ECDHE-ECDSA-AES128-GCM-SHA256:"
    "ECDHE-ECDSA-AES256-GCM-SHA384:"
    "ECDHE-RSA-AES128-GCM-SHA256:"
    "ECDHE-ECDSA-AES128-SHA256:"
    "ECDHE-RSA-AES128-SHA256"};

static const char optional_a1[] = {
    "ECDHE-RSA-AES256-GCM-SHA384:"
    "ECDHE-ECDSA-AES256-SHA384:"
    "ECDHE-RSA-AES256-SHA384:"
    "DHE-RSA-AES128-GCM-SHA256:"
    "DHE-DSS-AES128-GCM-SHA256:"
    "DHE-RSA-AES128-SHA256:"
    "DHE-DSS-AES128-SHA256:"
    "DHE-DSS-AES256-GCM-SHA384:"
    "DHE-RSA-AES256-SHA256:"
    "DHE-DSS-AES256-SHA256:"
    "DHE-RSA-AES256-GCM-SHA384"};

static const char optional_a2[] = {
    "DH-DSS-AES128-GCM-SHA256:"
    "ECDH-ECDSA-AES128-GCM-SHA256:"
    "DH-DSS-AES256-GCM-SHA384:"
    "ECDH-ECDSA-AES256-GCM-SHA384:"
    "DH-DSS-AES128-SHA256:"
    "ECDH-ECDSA-AES128-SHA256:"
    "DH-DSS-AES256-SHA256:"
    "ECDH-ECDSA-AES256-SHA384:"
    "DH-RSA-AES128-GCM-SHA256:"
    "ECDH-RSA-AES128-GCM-SHA256:"
    "DH-RSA-AES256-GCM-SHA384:"
    "ECDH-RSA-AES256-GCM-SHA384:"
    "DH-RSA-AES128-SHA256:"
    "ECDH-RSA-AES128-SHA256:"
    "DH-RSA-AES256-SHA256:"
    "ECDH-RSA-AES256-SHA384"};

static const char optional_d1[] = {
    "ECDHE-RSA-AES128-SHA:"
    "ECDHE-ECDSA-AES128-SHA:"
    "ECDHE-RSA-AES256-SHA:"
    "ECDHE-ECDSA-AES256-SHA:"
    "DHE-DSS-AES128-SHA:"
    "DHE-RSA-AES128-SHA:"
    "DHE-DSS-AES256-SHA:"
    "DHE-RSA-AES256-SHA:"
    "DH-DSS-AES128-SHA:"
    "ECDH-ECDSA-AES128-SHA:"
    "AES256-SHA:"
    "DH-DSS-AES256-SHA:"
    "ECDH-ECDSA-AES256-SHA:"
    "DH-RSA-AES128-SHA:"
    "ECDH-RSA-AES128-SHA:"
    "DH-RSA-AES256-SHA:"
    "ECDH-RSA-AES256-SHA:"
    "CAMELLIA256-SHA:"
    "CAMELLIA128-SHA:"
    "AES128-GCM-SHA256:"
    "AES256-GCM-SHA384:"
    "AES128-SHA256:"
    "AES256-SHA256:"
    "AES128-SHA"};

static const char tls_cipher_blocked[] = {
    "!aNULL:"
    "!eNULL:"
    "!EXPORT:"
    "!LOW:"
    "!MD5:"
    "!DES:"
    "!RC2:"
    "!RC4:"
    "!PSK:"
    "!DES-CBC3-SHA:"
    "!DHE-DSS-DES-CBC3-SHA:"
    "!DHE-RSA-DES-CBC3-SHA:"
    "!ECDH-RSA-DES-CBC3-SHA:"
    "!ECDH-ECDSA-DES-CBC3-SHA:"
    "!ECDHE-RSA-DES-CBC3-SHA:"
    "!ECDHE-ECDSA-DES-CBC3-SHA:"
    "!DH-RSA-DES-CBC3-SHA:"
    "!DH-DSS-DES-CBC3-SHA"};

static bool ssl_initialized = false;

/* Helper functions */
<<<<<<< HEAD

int vio_security_level(void) {
  int vio_security_level = 2;
#if OPENSSL_VERSION_NUMBER >= 0x10100000L
  /*
    create a temporary SSL_CTX, we're going to use it to fetch
    the current OpenSSL security level. So that we can generate
    keys accordingly.
  */
  SSL_CTX *temp_ssl_ctx = SSL_CTX_new(TLS_server_method());

  /* get the current security level */
  vio_security_level = SSL_CTX_get_security_level(temp_ssl_ctx);

  assert(vio_security_level <= 5);

  /* current range for security level is [1,5] */
  if (vio_security_level > 5)
    vio_security_level = 5;
  else if (vio_security_level <= 1)
    vio_security_level = 2;

  /* get rid of temp_ssl_ctx, we're done with it */
  SSL_CTX_free(temp_ssl_ctx);
#endif

  DBUG_EXECUTE_IF("crypto_policy_3", vio_security_level = 3;);
  return vio_security_level;
}
=======
>>>>>>> 057f5c95

static void report_errors() {
  unsigned long l;
  const char *file;
  const char *data;
  int line, flags;

  DBUG_TRACE;

#if OPENSSL_VERSION_NUMBER >= 0x30000000L
  while ((l = ERR_get_error_all(&file, &line, nullptr, &data, &flags))) {
#else          /* OPENSSL_VERSION_NUMBER >= 0x30000000L */
  while ((l = ERR_get_error_line_data(&file, &line, &data, &flags)) > 0) {
#endif         /* OPENSSL_VERSION_NUMBER >= 0x30000000L */
#ifndef NDEBUG /* Avoid warning */
    char buf[512];
    DBUG_PRINT("error", ("OpenSSL: %s:%s:%d:%s\n", ERR_error_string(l, buf),
                         file, line, (flags & ERR_TXT_STRING) ? data : ""));
#endif
  }
}

static const char *ssl_error_string[] = {
    "No error",
    "Unable to get certificate",
    "Unable to get private key",
    "Private key does not match the certificate public key",
    "SSL_CTX_set_default_verify_paths failed",
    "Failed to set ciphers to use",
    "SSL_CTX_new failed",
    "SSL context is not usable without certificate and private key",
    "SSL_CTX_set_tmp_dh failed",
    "TLS version is invalid",
    "Failed to set ecdh information",
    "Failed to set X509 verification parameter"};

const char *sslGetErrString(enum enum_ssl_init_error e) {
  assert(SSL_INITERR_NOERROR < e && e < SSL_INITERR_LASTERR);
  return ssl_error_string[e];
}

static int vio_set_cert_stuff(SSL_CTX *ctx, const char *cert_file,
                              const char *key_file,
                              enum enum_ssl_init_error *error) {
  DBUG_TRACE;
  DBUG_PRINT("enter", ("ctx: %p  cert_file: %s  key_file: %s", ctx, cert_file,
                       key_file));

  if (!cert_file && key_file) cert_file = key_file;

  if (!key_file && cert_file) key_file = cert_file;

  if (cert_file && SSL_CTX_use_certificate_chain_file(ctx, cert_file) <= 0) {
    *error = SSL_INITERR_CERT;
    DBUG_PRINT("error",
               ("%s from file '%s'", sslGetErrString(*error), cert_file));
    DBUG_EXECUTE("error", ERR_print_errors_fp(DBUG_FILE););
    my_message_local(ERROR_LEVEL, EE_SSL_ERROR_FROM_FILE,
                     sslGetErrString(*error), cert_file);
    return 1;
  }

  if (key_file &&
      SSL_CTX_use_PrivateKey_file(ctx, key_file, SSL_FILETYPE_PEM) <= 0) {
    *error = SSL_INITERR_KEY;
    DBUG_PRINT("error",
               ("%s from file '%s'", sslGetErrString(*error), key_file));
    DBUG_EXECUTE("error", ERR_print_errors_fp(DBUG_FILE););
    my_message_local(ERROR_LEVEL, EE_SSL_ERROR_FROM_FILE,
                     sslGetErrString(*error), key_file);
    return 1;
  }

  /*
    If we are using DSA, we can copy the parameters from the private key
    Now we know that a key and cert have been set against the SSL context
  */
  if (cert_file && !SSL_CTX_check_private_key(ctx)) {
    *error = SSL_INITERR_NOMATCH;
    DBUG_PRINT("error", ("%s", sslGetErrString(*error)));
    DBUG_EXECUTE("error", ERR_print_errors_fp(DBUG_FILE););
    my_message_local(ERROR_LEVEL, EE_SSL_ERROR, sslGetErrString(*error));
    return 1;
  }

  return 0;
}

/*
  OpenSSL 1.1 supports native platform threads,
  so we don't need the following callback functions.
*/
#if OPENSSL_VERSION_NUMBER < 0x10100000L
/* OpenSSL specific */

#ifdef HAVE_PSI_INTERFACE
static PSI_rwlock_key key_rwlock_openssl;

static PSI_rwlock_info openssl_rwlocks[] = {
    {&key_rwlock_openssl, "CRYPTO_dynlock_value::lock", 0, 0, nullptr}};
#endif

typedef struct CRYPTO_dynlock_value {
  mysql_rwlock_t lock;
} openssl_lock_t;

/* Array of locks used by openssl internally for thread synchronization.
   The number of locks is equal to CRYPTO_num_locks.
*/
static openssl_lock_t *openssl_stdlocks;

/*OpenSSL callback functions for multithreading. We implement all the functions
  as we are using our own locking mechanism.
*/
static void openssl_lock(int mode, openssl_lock_t *lock,
                         const char *file [[maybe_unused]],
                         int line [[maybe_unused]]) {
  int err;
  char const *what;

  switch (mode) {
    case CRYPTO_LOCK | CRYPTO_READ:
      what = "read lock";
      err = mysql_rwlock_rdlock(&lock->lock);
      break;
    case CRYPTO_LOCK | CRYPTO_WRITE:
      what = "write lock";
      err = mysql_rwlock_wrlock(&lock->lock);
      break;
    case CRYPTO_UNLOCK | CRYPTO_READ:
    case CRYPTO_UNLOCK | CRYPTO_WRITE:
      what = "unlock";
      err = mysql_rwlock_unlock(&lock->lock);
      break;
    default:
      /* Unknown locking mode. */
      DBUG_PRINT("error",
                 ("Fatal OpenSSL: %s:%d: interface problem (mode=0x%x)\n", file,
                  line, mode));

      fprintf(stderr, "Fatal: OpenSSL interface problem (mode=0x%x)", mode);
      fflush(stderr);
      my_abort();
  }
  if (err) {
    DBUG_PRINT("error", ("Fatal OpenSSL: %s:%d: can't %s OpenSSL lock\n", file,
                         line, what));

    fprintf(stderr, "Fatal: can't %s OpenSSL lock", what);
    fflush(stderr);
    my_abort();
  }
}

static void openssl_lock_function(int mode, int n,
                                  const char *file [[maybe_unused]],
                                  int line [[maybe_unused]]) {
  if (n < 0 || n > CRYPTO_num_locks()) {
    /* Lock number out of bounds. */
    DBUG_PRINT("error", ("Fatal OpenSSL: %s:%d: interface problem (n = %d)",
                         file, line, n));

    fprintf(stderr, "Fatal: OpenSSL interface problem (n = %d)", n);
    fflush(stderr);
    my_abort();
  }
  openssl_lock(mode, &openssl_stdlocks[n], file, line);
}

static openssl_lock_t *openssl_dynlock_create(const char *file [[maybe_unused]],
                                              int line [[maybe_unused]]) {
  openssl_lock_t *lock;

  DBUG_PRINT("info", ("openssl_dynlock_create: %s:%d", file, line));

  lock = (openssl_lock_t *)my_malloc(PSI_NOT_INSTRUMENTED,
                                     sizeof(openssl_lock_t), MYF(0));

#ifdef HAVE_PSI_INTERFACE
  mysql_rwlock_init(key_rwlock_openssl, &lock->lock);
#else
  mysql_rwlock_init(0, &lock->lock);
#endif
  return lock;
}

static void openssl_dynlock_destroy(openssl_lock_t *lock,
                                    const char *file [[maybe_unused]],
                                    int line [[maybe_unused]]) {
  DBUG_PRINT("info", ("openssl_dynlock_destroy: %s:%d", file, line));

  mysql_rwlock_destroy(&lock->lock);
  my_free(lock);
}

static unsigned long openssl_id_function() {
  return (unsigned long)my_thread_self();
}

// End of mutlithreading callback functions

static void init_ssl_locks() {
  int i = 0;
#ifdef HAVE_PSI_INTERFACE
  const char *category = "sql";
  int count = static_cast<int>(array_elements(openssl_rwlocks));
  mysql_rwlock_register(category, openssl_rwlocks, count);
#endif

  openssl_stdlocks = (openssl_lock_t *)OPENSSL_malloc(CRYPTO_num_locks() *
                                                      sizeof(openssl_lock_t));
  for (i = 0; i < CRYPTO_num_locks(); ++i)
#ifdef HAVE_PSI_INTERFACE
    mysql_rwlock_init(key_rwlock_openssl, &openssl_stdlocks[i].lock);
#else
    mysql_rwlock_init(0, &openssl_stdlocks[i].lock);
#endif
}

static void set_lock_callback_functions(bool init) {
  CRYPTO_set_locking_callback(init ? openssl_lock_function : NULL);
  CRYPTO_set_id_callback(init ? openssl_id_function : NULL);
  CRYPTO_set_dynlock_create_callback(init ? openssl_dynlock_create : NULL);
  CRYPTO_set_dynlock_destroy_callback(init ? openssl_dynlock_destroy : NULL);
  CRYPTO_set_dynlock_lock_callback(init ? openssl_lock : NULL);
}

static void init_lock_callback_functions() {
  set_lock_callback_functions(true);
}

static void deinit_lock_callback_functions() {
  set_lock_callback_functions(false);
}

#endif /* OPENSSL_VERSION_NUMBER < 0x10100000L */

void vio_ssl_end() {
  if (ssl_initialized) {
    fips_deinit();
#if OPENSSL_VERSION_NUMBER < 0x10100000L
    ERR_remove_thread_state(0);
#endif /* OPENSSL_VERSION_NUMBER < 0x10100000L */
    ERR_free_strings();
    EVP_cleanup();

    CRYPTO_cleanup_all_ex_data();

#if OPENSSL_VERSION_NUMBER < 0x10100000L
    deinit_lock_callback_functions();

    for (int i = 0; i < CRYPTO_num_locks(); ++i)
      mysql_rwlock_destroy(&openssl_stdlocks[i].lock);
    OPENSSL_free(openssl_stdlocks);

#endif /* OPENSSL_VERSION_NUMBER < 0x10100000L */
    ssl_initialized = false;
  }
}

void ssl_start() {
  if (!ssl_initialized) {
    ssl_initialized = true;

    fips_init();
    SSL_library_init();
    OpenSSL_add_all_algorithms();
    SSL_load_error_strings();

#if OPENSSL_VERSION_NUMBER < 0x10100000L
    init_ssl_locks();
    init_lock_callback_functions();
#endif /* OPENSSL_VERSION_NUMBER < 0x10100000L */
  }
}

long process_tls_version(const char *tls_version) {
  const char *separator = ",";
  char *token, *lasts = nullptr;

#ifdef HAVE_TLSv13
  const char *tls_version_name_list[] = {"TLSv1.2", "TLSv1.3"};
  const char ctx_flag_default[] = "TLSv1.2,TLSv1.3";
  const long tls_ctx_list[] = {SSL_OP_NO_TLSv1_2, SSL_OP_NO_TLSv1_3};
  long tls_ctx_flag = SSL_OP_NO_TLSv1 | SSL_OP_NO_TLSv1_1 | SSL_OP_NO_TLSv1_2 |
                      SSL_OP_NO_TLSv1_3 | SSL_OP_NO_SSLv2 | SSL_OP_NO_SSLv3;
#else
  const char *tls_version_name_list[] = {"TLSv1.2"};
  const char ctx_flag_default[] = "TLSv1.2";
  const long tls_ctx_list[] = {SSL_OP_NO_TLSv1_2};
  long tls_ctx_flag = SSL_OP_NO_TLSv1 | SSL_OP_NO_TLSv1_1 | SSL_OP_NO_TLSv1_2 |
                      SSL_OP_NO_SSLv2 | SSL_OP_NO_SSLv3;
#endif /* HAVE_TLSv13 */
  const unsigned int tls_versions_count = array_elements(tls_version_name_list);
  char tls_version_option[TLS_VERSION_OPTION_SIZE] = "";
  int tls_found = 0;

  if (!tls_version ||
      !my_strcasecmp(&my_charset_latin1, tls_version, ctx_flag_default))
    return 0;

  if (strlen(tls_version) + 1 > sizeof(tls_version_option)) return -1;

  snprintf(tls_version_option, sizeof(tls_version_option), "%s", tls_version);
  token = my_strtok_r(tls_version_option, separator, &lasts);
  while (token) {
    for (unsigned int i = 0; i < tls_versions_count; i++) {
      if (!my_strcasecmp(&my_charset_latin1, tls_version_name_list[i], token)) {
        tls_found = 1;
        tls_ctx_flag &= ~tls_ctx_list[i];
        break;
      }
    }
    token = my_strtok_r(nullptr, separator, &lasts);
  }

  if (!tls_found) return -1;
  return tls_ctx_flag;
}

/************************ VioSSLFd **********************************/
static struct st_VioSSLFd *new_VioSSLFd(
    const char *key_file, const char *cert_file, const char *ca_file,
    const char *ca_path, const char *cipher,
    const char *ciphersuites [[maybe_unused]], bool is_client,
    enum enum_ssl_init_error *error, const char *crl_file, const char *crl_path,
    const long ssl_ctx_flags, const char *server_host [[maybe_unused]]) {
  struct st_VioSSLFd *ssl_fd;
  long ssl_ctx_options =
      SSL_OP_NO_SSLv2 | SSL_OP_NO_SSLv3 | SSL_OP_NO_TLSv1 | SSL_OP_NO_TLSv1_1;
  int ret_set_cipherlist = 0;
  std::string cipher_list;
  DBUG_TRACE;
  DBUG_PRINT(
      "enter",
      ("key_file: '%s'  cert_file: '%s'  ca_file: '%s'  ca_path: '%s'  "
       "cipher: '%s' crl_file: '%s' crl_path: '%s' ssl_ctx_flags: '%ld' ",
       key_file ? key_file : "NULL", cert_file ? cert_file : "NULL",
       ca_file ? ca_file : "NULL", ca_path ? ca_path : "NULL",
       cipher ? cipher : "NULL", crl_file ? crl_file : "NULL",
       crl_path ? crl_path : "NULL", ssl_ctx_flags));

  if (ssl_ctx_flags < 0) {
    *error = SSL_TLS_VERSION_INVALID;
    DBUG_PRINT("error", ("TLS version invalid : %s", sslGetErrString(*error)));
    report_errors();
    return nullptr;
  }

  ssl_ctx_options = (ssl_ctx_options | ssl_ctx_flags) &
                    (SSL_OP_NO_SSLv2 | SSL_OP_NO_SSLv3 | SSL_OP_NO_TLSv1 |
                     SSL_OP_NO_TLSv1_1 | SSL_OP_NO_TLSv1_2
#ifdef HAVE_TLSv13
                     | SSL_OP_NO_TLSv1_3
#endif /* HAVE_TLSv13 */
                     | SSL_OP_NO_TICKET);
  if (!(ssl_fd = ((struct st_VioSSLFd *)my_malloc(
            key_memory_vio_ssl_fd, sizeof(struct st_VioSSLFd), MYF(0)))))
    return nullptr;

  if (!(ssl_fd->ssl_context = SSL_CTX_new(is_client ?
#ifdef HAVE_TLSv13
                                                    TLS_client_method()
                                                    : TLS_server_method()
#else  /* HAVE_TLSv13 */
                                                    SSLv23_client_method()
                                                    : SSLv23_server_method()
#endif /* HAVE_TLSv13 */
                                              ))) {
    *error = SSL_INITERR_MEMFAIL;
    DBUG_PRINT("error", ("%s", sslGetErrString(*error)));
    report_errors();
    my_free(ssl_fd);
    return nullptr;
  }

#ifdef HAVE_TLSv13
  /*
    Set OpenSSL TLS v1.3 ciphersuites.
    Note that an empty list is permissible.
  */
  if (nullptr != ciphersuites) {
    /*
      Note: if TLSv1.3 is enabled but TLSv1.3 ciphersuite list is empty
      (that's permissible and mentioned in the documentation),
      the connection will fail with "no ciphers available" error.
    */
    if (0 == SSL_CTX_set_ciphersuites(ssl_fd->ssl_context, ciphersuites)) {
      *error = SSL_INITERR_CIPHERS;
      goto error;
    }
  }
#endif /* HAVE_TLSv13 */

  /*
    We explicitly prohibit weak ciphers.
    NOTE: SSL_CTX_set_cipher_list will return 0 if
    none of the provided ciphers could be selected
  */
  cipher_list += tls_cipher_blocked;
  cipher_list += ":";

  /*
    If ciphers are specified explicitly by caller, use them.
    Otherwise, fallback to the default list.

    In either case, we make sure we stay within the valid bounds.
    Note that we have already consumed tls_cipher_blocked
    worth of space.
  */
  if (cipher == nullptr) {
    std::stringstream sstream;
    sstream << mandatory_p1 << ":" << optional_a1 << ":" << optional_a2 << ":"
            << optional_d1;
    cipher_list.append(sstream.str());
  } else
    cipher_list.append(cipher);

  if (ret_set_cipherlist ==
      SSL_CTX_set_cipher_list(ssl_fd->ssl_context, cipher_list.c_str())) {
    *error = SSL_INITERR_CIPHERS;
    goto error;
  }

  /* Load certs from the trusted ca */
  if (SSL_CTX_load_verify_locations(ssl_fd->ssl_context, ca_file, ca_path) <=
      0) {
    DBUG_PRINT("warning", ("SSL_CTX_load_verify_locations failed"));
    if (ca_file || ca_path) {
      /* fail only if ca file or ca path were supplied and looking into
         them fails. */
      DBUG_PRINT("warning", ("SSL_CTX_load_verify_locations failed"));
      *error = SSL_INITERR_BAD_PATHS;
      goto error;
    }

    /* otherwise go use the defaults */
    if (SSL_CTX_set_default_verify_paths(ssl_fd->ssl_context) == 0) {
      *error = SSL_INITERR_BAD_PATHS;
      goto error;
    }
  }

  if (crl_file || crl_path) {
    X509_STORE *store = SSL_CTX_get_cert_store(ssl_fd->ssl_context);
    /* Load crls from the trusted ca */
    if (X509_STORE_load_locations(store, crl_file, crl_path) == 0 ||
        X509_STORE_set_flags(
            store, X509_V_FLAG_CRL_CHECK | X509_V_FLAG_CRL_CHECK_ALL) == 0) {
      DBUG_PRINT("warning", ("X509_STORE_load_locations for CRL failed"));
      *error = SSL_INITERR_BAD_PATHS;
      goto error;
    }
  }

  if (vio_set_cert_stuff(ssl_fd->ssl_context, cert_file, key_file, error)) {
    DBUG_PRINT("warning", ("vio_set_cert_stuff failed"));
    goto error;
  }

  /* Server specific check : Must have certificate and key file */
  if (!is_client && !key_file && !cert_file) {
    *error = SSL_INITERR_NO_USABLE_CTX;
    goto error;
  }

  /* DH stuff */
  if (set_dh(ssl_fd->ssl_context)) {
    printf("%s\n", ERR_error_string(ERR_get_error(), NULL));
    *error = SSL_INITERR_DHFAIL;
    goto error;
  }
<<<<<<< HEAD
#else  /* OPENSSL_VERSION_NUMBER >= 0x30000000L */
  {
    int sec_level = vio_security_level();

    BIO *bio_storage =
        BIO_new_mem_buf(const_cast<char *>(dh_keys[sec_level].data()),
                        dh_keys[sec_level].size());

    DH *dh = PEM_read_bio_DHparams(bio_storage, NULL, NULL, NULL);

    if (SSL_CTX_set_tmp_dh(ssl_fd->ssl_context, dh) == 0) {
      printf("%s\n", ERR_error_string(ERR_get_error(), NULL));
      DH_free(dh);
      BIO_free(bio_storage);
      *error = SSL_INITERR_DHFAIL;
      goto error;
    }
    DH_free(dh);
    BIO_free(bio_storage);
  }
#endif /* OPENSSL_VERSION_NUMBER >= 0x30000000L */
=======
>>>>>>> 057f5c95

  /* ECDH stuff */
  if (set_ecdh(ssl_fd->ssl_context)) {
    *error = SSL_INITERR_ECDHFAIL;
    goto error;
  }

#if OPENSSL_VERSION_NUMBER >= 0x10002000L
  /*
    OpenSSL 1.0.2 and up provides support for hostname validation.
    If server_host parameter is set it contains either IP address or
    server's hostname. Pass it to the lib to perform automatic checks.
  */
  if (server_host) {
    X509_VERIFY_PARAM *param = SSL_CTX_get0_param(ssl_fd->ssl_context);
    assert(is_client);
    /*
      As we don't know if the server_host contains IP addr or hostname
      call X509_VERIFY_PARAM_set1_ip_asc() first and if it returns an error
      (not valid IP address), call X509_VERIFY_PARAM_set1_host().
    */
    if (1 != X509_VERIFY_PARAM_set1_ip_asc(param, server_host)) {
      if (1 != X509_VERIFY_PARAM_set1_host(param, server_host, 0)) {
        *error = SSL_INITERR_X509_VERIFY_PARAM;
        goto error;
      }
    }
  }
#endif /* OPENSSL_VERSION_NUMBER >= 0x10002000L */

  SSL_CTX_set_options(ssl_fd->ssl_context, ssl_ctx_options);

  DBUG_PRINT("exit", ("OK 1"));

  return ssl_fd;

error:
  DBUG_PRINT("error", ("%s", sslGetErrString(*error)));
  report_errors();
  SSL_CTX_free(ssl_fd->ssl_context);
  my_free(ssl_fd);
  return nullptr;
}

/************************ VioSSLConnectorFd
 * **********************************/
struct st_VioSSLFd *new_VioSSLConnectorFd(
    const char *key_file, const char *cert_file, const char *ca_file,
    const char *ca_path, const char *cipher, const char *ciphersuites,
    enum enum_ssl_init_error *error, const char *crl_file, const char *crl_path,
    const long ssl_ctx_flags, const char *server_host) {
  struct st_VioSSLFd *ssl_fd;
  int verify = SSL_VERIFY_PEER;

  /*
    Turn off verification of servers certificate if both
    ca_file and ca_path is set to NULL
  */
  if (ca_file == nullptr && ca_path == nullptr) verify = SSL_VERIFY_NONE;

  if (!(ssl_fd = new_VioSSLFd(key_file, cert_file, ca_file, ca_path, cipher,
                              ciphersuites, true, error, crl_file, crl_path,
                              ssl_ctx_flags, server_host))) {
    return nullptr;
  }

  /* Init the VioSSLFd as a "connector" ie. the client side */

  SSL_CTX_set_verify(ssl_fd->ssl_context, verify, nullptr);

  return ssl_fd;
}

/************************ VioSSLAcceptorFd **********************************/
struct st_VioSSLFd *new_VioSSLAcceptorFd(
    const char *key_file, const char *cert_file, const char *ca_file,
    const char *ca_path, const char *cipher, const char *ciphersuites,
    enum enum_ssl_init_error *error, const char *crl_file, const char *crl_path,
    const long ssl_ctx_flags) {
  struct st_VioSSLFd *ssl_fd;
  int verify = SSL_VERIFY_PEER | SSL_VERIFY_CLIENT_ONCE;
  if (!(ssl_fd = new_VioSSLFd(key_file, cert_file, ca_file, ca_path, cipher,
                              ciphersuites, false, error, crl_file, crl_path,
                              ssl_ctx_flags, nullptr))) {
    return nullptr;
  }
  /* Init the the VioSSLFd as a "acceptor" ie. the server side */

  /* Set max number of cached sessions, returns the previous size */
  SSL_CTX_sess_set_cache_size(ssl_fd->ssl_context, 128);

  SSL_CTX_set_verify(ssl_fd->ssl_context, verify, nullptr);

  /*
    Set session_id - an identifier for this server session
    Use the ssl_fd pointer
   */
  SSL_CTX_set_session_id_context(ssl_fd->ssl_context,
                                 (const unsigned char *)ssl_fd, sizeof(ssl_fd));

  return ssl_fd;
}

void free_vio_ssl_acceptor_fd(struct st_VioSSLFd *fd) {
  SSL_CTX_free(fd->ssl_context);
  my_free(fd);
}<|MERGE_RESOLUTION|>--- conflicted
+++ resolved
@@ -141,38 +141,6 @@
 static bool ssl_initialized = false;
 
 /* Helper functions */
-<<<<<<< HEAD
-
-int vio_security_level(void) {
-  int vio_security_level = 2;
-#if OPENSSL_VERSION_NUMBER >= 0x10100000L
-  /*
-    create a temporary SSL_CTX, we're going to use it to fetch
-    the current OpenSSL security level. So that we can generate
-    keys accordingly.
-  */
-  SSL_CTX *temp_ssl_ctx = SSL_CTX_new(TLS_server_method());
-
-  /* get the current security level */
-  vio_security_level = SSL_CTX_get_security_level(temp_ssl_ctx);
-
-  assert(vio_security_level <= 5);
-
-  /* current range for security level is [1,5] */
-  if (vio_security_level > 5)
-    vio_security_level = 5;
-  else if (vio_security_level <= 1)
-    vio_security_level = 2;
-
-  /* get rid of temp_ssl_ctx, we're done with it */
-  SSL_CTX_free(temp_ssl_ctx);
-#endif
-
-  DBUG_EXECUTE_IF("crypto_policy_3", vio_security_level = 3;);
-  return vio_security_level;
-}
-=======
->>>>>>> 057f5c95
 
 static void report_errors() {
   unsigned long l;
@@ -645,30 +613,6 @@
     *error = SSL_INITERR_DHFAIL;
     goto error;
   }
-<<<<<<< HEAD
-#else  /* OPENSSL_VERSION_NUMBER >= 0x30000000L */
-  {
-    int sec_level = vio_security_level();
-
-    BIO *bio_storage =
-        BIO_new_mem_buf(const_cast<char *>(dh_keys[sec_level].data()),
-                        dh_keys[sec_level].size());
-
-    DH *dh = PEM_read_bio_DHparams(bio_storage, NULL, NULL, NULL);
-
-    if (SSL_CTX_set_tmp_dh(ssl_fd->ssl_context, dh) == 0) {
-      printf("%s\n", ERR_error_string(ERR_get_error(), NULL));
-      DH_free(dh);
-      BIO_free(bio_storage);
-      *error = SSL_INITERR_DHFAIL;
-      goto error;
-    }
-    DH_free(dh);
-    BIO_free(bio_storage);
-  }
-#endif /* OPENSSL_VERSION_NUMBER >= 0x30000000L */
-=======
->>>>>>> 057f5c95
 
   /* ECDH stuff */
   if (set_ecdh(ssl_fd->ssl_context)) {
