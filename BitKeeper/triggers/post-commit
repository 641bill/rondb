#!/bin/sh

#shift
FROM=$USER@mysql.com
INTERNALS=internals@lists.mysql.com
DOCS=docs-commit@mysql.com
LIMIT=10000
VERSION="4.1"

if [ "$REAL_EMAIL" = "" ]
then
 echo "Warning: you must set REAL_EMAIL in your profile"
else
 FROM=$REAL_EMAIL 
fi

BK_STATUS=$BK_STATUS$BK_COMMIT

if [ "$BK_STATUS" = OK ]
then 

HAS_ACTUAL_CHANGES=`bk cset -r+ -d | grep -v "^#"`
if [ "$HAS_ACTUAL_CHANGES" = "" ]
then
  echo ChangeSet had no real changes, not sending emails
  exit
fi

CHANGESET=`bk -R prs -r+ -h -d':P:::I:' ChangeSet`
CSETKEY=`bk -R prs -r+ -h -d':KEY:' ChangeSet`
BUG=`bk -R prs -r+ -h -d':C:' ChangeSet | sed -ne 's/^.*[Bb][Uu][Gg] *# *\([0-9][0-9]*\).*$/\1/p'`
WL=`bk -R prs -r+ -h -d':C:' ChangeSet | sed -ne 's/^.*[Ww][Ll] *# *\([0-9][0-9]*\).*$/ WL#\1/p'`

if [ "$BUG" = "" ]
then
  TO=dev-public@mysql.com
  BS=""
  BH=""
else
  TO=dev-bugs@mysql.com
  BS=" BUG#$BUG"
# need newline here
  BH="X-Bug: $BUG
"
fi
#++
# dev-public@ / dev-bugs@
#--
 echo "Commit successful, notifying developers at $TO"
 (
   cat <<EOF
List-ID: <bk.mysql-$VERSION>
From: $FROM
To: $TO
<<<<<<< HEAD
Subject: bk commit - $VERSION tree ($CHANGESET)${BS}${WL}
=======
Subject: bk commit - $VERSION tree ($CHANGESET)$BS
X-CSetKey: <$CSETKEY>
>>>>>>> 3c3defaa
$BH
EOF
  bk changes -v -r+
  bk cset -r+ -d
 ) | head -n $LIMIT | /usr/sbin/sendmail -t

#++
# internals@ mail
#--
 echo "Notifying internals list at $INTERNALS"
 (
   cat <<EOF
List-ID: <bk.mysql-$VERSION>
From: $FROM
To: $INTERNALS
Subject: bk commit into $VERSION tree ($CHANGESET)$BS
X-CSetKey: <$CSETKEY>
$BH
Below is the list of changes that have just been committed into a local
$VERSION repository of $USER. When $USER does a push these changes will
be propagated to the main repository and, within 24 hours after the
push, to the public repository.
For information on how to access the public repository
see http://dev.mysql.com/doc/mysql/en/installing-source-tree.html

EOF
  bk changes -v -r+
  bk cset -r+ -d
 ) | head -n $LIMIT | /usr/sbin/sendmail -t

#++
# docs-commit@ mail
# Picks up anything under the Docs subdirectory (relevant for docs team).
#--
 bk changes -v -r+ | grep -q "  Docs/"
 if [ $? -eq 0 ]
 then
  echo "Notifying docs list at $DOCS"
  (
    cat <<EOF
List-ID: <bk.mysql-$VERSION>
From: $FROM
To: $DOCS
Subject: bk commit - $VERSION tree (Manual) ($CHANGESET)$BS

EOF
  bk changes -v -r+
  bk cset -r+ -d
 ) | head -n $LIMIT | /usr/sbin/sendmail -t
 fi

else
  echo "commit failed because '$BK_STATUS', you may need to re-clone..." 
fi<|MERGE_RESOLUTION|>--- conflicted
+++ resolved
@@ -52,12 +52,8 @@
 List-ID: <bk.mysql-$VERSION>
 From: $FROM
 To: $TO
-<<<<<<< HEAD
 Subject: bk commit - $VERSION tree ($CHANGESET)${BS}${WL}
-=======
-Subject: bk commit - $VERSION tree ($CHANGESET)$BS
 X-CSetKey: <$CSETKEY>
->>>>>>> 3c3defaa
 $BH
 EOF
   bk changes -v -r+
