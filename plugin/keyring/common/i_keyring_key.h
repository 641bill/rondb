--- conflicted
+++ resolved
@@ -38,16 +38,10 @@
   virtual bool load_from_buffer(uchar* buffer, size_t *buffer_position,
                                    size_t input_buffer_size)= 0;
   virtual void store_in_buffer(uchar* buffer, size_t *buffer_position) const = 0;
-<<<<<<< HEAD
   virtual bool is_key_type_valid()= 0;
   virtual bool is_key_id_valid()= 0;
   virtual bool is_key_valid()= 0;
-=======
-  virtual my_bool is_key_type_valid()= 0;
-  virtual my_bool is_key_id_valid()= 0;
-  virtual my_bool is_key_valid()= 0;
-  virtual my_bool is_key_length_valid()= 0;
->>>>>>> 0401157d
+  virtual bool is_key_length_valid()= 0;
 
   virtual ~IKey() {}
 };
