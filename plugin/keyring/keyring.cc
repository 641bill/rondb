/* Copyright (c) 2016, 2019, Oracle and/or its affiliates. All rights reserved.

   This program is free software; you can redistribute it and/or modify
   it under the terms of the GNU General Public License, version 2.0,
   as published by the Free Software Foundation.

   This program is also distributed with certain software (including
   but not limited to OpenSSL) that is licensed under separate terms,
   as designated in a particular file or component or in included license
   documentation.  The authors of MySQL hereby grant you an additional
   permission to link the program and your derivative works with the
   separately licensed software that they have included with MySQL.

   This program is distributed in the hope that it will be useful,
   but WITHOUT ANY WARRANTY; without even the implied warranty of
   MERCHANTABILITY or FITNESS FOR A PARTICULAR PURPOSE.  See the
   GNU General Public License, version 2.0, for more details.

   You should have received a copy of the GNU General Public License
   along with this program; if not, write to the Free Software
   Foundation, Inc., 51 Franklin St, Fifth Floor, Boston, MA 02110-1301  USA */

#include "my_config.h"

#include <mysql/plugin_keyring.h>
#include <memory>

#include <mysql/components/my_service.h>
#include <mysql/components/services/log_builtins.h>
#include <openssl/err.h>
#include <openssl/ssl.h>
#include "my_compiler.h"
#include "my_inttypes.h"
#include "my_io.h"
#include "my_psi_config.h"
#include "mysqld_error.h"
#include "plugin/keyring/buffered_file_io.h"
#include "plugin/keyring/common/keyring.h"

#ifdef _WIN32
#define MYSQL_DEFAULT_KEYRINGFILE MYSQL_KEYRINGDIR "\\keyring"
#else
#define MYSQL_DEFAULT_KEYRINGFILE MYSQL_KEYRINGDIR "/keyring"
#endif

using keyring::Buffered_file_io;
using keyring::Key;
using keyring::Keys_container;
using keyring::Keys_iterator;
using keyring::Logger;

mysql_rwlock_t LOCK_keyring;

int check_keyring_file_data(MYSQL_THD thd MY_ATTRIBUTE((unused)),
                            SYS_VAR *var MY_ATTRIBUTE((unused)), void *save,
                            st_mysql_value *value) {
  char buff[FN_REFLEN + 1];
  const char *keyring_filename;
  int len = sizeof(buff);
  std::unique_ptr<IKeys_container> new_keys(new Keys_container(logger.get()));

  (*(const char **)save) = NULL;
  keyring_filename = value->val_str(value, buff, &len);
  mysql_rwlock_wrlock(&LOCK_keyring);
  if (create_keyring_dir_if_does_not_exist(keyring_filename)) {
    mysql_rwlock_unlock(&LOCK_keyring);
    logger->log(ERROR_LEVEL, ER_KEYRING_FAILED_TO_SET_KEYRING_FILE_DATA);
    return 1;
  }
  try {
    IKeyring_io *keyring_io(new Buffered_file_io(logger.get()));
    if (new_keys->init(keyring_io, keyring_filename)) {
      mysql_rwlock_unlock(&LOCK_keyring);
      return 1;
    }
    *reinterpret_cast<IKeys_container **>(save) = new_keys.get();
    new_keys.release();
    mysql_rwlock_unlock(&LOCK_keyring);
  } catch (...) {
    mysql_rwlock_unlock(&LOCK_keyring);
    return 1;
  }
  return (0);
}

static char *keyring_file_data_value = NULL;
static MYSQL_SYSVAR_STR(
    data,                                              /* name       */
    keyring_file_data_value,                           /* value      */
    PLUGIN_VAR_RQCMDARG,                               /* flags      */
    "The path to the keyring file. Must be specified", /* comment    */
    check_keyring_file_data,                           /* check()    */
    update_keyring_file_data,                          /* update()   */
    MYSQL_DEFAULT_KEYRINGFILE                          /* default    */
);
<<<<<<< HEAD

static MYSQL_SYSVAR_BOOL(open_mode, keyring_file_open_mode,
=======
static MYSQL_SYSVAR_BOOL(open_mode, keyring_open_mode,
>>>>>>> 8ab38fb1
                         PLUGIN_VAR_INVISIBLE | PLUGIN_VAR_RQCMDARG,
                         "Mode in which keyring file should be opened", NULL,
                         NULL, true);

static SYS_VAR *keyring_file_system_variables[] = {
    MYSQL_SYSVAR(data), MYSQL_SYSVAR(open_mode), NULL};

static SERVICE_TYPE(registry) *reg_srv = nullptr;
SERVICE_TYPE(log_builtins) *log_bi = nullptr;
SERVICE_TYPE(log_builtins_string) *log_bs = nullptr;

static int keyring_init(MYSQL_PLUGIN plugin_info MY_ATTRIBUTE((unused))) {
  if (init_logging_service_for_plugin(&reg_srv, &log_bi, &log_bs)) return true;

  try {
    SSL_library_init();  // always returns 1
#ifndef HAVE_WOLFSSL
    ERR_load_BIO_strings();
#endif
    SSL_load_error_strings();
    OpenSSL_add_all_algorithms();

#ifdef HAVE_PSI_INTERFACE
    keyring_init_psi_keys();
#endif

    DBUG_EXECUTE_IF("simulate_keyring_init_error", return true;);

    if (init_keyring_locks()) return true;

    logger.reset(new Logger());
    if (create_keyring_dir_if_does_not_exist(keyring_file_data_value)) {
      logger->log(ERROR_LEVEL, ER_KEYRING_FAILED_TO_CREATE_KEYRING_DIR);
      return true;
    }
    keys.reset(new Keys_container(logger.get()));
    std::vector<std::string> allowedFileVersionsToInit;
    // this keyring will work with keyring files in the following versions:
    allowedFileVersionsToInit.push_back(keyring::keyring_file_version_2_0);
    allowedFileVersionsToInit.push_back(keyring::keyring_file_version_1_0);
    IKeyring_io *keyring_io =
        new Buffered_file_io(logger.get(), &allowedFileVersionsToInit);
    if (keys->init(keyring_io, keyring_file_data_value)) {
      is_keys_container_initialized = false;
      logger->log(ERROR_LEVEL, ER_KEYRING_FILE_INIT_FAILED);
      return true;
    }
    is_keys_container_initialized = true;
    return false;
  } catch (...) {
    if (logger != NULL)
      logger->log(ERROR_LEVEL, ER_KEYRING_INTERNAL_EXCEPTION_FAILED_FILE_INIT);
    deinit_logging_service_for_plugin(&reg_srv, &log_bi, &log_bs);
    return true;
  }
}

static int keyring_deinit(void *arg MY_ATTRIBUTE((unused))) {
// not taking a lock here as the calls to keyring_deinit are serialized by
// the plugin framework
#ifndef HAVE_WOLFSSL
#if OPENSSL_VERSION_NUMBER < 0x10100000L
  ERR_remove_thread_state(0);
#endif /* OPENSSL_VERSION_NUMBER < 0x10100000L */
#endif
  ERR_free_strings();
  EVP_cleanup();
  CRYPTO_cleanup_all_ex_data();
  keys.reset();
  logger.reset();
  keyring_file_data.reset();
  mysql_rwlock_destroy(&LOCK_keyring);

  deinit_logging_service_for_plugin(&reg_srv, &log_bi, &log_bs);

  return 0;
}

static bool mysql_key_fetch(const char *key_id, char **key_type,
                            const char *user_id, void **key, size_t *key_len) {
  return mysql_key_fetch<keyring::Key>(key_id, key_type, user_id, key, key_len,
                                       "keyring_file");
}

static bool mysql_key_store(const char *key_id, const char *key_type,
                            const char *user_id, const void *key,
                            size_t key_len) {
  return mysql_key_store<keyring::Key>(key_id, key_type, user_id, key, key_len,
                                       "keyring_file");
}

static bool mysql_key_remove(const char *key_id, const char *user_id) {
  return mysql_key_remove<keyring::Key>(key_id, user_id, "keyring_file");
}

static bool mysql_key_generate(const char *key_id, const char *key_type,
                               const char *user_id, size_t key_len) {
  try {
    std::unique_ptr<IKey> key_candidate(
        new Key(key_id, key_type, user_id, NULL, 0));

    std::unique_ptr<uchar[]> key(new uchar[key_len]);
    if (key.get() == NULL) return true;
    memset(key.get(), 0, key_len);
    if (is_keys_container_initialized == false ||
        check_key_for_writing(key_candidate.get(), "generating") ||
        my_rand_buffer(key.get(), key_len))
      return true;

    return mysql_key_store(key_id, key_type, user_id, key.get(), key_len) ==
           true;
  } catch (...) {
    if (logger != NULL)
      logger->log(ERROR_LEVEL, ER_KEYRING_FAILED_TO_GENERATE_KEY);
    return true;
  }
}

static void mysql_key_iterator_init(void **key_iterator) {
  *key_iterator = new Keys_iterator(logger.get());
  mysql_key_iterator_init<keyring::Key>(
      static_cast<Keys_iterator *>(*key_iterator), "keyring_file");
}

static void mysql_key_iterator_deinit(void *key_iterator) {
  mysql_key_iterator_deinit<keyring::Key>(
      static_cast<Keys_iterator *>(key_iterator), "keyring_file");
  delete static_cast<Keys_iterator *>(key_iterator);
}

static bool mysql_key_iterator_get_key(void *key_iterator, char *key_id,
                                       char *user_id) {
  return mysql_key_iterator_get_key<keyring::Key>(
      static_cast<Keys_iterator *>(key_iterator), key_id, user_id,
      "keyring_file");
}

/* Plugin type-specific descriptor */
static struct st_mysql_keyring keyring_descriptor = {
    MYSQL_KEYRING_INTERFACE_VERSION,
    mysql_key_store,
    mysql_key_fetch,
    mysql_key_remove,
    mysql_key_generate,
    mysql_key_iterator_init,
    mysql_key_iterator_deinit,
    mysql_key_iterator_get_key};

mysql_declare_plugin(keyring_file){
    MYSQL_KEYRING_PLUGIN, /*   type                            */
    &keyring_descriptor,  /*   descriptor                      */
    "keyring_file",       /*   name                            */
    "Oracle Corporation", /*   author                          */
    "store/fetch authentication data to/from a flat file", /*   description */
    PLUGIN_LICENSE_GPL,
    keyring_init,                  /*   init function (when loaded)     */
    NULL,                          /*   check uninstall function        */
    keyring_deinit,                /*   deinit function (when unloaded) */
    0x0100,                        /*   version                         */
    NULL,                          /*   status variables                */
    keyring_file_system_variables, /*   system variables                */
    NULL,
    0,
} mysql_declare_plugin_end;<|MERGE_RESOLUTION|>--- conflicted
+++ resolved
@@ -93,12 +93,8 @@
     update_keyring_file_data,                          /* update()   */
     MYSQL_DEFAULT_KEYRINGFILE                          /* default    */
 );
-<<<<<<< HEAD
-
-static MYSQL_SYSVAR_BOOL(open_mode, keyring_file_open_mode,
-=======
+
 static MYSQL_SYSVAR_BOOL(open_mode, keyring_open_mode,
->>>>>>> 8ab38fb1
                          PLUGIN_VAR_INVISIBLE | PLUGIN_VAR_RQCMDARG,
                          "Mode in which keyring file should be opened", NULL,
                          NULL, true);
