--- conflicted
+++ resolved
@@ -269,16 +269,9 @@
 #endif
       site_def *x_site = (site_def *)get_executor_site();
 
-<<<<<<< HEAD
-      if (!p_site) p_site = (site_def *)get_site_def();
       IFDBG(D_DETECT, FN; SYCEXP(executed_msg); SYCEXP(max_synode));
       IFDBG(D_DETECT, FN; PTREXP(p_site); NDBG(get_nodeno(p_site), u));
       IFDBG(D_DETECT, FN; PTREXP(x_site); NDBG(get_nodeno(x_site), u));
-=======
-      DBGOHK(FN; SYCEXP(executed_msg); SYCEXP(max_synode));
-      DBGOHK(FN; PTREXP(p_site); NDBG(get_nodeno(p_site), u));
-      DBGOHK(FN; PTREXP(x_site); NDBG(get_nodeno(x_site), u));
->>>>>>> 01f8f050
 
       if (x_site && get_nodeno(x_site) != VOID_NODE_NO) {
         if (x_site != last_x_site) {
