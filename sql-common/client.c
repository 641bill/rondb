--- conflicted
+++ resolved
@@ -4681,13 +4681,9 @@
     mysql->options.methods_to_use= option;
     break;
   case MYSQL_SET_CLIENT_IP:
-<<<<<<< HEAD
+    my_free(mysql->options.ci.client_ip);
     mysql->options.ci.client_ip= my_strdup(key_memory_mysql_options,
                                            arg, MYF(MY_WME));
-=======
-    my_free(mysql->options.ci.client_ip);
-    mysql->options.ci.client_ip= my_strdup(arg, MYF(MY_WME));
->>>>>>> 938e3702
     break;
   case MYSQL_SECURE_AUTH:
     mysql->options.secure_auth= *(my_bool *) arg;
