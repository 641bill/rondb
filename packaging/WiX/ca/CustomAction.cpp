--- conflicted
+++ resolved
@@ -128,10 +128,6 @@
 }
 
 #ifdef CLUSTER_EXTRA_CUSTOM_ACTIONS
-<<<<<<< HEAD
-=======
-#include <direct.h>
->>>>>>> cdb5162a
 UINT RunProcess(TCHAR *AppName, TCHAR *CmdLine, TCHAR * WorkDir)
 {
     PROCESS_INFORMATION processInformation;
