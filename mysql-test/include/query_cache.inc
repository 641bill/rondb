--- conflicted
+++ resolved
@@ -129,13 +129,8 @@
 SET GLOBAL query_cache_size = 204800;
 flush status;
 SET @@autocommit=1;
-<<<<<<< HEAD
 eval SET SESSION DEFAULT_STORAGE_ENGINE = $engine_type;
-CREATE TABLE t2 (s1 int, s2 varchar(1000), key(s1));
-=======
-eval SET SESSION STORAGE_ENGINE = $engine_type;
 eval CREATE TABLE t2 (s1 int, s2 varchar(1000), key(s1))$partitions_s1;
->>>>>>> cef28c88
 INSERT INTO t2 VALUES (1,repeat('a',10)),(2,repeat('a',10)),(3,repeat('a',10)),(4,repeat('a',10));
 COMMIT;
 START TRANSACTION;
