--- conflicted
+++ resolved
@@ -684,14 +684,9 @@
 insert into t1(x,y) select x,z from t2 on duplicate key update x=values(z);
 ERROR 42S22: Unknown column 'z' in 'field list'
 insert into t1(x,y) select x,z from t2 on duplicate key update x=values(t2.x);
-<<<<<<< HEAD
 ERROR 42S22: Unknown column 't2.x' in 'field list'
-drop table t1,t2;
-=======
-ERROR 42S02: Unknown table 't2' in field list
 drop table t1,t2;
 CREATE TABLE t1 (a int PRIMARY KEY);
 INSERT INTO t1 values (1), (2);
 INSERT INTO t1 SELECT a + 2 FROM t1 LIMIT 1;
-DROP TABLE t1;
->>>>>>> b24f8428
+DROP TABLE t1;