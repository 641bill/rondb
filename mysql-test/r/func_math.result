--- conflicted
+++ resolved
@@ -170,39 +170,36 @@
 select rand(i) from t1;
 ERROR HY000: Incorrect arguments to RAND
 drop table t1;
-<<<<<<< HEAD
-set sql_mode='traditional';
-select ln(-1);
-ln(-1)
-NULL
-Warnings:
-Error	1365	Division by 0
-select log10(-1);
-log10(-1)
-NULL
-Warnings:
-Error	1365	Division by 0
-select log2(-1);
-log2(-1)
-NULL
-Warnings:
-Error	1365	Division by 0
-select log(2,-1);
-log(2,-1)
-NULL
-Warnings:
-Error	1365	Division by 0
-select log(-2,1);
-log(-2,1)
-NULL
-Warnings:
-Error	1365	Division by 0
-set sql_mode='';
-=======
 create table t1 (a varchar(90), ts datetime not null, index (a)) engine=innodb default charset=utf8;
 insert into t1 values ('http://www.foo.com/', now());
 select a from t1 where a='http://www.foo.com/' order by abs(timediff(ts, 0));
 a
 http://www.foo.com/
 drop table t1;
->>>>>>> 54d41924
+set sql_mode='traditional';
+select ln(-1);
+ln(-1)
+NULL
+Warnings:
+Error	1365	Division by 0
+select log10(-1);
+log10(-1)
+NULL
+Warnings:
+Error	1365	Division by 0
+select log2(-1);
+log2(-1)
+NULL
+Warnings:
+Error	1365	Division by 0
+select log(2,-1);
+log(2,-1)
+NULL
+Warnings:
+Error	1365	Division by 0
+select log(-2,1);
+log(-2,1)
+NULL
+Warnings:
+Error	1365	Division by 0
+set sql_mode='';