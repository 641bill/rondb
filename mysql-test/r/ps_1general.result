--- conflicted
+++ resolved
@@ -303,16 +303,9 @@
 execute stmt4;
 Variable_name	Value
 sql_mode	
-<<<<<<< HEAD
-prepare stmt4 from ' show engine bdb logs ';
-ERROR 42000: Unknown table engine 'bdb'
-prepare stmt4 from ' show engine foo logs ';
-ERROR 42000: Unknown table engine 'foo'
-=======
 prepare stmt4 from ' show engine myisam logs ';
 execute stmt4;
 Type	Name	Status
->>>>>>> 58ebd9e3
 prepare stmt4 from ' show grants for user ';
 prepare stmt4 from ' show create table t2 ';
 prepare stmt4 from ' show master status ';
