--- conflicted
+++ resolved
@@ -2,10 +2,6 @@
 SELECT @@global.ndb_log_update_as_write;
 @@global.ndb_log_update_as_write
 1
-<<<<<<< HEAD
-'Bug: The value is not a system variable or atleast not supported in version 5.1.22'
-=======
->>>>>>> 5d91f6f1
 '#--------------------FN_DYNVARS_102_01------------------------#'
 SET @@ndb_log_update_as_write = 0;
 ERROR HY000: Variable 'ndb_log_update_as_write' is a GLOBAL variable and should be set with SET GLOBAL
