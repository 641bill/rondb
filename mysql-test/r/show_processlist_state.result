"Test SHOW PROCESSLIST, column INFO"
show processlist;
Id	User	Host	db	Command	Time	State	Info
<<<<<<< HEAD
ID	root	localhost	test	Query	TIME	starting	show processlist
=======
ID	root	HOST	test	Query	TIME	init	show processlist
>>>>>>> e94ba78c
<|MERGE_RESOLUTION|>--- conflicted
+++ resolved
@@ -1,8 +1,4 @@
 "Test SHOW PROCESSLIST, column INFO"
 show processlist;
 Id	User	Host	db	Command	Time	State	Info
-<<<<<<< HEAD
-ID	root	localhost	test	Query	TIME	starting	show processlist
-=======
-ID	root	HOST	test	Query	TIME	init	show processlist
->>>>>>> e94ba78c
+ID	root	HOST	test	Query	TIME	starting	show processlist