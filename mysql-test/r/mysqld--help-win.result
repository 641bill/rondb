The following options may be given as the first argument:
--print-defaults Print the program argument list and exit.
--no-defaults Don't read default options from any option file.
--defaults-file=# Only read default options from the given file #.
--defaults-extra-file=# Read this file after the global files are read.

 --abort-slave-event-count=# 
 Option used by mysql-test for debugging and testing of
 replication.
 --allow-suspicious-udfs 
 Allows use of UDFs consisting of only one symbol xxx()
 without corresponding xxx_init() or xxx_deinit(). That
 also means that one can load any function from any
 library, for example exit() from libc.so
 -a, --ansi          Use ANSI SQL syntax instead of MySQL syntax. This mode
 will also set transaction isolation level 'serializable'.
 --auto-increment-increment[=#] 
 Auto-increment columns are incremented by this
 --auto-increment-offset[=#] 
 Offset added to Auto-increment columns. Used when
 auto-increment-increment != 1
 --autocommit        Set default value for autocommit (0 or 1)
 --automatic-sp-privileges 
 Creating and dropping stored procedures alters ACLs
 (Defaults to on; use --skip-automatic-sp-privileges to disable.)
 --back-log=#        The number of outstanding connection requests MySQL can
 have. This comes into play when the main MySQL thread
 gets very many connection requests in a very short time
 -b, --basedir=name  Path to installation directory. All paths are usually
 resolved relative to this
 --big-tables        Allow big result sets by saving all temporary sets on
 file (Solves most 'table full' errors)
 --bind-address=name IP address to bind to.
 --binlog-cache-size=# 
<<<<<<< HEAD
 The size of the cache to hold the SQL statements for the
 binary log during a transaction. If you often use big,
 multi-statement transactions you can increase this to get
 more performance
 --binlog-checksum=name 
 Type of BINLOG_CHECKSUM_ALG. Include checksum for log
 events in the binary log. Possible values are NONE and
 CRC32; default is NONE.
=======
 The size of the transactional cache for updates to
 transactional engines for the binary log. If you often
 use transactions containing many statements, you can
 increase this to get more performance
>>>>>>> c945861e
 --binlog-direct-non-transactional-updates 
 Causes updates to non-transactional engines using
 statement format to be written directly to binary log.
 Before using this option make sure that there are no
 dependencies between transactional and non-transactional
 tables such as in the statement INSERT INTO t_myisam
 SELECT * FROM t_innodb; otherwise, slaves may diverge
 from the master.
 --binlog-do-db=name Tells the master it should log updates for the specified
 database, and exclude all others not explicitly
 mentioned.
 --binlog-format=name 
 What form of binary logging the master will use: either
 ROW for row-based binary logging, STATEMENT for
 statement-based binary logging, or MIXED. MIXED is
 statement-based binary logging except for those
 statements where only row-based is correct: those which
 involve user-defined functions (i.e. UDFs) or the UUID()
 function; for those, row-based binary logging is
 automatically used. If NDBCLUSTER is enabled and
 binlog-format is MIXED, the format switches to row-based
 and back implicitly per each query accessing an
 NDBCLUSTER table
 --binlog-ignore-db=name 
 Tells the master that updates to the given database
 should not be logged to the binary log.
 --binlog-row-event-max-size=# 
 The maximum size of a row-based binary log event in
 bytes. Rows will be grouped into events smaller than this
 size if possible. The value has to be a multiple of 256.
<<<<<<< HEAD
 --binlog-row-image=name 
 Controls whether rows should be logged in 'FULL',
 'NOBLOB' or 'MINIMAL' formats. 'FULL', means that all
 columns in the before and after image are logged.
 'NOBLOB', means that mysqld avoids logging blob columns
 whenever possible (eg, blob column was not changed or is
 not part of primary key). 'MINIMAL', means that a PK
 equivalent (PK columns or full row if there is no PK in
 the table) is logged in the before image, and only
 changed columns are logged in the after image. (Default:
 FULL).
 --binlog-rows-query-log-events 
 Allow writing of Rows_query_log events into binary log.
=======
 --binlog-stmt-cache-size=# 
 The size of the statement cache for updates to
 non-transactional engines for the binary log. If you
 often use statements updating a great number of rows, you
 can increase this to get more performance
>>>>>>> c945861e
 --bootstrap         Used by mysql installation scripts.
 --bulk-insert-buffer-size=# 
 Size of tree cache used in bulk insert optimisation. Note
 that this is a limit per thread!
 --character-set-client-handshake 
 Don't ignore client side character set value sent during
 handshake.
 (Defaults to on; use --skip-character-set-client-handshake to disable.)
 --character-set-filesystem=name 
 Set the filesystem character set.
 -C, --character-set-server=name 
 Set the default character set.
 --character-sets-dir=name 
 Directory where character sets are
 -r, --chroot=name   Chroot mysqld daemon during startup.
 --collation-server=name 
 Set the default collation.
 --completion-type=name 
 The transaction completion type, one of NO_CHAIN, CHAIN,
 RELEASE
 --concurrent-insert[=name] 
 Use concurrent insert with MyISAM. Possible values are
 NEVER, AUTO, ALWAYS
 --connect-timeout=# The number of seconds the mysqld server is waiting for a
 connect packet before responding with 'Bad handshake'
 --console           Write error output on screen; don't remove the console
 window on windows.
 --core-file         Write core on errors.
 -h, --datadir=name  Path to the database root directory
 --date-format=name  The DATE format (ignored)
 --datetime-format=name 
 The DATETIME format (ignored)
 --default-storage-engine=name 
 The default storage engine for new tables
 --default-time-zone=name 
 Set the default time zone.
 --default-week-format=# 
 The default week format used by WEEK() functions
 --delay-key-write[=name] 
 Type of DELAY_KEY_WRITE
 --delayed-insert-limit=# 
 After inserting delayed_insert_limit rows, the INSERT
 DELAYED handler will check if there are any SELECT
 statements pending. If so, it allows these to execute
 before continuing
 --delayed-insert-timeout=# 
 How long a INSERT DELAYED thread should wait for INSERT
 statements before terminating
 --delayed-queue-size=# 
 What size queue (in rows) should be allocated for
 handling INSERT DELAYED. If the queue becomes full, any
 client that does INSERT DELAYED will wait until there is
 room in the queue again
 --disconnect-slave-event-count=# 
 Option used by mysql-test for debugging and testing of
 replication.
 --div-precision-increment=# 
 Precision of the result of '/' operator will be increased
 on that value
 --event-scheduler[=name] 
 Enable the event scheduler. Possible values are ON, OFF,
 and DISABLED (keep the event scheduler completely
 deactivated, it cannot be activated run-time)
 -T, --exit-info[=#] Used for debugging. Use at your own risk.
 --expire-logs-days=# 
 If non-zero, binary logs will be purged after
 expire_logs_days days; possible purges happen at startup
 and at binary log rotation
 --external-locking  Use system (external) locking (disabled by default). 
 With this option enabled you can run myisamchk to test
 (not repair) tables while the MySQL server is running.
 Disable with --skip-external-locking.
 --flush             Flush MyISAM tables to disk between SQL commands
 --flush-time=#      A dedicated thread is created to flush all tables at the
 given interval
 --ft-boolean-syntax=name 
 List of operators for MATCH ... AGAINST ( ... IN BOOLEAN
 MODE)
 --ft-max-word-len=# The maximum length of the word to be included in a
 FULLTEXT index. Note: FULLTEXT indexes must be rebuilt
 after changing this variable
 --ft-min-word-len=# The minimum length of the word to be included in a
 FULLTEXT index. Note: FULLTEXT indexes must be rebuilt
 after changing this variable
 --ft-query-expansion-limit=# 
 Number of best matches to use for query expansion
 --ft-stopword-file=name 
 Use stopwords from this file instead of built-in list
 --gdb               Set up signals usable for debugging.
 --general-log       Log connections and queries to a table or log file.
 Defaults logging to a file hostname.log or a table
 mysql.general_logif --log-output=TABLE is used
 --general-log-file=name 
 Log connections and queries to given file
 --group-concat-max-len=# 
 The maximum length of the result of function 
 GROUP_CONCAT()
 -?, --help          Display this help and exit.
 --ignore-builtin-innodb 
 Disable initialization of builtin InnoDB plugin
 --init-connect=name Command(s) that are executed for each new connection
 --init-file=name    Read SQL commands from this file at startup
 --init-slave=name   Command(s) that are executed by a slave server each time
 the SQL thread starts
 --interactive-timeout=# 
 The number of seconds the server waits for activity on an
 interactive connection before closing it
 --join-buffer-size=# 
 The size of the buffer that is used for full joins
 --keep-files-on-create 
 Don't overwrite stale .MYD and .MYI even if no directory
 is specified
 --key-buffer-size=# The size of the buffer used for index blocks for MyISAM
 tables. Increase this to get better index handling (for
 all reads and multiple writes) to as much as you can
 afford
 --key-cache-age-threshold=# 
 This characterizes the number of hits a hot block has to
 be untouched until it is considered aged enough to be
 downgraded to a warm block. This specifies the percentage
 ratio of that number of hits to the total number of
 blocks in key cache
 --key-cache-block-size=# 
 The default size of key cache blocks
 --key-cache-division-limit=# 
 The minimum percentage of warm blocks in key cache
 -L, --language=name Client error messages in given language. May be given as
 a full path. Deprecated. Use --lc-messages-dir instead.
 --lc-messages=name  Set the language used for the error messages.
 --lc-messages-dir=name 
 Directory where error messages are
 --lc-time-names=name 
 Set the language used for the month names and the days of
 the week.
 --local-infile      Enable LOAD DATA LOCAL INFILE
 (Defaults to on; use --skip-local-infile to disable.)
 --lock-wait-timeout=# 
 Timeout in seconds to wait for a lock before returning an
 error.
 --log-bin[=name]    Log update queries in binary format. Optional (but
 strongly recommended to avoid replication problems if
 server's hostname changes) argument should be the chosen
 location for the binary log files.
 --log-bin-index=name 
 File that holds the names for binary log files.
 --log-bin-trust-function-creators 
 If set to FALSE (the default), then when --log-bin is
 used, creation of a stored function (or trigger) is
 allowed only to users having the SUPER privilege and only
 if this stored function (trigger) may not break binary
 logging. Note that if ALL connections to this server
 ALWAYS use row-based binary logging, the security issues
 do not exist and the binary logging cannot break, so you
 can safely set this to TRUE
 --log-error[=name]  Error log file
 --log-isam[=name]   Log all MyISAM changes to file.
 --log-output=name   Syntax: log-output=value[,value...], where "value" could
 be TABLE, FILE or NONE
 --log-queries-not-using-indexes 
 Log queries that are executed without benefit of any
 index to the slow log if it is open
 --log-short-format  Don't log extra information to update and slow-query
 logs.
 --log-slave-updates Tells the slave to log the updates from the slave thread
 to the binary log. You will need to turn it on if you
 plan to daisy-chain the slaves
 --log-slow-admin-statements 
 Log slow OPTIMIZE, ANALYZE, ALTER and other
 administrative statements to the slow log if it is open.
 --log-slow-slave-statements 
 Log slow statements executed by slave thread to the slow
 log if it is open.
 --log-tc=name       Path to transaction coordinator log (used for
 transactions that affect more than one storage engine,
 when binary log is disabled).
 --log-tc-size=#     Size of transaction coordinator log.
 -W, --log-warnings[=#] 
 Log some not critical warnings to the log file
 --long-query-time=# Log all queries that have taken more than long_query_time
 seconds to execute to file. The argument will be treated
 as a decimal value with microsecond precision
 --low-priority-updates 
 INSERT/DELETE/UPDATE has lower priority than selects
 --lower-case-table-names[=#] 
 If set to 1 table names are stored in lowercase on disk
 and table names will be case-insensitive.  Should be set
 to 2 if you are using a case insensitive file system
 --master-info-file=name 
 The location and name of the file that remembers the
 master and where the I/O replication thread is in the
 master's binlogs.
 --master-info-repository=name 
 Defines the type of the repository for the master
 information.
 --master-retry-count=# 
 The number of tries the slave will make to connect to the
 master before giving up. Deprecated option, use 'CHANGE
 MASTER TO master_retry_count = <num>' instead.
 --master-verify-checksum 
 Force checksum verification of logged events in binary
 log before sending them to slaves or printing them in
 output of SHOW BINLOG EVENTS. Disabled by default.
 --max-allowed-packet=# 
 Max packet length to send to or receive from the server
 --max-binlog-cache-size=# 
 Sets the total size of the transactional cache
 --max-binlog-dump-events=# 
 Option used by mysql-test for debugging and testing of
 replication.
 --max-binlog-size=# Binary log will be rotated automatically when the size
 exceeds this value. Will also apply to relay logs if
 max_relay_log_size is 0
 --max-binlog-stmt-cache-size=# 
 Sets the total size of the statement cache
 --max-connect-errors=# 
 If there is more than this number of interrupted
 connections from a host this host will be blocked from
 further connections
 --max-connections=# The number of simultaneous clients allowed
 --max-delayed-threads=# 
 Don't start more than this number of threads to handle
 INSERT DELAYED statements. If set to zero INSERT DELAYED
 will be not used
 --max-error-count=# Max number of errors/warnings to store for a statement
 --max-heap-table-size=# 
 Don't allow creation of heap tables bigger than this
 --max-join-size=#   Joins that are probably going to read more than
 max_join_size records return an error
 --max-length-for-sort-data=# 
 Max number of bytes in sorted records
 --max-prepared-stmt-count=# 
 Maximum number of prepared statements in the server
 --max-relay-log-size=# 
 If non-zero: relay log will be rotated automatically when
 the size exceeds this value; if zero: when the size
 exceeds max_binlog_size
 --max-seeks-for-key=# 
 Limit assumed max number of seeks when looking up rows
 based on a key
 --max-sort-length=# The number of bytes to use when sorting BLOB or TEXT
 values (only the first max_sort_length bytes of each
 value are used; the rest are ignored)
 --max-sp-recursion-depth[=#] 
 Maximum stored procedure recursion depth
 --max-tmp-tables=#  Maximum number of temporary tables a client can keep open
 at a time
 --max-user-connections=# 
 The maximum number of active connections for a single
 user (0 = no limit)
 --max-write-lock-count=# 
 After this many write locks, allow some read locks to run
 in between
 --memlock           Lock mysqld in memory.
 --min-examined-row-limit=# 
 Don't write queries to slow log that examine fewer rows
 than that
 --multi-range-count=# 
 Number of key ranges to request at once
 --myisam-block-size=# 
 Block size to be used for MyISAM index pages
 --myisam-data-pointer-size=# 
 Default pointer size to be used for MyISAM tables
 --myisam-max-sort-file-size=# 
 Don't use the fast sort index method to created index if
 the temporary file would get bigger than this
 --myisam-mmap-size=# 
 Restricts the total memory used for memory mapping of
 MySQL tables
 --myisam-recover-options[=name] 
 Syntax: myisam-recover-options[=option[,option...]],
 where option can be DEFAULT, BACKUP, FORCE, QUICK, or OFF
 --myisam-repair-threads=# 
 If larger than 1, when repairing a MyISAM table all
 indexes will be created in parallel, with one thread per
 index. The value of 1 disables parallel repair
 --myisam-sort-buffer-size=# 
 The buffer that is allocated when sorting the index when
 doing a REPAIR or when creating indexes with CREATE INDEX
 or ALTER TABLE
 --myisam-stats-method=name 
 Specifies how MyISAM index statistics collection code
 should treat NULLs. Possible values of name are
 NULLS_UNEQUAL (default behavior for 4.1 and later),
 NULLS_EQUAL (emulate 4.0 behavior), and NULLS_IGNORED
 --myisam-use-mmap   Use memory mapping for reading and writing MyISAM tables
 --named-pipe        Enable the named pipe (NT)
 --net-buffer-length=# 
 Buffer length for TCP/IP and socket communication
 --net-read-timeout=# 
 Number of seconds to wait for more data from a connection
 before aborting the read
 --net-retry-count=# If a read on a communication port is interrupted, retry
 this many times before giving up
 --net-write-timeout=# 
 Number of seconds to wait for a block to be written to a
 connection before aborting the write
 -n, --new           Use very new possible "unsafe" functions
 --old               Use compatible behavior
 --old-alter-table   Use old, non-optimized alter table
 --old-passwords     Use old password encryption method (needed for 4.0 and
 older clients)
 --old-style-user-limits 
 Enable old-style user limits (before 5.0.3, user
 resources were counted per each user+host vs. per
 account).
 --open-files-limit=# 
 If this is not 0, then mysqld will use this value to
 reserve file descriptors to use with setrlimit(). If this
 value is 0 then mysqld will reserve max_connections*5 or
 max_connections + table_cache*2 (whichever is larger)
 number of file descriptors
 --optimizer-join-cache-level=# 
 Controls what join operations can be executed with join
 buffers. Odd numbers are used for plain join buffers
 while even numbers are used for linked buffers
 --optimizer-prune-level=# 
 Controls the heuristic(s) applied during query
 optimization to prune less-promising partial plans from
 the optimizer search space. Meaning: 0 - do not apply any
 heuristic, thus perform exhaustive search; 1 - prune
 plans based on number of retrieved rows
 --optimizer-search-depth=# 
 Maximum depth of search performed by the query optimizer.
 Values larger than the number of relations in a query
 result in better query plans, but take longer to compile
 a query. Values smaller than the number of tables in a
 relation result in faster optimization, but may produce
 very bad query plans. If set to 0, the system will
 automatically pick a reasonable value
 --optimizer-switch=name 
 optimizer_switch=option=val[,option=val...], where option
 is one of {index_merge, index_merge_union,
 index_merge_sort_union, index_merge_intersection,
 engine_condition_pushdown, index_condition_pushdown} and
 val is one of {on, off, default}
 --performance-schema 
 Enable the performance schema.
 --performance-schema-events-waits-history-long-size=# 
 Number of rows in EVENTS_WAITS_HISTORY_LONG.
 --performance-schema-events-waits-history-size=# 
 Number of rows per thread in EVENTS_WAITS_HISTORY.
 --performance-schema-max-cond-classes=# 
 Maximum number of condition instruments.
 --performance-schema-max-cond-instances=# 
 Maximum number of instrumented condition objects.
 --performance-schema-max-file-classes=# 
 Maximum number of file instruments.
 --performance-schema-max-file-handles=# 
 Maximum number of opened instrumented files.
 --performance-schema-max-file-instances=# 
 Maximum number of instrumented files.
 --performance-schema-max-mutex-classes=# 
 Maximum number of mutex instruments.
 --performance-schema-max-mutex-instances=# 
 Maximum number of instrumented MUTEX objects.
 --performance-schema-max-rwlock-classes=# 
 Maximum number of rwlock instruments.
 --performance-schema-max-rwlock-instances=# 
 Maximum number of instrumented RWLOCK objects.
 --performance-schema-max-table-handles=# 
 Maximum number of opened instrumented tables.
 --performance-schema-max-table-instances=# 
 Maximum number of instrumented tables.
 --performance-schema-max-thread-classes=# 
 Maximum number of thread instruments.
 --performance-schema-max-thread-instances=# 
 Maximum number of instrumented threads.
 --performance-schema-setup-actors-size=# 
 Maximum number of rows in SETUP_ACTORS.
 --performance-schema-setup-objects-size=# 
 Maximum number of rows in SETUP_OBJECTS.
 --pid-file=name     Pid file used by safe_mysqld
 --plugin-dir=name   Directory for plugins
 --plugin-load=name  Optional semicolon-separated list of plugins to load,
 where each plugin is identified as name=library, where
 name is the plugin name and library is the plugin library
 in plugin_dir.
 -P, --port=#        Port number to use for connection or 0 to default to,
 my.cnf, $MYSQL_TCP_PORT, /etc/services, built-in default
 (3306), whatever comes first
 --port-open-timeout=# 
 Maximum time in seconds to wait for the port to become
 free. (Default: No wait).
 --preload-buffer-size=# 
 The size of the buffer that is allocated when preloading
 indexes
 --profiling-history-size=# 
 Limit of query profiling memory
 --query-alloc-block-size=# 
 Allocation block size for query parsing and execution
 --query-cache-limit=# 
 Don't cache results that are bigger than this
 --query-cache-min-res-unit=# 
 The minimum size for blocks allocated by the query cache
 --query-cache-size=# 
 The memory allocated to store results from old queries
 --query-cache-type=name 
 OFF = Don't cache or retrieve results. ON = Cache all
 results except SELECT SQL_NO_CACHE ... queries. DEMAND =
 Cache only SELECT SQL_CACHE ... queries
 --query-cache-wlock-invalidate 
 Invalidate queries in query cache on LOCK for write
 --query-prealloc-size=# 
 Persistent buffer for query parsing and execution
 --range-alloc-block-size=# 
 Allocation block size for storing ranges during
 optimization
 --read-buffer-size=# 
 Each thread that does a sequential scan allocates a
 buffer of this size for each table it scans. If you do
 many sequential scans, you may want to increase this
 value
 --read-only         Make all non-temporary tables read-only, with the
 exception for replication (slave) threads and users with
 the SUPER privilege
 --read-rnd-buffer-size=# 
 When reading rows in sorted order after a sort, the rows
 are read through this buffer to avoid a disk seeks
 --relay-log=name    The location and name to use for relay logs
 --relay-log-index=name 
 File that holds the names for relay log files.
 --relay-log-info-file=name 
 The location and name of the file that remembers where
 the SQL replication thread is in the relay logs
 --relay-log-info-repository=name 
 Defines the type of the repository for the relay log
 information.
 --relay-log-purge   if disabled - do not purge relay logs. if enabled - purge
 them as soon as they are no more needed
 (Defaults to on; use --skip-relay-log-purge to disable.)
 --relay-log-recovery 
 Enables automatic relay log recovery right after the
 database startup, which means that the IO Thread starts
 re-fetching from the master right after the last
 transaction processed
 --relay-log-space-limit=# 
 Maximum space to use for all relay logs
 --replicate-do-db=name 
 Tells the slave thread to restrict replication to the
 specified database. To specify more than one database,
 use the directive multiple times, once for each database.
 Note that this will only work if you do not use
 cross-database queries such as UPDATE some_db.some_table
 SET foo='bar' while having selected a different or no
 database. If you need cross database updates to work,
 make sure you have 3.23.28 or later, and use
 replicate-wild-do-table=db_name.%.
 --replicate-do-table=name 
 Tells the slave thread to restrict replication to the
 specified table. To specify more than one table, use the
 directive multiple times, once for each table. This will
 work for cross-database updates, in contrast to
 replicate-do-db.
 --replicate-ignore-db=name 
 Tells the slave thread to not replicate to the specified
 database. To specify more than one database to ignore,
 use the directive multiple times, once for each database.
 This option will not work if you use cross database
 updates. If you need cross database updates to work, make
 sure you have 3.23.28 or later, and use
 replicate-wild-ignore-table=db_name.%. 
 --replicate-ignore-table=name 
 Tells the slave thread to not replicate to the specified
 table. To specify more than one table to ignore, use the
 directive multiple times, once for each table. This will
 work for cross-database updates, in contrast to
 replicate-ignore-db.
 --replicate-rewrite-db=name 
 Updates to a database with a different name than the
 original. Example:
 replicate-rewrite-db=master_db_name->slave_db_name.
 --replicate-same-server-id 
 In replication, if set to 1, do not skip events having
 our server id. Default value is 0 (to break infinite
 loops in circular replication). Can't be set to 1 if
 --log-slave-updates is used.
 --replicate-wild-do-table=name 
 Tells the slave thread to restrict replication to the
 tables that match the specified wildcard pattern. To
 specify more than one table, use the directive multiple
 times, once for each table. This will work for
 cross-database updates. Example:
 replicate-wild-do-table=foo%.bar% will replicate only
 updates to tables in all databases that start with foo
 and whose table names start with bar.
 --replicate-wild-ignore-table=name 
 Tells the slave thread to not replicate to the tables
 that match the given wildcard pattern. To specify more
 than one table to ignore, use the directive multiple
 times, once for each table. This will work for
 cross-database updates. Example:
 replicate-wild-ignore-table=foo%.bar% will not do updates
 to tables in databases that start with foo and whose
 table names start with bar.
 --report-host=name  Hostname or IP of the slave to be reported to the master
 during slave registration. Will appear in the output of
 SHOW SLAVE HOSTS. Leave unset if you do not want the
 slave to register itself with the master. Note that it is
 not sufficient for the master to simply read the IP of
 the slave off the socket once the slave connects. Due to
 NAT and other routing issues, that IP may not be valid
 for connecting to the slave from the master or other
 hosts
 --report-password=name 
 The account password of the slave to be reported to the
 master during slave registration
 --report-port=#     Port for connecting to slave reported to the master
 during slave registration. Set it only if the slave is
 listening on a non-default port or if you have a special
 tunnel from the master or other clients to the slave. If
 not sure, leave this option unset
 --report-user=name  The account user name of the slave to be reported to the
 master during slave registration
 --safe-mode         Skip some optimize stages (for testing).
 --safe-user-create  Don't allow new user creation by the user who has no
 write privileges to the mysql.user table.
 --secure-auth       Disallow authentication for accounts that have old
 (pre-4.1) passwords
 --secure-file-priv=name 
 Limit LOAD DATA, SELECT ... OUTFILE, and LOAD_FILE() to
 files within specified directory
 --server-id=#       Uniquely identifies the server instance in the community
 of replication partners
 --shared-memory     Enable the shared memory
 --shared-memory-base-name=name 
 Base name of shared memory
 --show-slave-auth-info 
 Show user and password in SHOW SLAVE HOSTS on this
 master.
 --skip-grant-tables Start without grant tables. This gives all users FULL
 ACCESS to all tables.
 --skip-host-cache   Don't cache host names.
 --skip-name-resolve Don't resolve hostnames. All hostnames are IP's or
 'localhost'.
 --skip-networking   Don't allow connection with TCP/IP
 --skip-new          Don't use new, possibly wrong routines.
 --skip-show-database 
 Don't allow 'SHOW DATABASE' commands
 --skip-slave-start  If set, slave is not autostarted.
 --skip-stack-trace  Don't print a stack trace on failure.
 --slave-compressed-protocol 
 Use compression on master/slave protocol
 --slave-exec-mode=name 
 Modes for how replication events should be executed.
 Legal values are STRICT (default) and IDEMPOTENT. In
 IDEMPOTENT mode, replication will not stop for operations
 that are idempotent. In STRICT mode, replication will
 stop on any unexpected difference between the master and
 the slave
 --slave-load-tmpdir=name 
 The location where the slave should put its temporary
 files when replicating a LOAD DATA INFILE command
 --slave-net-timeout=# 
 Number of seconds to wait for more data from a
 master/slave connection before aborting the read
 --slave-skip-errors=name 
 Tells the slave thread to continue replication when a
 query event returns an error from the provided list
 --slave-sql-verify-checksum 
 Force checksum verification of replication events after
 reading them from relay log. Note: Events are always
 checksum-verified by slave on receiving them from the
 network before writing them to the relay log. Enabled by
 default.
 (Defaults to on; use --skip-slave-sql-verify-checksum to disable.)
 --slave-transaction-retries=# 
 Number of times the slave SQL thread will retry a
 transaction in case it failed with a deadlock or elapsed
 lock wait timeout, before giving up and stopping
 --slave-type-conversions=name 
 Set of slave type conversions that are enabled. Legal
 values are: ALL_LOSSY to enable lossy conversions and
 ALL_NON_LOSSY to enable non-lossy conversions. If the
 variable is assigned the empty set, no conversions are
 allowed and it is expected that the types match exactly.
 --slow-launch-time=# 
 If creating the thread takes longer than this value (in
 seconds), the Slow_launch_threads counter will be
 incremented
 --slow-query-log    Log slow queries to a table or log file. Defaults logging
 to a file hostname-slow.log or a table mysql.slow_log if
 --log-output=TABLE is used. Must be enabled to activate
 other slow log options
 --slow-query-log-file=name 
 Log slow queries to given log file. Defaults logging to
 hostname-slow.log. Must be enabled to activate other slow
 log options
 --socket=name       Socket file to use for connection
 --sort-buffer-size=# 
 Each thread that needs to do a sort allocates a buffer of
 this size
 --sporadic-binlog-dump-fail 
 Option used by mysql-test for debugging and testing of
 replication.
 --sql-mode=name     Syntax: sql-mode=mode[,mode[,mode...]]. See the manual
 for the complete list of valid sql modes
 --standalone        Dummy option to start as a standalone program (NT).
 -s, --symbolic-links 
 Enable symbolic link support.
 --sync-binlog=#     Synchronously flush binary log to disk after every #th
 event. Use 0 (default) to disable synchronous flushing
 --sync-frm          Sync .frm files to disk on creation
 (Defaults to on; use --skip-sync-frm to disable.)
 --sync-master-info=# 
 Synchronously flush master info to disk after every #th
 event. Use 0 (default) to disable synchronous flushing
 --sync-relay-log=#  Synchronously flush relay log to disk after every #th
 event. Use 0 (default) to disable synchronous flushing
 --sync-relay-log-info=# 
 Synchronously flush relay log info to disk after every
 #th transaction. Use 0 (default) to disable synchronous
 flushing
 --sysdate-is-now    Non-default option to alias SYSDATE() to NOW() to make it
 safe-replicable. Since 5.0, SYSDATE() returns a `dynamic'
 value different for different invocations, even within
 the same statement.
 --table-cache=#     Deprecated; use --table-open-cache instead.
 --table-definition-cache=# 
 The number of cached table definitions
 --table-open-cache=# 
 The number of cached open tables
 --tc-heuristic-recover=name 
 Decision to use in heuristic recover process. Possible
 values are COMMIT or ROLLBACK.
 --thread-cache-size=# 
 How many threads we should keep in a cache for reuse
 --thread-handling=name 
 Define threads usage for handling queries, one of
 one-thread-per-connection, no-threads, loaded-dynamically
 --thread-stack=#    The stack size for each thread
 --time-format=name  The TIME format (ignored)
 --timed-mutexes     Specify whether to time mutexes (only InnoDB mutexes are
 currently supported)
 --tmp-table-size=#  If an internal in-memory temporary table exceeds this
 size, MySQL will automatically convert it to an on-disk
 MyISAM table
 -t, --tmpdir=name   Path for temporary files. Several paths may be specified,
 separated by a semicolon (;), in this case they are used
 in a round-robin fashion
 --transaction-alloc-block-size=# 
 Allocation block size for transactions to be stored in
 binary log
 --transaction-isolation=name 
 Default transaction isolation level.
 --transaction-prealloc-size=# 
 Persistent buffer for transactions to be stored in binary
 log
 --updatable-views-with-limit=name 
 YES = Don't issue an error message (warning only) if a
 VIEW without presence of a key of the underlying table is
 used in queries with a LIMIT clause for updating. NO =
 Prohibit update of a VIEW, which does not contain a key
 of the underlying table and the query uses a LIMIT clause
 (usually get from GUI tools)
 -u, --user=name     Run mysqld daemon as user.
 -v, --verbose       Used with --help option for detailed help.
 -V, --version       Output version information and exit.
 --wait-timeout=#    The number of seconds the server waits for activity on a
 connection before closing it

Variables (--variable-name=value)
abort-slave-event-count 0
allow-suspicious-udfs FALSE
auto-increment-increment 1
auto-increment-offset 1
automatic-sp-privileges TRUE
back-log 50
big-tables FALSE
bind-address (No default value)
binlog-cache-size 32768
binlog-checksum NONE
binlog-direct-non-transactional-updates FALSE
binlog-format STATEMENT
binlog-row-event-max-size 1024
<<<<<<< HEAD
binlog-row-image FULL
binlog-rows-query-log-events FALSE
=======
binlog-stmt-cache-size 32768
>>>>>>> c945861e
bulk-insert-buffer-size 8388608
character-set-client-handshake TRUE
character-set-filesystem binary
character-set-server latin1
character-sets-dir MYSQL_CHARSETSDIR/
chroot (No default value)
collation-server latin1_swedish_ci
completion-type NO_CHAIN
concurrent-insert AUTO
connect-timeout 10
console FALSE
date-format %Y-%m-%d
datetime-format %Y-%m-%d %H:%i:%s
default-storage-engine InnoDB
default-time-zone (No default value)
default-week-format 0
delay-key-write ON
delayed-insert-limit 100
delayed-insert-timeout 300
delayed-queue-size 1000
disconnect-slave-event-count 0
div-precision-increment 4
event-scheduler OFF
expire-logs-days 0
external-locking FALSE
flush FALSE
flush-time 1800
ft-boolean-syntax + -><()~*:""&|
ft-max-word-len 84
ft-min-word-len 4
ft-query-expansion-limit 20
ft-stopword-file (No default value)
gdb FALSE
general-log FALSE
group-concat-max-len 1024
help TRUE
ignore-builtin-innodb FALSE
init-connect 
init-file (No default value)
init-slave 
interactive-timeout 28800
join-buffer-size 131072
keep-files-on-create FALSE
key-buffer-size 8388608
key-cache-age-threshold 300
key-cache-block-size 1024
key-cache-division-limit 100
language MYSQL_SHAREDIR/
lc-messages en_US
lc-messages-dir MYSQL_SHAREDIR/
lc-time-names en_US
local-infile TRUE
lock-wait-timeout 31536000
log-bin (No default value)
log-bin-index (No default value)
log-bin-trust-function-creators FALSE
log-error 
log-isam myisam.log
log-output FILE
log-queries-not-using-indexes FALSE
log-short-format FALSE
log-slave-updates FALSE
log-slow-admin-statements FALSE
log-slow-slave-statements FALSE
log-tc tc.log
log-tc-size 24576
log-warnings 1
long-query-time 10
low-priority-updates FALSE
lower-case-table-names 1
master-info-file master.info
master-info-repository FILE
master-retry-count 86400
master-verify-checksum FALSE
max-allowed-packet 1048576
max-binlog-cache-size 18446744073709547520
max-binlog-dump-events 0
max-binlog-size 1073741824
max-binlog-stmt-cache-size 18446744073709547520
max-connect-errors 10
max-connections 151
max-delayed-threads 20
max-error-count 64
max-heap-table-size 16777216
max-join-size 18446744073709551615
max-length-for-sort-data 1024
max-prepared-stmt-count 16382
max-relay-log-size 0
max-seeks-for-key 18446744073709551615
max-sort-length 1024
max-sp-recursion-depth 0
max-tmp-tables 32
max-user-connections 0
max-write-lock-count 18446744073709551615
memlock FALSE
min-examined-row-limit 0
multi-range-count 256
myisam-block-size 1024
myisam-data-pointer-size 6
myisam-max-sort-file-size 9223372036853727232
myisam-mmap-size 18446744073709551615
myisam-recover-options OFF
myisam-repair-threads 1
myisam-sort-buffer-size 8388608
myisam-stats-method nulls_unequal
myisam-use-mmap FALSE
named-pipe FALSE
net-buffer-length 16384
net-read-timeout 30
net-retry-count 10
net-write-timeout 60
new FALSE
old FALSE
old-alter-table FALSE
old-passwords FALSE
old-style-user-limits FALSE
optimizer-join-cache-level 4
optimizer-prune-level 1
optimizer-search-depth 62
optimizer-switch index_merge=on,index_merge_union=on,index_merge_sort_union=on,index_merge_intersection=on,engine_condition_pushdown=on,index_condition_pushdown=on
performance-schema FALSE
performance-schema-events-waits-history-long-size 10000
performance-schema-events-waits-history-size 10
performance-schema-max-cond-classes 80
performance-schema-max-cond-instances 1000
performance-schema-max-file-classes 50
performance-schema-max-file-handles 32768
performance-schema-max-file-instances 10000
performance-schema-max-mutex-classes 200
performance-schema-max-mutex-instances 1000000
performance-schema-max-rwlock-classes 30
performance-schema-max-rwlock-instances 1000000
performance-schema-max-table-handles 10000
performance-schema-max-table-instances 1000
performance-schema-max-thread-classes 50
performance-schema-max-thread-instances 1000
performance-schema-setup-actors-size 100
performance-schema-setup-objects-size 100
plugin-load (No default value)
port 3306
port-open-timeout 0
preload-buffer-size 32768
profiling-history-size 15
query-alloc-block-size 8192
query-cache-limit 1048576
query-cache-min-res-unit 4096
query-cache-size 0
query-cache-type ON
query-cache-wlock-invalidate FALSE
query-prealloc-size 8192
range-alloc-block-size 4096
read-buffer-size 131072
read-only FALSE
read-rnd-buffer-size 262144
relay-log (No default value)
relay-log-index (No default value)
relay-log-info-file relay-log.info
relay-log-info-repository FILE
relay-log-purge TRUE
relay-log-recovery FALSE
relay-log-space-limit 0
replicate-same-server-id FALSE
report-host (No default value)
report-password (No default value)
report-port 3306
report-user (No default value)
safe-user-create FALSE
secure-auth FALSE
secure-file-priv (No default value)
server-id 0
shared-memory FALSE
shared-memory-base-name MYSQL
show-slave-auth-info FALSE
skip-grant-tables TRUE
skip-name-resolve FALSE
skip-networking FALSE
skip-show-database FALSE
skip-slave-start FALSE
slave-compressed-protocol FALSE
slave-exec-mode STRICT
slave-net-timeout 3600
slave-skip-errors (No default value)
slave-sql-verify-checksum TRUE
slave-transaction-retries 10
slave-type-conversions 
slow-launch-time 2
slow-query-log FALSE
sort-buffer-size 2097152
sporadic-binlog-dump-fail FALSE
sql-mode 
symbolic-links FALSE
sync-binlog 0
sync-frm TRUE
sync-master-info 0
sync-relay-log 0
sync-relay-log-info 0
sysdate-is-now FALSE
table-cache 400
table-definition-cache 400
table-open-cache 400
tc-heuristic-recover COMMIT
thread-cache-size 0
thread-handling one-thread-per-connection
thread-stack 262144
time-format %H:%i:%s
timed-mutexes FALSE
tmp-table-size 16777216
transaction-alloc-block-size 8192
transaction-isolation REPEATABLE-READ
transaction-prealloc-size 4096
updatable-views-with-limit YES
verbose TRUE
wait-timeout 28800

To see what values a running MySQL server is using, type
'mysqladmin variables' instead of 'mysqld --verbose --help'.<|MERGE_RESOLUTION|>--- conflicted
+++ resolved
@@ -32,21 +32,14 @@
  file (Solves most 'table full' errors)
  --bind-address=name IP address to bind to.
  --binlog-cache-size=# 
-<<<<<<< HEAD
- The size of the cache to hold the SQL statements for the
- binary log during a transaction. If you often use big,
- multi-statement transactions you can increase this to get
- more performance
+ The size of the transactional cache for updates to
+ transactional engines for the binary log. If you often
+ use transactions containing many statements, you can
+ increase this to get more performance
  --binlog-checksum=name 
  Type of BINLOG_CHECKSUM_ALG. Include checksum for log
  events in the binary log. Possible values are NONE and
  CRC32; default is NONE.
-=======
- The size of the transactional cache for updates to
- transactional engines for the binary log. If you often
- use transactions containing many statements, you can
- increase this to get more performance
->>>>>>> c945861e
  --binlog-direct-non-transactional-updates 
  Causes updates to non-transactional engines using
  statement format to be written directly to binary log.
@@ -77,7 +70,6 @@
  The maximum size of a row-based binary log event in
  bytes. Rows will be grouped into events smaller than this
  size if possible. The value has to be a multiple of 256.
-<<<<<<< HEAD
  --binlog-row-image=name 
  Controls whether rows should be logged in 'FULL',
  'NOBLOB' or 'MINIMAL' formats. 'FULL', means that all
@@ -91,13 +83,11 @@
  FULL).
  --binlog-rows-query-log-events 
  Allow writing of Rows_query_log events into binary log.
-=======
  --binlog-stmt-cache-size=# 
  The size of the statement cache for updates to
  non-transactional engines for the binary log. If you
  often use statements updating a great number of rows, you
  can increase this to get more performance
->>>>>>> c945861e
  --bootstrap         Used by mysql installation scripts.
  --bulk-insert-buffer-size=# 
  Size of tree cache used in bulk insert optimisation. Note
@@ -772,12 +762,9 @@
 binlog-direct-non-transactional-updates FALSE
 binlog-format STATEMENT
 binlog-row-event-max-size 1024
-<<<<<<< HEAD
 binlog-row-image FULL
 binlog-rows-query-log-events FALSE
-=======
 binlog-stmt-cache-size 32768
->>>>>>> c945861e
 bulk-insert-buffer-size 8388608
 character-set-client-handshake TRUE
 character-set-filesystem binary
