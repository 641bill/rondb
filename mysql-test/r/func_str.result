drop table if exists t1,t2;
set names latin1;
select 'hello',"'hello'",'""hello""','''h''e''l''l''o''',"hel""lo",'hel\'lo';
hello	'hello'	""hello""	'h'e'l'l'o'	hel"lo	hel'lo
hello	'hello'	""hello""	'h'e'l'l'o'	hel"lo	hel'lo
select 'hello' 'monty';
hello
hellomonty
select length('\n\t\r\b\0\_\%\\');
length('\n\t\r\b\0\_\%\\')
10
select bit_length('\n\t\r\b\0\_\%\\');
bit_length('\n\t\r\b\0\_\%\\')
80
select char_length('\n\t\r\b\0\_\%\\');
char_length('\n\t\r\b\0\_\%\\')
10
select length(_latin1'\n\t\n\b\0\\_\\%\\');
length(_latin1'\n\t\n\b\0\\_\\%\\')
10
select concat('monty',' was here ','again'),length('hello'),char(ascii('h')),ord('h');
concat('monty',' was here ','again')	length('hello')	char(ascii('h'))	ord('h')
monty was here again	5	h	104
select hex(char(256));
hex(char(256))
0100
select locate('he','hello'),locate('he','hello',2),locate('lo','hello',2) ;
locate('he','hello')	locate('he','hello',2)	locate('lo','hello',2)
1	0	4
select instr('hello','HE'), instr('hello',binary 'HE'), instr(binary 'hello','HE');
instr('hello','HE')	instr('hello',binary 'HE')	instr(binary 'hello','HE')
1	0	0
select position(binary 'll' in 'hello'),position('a' in binary 'hello');
position(binary 'll' in 'hello')	position('a' in binary 'hello')
3	0
select left('hello',null), right('hello',null);
left('hello',null)	right('hello',null)
NULL	NULL
select left('hello',2),right('hello',2),substring('hello',2,2),mid('hello',1,5) ;
left('hello',2)	right('hello',2)	substring('hello',2,2)	mid('hello',1,5)
he	lo	el	hello
select concat('',left(right(concat('what ',concat('is ','happening')),9),4),'',substring('monty',5,1)) ;
concat('',left(right(concat('what ',concat('is ','happening')),9),4),'',substring('monty',5,1))
happy
select substring_index('www.tcx.se','.',-2),substring_index('www.tcx.se','.',1);
substring_index('www.tcx.se','.',-2)	substring_index('www.tcx.se','.',1)
tcx.se	www
select substring_index('www.tcx.se','tcx',1),substring_index('www.tcx.se','tcx',-1);
substring_index('www.tcx.se','tcx',1)	substring_index('www.tcx.se','tcx',-1)
www.	.se
select substring_index('.tcx.se','.',-2),substring_index('.tcx.se','.tcx',-1);
substring_index('.tcx.se','.',-2)	substring_index('.tcx.se','.tcx',-1)
tcx.se	.se
select substring_index('aaaaaaaaa1','a',1);
substring_index('aaaaaaaaa1','a',1)

select substring_index('aaaaaaaaa1','aa',1);
substring_index('aaaaaaaaa1','aa',1)

select substring_index('aaaaaaaaa1','aa',2);
substring_index('aaaaaaaaa1','aa',2)
aa
select substring_index('aaaaaaaaa1','aa',3);
substring_index('aaaaaaaaa1','aa',3)
aaaa
select substring_index('aaaaaaaaa1','aa',4);
substring_index('aaaaaaaaa1','aa',4)
aaaaaa
select substring_index('aaaaaaaaa1','aa',5);
substring_index('aaaaaaaaa1','aa',5)
aaaaaaaaa1
select substring_index('aaaaaaaaa1','aaa',1);
substring_index('aaaaaaaaa1','aaa',1)

select substring_index('aaaaaaaaa1','aaa',2);
substring_index('aaaaaaaaa1','aaa',2)
aaa
select substring_index('aaaaaaaaa1','aaa',3);
substring_index('aaaaaaaaa1','aaa',3)
aaaaaa
select substring_index('aaaaaaaaa1','aaa',4);
substring_index('aaaaaaaaa1','aaa',4)
aaaaaaaaa1
select substring_index('aaaaaaaaa1','aaaa',1);
substring_index('aaaaaaaaa1','aaaa',1)

select substring_index('aaaaaaaaa1','aaaa',2);
substring_index('aaaaaaaaa1','aaaa',2)
aaaa
select substring_index('aaaaaaaaa1','1',1);
substring_index('aaaaaaaaa1','1',1)
aaaaaaaaa
select substring_index('aaaaaaaaa1','a',-1);
substring_index('aaaaaaaaa1','a',-1)
1
select substring_index('aaaaaaaaa1','aa',-1);
substring_index('aaaaaaaaa1','aa',-1)
1
select substring_index('aaaaaaaaa1','aa',-2);
substring_index('aaaaaaaaa1','aa',-2)
aa1
select substring_index('aaaaaaaaa1','aa',-3);
substring_index('aaaaaaaaa1','aa',-3)
aaaa1
select substring_index('aaaaaaaaa1','aa',-4);
substring_index('aaaaaaaaa1','aa',-4)
aaaaaa1
select substring_index('aaaaaaaaa1','aa',-5);
substring_index('aaaaaaaaa1','aa',-5)
aaaaaaaaa1
select substring_index('aaaaaaaaa1','aaa',-1);
substring_index('aaaaaaaaa1','aaa',-1)
1
select substring_index('aaaaaaaaa1','aaa',-2);
substring_index('aaaaaaaaa1','aaa',-2)
aaa1
select substring_index('aaaaaaaaa1','aaa',-3);
substring_index('aaaaaaaaa1','aaa',-3)
aaaaaa1
select substring_index('aaaaaaaaa1','aaa',-4);
substring_index('aaaaaaaaa1','aaa',-4)

select substring_index('the king of thethe hill','the',-2);
substring_index('the king of thethe hill','the',-2)
the hill
select substring_index('the king of the the hill','the',-2);
substring_index('the king of the the hill','the',-2)
 the hill
select substring_index('the king of the  the hill','the',-2);
substring_index('the king of the  the hill','the',-2)
  the hill
select substring_index('the king of the  the hill',' the ',-1);
substring_index('the king of the  the hill',' the ',-1)
hill
select substring_index('the king of the  the hill',' the ',-2);
substring_index('the king of the  the hill',' the ',-2)
 the hill
select substring_index('the king of the  the hill',' ',-1);
substring_index('the king of the  the hill',' ',-1)
hill
select substring_index('the king of the  the hill',' ',-2);
substring_index('the king of the  the hill',' ',-2)
the hill
select substring_index('the king of the  the hill',' ',-3);
substring_index('the king of the  the hill',' ',-3)
 the hill
select substring_index('the king of the  the hill',' ',-4);
substring_index('the king of the  the hill',' ',-4)
the  the hill
select substring_index('the king of the  the hill',' ',-5);
substring_index('the king of the  the hill',' ',-5)
of the  the hill
select substring_index('the king of the.the hill','the',-2);
substring_index('the king of the.the hill','the',-2)
.the hill
select substring_index('the king of thethethe.the hill','the',-3);
substring_index('the king of thethethe.the hill','the',-3)
the.the hill
select substring_index('the king of thethethe.the hill','the',-1);
substring_index('the king of thethethe.the hill','the',-1)
 hill
select substring_index('the king of the the hill','the',1);
substring_index('the king of the the hill','the',1)

select substring_index('the king of the the hill','the',2);
substring_index('the king of the the hill','the',2)
the king of 
select substring_index('the king of the the hill','the',3);
substring_index('the king of the the hill','the',3)
the king of the 
select concat(':',ltrim('  left  '),':',rtrim('  right  '),':');
concat(':',ltrim('  left  '),':',rtrim('  right  '),':')
:left  :  right:
select concat(':',trim(leading from '  left  '),':',trim(trailing from '  right  '),':');
concat(':',trim(leading from '  left  '),':',trim(trailing from '  right  '),':')
:left  :  right:
select concat(':',trim(LEADING FROM ' left'),':',trim(TRAILING FROM ' right '),':');
concat(':',trim(LEADING FROM ' left'),':',trim(TRAILING FROM ' right '),':')
:left: right:
select concat(':',trim(' m '),':',trim(BOTH FROM ' y '),':',trim('*' FROM '*s*'),':');
concat(':',trim(' m '),':',trim(BOTH FROM ' y '),':',trim('*' FROM '*s*'),':')
:m:y:s:
select concat(':',trim(BOTH 'ab' FROM 'ababmyabab'),':',trim(BOTH '*' FROM '***sql'),':');
concat(':',trim(BOTH 'ab' FROM 'ababmyabab'),':',trim(BOTH '*' FROM '***sql'),':')
:my:sql:
select concat(':',trim(LEADING '.*' FROM '.*my'),':',trim(TRAILING '.*' FROM 'sql.*.*'),':');
concat(':',trim(LEADING '.*' FROM '.*my'),':',trim(TRAILING '.*' FROM 'sql.*.*'),':')
:my:sql:
select TRIM("foo" FROM "foo"), TRIM("foo" FROM "foook"), TRIM("foo" FROM "okfoo");
TRIM("foo" FROM "foo")	TRIM("foo" FROM "foook")	TRIM("foo" FROM "okfoo")
	ok	ok
select concat_ws(', ','monty','was here','again');
concat_ws(', ','monty','was here','again')
monty, was here, again
select concat_ws(NULL,'a'),concat_ws(',',NULL,'');
concat_ws(NULL,'a')	concat_ws(',',NULL,'')
NULL	
select concat_ws(',','',NULL,'a');
concat_ws(',','',NULL,'a')
,a
SELECT CONCAT('"',CONCAT_WS('";"',repeat('a',60),repeat('b',60),repeat('c',60),repeat('d',100)), '"');
CONCAT('"',CONCAT_WS('";"',repeat('a',60),repeat('b',60),repeat('c',60),repeat('d',100)), '"')
"aaaaaaaaaaaaaaaaaaaaaaaaaaaaaaaaaaaaaaaaaaaaaaaaaaaaaaaaaaaa";"bbbbbbbbbbbbbbbbbbbbbbbbbbbbbbbbbbbbbbbbbbbbbbbbbbbbbbbbbbbb";"cccccccccccccccccccccccccccccccccccccccccccccccccccccccccccc";"dddddddddddddddddddddddddddddddddddddddddddddddddddddddddddddddddddddddddddddddddddddddddddddddddddd"
select insert('txs',2,1,'hi'),insert('is ',4,0,'a'),insert('txxxxt',2,4,'es');
insert('txs',2,1,'hi')	insert('is ',4,0,'a')	insert('txxxxt',2,4,'es')
this	is a	test
select replace('aaaa','a','b'),replace('aaaa','aa','b'),replace('aaaa','a','bb'),replace('aaaa','','b'),replace('bbbb','a','c');
replace('aaaa','a','b')	replace('aaaa','aa','b')	replace('aaaa','a','bb')	replace('aaaa','','b')	replace('bbbb','a','c')
bbbb	bb	bbbbbbbb	aaaa	bbbb
select replace(concat(lcase(concat('THIS',' ','IS',' ','A',' ')),ucase('false'),' ','test'),'FALSE','REAL') ;
replace(concat(lcase(concat('THIS',' ','IS',' ','A',' ')),ucase('false'),' ','test'),'FALSE','REAL')
this is a REAL test
select soundex(''),soundex('he'),soundex('hello all folks'),soundex('#3556 in bugdb');
soundex('')	soundex('he')	soundex('hello all folks')	soundex('#3556 in bugdb')
	H000	H4142	I51231
select 'mood' sounds like 'mud';
'mood' sounds like 'mud'
1
select 'Glazgo' sounds like 'Liverpool';
'Glazgo' sounds like 'Liverpool'
0
select null sounds like 'null';
null sounds like 'null'
NULL
select 'null' sounds like null;
'null' sounds like null
NULL
select null sounds like null;
null sounds like null
NULL
select md5('hello');
md5('hello')
5d41402abc4b2a76b9719d911017c592
select crc32("123");
crc32("123")
2286445522
select sha('abc');
sha('abc')
a9993e364706816aba3e25717850c26c9cd0d89d
select sha1('abc');
sha1('abc')
a9993e364706816aba3e25717850c26c9cd0d89d
select aes_decrypt(aes_encrypt('abc','1'),'1');
aes_decrypt(aes_encrypt('abc','1'),'1')
abc
select aes_decrypt(aes_encrypt('abc','1'),1);
aes_decrypt(aes_encrypt('abc','1'),1)
abc
select aes_encrypt(NULL,"a");
aes_encrypt(NULL,"a")
NULL
select aes_encrypt("a",NULL);
aes_encrypt("a",NULL)
NULL
select aes_decrypt(NULL,"a");
aes_decrypt(NULL,"a")
NULL
select aes_decrypt("a",NULL);
aes_decrypt("a",NULL)
NULL
select aes_decrypt("a","a");
aes_decrypt("a","a")
NULL
select aes_decrypt(aes_encrypt("","a"),"a");
aes_decrypt(aes_encrypt("","a"),"a")

select repeat('monty',5),concat('*',space(5),'*');
repeat('monty',5)	concat('*',space(5),'*')
montymontymontymontymonty	*     *
select reverse('abc'),reverse('abcd');
reverse('abc')	reverse('abcd')
cba	dcba
select rpad('a',4,'1'),rpad('a',4,'12'),rpad('abcd',3,'12'), rpad(11, 10 , 22), rpad("ab", 10, 22);
rpad('a',4,'1')	rpad('a',4,'12')	rpad('abcd',3,'12')	rpad(11, 10 , 22)	rpad("ab", 10, 22)
a111	a121	abc	1122222222	ab22222222
select lpad('a',4,'1'),lpad('a',4,'12'),lpad('abcd',3,'12'), lpad(11, 10 , 22);
lpad('a',4,'1')	lpad('a',4,'12')	lpad('abcd',3,'12')	lpad(11, 10 , 22)
111a	121a	abc	2222222211
select rpad(741653838,17,'0'),lpad(741653838,17,'0');
rpad(741653838,17,'0')	lpad(741653838,17,'0')
74165383800000000	00000000741653838
select rpad('abcd',7,'ab'),lpad('abcd',7,'ab');
rpad('abcd',7,'ab')	lpad('abcd',7,'ab')
abcdaba	abaabcd
select rpad('abcd',1,'ab'),lpad('abcd',1,'ab');
rpad('abcd',1,'ab')	lpad('abcd',1,'ab')
a	a
select rpad('STRING', 20, CONCAT('p','a','d') );
rpad('STRING', 20, CONCAT('p','a','d') )
STRINGpadpadpadpadpa
select lpad('STRING', 20, CONCAT('p','a','d') );
lpad('STRING', 20, CONCAT('p','a','d') )
padpadpadpadpaSTRING
select LEAST(NULL,'HARRY','HARRIOT',NULL,'HAROLD'),GREATEST(NULL,'HARRY','HARRIOT',NULL,'HAROLD');
LEAST(NULL,'HARRY','HARRIOT',NULL,'HAROLD')	GREATEST(NULL,'HARRY','HARRIOT',NULL,'HAROLD')
NULL	NULL
select least(1,2,3) | greatest(16,32,8), least(5,4)*1,greatest(-1.0,1.0)*1,least(3,2,1)*1.0,greatest(1,1.1,1.0),least("10",9),greatest("A","B","0");
least(1,2,3) | greatest(16,32,8)	least(5,4)*1	greatest(-1.0,1.0)*1	least(3,2,1)*1.0	greatest(1,1.1,1.0)	least("10",9)	greatest("A","B","0")
33	4	1.0	1.0	1.1	9	B
select decode(encode(repeat("a",100000),"monty"),"monty")=repeat("a",100000);
decode(encode(repeat("a",100000),"monty"),"monty")=repeat("a",100000)
1
select decode(encode("abcdef","monty"),"monty")="abcdef";
decode(encode("abcdef","monty"),"monty")="abcdef"
1
select quote('\'\"\\test');
quote('\'\"\\test')
'\'"\\test'
select quote(concat('abc\'', '\\cba'));
quote(concat('abc\'', '\\cba'))
'abc\'\\cba'
select quote(1/0), quote('\0\Z');
quote(1/0)	quote('\0\Z')
NULL	'\0\Z'
select length(quote(concat(char(0),"test")));
length(quote(concat(char(0),"test")))
8
select hex(quote(concat(char(224),char(227),char(230),char(231),char(232),char(234),char(235))));
hex(quote(concat(char(224),char(227),char(230),char(231),char(232),char(234),char(235))))
27E0E3E6E7E8EAEB27
select unhex(hex("foobar")), hex(unhex("1234567890ABCDEF")), unhex("345678"), unhex(NULL);
unhex(hex("foobar"))	hex(unhex("1234567890ABCDEF"))	unhex("345678")	unhex(NULL)
foobar	1234567890ABCDEF	4Vx	NULL
select hex(unhex("1")), hex(unhex("12")), hex(unhex("123")), hex(unhex("1234")), hex(unhex("12345")), hex(unhex("123456"));
hex(unhex("1"))	hex(unhex("12"))	hex(unhex("123"))	hex(unhex("1234"))	hex(unhex("12345"))	hex(unhex("123456"))
01	12	0123	1234	012345	123456
select length(unhex(md5("abrakadabra")));
length(unhex(md5("abrakadabra")))
16
select concat('a', quote(NULL));
concat('a', quote(NULL))
aNULL
select reverse("");
reverse("")

select insert("aa",100,1,"b"),insert("aa",1,3,"b"),left("aa",-1),substring("a",1,2);
insert("aa",100,1,"b")	insert("aa",1,3,"b")	left("aa",-1)	substring("a",1,2)
aa	b		a
select elt(2,1),field(NULL,"a","b","c"),reverse("");
elt(2,1)	field(NULL,"a","b","c")	reverse("")
NULL	0	
select locate("a","b",2),locate("","a",1);
locate("a","b",2)	locate("","a",1)
0	1
select ltrim("a"),rtrim("a"),trim(BOTH "" from "a"),trim(BOTH " " from "a");
ltrim("a")	rtrim("a")	trim(BOTH "" from "a")	trim(BOTH " " from "a")
a	a	a	a
select concat("1","2")|0,concat("1",".5")+0.0;
concat("1","2")|0	concat("1",".5")+0.0
12	1.5
select substring_index("www.tcx.se","",3);
substring_index("www.tcx.se","",3)

select length(repeat("a",100000000)),length(repeat("a",1000*64));
length(repeat("a",100000000))	length(repeat("a",1000*64))
NULL	64000
Warnings:
Warning	1301	Result of repeat() was larger than max_allowed_packet (1048576) - truncated
select position("0" in "baaa" in (1)),position("0" in "1" in (1,2,3)),position("sql" in ("mysql"));
position("0" in "baaa" in (1))	position("0" in "1" in (1,2,3))	position("sql" in ("mysql"))
1	0	3
Warnings:
Warning	1292	Truncated incorrect DOUBLE value: 'baaa'
select position(("1" in (1,2,3)) in "01");
position(("1" in (1,2,3)) in "01")
2
select length(repeat("a",65500)),length(concat(repeat("a",32000),repeat("a",32000))),length(replace("aaaaa","a",concat(repeat("a",10000)))),length(insert(repeat("a",40000),1,30000,repeat("b",50000)));
length(repeat("a",65500))	length(concat(repeat("a",32000),repeat("a",32000)))	length(replace("aaaaa","a",concat(repeat("a",10000))))	length(insert(repeat("a",40000),1,30000,repeat("b",50000)))
65500	64000	50000	60000
select length(repeat("a",1000000)),length(concat(repeat("a",32000),repeat("a",32000),repeat("a",32000))),length(replace("aaaaa","a",concat(repeat("a",32000)))),length(insert(repeat("a",48000),1,1000,repeat("a",48000)));
length(repeat("a",1000000))	length(concat(repeat("a",32000),repeat("a",32000),repeat("a",32000)))	length(replace("aaaaa","a",concat(repeat("a",32000))))	length(insert(repeat("a",48000),1,1000,repeat("a",48000)))
1000000	96000	160000	95000
create table t1 ( domain char(50) );
insert into t1 VALUES ("hello.de" ), ("test.de" );
select domain from t1 where concat('@', trim(leading '.' from concat('.', domain))) = '@hello.de';
domain
hello.de
select domain from t1 where concat('@', trim(leading '.' from concat('.', domain))) = '@test.de';
domain
test.de
drop table t1;
CREATE TABLE t1 (
id int(10) unsigned NOT NULL,
title varchar(255) default NULL,
prio int(10) unsigned default NULL,
category int(10) unsigned default NULL,
program int(10) unsigned default NULL,
bugdesc text,
created datetime default NULL,
modified timestamp NOT NULL,
bugstatus int(10) unsigned default NULL,
submitter int(10) unsigned default NULL
) ENGINE=MyISAM;
INSERT INTO t1 VALUES (1,'Link',1,1,1,'aaaaaaaaaaaaaaaaaaaaaaaaaaaaaaaaaaaaaaaaaaaaaaaaaaaaaaaaaaaaaaaaaaaaaaaaaaaaaaaaaaaaaaaaaaaaaaaaaaaaaaaaaaaaaaaaaaaaaaaaaaaaaaaaaa','2001-02-28 08:40:16',20010228084016,0,4);
SELECT CONCAT('"',CONCAT_WS('";"',title,prio,category,program,bugdesc,created,modified+0,bugstatus,submitter), '"') FROM t1;
CONCAT('"',CONCAT_WS('";"',title,prio,category,program,bugdesc,created,modified+0,bugstatus,submitter), '"')
"Link";"1";"1";"1";"aaaaaaaaaaaaaaaaaaaaaaaaaaaaaaaaaaaaaaaaaaaaaaaaaaaaaaaaaaaaaaaaaaaaaaaaaaaaaaaaaaaaaaaaaaaaaaaaaaaaaaaaaaaaaaaaaaaaaaaaaaaaaaaaaa";"2001-02-28 08:40:16";"20010228084016";"0";"4"
SELECT CONCAT('"',CONCAT_WS('";"',title,prio,category,program,bugstatus,submitter), '"') FROM t1;
CONCAT('"',CONCAT_WS('";"',title,prio,category,program,bugstatus,submitter), '"')
"Link";"1";"1";"1";"0";"4"
SELECT CONCAT_WS('";"',title,prio,category,program,bugdesc,created,modified+0,bugstatus,submitter) FROM t1;
CONCAT_WS('";"',title,prio,category,program,bugdesc,created,modified+0,bugstatus,submitter)
Link";"1";"1";"1";"aaaaaaaaaaaaaaaaaaaaaaaaaaaaaaaaaaaaaaaaaaaaaaaaaaaaaaaaaaaaaaaaaaaaaaaaaaaaaaaaaaaaaaaaaaaaaaaaaaaaaaaaaaaaaaaaaaaaaaaaaaaaaaaaaa";"2001-02-28 08:40:16";"20010228084016";"0";"4
SELECT bugdesc, REPLACE(bugdesc, 'xxxxxxxxxxxxxxxxxxxx', 'bbbbbbbbbbbbbbbbbbbb') from t1 group by bugdesc;
bugdesc	REPLACE(bugdesc, 'xxxxxxxxxxxxxxxxxxxx', 'bbbbbbbbbbbbbbbbbbbb')
aaaaaaaaaaaaaaaaaaaaaaaaaaaaaaaaaaaaaaaaaaaaaaaaaaaaaaaaaaaaaaaaaaaaaaaaaaaaaaaaaaaaaaaaaaaaaaaaaaaaaaaaaaaaaaaaaaaaaaaaaaaaaaaaaa	aaaaaaaaaaaaaaaaaaaaaaaaaaaaaaaaaaaaaaaaaaaaaaaaaaaaaaaaaaaaaaaaaaaaaaaaaaaaaaaaaaaaaaaaaaaaaaaaaaaaaaaaaaaaaaaaaaaaaaaaaaaaaaaaaa
drop table t1;
CREATE TABLE t1 (id int(11) NOT NULL auto_increment, tmp text NOT NULL, KEY id (id)) ENGINE=MyISAM;
INSERT INTO t1 VALUES (1, 'a545f661efdd1fb66fdee3aab79945bf');
SELECT 1 FROM t1 WHERE tmp=AES_DECRYPT(tmp,"password");
1
DROP TABLE t1;
CREATE TABLE t1 (
wid int(10) unsigned NOT NULL auto_increment,
data_podp date default NULL,
status_wnio enum('nowy','podp','real','arch') NOT NULL default 'nowy',
PRIMARY KEY(wid)
);
INSERT INTO t1 VALUES (8,NULL,'real');
INSERT INTO t1 VALUES (9,NULL,'nowy');
SELECT elt(status_wnio,data_podp) FROM t1 GROUP BY wid;
elt(status_wnio,data_podp)
NULL
NULL
DROP TABLE t1;
CREATE TABLE t1 (title text) ENGINE=MyISAM;
INSERT INTO t1 VALUES ('Congress reconvenes in September to debate welfare and adult education');
INSERT INTO t1 VALUES ('House passes the CAREERS bill');
SELECT CONCAT("</a>",RPAD("",(55 - LENGTH(title)),".")) from t1;
CONCAT("</a>",RPAD("",(55 - LENGTH(title)),"."))
NULL
</a>..........................
DROP TABLE t1;
CREATE TABLE t1 (i int, j int);
INSERT INTO t1 VALUES (1,1),(2,2);
SELECT DISTINCT i, ELT(j, '345', '34') FROM t1;
i	ELT(j, '345', '34')
1	345
2	34
DROP TABLE t1;
create table t1(a char(4));
insert into t1 values ('one'),(NULL),('two'),('four');
select a, quote(a), isnull(quote(a)), quote(a) is null, ifnull(quote(a), 'n') from t1;
a	quote(a)	isnull(quote(a))	quote(a) is null	ifnull(quote(a), 'n')
one	'one'	0	0	'one'
NULL	NULL	0	0	NULL
two	'two'	0	0	'two'
four	'four'	0	0	'four'
drop table t1;
select trim(trailing 'foo' from 'foo');
trim(trailing 'foo' from 'foo')

select trim(leading 'foo' from 'foo');
trim(leading 'foo' from 'foo')

select quote(ltrim(concat('    ', 'a')));
quote(ltrim(concat('    ', 'a')))
'a'
select quote(trim(concat('    ', 'a')));
quote(trim(concat('    ', 'a')))
'a'
CREATE TABLE t1 SELECT 1 UNION SELECT 2 UNION SELECT 3;
SELECT QUOTE('A') FROM t1;
QUOTE('A')
'A'
'A'
'A'
DROP TABLE t1;
select 1=_latin1'1';
1=_latin1'1'
1
select _latin1'1'=1;
_latin1'1'=1
1
select _latin2'1'=1;
_latin2'1'=1
1
select 1=_latin2'1';
1=_latin2'1'
1
select _latin1'1'=_latin2'1';
ERROR HY000: Illegal mix of collations (latin1_swedish_ci,COERCIBLE) and (latin2_general_ci,COERCIBLE) for operation '='
select row('a','b','c') = row('a','b','c');
row('a','b','c') = row('a','b','c')
1
select row('A','b','c') = row('a','b','c');
row('A','b','c') = row('a','b','c')
1
select row('A' COLLATE latin1_bin,'b','c') = row('a','b','c');
row('A' COLLATE latin1_bin,'b','c') = row('a','b','c')
0
select row('A','b','c') = row('a' COLLATE latin1_bin,'b','c');
row('A','b','c') = row('a' COLLATE latin1_bin,'b','c')
0
select row('A' COLLATE latin1_general_ci,'b','c') = row('a' COLLATE latin1_bin,'b','c');
ERROR HY000: Illegal mix of collations (latin1_general_ci,EXPLICIT) and (latin1_bin,EXPLICIT) for operation '='
select concat(_latin1'a',_latin2'a');
ERROR HY000: Illegal mix of collations (latin1_swedish_ci,COERCIBLE) and (latin2_general_ci,COERCIBLE) for operation 'concat'
select concat(_latin1'a',_latin2'a',_latin5'a');
ERROR HY000: Illegal mix of collations (latin1_swedish_ci,COERCIBLE), (latin2_general_ci,COERCIBLE), (latin5_turkish_ci,COERCIBLE) for operation 'concat'
select concat(_latin1'a',_latin2'a',_latin5'a',_latin7'a');
ERROR HY000: Illegal mix of collations for operation 'concat'
select concat_ws(_latin1'a',_latin2'a');
ERROR HY000: Illegal mix of collations (latin1_swedish_ci,COERCIBLE) and (latin2_general_ci,COERCIBLE) for operation 'concat_ws'
select FIELD('b','A','B');
FIELD('b','A','B')
2
select FIELD('B','A','B');
FIELD('B','A','B')
2
select FIELD('b' COLLATE latin1_bin,'A','B');
FIELD('b' COLLATE latin1_bin,'A','B')
0
select FIELD('b','A' COLLATE latin1_bin,'B');
FIELD('b','A' COLLATE latin1_bin,'B')
0
select FIELD(_latin2'b','A','B');
ERROR HY000: Illegal mix of collations (latin2_general_ci,COERCIBLE), (latin1_swedish_ci,COERCIBLE), (latin1_swedish_ci,COERCIBLE) for operation 'field'
select FIELD('b',_latin2'A','B');
ERROR HY000: Illegal mix of collations (latin1_swedish_ci,COERCIBLE), (latin2_general_ci,COERCIBLE), (latin1_swedish_ci,COERCIBLE) for operation 'field'
select FIELD('1',_latin2'3','2',1);
FIELD('1',_latin2'3','2',1)
3
select POSITION(_latin1'B' IN _latin1'abcd');
POSITION(_latin1'B' IN _latin1'abcd')
2
select POSITION(_latin1'B' IN _latin1'abcd' COLLATE latin1_bin);
POSITION(_latin1'B' IN _latin1'abcd' COLLATE latin1_bin)
0
select POSITION(_latin1'B' COLLATE latin1_bin IN _latin1'abcd');
POSITION(_latin1'B' COLLATE latin1_bin IN _latin1'abcd')
0
select POSITION(_latin1'B' COLLATE latin1_general_ci IN _latin1'abcd' COLLATE latin1_bin);
ERROR HY000: Illegal mix of collations (latin1_bin,EXPLICIT) and (latin1_general_ci,EXPLICIT) for operation 'locate'
select POSITION(_latin1'B' IN _latin2'abcd');
ERROR HY000: Illegal mix of collations (latin2_general_ci,COERCIBLE) and (latin1_swedish_ci,COERCIBLE) for operation 'locate'
select FIND_IN_SET(_latin1'B',_latin1'a,b,c,d');
FIND_IN_SET(_latin1'B',_latin1'a,b,c,d')
2
select FIND_IN_SET(_latin1'B' COLLATE latin1_general_ci,_latin1'a,b,c,d' COLLATE latin1_bin);
ERROR HY000: Illegal mix of collations (latin1_general_ci,EXPLICIT) and (latin1_bin,EXPLICIT) for operation 'find_in_set'
select FIND_IN_SET(_latin1'B',_latin2'a,b,c,d');
ERROR HY000: Illegal mix of collations (latin1_swedish_ci,COERCIBLE) and (latin2_general_ci,COERCIBLE) for operation 'find_in_set'
select SUBSTRING_INDEX(_latin1'abcdabcdabcd',_latin1'd',2);
SUBSTRING_INDEX(_latin1'abcdabcdabcd',_latin1'd',2)
abcdabc
select SUBSTRING_INDEX(_latin1'abcdabcdabcd',_latin2'd',2);
ERROR HY000: Illegal mix of collations (latin1_swedish_ci,COERCIBLE) and (latin2_general_ci,COERCIBLE) for operation 'substring_index'
select SUBSTRING_INDEX(_latin1'abcdabcdabcd' COLLATE latin1_general_ci,_latin1'd' COLLATE latin1_bin,2);
ERROR HY000: Illegal mix of collations (latin1_general_ci,EXPLICIT) and (latin1_bin,EXPLICIT) for operation 'substring_index'
select _latin1'B' between _latin1'a' and _latin1'c';
_latin1'B' between _latin1'a' and _latin1'c'
1
select _latin1'B' collate latin1_bin between _latin1'a' and _latin1'c';
_latin1'B' collate latin1_bin between _latin1'a' and _latin1'c'
0
select _latin1'B' between _latin1'a' collate latin1_bin and _latin1'c';
_latin1'B' between _latin1'a' collate latin1_bin and _latin1'c'
0
select _latin1'B' between _latin1'a' and _latin1'c' collate latin1_bin;
_latin1'B' between _latin1'a' and _latin1'c' collate latin1_bin
0
select _latin2'B' between _latin1'a' and _latin1'b';
ERROR HY000: Illegal mix of collations (latin2_general_ci,COERCIBLE), (latin1_swedish_ci,COERCIBLE), (latin1_swedish_ci,COERCIBLE) for operation 'between'
select _latin1'B' between _latin2'a' and _latin1'b';
ERROR HY000: Illegal mix of collations (latin1_swedish_ci,COERCIBLE), (latin2_general_ci,COERCIBLE), (latin1_swedish_ci,COERCIBLE) for operation 'between'
select _latin1'B' between _latin1'a' and _latin2'b';
ERROR HY000: Illegal mix of collations (latin1_swedish_ci,COERCIBLE), (latin1_swedish_ci,COERCIBLE), (latin2_general_ci,COERCIBLE) for operation 'between'
select _latin1'B' collate latin1_general_ci between _latin1'a' collate latin1_bin and _latin1'b';
ERROR HY000: Illegal mix of collations (latin1_general_ci,EXPLICIT), (latin1_bin,EXPLICIT), (latin1_swedish_ci,COERCIBLE) for operation 'between'
select _latin1'B' in (_latin1'a',_latin1'b');
_latin1'B' in (_latin1'a',_latin1'b')
1
select _latin1'B' collate latin1_bin in (_latin1'a',_latin1'b');
_latin1'B' collate latin1_bin in (_latin1'a',_latin1'b')
0
select _latin1'B' in (_latin1'a' collate latin1_bin,_latin1'b');
_latin1'B' in (_latin1'a' collate latin1_bin,_latin1'b')
0
select _latin1'B' in (_latin1'a',_latin1'b' collate latin1_bin);
_latin1'B' in (_latin1'a',_latin1'b' collate latin1_bin)
0
select _latin2'B' in (_latin1'a',_latin1'b');
ERROR HY000: Illegal mix of collations (latin2_general_ci,COERCIBLE), (latin1_swedish_ci,COERCIBLE), (latin1_swedish_ci,COERCIBLE) for operation ' IN '
select _latin1'B' in (_latin2'a',_latin1'b');
ERROR HY000: Illegal mix of collations (latin1_swedish_ci,COERCIBLE), (latin2_general_ci,COERCIBLE), (latin1_swedish_ci,COERCIBLE) for operation ' IN '
select _latin1'B' in (_latin1'a',_latin2'b');
ERROR HY000: Illegal mix of collations (latin1_swedish_ci,COERCIBLE), (latin1_swedish_ci,COERCIBLE), (latin2_general_ci,COERCIBLE) for operation ' IN '
select _latin1'B' COLLATE latin1_general_ci in (_latin1'a' COLLATE latin1_bin,_latin1'b');
ERROR HY000: Illegal mix of collations (latin1_general_ci,EXPLICIT), (latin1_bin,EXPLICIT), (latin1_swedish_ci,COERCIBLE) for operation ' IN '
select _latin1'B' COLLATE latin1_general_ci in (_latin1'a',_latin1'b' COLLATE latin1_bin);
ERROR HY000: Illegal mix of collations (latin1_general_ci,EXPLICIT), (latin1_swedish_ci,COERCIBLE), (latin1_bin,EXPLICIT) for operation ' IN '
select collation(bin(130)), coercibility(bin(130));
collation(bin(130))	coercibility(bin(130))
latin1_swedish_ci	4
select collation(oct(130)), coercibility(oct(130));
collation(oct(130))	coercibility(oct(130))
latin1_swedish_ci	4
select collation(conv(130,16,10)), coercibility(conv(130,16,10));
collation(conv(130,16,10))	coercibility(conv(130,16,10))
latin1_swedish_ci	4
select collation(hex(130)), coercibility(hex(130));
collation(hex(130))	coercibility(hex(130))
latin1_swedish_ci	4
select collation(char(130)), coercibility(hex(130));
collation(char(130))	coercibility(hex(130))
binary	4
select collation(format(130,10)), coercibility(format(130,10));
collation(format(130,10))	coercibility(format(130,10))
latin1_swedish_ci	4
select collation(lcase(_latin2'a')), coercibility(lcase(_latin2'a'));
collation(lcase(_latin2'a'))	coercibility(lcase(_latin2'a'))
latin2_general_ci	4
select collation(ucase(_latin2'a')), coercibility(ucase(_latin2'a'));
collation(ucase(_latin2'a'))	coercibility(ucase(_latin2'a'))
latin2_general_ci	4
select collation(left(_latin2'a',1)), coercibility(left(_latin2'a',1));
collation(left(_latin2'a',1))	coercibility(left(_latin2'a',1))
latin2_general_ci	4
select collation(right(_latin2'a',1)), coercibility(right(_latin2'a',1));
collation(right(_latin2'a',1))	coercibility(right(_latin2'a',1))
latin2_general_ci	4
select collation(substring(_latin2'a',1,1)), coercibility(substring(_latin2'a',1,1));
collation(substring(_latin2'a',1,1))	coercibility(substring(_latin2'a',1,1))
latin2_general_ci	4
select collation(concat(_latin2'a',_latin2'b')), coercibility(concat(_latin2'a',_latin2'b'));
collation(concat(_latin2'a',_latin2'b'))	coercibility(concat(_latin2'a',_latin2'b'))
latin2_general_ci	4
select collation(lpad(_latin2'a',4,_latin2'b')), coercibility(lpad(_latin2'a',4,_latin2'b'));
collation(lpad(_latin2'a',4,_latin2'b'))	coercibility(lpad(_latin2'a',4,_latin2'b'))
latin2_general_ci	4
select collation(rpad(_latin2'a',4,_latin2'b')), coercibility(rpad(_latin2'a',4,_latin2'b'));
collation(rpad(_latin2'a',4,_latin2'b'))	coercibility(rpad(_latin2'a',4,_latin2'b'))
latin2_general_ci	4
select collation(concat_ws(_latin2'a',_latin2'b')), coercibility(concat_ws(_latin2'a',_latin2'b'));
collation(concat_ws(_latin2'a',_latin2'b'))	coercibility(concat_ws(_latin2'a',_latin2'b'))
latin2_general_ci	4
select collation(make_set(255,_latin2'a',_latin2'b',_latin2'c')), coercibility(make_set(255,_latin2'a',_latin2'b',_latin2'c'));
collation(make_set(255,_latin2'a',_latin2'b',_latin2'c'))	coercibility(make_set(255,_latin2'a',_latin2'b',_latin2'c'))
latin2_general_ci	4
select collation(export_set(255,_latin2'y',_latin2'n',_latin2' ')), coercibility(export_set(255,_latin2'y',_latin2'n',_latin2' '));
collation(export_set(255,_latin2'y',_latin2'n',_latin2' '))	coercibility(export_set(255,_latin2'y',_latin2'n',_latin2' '))
latin2_general_ci	4
select collation(trim(_latin2' a ')), coercibility(trim(_latin2' a '));
collation(trim(_latin2' a '))	coercibility(trim(_latin2' a '))
latin2_general_ci	4
select collation(ltrim(_latin2' a ')), coercibility(ltrim(_latin2' a '));
collation(ltrim(_latin2' a '))	coercibility(ltrim(_latin2' a '))
latin2_general_ci	4
select collation(rtrim(_latin2' a ')), coercibility(rtrim(_latin2' a '));
collation(rtrim(_latin2' a '))	coercibility(rtrim(_latin2' a '))
latin2_general_ci	4
select collation(trim(LEADING _latin2' ' FROM _latin2'a')), coercibility(trim(LEADING _latin2'a' FROM _latin2'a'));
collation(trim(LEADING _latin2' ' FROM _latin2'a'))	coercibility(trim(LEADING _latin2'a' FROM _latin2'a'))
latin2_general_ci	4
select collation(trim(TRAILING _latin2' ' FROM _latin2'a')), coercibility(trim(TRAILING _latin2'a' FROM _latin2'a'));
collation(trim(TRAILING _latin2' ' FROM _latin2'a'))	coercibility(trim(TRAILING _latin2'a' FROM _latin2'a'))
latin2_general_ci	4
select collation(trim(BOTH _latin2' ' FROM _latin2'a')), coercibility(trim(BOTH _latin2'a' FROM _latin2'a'));
collation(trim(BOTH _latin2' ' FROM _latin2'a'))	coercibility(trim(BOTH _latin2'a' FROM _latin2'a'))
latin2_general_ci	4
select collation(repeat(_latin2'a',10)), coercibility(repeat(_latin2'a',10));
collation(repeat(_latin2'a',10))	coercibility(repeat(_latin2'a',10))
latin2_general_ci	4
select collation(reverse(_latin2'ab')), coercibility(reverse(_latin2'ab'));
collation(reverse(_latin2'ab'))	coercibility(reverse(_latin2'ab'))
latin2_general_ci	4
select collation(quote(_latin2'ab')), coercibility(quote(_latin2'ab'));
collation(quote(_latin2'ab'))	coercibility(quote(_latin2'ab'))
latin2_general_ci	4
select collation(soundex(_latin2'ab')), coercibility(soundex(_latin2'ab'));
collation(soundex(_latin2'ab'))	coercibility(soundex(_latin2'ab'))
latin2_general_ci	4
select collation(substring(_latin2'ab',1)), coercibility(substring(_latin2'ab',1));
collation(substring(_latin2'ab',1))	coercibility(substring(_latin2'ab',1))
latin2_general_ci	4
select collation(insert(_latin2'abcd',2,3,_latin2'ef')), coercibility(insert(_latin2'abcd',2,3,_latin2'ef'));
collation(insert(_latin2'abcd',2,3,_latin2'ef'))	coercibility(insert(_latin2'abcd',2,3,_latin2'ef'))
latin2_general_ci	4
select collation(replace(_latin2'abcd',_latin2'b',_latin2'B')), coercibility(replace(_latin2'abcd',_latin2'b',_latin2'B'));
collation(replace(_latin2'abcd',_latin2'b',_latin2'B'))	coercibility(replace(_latin2'abcd',_latin2'b',_latin2'B'))
latin2_general_ci	4
select collation(encode('abcd','ab')), coercibility(encode('abcd','ab'));
collation(encode('abcd','ab'))	coercibility(encode('abcd','ab'))
binary	4
create table t1 
select
bin(130),
oct(130),
conv(130,16,10),
hex(130),
char(130),
format(130,10),
left(_latin2'a',1),
right(_latin2'a',1), 
lcase(_latin2'a'), 
ucase(_latin2'a'),
substring(_latin2'a',1,1),
concat(_latin2'a',_latin2'b'),
lpad(_latin2'a',4,_latin2'b'),
rpad(_latin2'a',4,_latin2'b'),
concat_ws(_latin2'a',_latin2'b'),
make_set(255,_latin2'a',_latin2'b',_latin2'c'),
export_set(255,_latin2'y',_latin2'n',_latin2' '),
trim(_latin2' a '),
ltrim(_latin2' a '),
rtrim(_latin2' a '),
trim(LEADING _latin2' ' FROM _latin2' a '),
trim(TRAILING _latin2' ' FROM _latin2' a '),
trim(BOTH _latin2' ' FROM _latin2' a '),
repeat(_latin2'a',10),
reverse(_latin2'ab'),
quote(_latin2'ab'),
soundex(_latin2'ab'),
substring(_latin2'ab',1),
insert(_latin2'abcd',2,3,_latin2'ef'),
replace(_latin2'abcd',_latin2'b',_latin2'B'),
encode('abcd','ab')
;
Warnings:
Warning	1265	Data truncated for column 'format(130,10)' at row 1
show create table t1;
Table	Create Table
t1	CREATE TABLE `t1` (
<<<<<<< HEAD
  `bin(130)` varchar(64) NOT NULL default '',
  `oct(130)` varchar(64) NOT NULL default '',
  `conv(130,16,10)` varchar(64) NOT NULL default '',
  `hex(130)` varchar(6) NOT NULL default '',
  `char(130)` varbinary(4) NOT NULL default '',
  `format(130,10)` varchar(4) NOT NULL default '',
  `left(_latin2'a',1)` varchar(1) character set latin2 NOT NULL default '',
  `right(_latin2'a',1)` varchar(1) character set latin2 NOT NULL default '',
  `lcase(_latin2'a')` varchar(1) character set latin2 NOT NULL default '',
  `ucase(_latin2'a')` varchar(1) character set latin2 NOT NULL default '',
  `substring(_latin2'a',1,1)` varchar(1) character set latin2 NOT NULL default '',
  `concat(_latin2'a',_latin2'b')` varchar(2) character set latin2 NOT NULL default '',
  `lpad(_latin2'a',4,_latin2'b')` varchar(4) character set latin2 NOT NULL default '',
  `rpad(_latin2'a',4,_latin2'b')` varchar(4) character set latin2 NOT NULL default '',
  `concat_ws(_latin2'a',_latin2'b')` varchar(1) character set latin2 NOT NULL default '',
  `make_set(255,_latin2'a',_latin2'b',_latin2'c')` varchar(5) character set latin2 NOT NULL default '',
  `export_set(255,_latin2'y',_latin2'n',_latin2' ')` varchar(127) character set latin2 NOT NULL default '',
  `trim(_latin2' a ')` varchar(3) character set latin2 NOT NULL default '',
  `ltrim(_latin2' a ')` varchar(3) character set latin2 NOT NULL default '',
  `rtrim(_latin2' a ')` varchar(3) character set latin2 NOT NULL default '',
  `trim(LEADING _latin2' ' FROM _latin2' a ')` varchar(3) character set latin2 NOT NULL default '',
  `trim(TRAILING _latin2' ' FROM _latin2' a ')` varchar(3) character set latin2 NOT NULL default '',
  `trim(BOTH _latin2' ' FROM _latin2' a ')` varchar(3) character set latin2 NOT NULL default '',
  `repeat(_latin2'a',10)` varchar(10) character set latin2 NOT NULL default '',
  `reverse(_latin2'ab')` varchar(2) character set latin2 NOT NULL default '',
  `quote(_latin2'ab')` varchar(6) character set latin2 NOT NULL default '',
  `soundex(_latin2'ab')` varchar(4) character set latin2 NOT NULL default '',
  `substring(_latin2'ab',1)` varchar(2) character set latin2 NOT NULL default '',
  `insert(_latin2'abcd',2,3,_latin2'ef')` varchar(6) character set latin2 NOT NULL default '',
  `replace(_latin2'abcd',_latin2'b',_latin2'B')` varchar(4) character set latin2 NOT NULL default '',
  `encode('abcd','ab')` varbinary(4) NOT NULL default ''
=======
  `bin(130)` char(64) default NULL,
  `oct(130)` char(64) default NULL,
  `conv(130,16,10)` char(64) default NULL,
  `hex(130)` char(6) NOT NULL default '',
  `char(130)` char(1) NOT NULL default '',
  `format(130,10)` char(4) NOT NULL default '',
  `left(_latin2'a',1)` char(1) character set latin2 NOT NULL default '',
  `right(_latin2'a',1)` char(1) character set latin2 NOT NULL default '',
  `lcase(_latin2'a')` char(1) character set latin2 NOT NULL default '',
  `ucase(_latin2'a')` char(1) character set latin2 NOT NULL default '',
  `substring(_latin2'a',1,1)` char(1) character set latin2 NOT NULL default '',
  `concat(_latin2'a',_latin2'b')` char(2) character set latin2 NOT NULL default '',
  `lpad(_latin2'a',4,_latin2'b')` char(4) character set latin2 NOT NULL default '',
  `rpad(_latin2'a',4,_latin2'b')` char(4) character set latin2 NOT NULL default '',
  `concat_ws(_latin2'a',_latin2'b')` char(1) character set latin2 NOT NULL default '',
  `make_set(255,_latin2'a',_latin2'b',_latin2'c')` char(5) character set latin2 NOT NULL default '',
  `export_set(255,_latin2'y',_latin2'n',_latin2' ')` char(127) character set latin2 NOT NULL default '',
  `trim(_latin2' a ')` char(3) character set latin2 NOT NULL default '',
  `ltrim(_latin2' a ')` char(3) character set latin2 NOT NULL default '',
  `rtrim(_latin2' a ')` char(3) character set latin2 NOT NULL default '',
  `trim(LEADING _latin2' ' FROM _latin2' a ')` char(3) character set latin2 NOT NULL default '',
  `trim(TRAILING _latin2' ' FROM _latin2' a ')` char(3) character set latin2 NOT NULL default '',
  `trim(BOTH _latin2' ' FROM _latin2' a ')` char(3) character set latin2 NOT NULL default '',
  `repeat(_latin2'a',10)` char(10) character set latin2 NOT NULL default '',
  `reverse(_latin2'ab')` char(2) character set latin2 NOT NULL default '',
  `quote(_latin2'ab')` char(6) character set latin2 NOT NULL default '',
  `soundex(_latin2'ab')` char(4) character set latin2 NOT NULL default '',
  `substring(_latin2'ab',1)` char(2) character set latin2 NOT NULL default '',
  `insert(_latin2'abcd',2,3,_latin2'ef')` char(6) character set latin2 NOT NULL default '',
  `replace(_latin2'abcd',_latin2'b',_latin2'B')` char(4) character set latin2 NOT NULL default '',
  `encode('abcd','ab')` binary(4) NOT NULL default ''
>>>>>>> 75598362
) ENGINE=MyISAM DEFAULT CHARSET=latin1
drop table t1;
create table t1 (a char character set latin2);
insert into t1 values (null);
select charset(a), collation(a), coercibility(a) from t1;
charset(a)	collation(a)	coercibility(a)
latin2	latin2_general_ci	2
drop table t1;
select charset(null), collation(null), coercibility(null);
charset(null)	collation(null)	coercibility(null)
binary	binary	5
CREATE TABLE t1 (a int, b int);
CREATE TABLE t2 (a int, b int);
INSERT INTO t1 VALUES (1,1),(2,2);
INSERT INTO t2 VALUES (2,2),(3,3);
select t1.*,t2.* from t1 left join t2 on (t1.b=t2.b)
where collation(t2.a) = _utf8'binary' order by t1.a,t2.a;
a	b	a	b
1	1	NULL	NULL
2	2	2	2
select t1.*,t2.* from t1 left join t2 on (t1.b=t2.b)
where charset(t2.a) = _utf8'binary' order by t1.a,t2.a;
a	b	a	b
1	1	NULL	NULL
2	2	2	2
select t1.*,t2.* from t1 left join t2 on (t1.b=t2.b)
where coercibility(t2.a) = 2 order by t1.a,t2.a;
a	b	a	b
1	1	NULL	NULL
2	2	2	2
DROP TABLE t1, t2;
select SUBSTR('abcdefg',3,2);
SUBSTR('abcdefg',3,2)
cd
select SUBSTRING('abcdefg',3,2);
SUBSTRING('abcdefg',3,2)
cd
select SUBSTR('abcdefg',-3,2) FROM DUAL;
SUBSTR('abcdefg',-3,2)
ef
select SUBSTR('abcdefg',-1,5) FROM DUAL;
SUBSTR('abcdefg',-1,5)
g
select SUBSTR('abcdefg',0,0) FROM DUAL;
SUBSTR('abcdefg',0,0)

select SUBSTR('abcdefg',-1,-1) FROM DUAL;
SUBSTR('abcdefg',-1,-1)

select SUBSTR('abcdefg',1,-1) FROM DUAL;
SUBSTR('abcdefg',1,-1)

create table t7 (s1 char);
select * from t7
where concat(s1 collate latin1_general_ci,s1 collate latin1_swedish_ci) = 'AA';
ERROR HY000: Illegal mix of collations (latin1_general_ci,EXPLICIT) and (latin1_swedish_ci,EXPLICIT) for operation 'concat'
drop table t7;
select substring_index("1abcd;2abcd;3abcd;4abcd", ';', 2),substring_index("1abcd;2abcd;3abcd;4abcd", ';', -2);
substring_index("1abcd;2abcd;3abcd;4abcd", ';', 2)	substring_index("1abcd;2abcd;3abcd;4abcd", ';', -2)
1abcd;2abcd	3abcd;4abcd
explain extended select md5('hello'), sha('abc'), sha1('abc'), soundex(''), 'mood' sounds like 'mud', aes_decrypt(aes_encrypt('abc','1'),'1'),concat('*',space(5),'*'), reverse('abc'), rpad('a',4,'1'), lpad('a',4,'1'),  concat_ws(',','',NULL,'a'),make_set(255,_latin2'a',_latin2'b',_latin2'c'),elt(2,1),locate("a","b",2),format(130,10),char(0),conv(130,16,10),hex(130),binary 'HE', export_set(255,_latin2'y',_latin2'n',_latin2' '),FIELD('b' COLLATE latin1_bin,'A','B'),FIND_IN_SET(_latin1'B',_latin1'a,b,c,d'),collation(conv(130,16,10)), coercibility(conv(130,16,10)),length('\n\t\r\b\0\_\%\\'),bit_length('\n\t\r\b\0\_\%\\'),bit_length('\n\t\r\b\0\_\%\\'),concat('monty',' was here ','again'),length('hello'),char(ascii('h')),ord('h'),quote(1/0),crc32("123"),replace('aaaa','a','b'),insert('txs',2,1,'hi'),left(_latin2'a',1),right(_latin2'a',1),lcase(_latin2'a'),ucase(_latin2'a'),SUBSTR('abcdefg',3,2),substring_index("1abcd;2abcd;3abcd;4abcd", ';', 2),trim(_latin2' a '),ltrim(_latin2' a '),rtrim(_latin2' a '), decode(encode(repeat("a",100000),"monty"),"monty");
id	select_type	table	type	possible_keys	key	key_len	ref	rows	Extra
1	SIMPLE	NULL	NULL	NULL	NULL	NULL	NULL	NULL	No tables used
Warnings:
Note	1003	select md5(_latin1'hello') AS `md5('hello')`,sha(_latin1'abc') AS `sha('abc')`,sha(_latin1'abc') AS `sha1('abc')`,soundex(_latin1'') AS `soundex('')`,(soundex(_latin1'mood') = soundex(_latin1'mud')) AS `'mood' sounds like 'mud'`,aes_decrypt(aes_encrypt(_latin1'abc',_latin1'1'),_latin1'1') AS `aes_decrypt(aes_encrypt('abc','1'),'1')`,concat(_latin1'*',repeat(_latin1' ',5),_latin1'*') AS `concat('*',space(5),'*')`,reverse(_latin1'abc') AS `reverse('abc')`,rpad(_latin1'a',4,_latin1'1') AS `rpad('a',4,'1')`,lpad(_latin1'a',4,_latin1'1') AS `lpad('a',4,'1')`,concat_ws(_latin1',',_latin1'',NULL,_latin1'a') AS `concat_ws(',','',NULL,'a')`,make_set(255,_latin2'a',_latin2'b',_latin2'c') AS `make_set(255,_latin2'a',_latin2'b',_latin2'c')`,elt(2,1) AS `elt(2,1)`,locate(_latin1'a',_latin1'b',2) AS `locate("a","b",2)`,format(130,10) AS `format(130,10)`,char(0) AS `char(0)`,conv(130,16,10) AS `conv(130,16,10)`,hex(130) AS `hex(130)`,cast(_latin1'HE' as char charset binary) AS `binary 'HE'`,export_set(255,_latin2'y',_latin2'n',_latin2' ') AS `export_set(255,_latin2'y',_latin2'n',_latin2' ')`,field((_latin1'b' collate latin1_bin),_latin1'A',_latin1'B') AS `FIELD('b' COLLATE latin1_bin,'A','B')`,find_in_set(_latin1'B',_latin1'a,b,c,d') AS `FIND_IN_SET(_latin1'B',_latin1'a,b,c,d')`,collation(conv(130,16,10)) AS `collation(conv(130,16,10))`,coercibility(conv(130,16,10)) AS `coercibility(conv(130,16,10))`,length(_latin1'\n	\r\0\\_\\%\\') AS `length('\n\t\r\b\0\_\%\\')`,bit_length(_latin1'\n	\r\0\\_\\%\\') AS `bit_length('\n\t\r\b\0\_\%\\')`,bit_length(_latin1'\n	\r\0\\_\\%\\') AS `bit_length('\n\t\r\b\0\_\%\\')`,concat(_latin1'monty',_latin1' was here ',_latin1'again') AS `concat('monty',' was here ','again')`,length(_latin1'hello') AS `length('hello')`,char(ascii(_latin1'h')) AS `char(ascii('h'))`,ord(_latin1'h') AS `ord('h')`,quote((1 / 0)) AS `quote(1/0)`,crc32(_latin1'123') AS `crc32("123")`,replace(_latin1'aaaa',_latin1'a',_latin1'b') AS `replace('aaaa','a','b')`,insert(_latin1'txs',2,1,_latin1'hi') AS `insert('txs',2,1,'hi')`,left(_latin2'a',1) AS `left(_latin2'a',1)`,right(_latin2'a',1) AS `right(_latin2'a',1)`,lcase(_latin2'a') AS `lcase(_latin2'a')`,ucase(_latin2'a') AS `ucase(_latin2'a')`,substr(_latin1'abcdefg',3,2) AS `SUBSTR('abcdefg',3,2)`,substring_index(_latin1'1abcd;2abcd;3abcd;4abcd',_latin1';',2) AS `substring_index("1abcd;2abcd;3abcd;4abcd", ';', 2)`,trim(_latin2' a ') AS `trim(_latin2' a ')`,ltrim(_latin2' a ') AS `ltrim(_latin2' a ')`,rtrim(_latin2' a ') AS `rtrim(_latin2' a ')`,decode(encode(repeat(_latin1'a',100000),'monty'),'monty') AS `decode(encode(repeat("a",100000),"monty"),"monty")`
SELECT lpad(12345, 5, "#");
lpad(12345, 5, "#")
12345
SELECT conv(71, 10, 36), conv('1Z', 36, 10);
conv(71, 10, 36)	conv('1Z', 36, 10)
1Z	71
SELECT conv(71, 10, 37), conv('1Z', 37, 10), conv(0,1,10),conv(0,0,10), conv(0,-1,10);
conv(71, 10, 37)	conv('1Z', 37, 10)	conv(0,1,10)	conv(0,0,10)	conv(0,-1,10)
NULL	NULL	NULL	NULL	NULL
create table t1 (id int(1), str varchar(10)) DEFAULT CHARSET=utf8;
insert into t1 values (1,'aaaaaaaaaa'), (2,'bbbbbbbbbb');
create table t2 (id int(1), str varchar(10)) DEFAULT CHARSET=utf8;
insert into t2 values (1,'cccccccccc'), (2,'dddddddddd');
select substring(concat(t1.str, t2.str), 1, 15) "name" from t1, t2 
where t2.id=t1.id order by name;
name
aaaaaaaaaaccccc
bbbbbbbbbbddddd
drop table t1, t2;
create table t1 (c1 INT, c2 INT UNSIGNED);
insert into t1 values ('21474836461','21474836461');
Warnings:
Warning	1264	Out of range value adjusted for column 'c1' at row 1
Warning	1264	Out of range value adjusted for column 'c2' at row 1
insert into t1 values ('-21474836461','-21474836461');
Warnings:
Warning	1264	Out of range value adjusted for column 'c1' at row 1
Warning	1264	Out of range value adjusted for column 'c2' at row 1
show warnings;
Level	Code	Message
Warning	1264	Out of range value adjusted for column 'c1' at row 1
Warning	1264	Out of range value adjusted for column 'c2' at row 1
select * from t1;
c1	c2
2147483647	4294967295
-2147483648	0
drop table t1;
select left(1234, 3) + 0;
left(1234, 3) + 0
123
create table t1 (a int not null primary key, b varchar(40), c datetime);
insert into t1 (a,b,c) values (1,'Tom','2004-12-10 12:13:14'),(2,'ball games','2004-12-10 12:13:14'), (3,'Basil','2004-12-10 12:13:14'), (4,'Dean','2004-12-10 12:13:14'),(5,'Ellis','2004-12-10 12:13:14'), (6,'Serg','2004-12-10 12:13:14'), (7,'Sergei','2004-12-10 12:13:14'),(8,'Georg','2004-12-10 12:13:14'),(9,'Salle','2004-12-10 12:13:14'),(10,'Sinisa','2004-12-10 12:13:14');
select count(*) as total, left(c,10) as reg from t1 group by reg order by reg desc limit 0,12;
total	reg
10	2004-12-10
drop table t1;
select trim(null from 'kate') as "must_be_null";
must_be_null
NULL
select trim('xyz' from null) as "must_be_null";
must_be_null
NULL
select trim(leading NULL from 'kate') as "must_be_null";
must_be_null
NULL
select trim(trailing NULL from 'xyz') as "must_be_null";
must_be_null
NULL
CREATE TABLE t1 (
id int(11) NOT NULL auto_increment,
a bigint(20) unsigned default NULL,
PRIMARY KEY  (id)
) ENGINE=MyISAM;
INSERT INTO t1 VALUES
('0','16307858876001849059');
SELECT CONV('e251273eb74a8ee3', 16, 10);
CONV('e251273eb74a8ee3', 16, 10)
16307858876001849059
EXPLAIN 
SELECT id
FROM t1
WHERE a = 16307858876001849059;
id	select_type	table	type	possible_keys	key	key_len	ref	rows	Extra
1	SIMPLE	t1	system	NULL	NULL	NULL	NULL	1	
EXPLAIN 
SELECT id
FROM t1
WHERE a = CONV('e251273eb74a8ee3', 16, 10);
id	select_type	table	type	possible_keys	key	key_len	ref	rows	Extra
1	SIMPLE	t1	system	NULL	NULL	NULL	NULL	1	
DROP TABLE t1;
SELECT CHAR(NULL,121,83,81,'76') as my_column;
my_column
ySQL
SELECT CHAR_LENGTH(CHAR(NULL,121,83,81,'76')) as my_column;
my_column
4
CREATE TABLE t1 (id int PRIMARY KEY, str char(255) NOT NULL);
CREATE TABLE t2 (id int NOT NULL UNIQUE);
INSERT INTO t2 VALUES (1),(2);
INSERT INTO t1 VALUES (1, aes_encrypt('foo', 'bar'));
INSERT INTO t1 VALUES (2, 'not valid');
SELECT t1.id, aes_decrypt(str, 'bar') FROM t1, t2 WHERE t1.id = t2.id;
id	aes_decrypt(str, 'bar')
1	foo
2	NULL
SELECT t1.id, aes_decrypt(str, 'bar') FROM t1, t2 WHERE t1.id = t2.id
ORDER BY t1.id;
id	aes_decrypt(str, 'bar')
1	foo
2	NULL
DROP TABLE t1, t2;
select field(0,NULL,1,0), field("",NULL,"bar",""), field(0.0,NULL,1.0,0.0);
field(0,NULL,1,0)	field("",NULL,"bar","")	field(0.0,NULL,1.0,0.0)
3	3	3
select field(NULL,1,2,NULL), field(NULL,1,2,0);
field(NULL,1,2,NULL)	field(NULL,1,2,0)
0	0
CREATE TABLE t1 (str varchar(20) PRIMARY KEY);
CREATE TABLE t2 (num int primary key);
INSERT INTO t1 VALUES ('notnumber');
INSERT INTO t2 VALUES (0), (1);
SELECT * FROM t1, t2 WHERE num=str;
str	num
notnumber	0
SELECT * FROM t1, t2 WHERE num=substring(str from 1 for 6);
str	num
notnumber	0
DROP TABLE t1,t2;
CREATE TABLE t1(
id int(11) NOT NULL auto_increment,
pc int(11) NOT NULL default '0',
title varchar(20) default NULL,
PRIMARY KEY (id)
);
INSERT INTO t1 VALUES
(1, 0, 'Main'),
(2, 1, 'Toys'),
(3, 1, 'Games');
SELECT t1.id, CONCAT_WS('->', t3.title, t2.title, t1.title) as col1
FROM t1 LEFT JOIN t1 AS t2 ON t1.pc=t2.id
LEFT JOIN t1 AS t3 ON t2.pc=t3.id;
id	col1
1	Main
2	Main->Toys
3	Main->Games
SELECT t1.id, CONCAT_WS('->', t3.title, t2.title, t1.title) as col1
FROM t1 LEFT JOIN t1 AS t2 ON t1.pc=t2.id
LEFT JOIN t1 AS t3 ON t2.pc=t3.id
WHERE CONCAT_WS('->', t3.title, t2.title, t1.title) LIKE '%Toys%';
id	col1
2	Main->Toys
DROP TABLE t1;
CREATE TABLE t1(
trackid     int(10) unsigned NOT NULL auto_increment,
trackname   varchar(100) NOT NULL default '',
PRIMARY KEY (trackid)
);
CREATE TABLE t2(
artistid    int(10) unsigned NOT NULL auto_increment,
artistname  varchar(100) NOT NULL default '',
PRIMARY KEY (artistid)
);
CREATE TABLE t3(
trackid     int(10) unsigned NOT NULL,
artistid    int(10) unsigned NOT NULL,
PRIMARY KEY (trackid,artistid)
);
INSERT INTO t1 VALUES (1, 'April In Paris'), (2, 'Autumn In New York');
INSERT INTO t2 VALUES (1, 'Vernon Duke');
INSERT INTO t3 VALUES (1,1);
SELECT CONCAT_WS(' ', trackname, artistname) trackname, artistname
FROM t1 LEFT JOIN t3 ON t1.trackid=t3.trackid
LEFT JOIN t2 ON t2.artistid=t3.artistid
WHERE CONCAT_WS(' ', trackname, artistname) LIKE '%In%';
trackname	artistname
April In Paris Vernon Duke	Vernon Duke
Autumn In New York	NULL
DROP TABLE t1,t2,t3;
create table t1 (b varchar(5));
insert t1 values ('ab'), ('abc'), ('abcd'), ('abcde');
select *,substring(b,1),substring(b,-1),substring(b,-2),substring(b,-3),substring(b,-4),substring(b,-5) from t1;
b	substring(b,1)	substring(b,-1)	substring(b,-2)	substring(b,-3)	substring(b,-4)	substring(b,-5)
ab	ab	b	ab			
abc	abc	c	bc	abc		
abcd	abcd	d	cd	bcd	abcd	
abcde	abcde	e	de	cde	bcde	abcde
select * from (select *,substring(b,1),substring(b,-1),substring(b,-2),substring(b,-3),substring(b,-4),substring(b,-5) from t1) t;
b	substring(b,1)	substring(b,-1)	substring(b,-2)	substring(b,-3)	substring(b,-4)	substring(b,-5)
ab	ab	b	ab			
abc	abc	c	bc	abc		
abcd	abcd	d	cd	bcd	abcd	
abcde	abcde	e	de	cde	bcde	abcde
drop table t1;
select hex(29223372036854775809), hex(-29223372036854775809);
hex(29223372036854775809)	hex(-29223372036854775809)
FFFFFFFFFFFFFFFF	FFFFFFFFFFFFFFFF
create table t1 (i int);
insert into t1 values (1000000000),(1);
select lpad(i, 7, ' ') as t from t1;
Catalog	Database	Table	Table_alias	Column	Column_alias	Type	Length	Max length	Is_null	Flags	Decimals	Charsetnr
def					t	253	7	7	Y	128	31	63
t
1000000
      1
select rpad(i, 7, ' ') as t from t1;
Catalog	Database	Table	Table_alias	Column	Column_alias	Type	Length	Max length	Is_null	Flags	Decimals	Charsetnr
def					t	253	7	7	Y	128	31	63
t
1000000
1      
drop table t1;
select load_file("lkjlkj");
load_file("lkjlkj")
NULL
select ifnull(load_file("lkjlkj"),"it's null");
ifnull(load_file("lkjlkj"),"it's null")
it's null
create table t1 (f1 varchar(4), f2 varchar(64), unique key k1 (f1,f2));
insert into t1 values ( 'test',md5('test')), ('test', sha('test'));
select * from t1 where f1='test' and (f2= md5("test") or f2= md5("TEST"));
f1	f2
test	098f6bcd4621d373cade4e832627b4f6
select * from t1 where f1='test' and (f2= md5("TEST") or f2= md5("test"));
f1	f2
test	098f6bcd4621d373cade4e832627b4f6
select * from t1 where f1='test' and (f2= sha("test") or f2= sha("TEST"));
f1	f2
test	a94a8fe5ccb19ba61c4c0873d391e987982fbbd3
select * from t1 where f1='test' and (f2= sha("TEST") or f2= sha("test"));
f1	f2
test	a94a8fe5ccb19ba61c4c0873d391e987982fbbd3
drop table t1;
CREATE TABLE t1 (a varchar(10));
INSERT INTO t1 VALUES ('abc'), ('xyz');
SELECT a, CONCAT(a,' ',a) AS c FROM t1
HAVING LEFT(c,LENGTH(c)-INSTR(REVERSE(c)," ")) = a;
a	c
abc	abc abc
xyz	xyz xyz
SELECT a, CONCAT(a,' ',a) AS c FROM t1
HAVING LEFT(CONCAT(a,' ',a),
LENGTH(CONCAT(a,' ',a))-
INSTR(REVERSE(CONCAT(a,' ',a))," ")) = a;
a	c
abc	abc abc
xyz	xyz xyz
DROP TABLE t1;
CREATE TABLE t1 (s varchar(10));
INSERT INTO t1 VALUES ('yadda'), ('yaddy');
EXPLAIN EXTENDED SELECT s FROM t1 WHERE TRIM(s) > 'ab';
id	select_type	table	type	possible_keys	key	key_len	ref	rows	Extra
1	SIMPLE	t1	ALL	NULL	NULL	NULL	NULL	2	Using where
Warnings:
Note	1003	select `test`.`t1`.`s` AS `s` from `test`.`t1` where (trim(`test`.`t1`.`s`) > _latin1'ab')
EXPLAIN EXTENDED SELECT s FROM t1 WHERE TRIM('y' FROM s) > 'ab';
id	select_type	table	type	possible_keys	key	key_len	ref	rows	Extra
1	SIMPLE	t1	ALL	NULL	NULL	NULL	NULL	2	Using where
Warnings:
Note	1003	select `test`.`t1`.`s` AS `s` from `test`.`t1` where (trim(both _latin1'y' from `test`.`t1`.`s`) > _latin1'ab')
EXPLAIN EXTENDED SELECT s FROM t1 WHERE TRIM(LEADING 'y' FROM s) > 'ab';
id	select_type	table	type	possible_keys	key	key_len	ref	rows	Extra
1	SIMPLE	t1	ALL	NULL	NULL	NULL	NULL	2	Using where
Warnings:
Note	1003	select `test`.`t1`.`s` AS `s` from `test`.`t1` where (trim(leading _latin1'y' from `test`.`t1`.`s`) > _latin1'ab')
EXPLAIN EXTENDED SELECT s FROM t1 WHERE TRIM(TRAILING 'y' FROM s) > 'ab';
id	select_type	table	type	possible_keys	key	key_len	ref	rows	Extra
1	SIMPLE	t1	ALL	NULL	NULL	NULL	NULL	2	Using where
Warnings:
Note	1003	select `test`.`t1`.`s` AS `s` from `test`.`t1` where (trim(trailing _latin1'y' from `test`.`t1`.`s`) > _latin1'ab')
EXPLAIN EXTENDED SELECT s FROM t1 WHERE TRIM(BOTH 'y' FROM s) > 'ab';
id	select_type	table	type	possible_keys	key	key_len	ref	rows	Extra
1	SIMPLE	t1	ALL	NULL	NULL	NULL	NULL	2	Using where
Warnings:
Note	1003	select `test`.`t1`.`s` AS `s` from `test`.`t1` where (trim(both _latin1'y' from `test`.`t1`.`s`) > _latin1'ab')
DROP TABLE t1;
create table t1(f1 varchar(4));
explain extended select encode(f1,'zxcv') as 'enc' from t1;
id	select_type	table	type	possible_keys	key	key_len	ref	rows	Extra
1	SIMPLE	t1	system	NULL	NULL	NULL	NULL	0	const row not found
Warnings:
Note	1003	select encode('','zxcv') AS `enc` from `test`.`t1`
explain extended select decode(f1,'zxcv') as 'enc' from t1;
id	select_type	table	type	possible_keys	key	key_len	ref	rows	Extra
1	SIMPLE	t1	system	NULL	NULL	NULL	NULL	0	const row not found
Warnings:
Note	1003	select decode('','zxcv') AS `enc` from `test`.`t1`
drop table t1;
End of 4.1 tests
create table t1 (d decimal default null);
insert into t1 values (null);
select format(d, 2) from t1;
format(d, 2)
NULL
drop table t1;
create table t1 (c varchar(40));
insert into t1 values ('y,abc'),('y,abc');
select c, substring_index(lcase(c), @q:=',', -1) as res from t1;
c	res
y,abc	abc
y,abc	abc
drop table t1;
<<<<<<< HEAD
select cast(rtrim('  20.06 ') as decimal(19,2));
cast(rtrim('  20.06 ') as decimal(19,2))
20.06
select cast(ltrim('  20.06 ') as decimal(19,2));
cast(ltrim('  20.06 ') as decimal(19,2))
20.06
select cast(rtrim(ltrim('  20.06 ')) as decimal(19,2));
cast(rtrim(ltrim('  20.06 ')) as decimal(19,2))
20.06
select conv("18383815659218730760",10,10) + 0;
conv("18383815659218730760",10,10) + 0
1.8383815659219e+19
select "18383815659218730760" + 0;
"18383815659218730760" + 0
1.8383815659219e+19
CREATE TABLE t1 (code varchar(10));
INSERT INTO t1 VALUES ('a12'), ('A12'), ('a13');
SELECT ASCII(code), code FROM t1 WHERE code='A12';
ASCII(code)	code
97	a12
65	A12
SELECT ASCII(code), code FROM t1 WHERE code='A12' AND ASCII(code)=65;
ASCII(code)	code
65	A12
INSERT INTO t1 VALUES ('a12 '), ('A12  ');
SELECT LENGTH(code), code FROM t1 WHERE code='A12';
LENGTH(code)	code
3	a12
3	A12
4	a12 
5	A12  
SELECT LENGTH(code), code FROM t1 WHERE code='A12' AND LENGTH(code)=5;
LENGTH(code)	code
5	A12  
ALTER TABLE t1 ADD INDEX (code);
CREATE TABLE t2 (id varchar(10) PRIMARY KEY);
INSERT INTO t2 VALUES ('a11'), ('a12'), ('a13'), ('a14');
SELECT * FROM t1 INNER JOIN t2 ON t1.code=t2.id 
WHERE t2.id='a12' AND (LENGTH(code)=5 OR code < 'a00');
code	id
A12  	a12
EXPLAIN EXTENDED 
SELECT * FROM t1 INNER JOIN t2 ON code=id 
WHERE id='a12' AND (LENGTH(code)=5 OR code < 'a00');
id	select_type	table	type	possible_keys	key	key_len	ref	rows	Extra
1	SIMPLE	t2	const	PRIMARY	PRIMARY	12	const	1	Using index
1	SIMPLE	t1	ref	code	code	13	const	3	Using where; Using index
Warnings:
Note	1003	select `test`.`t1`.`code` AS `code`,'a12' AS `id` from `test`.`t1` join `test`.`t2` where ((`test`.`t1`.`code` = _latin1'a12') and (length(`test`.`t1`.`code`) = 5))
DROP TABLE t1,t2;
select locate('he','hello',-2);
locate('he','hello',-2)
0
select locate('lo','hello',-4294967295);
locate('lo','hello',-4294967295)
0
select locate('lo','hello',4294967295);
locate('lo','hello',4294967295)
0
select locate('lo','hello',-4294967296);
locate('lo','hello',-4294967296)
0
select locate('lo','hello',4294967296);
locate('lo','hello',4294967296)
0
select locate('lo','hello',-4294967297);
locate('lo','hello',-4294967297)
0
select locate('lo','hello',4294967297);
locate('lo','hello',4294967297)
0
select locate('lo','hello',-18446744073709551615);
locate('lo','hello',-18446744073709551615)
0
Warnings:
Error	1292	Truncated incorrect DECIMAL value: ''
select locate('lo','hello',18446744073709551615);
locate('lo','hello',18446744073709551615)
0
select locate('lo','hello',-18446744073709551616);
locate('lo','hello',-18446744073709551616)
0
Warnings:
Error	1292	Truncated incorrect DECIMAL value: ''
select locate('lo','hello',18446744073709551616);
locate('lo','hello',18446744073709551616)
0
Warnings:
Error	1292	Truncated incorrect DECIMAL value: ''
select locate('lo','hello',-18446744073709551617);
locate('lo','hello',-18446744073709551617)
0
Warnings:
Error	1292	Truncated incorrect DECIMAL value: ''
select locate('lo','hello',18446744073709551617);
locate('lo','hello',18446744073709551617)
0
Warnings:
Error	1292	Truncated incorrect DECIMAL value: ''
select left('hello', 10);
left('hello', 10)
hello
select left('hello', 0);
left('hello', 0)

select left('hello', -1);
left('hello', -1)

select left('hello', -4294967295);
left('hello', -4294967295)

select left('hello', 4294967295);
left('hello', 4294967295)
hello
select left('hello', -4294967296);
left('hello', -4294967296)

select left('hello', 4294967296);
left('hello', 4294967296)
hello
select left('hello', -4294967297);
left('hello', -4294967297)

select left('hello', 4294967297);
left('hello', 4294967297)
hello
select left('hello', -18446744073709551615);
left('hello', -18446744073709551615)

Warnings:
Error	1292	Truncated incorrect DECIMAL value: ''
Error	1292	Truncated incorrect DECIMAL value: ''
select left('hello', 18446744073709551615);
left('hello', 18446744073709551615)
hello
select left('hello', -18446744073709551616);
left('hello', -18446744073709551616)

Warnings:
Error	1292	Truncated incorrect DECIMAL value: ''
Error	1292	Truncated incorrect DECIMAL value: ''
select left('hello', 18446744073709551616);
left('hello', 18446744073709551616)
hello
Warnings:
Error	1292	Truncated incorrect DECIMAL value: ''
Error	1292	Truncated incorrect DECIMAL value: ''
select left('hello', -18446744073709551617);
left('hello', -18446744073709551617)

Warnings:
Error	1292	Truncated incorrect DECIMAL value: ''
Error	1292	Truncated incorrect DECIMAL value: ''
select left('hello', 18446744073709551617);
left('hello', 18446744073709551617)
hello
Warnings:
Error	1292	Truncated incorrect DECIMAL value: ''
Error	1292	Truncated incorrect DECIMAL value: ''
select right('hello', 10);
right('hello', 10)
hello
select right('hello', 0);
right('hello', 0)

select right('hello', -1);
right('hello', -1)

select right('hello', -4294967295);
right('hello', -4294967295)

select right('hello', 4294967295);
right('hello', 4294967295)
hello
select right('hello', -4294967296);
right('hello', -4294967296)

select right('hello', 4294967296);
right('hello', 4294967296)
hello
select right('hello', -4294967297);
right('hello', -4294967297)

select right('hello', 4294967297);
right('hello', 4294967297)
hello
select right('hello', -18446744073709551615);
right('hello', -18446744073709551615)

Warnings:
Error	1292	Truncated incorrect DECIMAL value: ''
Error	1292	Truncated incorrect DECIMAL value: ''
select right('hello', 18446744073709551615);
right('hello', 18446744073709551615)
hello
select right('hello', -18446744073709551616);
right('hello', -18446744073709551616)

Warnings:
Error	1292	Truncated incorrect DECIMAL value: ''
Error	1292	Truncated incorrect DECIMAL value: ''
select right('hello', 18446744073709551616);
right('hello', 18446744073709551616)
hello
Warnings:
Error	1292	Truncated incorrect DECIMAL value: ''
Error	1292	Truncated incorrect DECIMAL value: ''
select right('hello', -18446744073709551617);
right('hello', -18446744073709551617)

Warnings:
Error	1292	Truncated incorrect DECIMAL value: ''
Error	1292	Truncated incorrect DECIMAL value: ''
select right('hello', 18446744073709551617);
right('hello', 18446744073709551617)
hello
Warnings:
Error	1292	Truncated incorrect DECIMAL value: ''
Error	1292	Truncated incorrect DECIMAL value: ''
select substring('hello', 2, -1);
substring('hello', 2, -1)

select substring('hello', -1, 1);
substring('hello', -1, 1)
o
select substring('hello', -2, 1);
substring('hello', -2, 1)
l
select substring('hello', -4294967295, 1);
substring('hello', -4294967295, 1)

select substring('hello', 4294967295, 1);
substring('hello', 4294967295, 1)

select substring('hello', -4294967296, 1);
substring('hello', -4294967296, 1)

select substring('hello', 4294967296, 1);
substring('hello', 4294967296, 1)

select substring('hello', -4294967297, 1);
substring('hello', -4294967297, 1)

select substring('hello', 4294967297, 1);
substring('hello', 4294967297, 1)

select substring('hello', -18446744073709551615, 1);
substring('hello', -18446744073709551615, 1)

Warnings:
Error	1292	Truncated incorrect DECIMAL value: ''
Error	1292	Truncated incorrect DECIMAL value: ''
select substring('hello', 18446744073709551615, 1);
substring('hello', 18446744073709551615, 1)

select substring('hello', -18446744073709551616, 1);
substring('hello', -18446744073709551616, 1)

Warnings:
Error	1292	Truncated incorrect DECIMAL value: ''
Error	1292	Truncated incorrect DECIMAL value: ''
select substring('hello', 18446744073709551616, 1);
substring('hello', 18446744073709551616, 1)

Warnings:
Error	1292	Truncated incorrect DECIMAL value: ''
Error	1292	Truncated incorrect DECIMAL value: ''
select substring('hello', -18446744073709551617, 1);
substring('hello', -18446744073709551617, 1)

Warnings:
Error	1292	Truncated incorrect DECIMAL value: ''
Error	1292	Truncated incorrect DECIMAL value: ''
select substring('hello', 18446744073709551617, 1);
substring('hello', 18446744073709551617, 1)

Warnings:
Error	1292	Truncated incorrect DECIMAL value: ''
Error	1292	Truncated incorrect DECIMAL value: ''
select substring('hello', 1, -1);
substring('hello', 1, -1)

select substring('hello', 1, -4294967295);
substring('hello', 1, -4294967295)

select substring('hello', 1, 4294967295);
substring('hello', 1, 4294967295)
hello
select substring('hello', 1, -4294967296);
substring('hello', 1, -4294967296)

select substring('hello', 1, 4294967296);
substring('hello', 1, 4294967296)
hello
select substring('hello', 1, -4294967297);
substring('hello', 1, -4294967297)

select substring('hello', 1, 4294967297);
substring('hello', 1, 4294967297)
hello
select substring('hello', 1, -18446744073709551615);
substring('hello', 1, -18446744073709551615)

Warnings:
Error	1292	Truncated incorrect DECIMAL value: ''
Error	1292	Truncated incorrect DECIMAL value: ''
select substring('hello', 1, 18446744073709551615);
substring('hello', 1, 18446744073709551615)
hello
select substring('hello', 1, -18446744073709551616);
substring('hello', 1, -18446744073709551616)

Warnings:
Error	1292	Truncated incorrect DECIMAL value: ''
Error	1292	Truncated incorrect DECIMAL value: ''
select substring('hello', 1, 18446744073709551616);
substring('hello', 1, 18446744073709551616)
hello
Warnings:
Error	1292	Truncated incorrect DECIMAL value: ''
Error	1292	Truncated incorrect DECIMAL value: ''
select substring('hello', 1, -18446744073709551617);
substring('hello', 1, -18446744073709551617)

Warnings:
Error	1292	Truncated incorrect DECIMAL value: ''
Error	1292	Truncated incorrect DECIMAL value: ''
select substring('hello', 1, 18446744073709551617);
substring('hello', 1, 18446744073709551617)
hello
Warnings:
Error	1292	Truncated incorrect DECIMAL value: ''
Error	1292	Truncated incorrect DECIMAL value: ''
select substring('hello', -1, -1);
substring('hello', -1, -1)

select substring('hello', -4294967295, -4294967295);
substring('hello', -4294967295, -4294967295)

select substring('hello', 4294967295, 4294967295);
substring('hello', 4294967295, 4294967295)

select substring('hello', -4294967296, -4294967296);
substring('hello', -4294967296, -4294967296)

select substring('hello', 4294967296, 4294967296);
substring('hello', 4294967296, 4294967296)

select substring('hello', -4294967297, -4294967297);
substring('hello', -4294967297, -4294967297)

select substring('hello', 4294967297, 4294967297);
substring('hello', 4294967297, 4294967297)

select substring('hello', -18446744073709551615, -18446744073709551615);
substring('hello', -18446744073709551615, -18446744073709551615)

Warnings:
Error	1292	Truncated incorrect DECIMAL value: ''
Error	1292	Truncated incorrect DECIMAL value: ''
Error	1292	Truncated incorrect DECIMAL value: ''
Error	1292	Truncated incorrect DECIMAL value: ''
select substring('hello', 18446744073709551615, 18446744073709551615);
substring('hello', 18446744073709551615, 18446744073709551615)

select substring('hello', -18446744073709551616, -18446744073709551616);
substring('hello', -18446744073709551616, -18446744073709551616)

Warnings:
Error	1292	Truncated incorrect DECIMAL value: ''
Error	1292	Truncated incorrect DECIMAL value: ''
Error	1292	Truncated incorrect DECIMAL value: ''
Error	1292	Truncated incorrect DECIMAL value: ''
select substring('hello', 18446744073709551616, 18446744073709551616);
substring('hello', 18446744073709551616, 18446744073709551616)

Warnings:
Error	1292	Truncated incorrect DECIMAL value: ''
Error	1292	Truncated incorrect DECIMAL value: ''
Error	1292	Truncated incorrect DECIMAL value: ''
Error	1292	Truncated incorrect DECIMAL value: ''
select substring('hello', -18446744073709551617, -18446744073709551617);
substring('hello', -18446744073709551617, -18446744073709551617)

Warnings:
Error	1292	Truncated incorrect DECIMAL value: ''
Error	1292	Truncated incorrect DECIMAL value: ''
Error	1292	Truncated incorrect DECIMAL value: ''
Error	1292	Truncated incorrect DECIMAL value: ''
select substring('hello', 18446744073709551617, 18446744073709551617);
substring('hello', 18446744073709551617, 18446744073709551617)

Warnings:
Error	1292	Truncated incorrect DECIMAL value: ''
Error	1292	Truncated incorrect DECIMAL value: ''
Error	1292	Truncated incorrect DECIMAL value: ''
Error	1292	Truncated incorrect DECIMAL value: ''
select insert('hello', -1, 1, 'hi');
insert('hello', -1, 1, 'hi')
hello
select insert('hello', -4294967295, 1, 'hi');
insert('hello', -4294967295, 1, 'hi')
hello
select insert('hello', 4294967295, 1, 'hi');
insert('hello', 4294967295, 1, 'hi')
hello
select insert('hello', -4294967296, 1, 'hi');
insert('hello', -4294967296, 1, 'hi')
hello
select insert('hello', 4294967296, 1, 'hi');
insert('hello', 4294967296, 1, 'hi')
hello
select insert('hello', -4294967297, 1, 'hi');
insert('hello', -4294967297, 1, 'hi')
hello
select insert('hello', 4294967297, 1, 'hi');
insert('hello', 4294967297, 1, 'hi')
hello
select insert('hello', -18446744073709551615, 1, 'hi');
insert('hello', -18446744073709551615, 1, 'hi')
hello
Warnings:
Error	1292	Truncated incorrect DECIMAL value: ''
select insert('hello', 18446744073709551615, 1, 'hi');
insert('hello', 18446744073709551615, 1, 'hi')
hello
select insert('hello', -18446744073709551616, 1, 'hi');
insert('hello', -18446744073709551616, 1, 'hi')
hello
Warnings:
Error	1292	Truncated incorrect DECIMAL value: ''
select insert('hello', 18446744073709551616, 1, 'hi');
insert('hello', 18446744073709551616, 1, 'hi')
hello
Warnings:
Error	1292	Truncated incorrect DECIMAL value: ''
select insert('hello', -18446744073709551617, 1, 'hi');
insert('hello', -18446744073709551617, 1, 'hi')
hello
Warnings:
Error	1292	Truncated incorrect DECIMAL value: ''
select insert('hello', 18446744073709551617, 1, 'hi');
insert('hello', 18446744073709551617, 1, 'hi')
hello
Warnings:
Error	1292	Truncated incorrect DECIMAL value: ''
select insert('hello', 1, -1, 'hi');
insert('hello', 1, -1, 'hi')
hi
select insert('hello', 1, -4294967295, 'hi');
insert('hello', 1, -4294967295, 'hi')
hi
select insert('hello', 1, 4294967295, 'hi');
insert('hello', 1, 4294967295, 'hi')
hi
select insert('hello', 1, -4294967296, 'hi');
insert('hello', 1, -4294967296, 'hi')
hi
select insert('hello', 1, 4294967296, 'hi');
insert('hello', 1, 4294967296, 'hi')
hi
select insert('hello', 1, -4294967297, 'hi');
insert('hello', 1, -4294967297, 'hi')
hi
select insert('hello', 1, 4294967297, 'hi');
insert('hello', 1, 4294967297, 'hi')
hi
select insert('hello', 1, -18446744073709551615, 'hi');
insert('hello', 1, -18446744073709551615, 'hi')
hi
Warnings:
Error	1292	Truncated incorrect DECIMAL value: ''
select insert('hello', 1, 18446744073709551615, 'hi');
insert('hello', 1, 18446744073709551615, 'hi')
hi
select insert('hello', 1, -18446744073709551616, 'hi');
insert('hello', 1, -18446744073709551616, 'hi')
hi
Warnings:
Error	1292	Truncated incorrect DECIMAL value: ''
select insert('hello', 1, 18446744073709551616, 'hi');
insert('hello', 1, 18446744073709551616, 'hi')
hi
Warnings:
Error	1292	Truncated incorrect DECIMAL value: ''
select insert('hello', 1, -18446744073709551617, 'hi');
insert('hello', 1, -18446744073709551617, 'hi')
hi
Warnings:
Error	1292	Truncated incorrect DECIMAL value: ''
select insert('hello', 1, 18446744073709551617, 'hi');
insert('hello', 1, 18446744073709551617, 'hi')
hi
Warnings:
Error	1292	Truncated incorrect DECIMAL value: ''
select insert('hello', -1, -1, 'hi');
insert('hello', -1, -1, 'hi')
hello
select insert('hello', -4294967295, -4294967295, 'hi');
insert('hello', -4294967295, -4294967295, 'hi')
hello
select insert('hello', 4294967295, 4294967295, 'hi');
insert('hello', 4294967295, 4294967295, 'hi')
hello
select insert('hello', -4294967296, -4294967296, 'hi');
insert('hello', -4294967296, -4294967296, 'hi')
hello
select insert('hello', 4294967296, 4294967296, 'hi');
insert('hello', 4294967296, 4294967296, 'hi')
hello
select insert('hello', -4294967297, -4294967297, 'hi');
insert('hello', -4294967297, -4294967297, 'hi')
hello
select insert('hello', 4294967297, 4294967297, 'hi');
insert('hello', 4294967297, 4294967297, 'hi')
hello
select insert('hello', -18446744073709551615, -18446744073709551615, 'hi');
insert('hello', -18446744073709551615, -18446744073709551615, 'hi')
hello
Warnings:
Error	1292	Truncated incorrect DECIMAL value: ''
Error	1292	Truncated incorrect DECIMAL value: ''
select insert('hello', 18446744073709551615, 18446744073709551615, 'hi');
insert('hello', 18446744073709551615, 18446744073709551615, 'hi')
hello
select insert('hello', -18446744073709551616, -18446744073709551616, 'hi');
insert('hello', -18446744073709551616, -18446744073709551616, 'hi')
hello
Warnings:
Error	1292	Truncated incorrect DECIMAL value: ''
Error	1292	Truncated incorrect DECIMAL value: ''
select insert('hello', 18446744073709551616, 18446744073709551616, 'hi');
insert('hello', 18446744073709551616, 18446744073709551616, 'hi')
hello
Warnings:
Error	1292	Truncated incorrect DECIMAL value: ''
Error	1292	Truncated incorrect DECIMAL value: ''
select insert('hello', -18446744073709551617, -18446744073709551617, 'hi');
insert('hello', -18446744073709551617, -18446744073709551617, 'hi')
hello
Warnings:
Error	1292	Truncated incorrect DECIMAL value: ''
Error	1292	Truncated incorrect DECIMAL value: ''
select insert('hello', 18446744073709551617, 18446744073709551617, 'hi');
insert('hello', 18446744073709551617, 18446744073709551617, 'hi')
hello
Warnings:
Error	1292	Truncated incorrect DECIMAL value: ''
Error	1292	Truncated incorrect DECIMAL value: ''
select repeat('hello', -1);
repeat('hello', -1)

select repeat('hello', -4294967295);
repeat('hello', -4294967295)

select repeat('hello', 4294967295);
repeat('hello', 4294967295)
NULL
Warnings:
Warning	1301	Result of repeat() was larger than max_allowed_packet (1048576) - truncated
select repeat('hello', -4294967296);
repeat('hello', -4294967296)

select repeat('hello', 4294967296);
repeat('hello', 4294967296)
NULL
Warnings:
Warning	1301	Result of repeat() was larger than max_allowed_packet (1048576) - truncated
select repeat('hello', -4294967297);
repeat('hello', -4294967297)

select repeat('hello', 4294967297);
repeat('hello', 4294967297)
NULL
Warnings:
Warning	1301	Result of repeat() was larger than max_allowed_packet (1048576) - truncated
select repeat('hello', -18446744073709551615);
repeat('hello', -18446744073709551615)

Warnings:
Error	1292	Truncated incorrect DECIMAL value: ''
Error	1292	Truncated incorrect DECIMAL value: ''
select repeat('hello', 18446744073709551615);
repeat('hello', 18446744073709551615)
NULL
Warnings:
Warning	1301	Result of repeat() was larger than max_allowed_packet (1048576) - truncated
select repeat('hello', -18446744073709551616);
repeat('hello', -18446744073709551616)

Warnings:
Error	1292	Truncated incorrect DECIMAL value: ''
Error	1292	Truncated incorrect DECIMAL value: ''
select repeat('hello', 18446744073709551616);
repeat('hello', 18446744073709551616)
NULL
Warnings:
Error	1292	Truncated incorrect DECIMAL value: ''
Error	1292	Truncated incorrect DECIMAL value: ''
Warning	1301	Result of repeat() was larger than max_allowed_packet (1048576) - truncated
select repeat('hello', -18446744073709551617);
repeat('hello', -18446744073709551617)

Warnings:
Error	1292	Truncated incorrect DECIMAL value: ''
Error	1292	Truncated incorrect DECIMAL value: ''
select repeat('hello', 18446744073709551617);
repeat('hello', 18446744073709551617)
NULL
Warnings:
Error	1292	Truncated incorrect DECIMAL value: ''
Error	1292	Truncated incorrect DECIMAL value: ''
Warning	1301	Result of repeat() was larger than max_allowed_packet (1048576) - truncated
select space(-1);
space(-1)

select space(-4294967295);
space(-4294967295)

select space(4294967295);
space(4294967295)
NULL
Warnings:
Warning	1301	Result of repeat() was larger than max_allowed_packet (1048576) - truncated
select space(-4294967296);
space(-4294967296)

select space(4294967296);
space(4294967296)
NULL
Warnings:
Warning	1301	Result of repeat() was larger than max_allowed_packet (1048576) - truncated
select space(-4294967297);
space(-4294967297)

select space(4294967297);
space(4294967297)
NULL
Warnings:
Warning	1301	Result of repeat() was larger than max_allowed_packet (1048576) - truncated
select space(-18446744073709551615);
space(-18446744073709551615)

Warnings:
Error	1292	Truncated incorrect DECIMAL value: ''
Error	1292	Truncated incorrect DECIMAL value: ''
select space(18446744073709551615);
space(18446744073709551615)
NULL
Warnings:
Warning	1301	Result of repeat() was larger than max_allowed_packet (1048576) - truncated
select space(-18446744073709551616);
space(-18446744073709551616)

Warnings:
Error	1292	Truncated incorrect DECIMAL value: ''
Error	1292	Truncated incorrect DECIMAL value: ''
select space(18446744073709551616);
space(18446744073709551616)
NULL
Warnings:
Error	1292	Truncated incorrect DECIMAL value: ''
Error	1292	Truncated incorrect DECIMAL value: ''
Warning	1301	Result of repeat() was larger than max_allowed_packet (1048576) - truncated
select space(-18446744073709551617);
space(-18446744073709551617)

Warnings:
Error	1292	Truncated incorrect DECIMAL value: ''
Error	1292	Truncated incorrect DECIMAL value: ''
select space(18446744073709551617);
space(18446744073709551617)
NULL
Warnings:
Error	1292	Truncated incorrect DECIMAL value: ''
Error	1292	Truncated incorrect DECIMAL value: ''
Warning	1301	Result of repeat() was larger than max_allowed_packet (1048576) - truncated
select rpad('hello', -1, '1');
rpad('hello', -1, '1')
NULL
select rpad('hello', -4294967295, '1');
rpad('hello', -4294967295, '1')
NULL
select rpad('hello', 4294967295, '1');
rpad('hello', 4294967295, '1')
NULL
Warnings:
Warning	1301	Result of rpad() was larger than max_allowed_packet (1048576) - truncated
select rpad('hello', -4294967296, '1');
rpad('hello', -4294967296, '1')
NULL
select rpad('hello', 4294967296, '1');
rpad('hello', 4294967296, '1')
NULL
Warnings:
Warning	1301	Result of rpad() was larger than max_allowed_packet (1048576) - truncated
select rpad('hello', -4294967297, '1');
rpad('hello', -4294967297, '1')
NULL
select rpad('hello', 4294967297, '1');
rpad('hello', 4294967297, '1')
NULL
Warnings:
Warning	1301	Result of rpad() was larger than max_allowed_packet (1048576) - truncated
select rpad('hello', -18446744073709551615, '1');
rpad('hello', -18446744073709551615, '1')
NULL
Warnings:
Error	1292	Truncated incorrect DECIMAL value: ''
Error	1292	Truncated incorrect DECIMAL value: ''
select rpad('hello', 18446744073709551615, '1');
rpad('hello', 18446744073709551615, '1')
NULL
Warnings:
Warning	1301	Result of rpad() was larger than max_allowed_packet (1048576) - truncated
select rpad('hello', -18446744073709551616, '1');
rpad('hello', -18446744073709551616, '1')
NULL
Warnings:
Error	1292	Truncated incorrect DECIMAL value: ''
Error	1292	Truncated incorrect DECIMAL value: ''
select rpad('hello', 18446744073709551616, '1');
rpad('hello', 18446744073709551616, '1')
NULL
Warnings:
Error	1292	Truncated incorrect DECIMAL value: ''
Error	1292	Truncated incorrect DECIMAL value: ''
Warning	1301	Result of rpad() was larger than max_allowed_packet (1048576) - truncated
select rpad('hello', -18446744073709551617, '1');
rpad('hello', -18446744073709551617, '1')
NULL
Warnings:
Error	1292	Truncated incorrect DECIMAL value: ''
Error	1292	Truncated incorrect DECIMAL value: ''
select rpad('hello', 18446744073709551617, '1');
rpad('hello', 18446744073709551617, '1')
NULL
Warnings:
Error	1292	Truncated incorrect DECIMAL value: ''
Error	1292	Truncated incorrect DECIMAL value: ''
Warning	1301	Result of rpad() was larger than max_allowed_packet (1048576) - truncated
select lpad('hello', -1, '1');
lpad('hello', -1, '1')
NULL
select lpad('hello', -4294967295, '1');
lpad('hello', -4294967295, '1')
NULL
select lpad('hello', 4294967295, '1');
lpad('hello', 4294967295, '1')
NULL
Warnings:
Warning	1301	Result of lpad() was larger than max_allowed_packet (1048576) - truncated
select lpad('hello', -4294967296, '1');
lpad('hello', -4294967296, '1')
NULL
select lpad('hello', 4294967296, '1');
lpad('hello', 4294967296, '1')
NULL
Warnings:
Warning	1301	Result of lpad() was larger than max_allowed_packet (1048576) - truncated
select lpad('hello', -4294967297, '1');
lpad('hello', -4294967297, '1')
NULL
select lpad('hello', 4294967297, '1');
lpad('hello', 4294967297, '1')
NULL
Warnings:
Warning	1301	Result of lpad() was larger than max_allowed_packet (1048576) - truncated
select lpad('hello', -18446744073709551615, '1');
lpad('hello', -18446744073709551615, '1')
NULL
Warnings:
Error	1292	Truncated incorrect DECIMAL value: ''
Error	1292	Truncated incorrect DECIMAL value: ''
select lpad('hello', 18446744073709551615, '1');
lpad('hello', 18446744073709551615, '1')
NULL
Warnings:
Warning	1301	Result of lpad() was larger than max_allowed_packet (1048576) - truncated
select lpad('hello', -18446744073709551616, '1');
lpad('hello', -18446744073709551616, '1')
NULL
Warnings:
Error	1292	Truncated incorrect DECIMAL value: ''
Error	1292	Truncated incorrect DECIMAL value: ''
select lpad('hello', 18446744073709551616, '1');
lpad('hello', 18446744073709551616, '1')
NULL
Warnings:
Error	1292	Truncated incorrect DECIMAL value: ''
Error	1292	Truncated incorrect DECIMAL value: ''
Warning	1301	Result of lpad() was larger than max_allowed_packet (1048576) - truncated
select lpad('hello', -18446744073709551617, '1');
lpad('hello', -18446744073709551617, '1')
NULL
Warnings:
Error	1292	Truncated incorrect DECIMAL value: ''
Error	1292	Truncated incorrect DECIMAL value: ''
select lpad('hello', 18446744073709551617, '1');
lpad('hello', 18446744073709551617, '1')
NULL
Warnings:
Error	1292	Truncated incorrect DECIMAL value: ''
Error	1292	Truncated incorrect DECIMAL value: ''
Warning	1301	Result of lpad() was larger than max_allowed_packet (1048576) - truncated
SET @orig_sql_mode = @@SQL_MODE;
SET SQL_MODE=traditional;
SELECT CHAR(0xff,0x8f USING utf8);
CHAR(0xff,0x8f USING utf8)
NULL
Warnings:
Error	1300	Invalid utf8 character string: 'FF8F'
SELECT CHAR(0xff,0x8f USING utf8) IS NULL;
CHAR(0xff,0x8f USING utf8) IS NULL
1
Warnings:
Error	1300	Invalid utf8 character string: 'FF8F'
SET SQL_MODE=@orig_sql_mode;
select substring('abc', cast(2 as unsigned int));
substring('abc', cast(2 as unsigned int))
bc
select repeat('a', cast(2 as unsigned int));
repeat('a', cast(2 as unsigned int))
aa
select rpad('abc', cast(5 as unsigned integer), 'x');
rpad('abc', cast(5 as unsigned integer), 'x')
abcxx
select lpad('abc', cast(5 as unsigned integer), 'x');
lpad('abc', cast(5 as unsigned integer), 'x')
xxabc
create table t1(f1 longtext);
insert into t1 values ("123"),("456");
select substring(f1,1,1) from t1 group by 1;
substring(f1,1,1)
1
4
create table t2(f1 varchar(3));
insert into t1 values ("123"),("456");
select substring(f1,4,1), substring(f1,-4,1) from t2;
substring(f1,4,1)	substring(f1,-4,1)
drop table t1,t2;
DROP TABLE IF EXISTS t1;
CREATE TABLE `t1` (
`id` varchar(20) NOT NULL,
`tire` tinyint(3) unsigned NOT NULL,
PRIMARY KEY (`id`)
);
INSERT INTO `t1` (`id`, `tire`) VALUES ('A', 0), ('B', 1),('C', 2);
SELECT REPEAT( '#', tire ) AS A,
REPEAT( '#', tire % 999 ) AS B, tire FROM `t1`;
A	B	tire
		0
#	#	1
##	##	2
SELECT REPEAT('0', CAST(0 AS UNSIGNED));
REPEAT('0', CAST(0 AS UNSIGNED))

SELECT REPEAT('0', -2);
REPEAT('0', -2)

SELECT REPEAT('0', 2);
REPEAT('0', 2)
00
DROP TABLE t1;
SELECT UNHEX('G');
UNHEX('G')
NULL
SELECT UNHEX('G') IS NULL;
UNHEX('G') IS NULL
1
SELECT INSERT('abc', 3, 3, '1234');
INSERT('abc', 3, 3, '1234')
ab1234
SELECT INSERT('abc', 4, 3, '1234');
INSERT('abc', 4, 3, '1234')
abc1234
SELECT INSERT('abc', 5, 3, '1234');
INSERT('abc', 5, 3, '1234')
abc
SELECT INSERT('abc', 6, 3, '1234');
INSERT('abc', 6, 3, '1234')
abc
CREATE TABLE t1 (a INT);
CREATE VIEW v1 AS SELECT CRC32(a) AS C FROM t1;
INSERT INTO t1 VALUES (1),(2),(3),(4),(5),(6),(7),(8),(9),(10);
SELECT CRC32(a), COUNT(*) FROM t1 GROUP BY 1;
CRC32(a)	COUNT(*)
450215437	1
498629140	1
1790921346	1
1842515611	1
2212294583	1
2226203566	1
2366072709	1
2707236321	1
4088798008	1
4194326291	1
SELECT CRC32(a), COUNT(*) FROM t1 GROUP BY 1 ORDER BY 1;
CRC32(a)	COUNT(*)
450215437	1
498629140	1
1790921346	1
1842515611	1
2212294583	1
2226203566	1
2366072709	1
2707236321	1
4088798008	1
4194326291	1
SELECT * FROM (SELECT CRC32(a) FROM t1) t2;
CRC32(a)
2212294583
450215437
1842515611
4088798008
2226203566
498629140
1790921346
4194326291
2366072709
2707236321
CREATE TABLE t2 SELECT CRC32(a) FROM t1;
desc t2;
Field	Type	Null	Key	Default	Extra
CRC32(a)	int(10) unsigned	YES		NULL	
SELECT * FROM v1;
C
2212294583
450215437
1842515611
4088798008
2226203566
498629140
1790921346
4194326291
2366072709
2707236321
SELECT * FROM (SELECT * FROM v1) x;
C
2212294583
450215437
1842515611
4088798008
2226203566
498629140
1790921346
4194326291
2366072709
2707236321
DROP TABLE t1, t2;
DROP VIEW v1;
SELECT LOCATE('foo', NULL) FROM DUAL;
LOCATE('foo', NULL)
NULL
SELECT LOCATE(NULL, 'o') FROM DUAL;
LOCATE(NULL, 'o')
NULL
SELECT LOCATE(NULL, NULL) FROM DUAL;
LOCATE(NULL, NULL)
NULL
SELECT LOCATE('foo', NULL) IS NULL FROM DUAL;
LOCATE('foo', NULL) IS NULL
1
SELECT LOCATE(NULL, 'o') IS NULL FROM DUAL;
LOCATE(NULL, 'o') IS NULL
1
SELECT LOCATE(NULL, NULL) IS NULL FROM DUAL;
LOCATE(NULL, NULL) IS NULL
1
SELECT ISNULL(LOCATE('foo', NULL)) FROM DUAL;
ISNULL(LOCATE('foo', NULL))
1
SELECT ISNULL(LOCATE(NULL, 'o')) FROM DUAL;
ISNULL(LOCATE(NULL, 'o'))
1
SELECT ISNULL(LOCATE(NULL, NULL)) FROM DUAL;
ISNULL(LOCATE(NULL, NULL))
1
SELECT LOCATE('foo', NULL) <=> NULL FROM DUAL;
LOCATE('foo', NULL) <=> NULL
1
SELECT LOCATE(NULL, 'o') <=> NULL FROM DUAL;
LOCATE(NULL, 'o') <=> NULL
1
SELECT LOCATE(NULL, NULL) <=> NULL FROM DUAL;
LOCATE(NULL, NULL) <=> NULL
1
CREATE TABLE t1 (id int NOT NULL PRIMARY KEY, a varchar(10), p varchar(10));
INSERT INTO t1 VALUES (1, 'foo', 'o');
INSERT INTO t1 VALUES (2, 'foo', NULL);
INSERT INTO t1 VALUES (3, NULL, 'o');
INSERT INTO t1 VALUES (4, NULL, NULL);
SELECT id, LOCATE(a,p) FROM t1;
id	LOCATE(a,p)
1	0
2	NULL
3	NULL
4	NULL
SELECT id, LOCATE(a,p) IS NULL FROM t1;
id	LOCATE(a,p) IS NULL
1	0
2	1
3	1
4	1
SELECT id, ISNULL(LOCATE(a,p)) FROM t1;
id	ISNULL(LOCATE(a,p))
1	0
2	1
3	1
4	1
SELECT id, LOCATE(a,p) <=> NULL FROM t1;
id	LOCATE(a,p) <=> NULL
1	0
2	1
3	1
4	1
SELECT id FROM t1 WHERE LOCATE(a,p) IS NULL;
id
2
3
4
SELECT id FROM t1 WHERE LOCATE(a,p) <=> NULL;
id
2
3
4
DROP TABLE t1;
SELECT SUBSTR('foo',1,0) FROM DUAL;
SUBSTR('foo',1,0)

SELECT SUBSTR('foo',1,CAST(0 AS SIGNED)) FROM DUAL;
SUBSTR('foo',1,CAST(0 AS SIGNED))

SELECT SUBSTR('foo',1,CAST(0 AS UNSIGNED)) FROM DUAL;
SUBSTR('foo',1,CAST(0 AS UNSIGNED))

CREATE TABLE t1 (a varchar(10), len int unsigned);
INSERT INTO t1 VALUES ('bar', 2), ('foo', 0);
SELECT SUBSTR(a,1,len) FROM t1;
SUBSTR(a,1,len)
ba

DROP TABLE t1;
CREATE TABLE t1 AS SELECT CHAR(0x414243) as c1;
SELECT HEX(c1) from t1;
HEX(c1)
414243
DROP TABLE t1;
CREATE VIEW v1 AS SELECT CHAR(0x414243) as c1;
SELECT HEX(c1) from v1;
HEX(c1)
414243
DROP VIEW v1;
End of 5.0 tests
=======
create table t1 (a bigint not null)engine=myisam;
insert into t1 set a = 1024*1024*1024*4;
delete from t1 order by (inet_ntoa(a)) desc limit 10;
drop table t1;
create table t1 (a char(36) not null)engine=myisam;
insert ignore into t1 set a = ' ';
insert ignore into t1 set a = ' ';
select * from t1 order by (oct(a));
a


drop table t1;
End of 4.1 tests
>>>>>>> 75598362
<|MERGE_RESOLUTION|>--- conflicted
+++ resolved
@@ -722,7 +722,6 @@
 show create table t1;
 Table	Create Table
 t1	CREATE TABLE `t1` (
-<<<<<<< HEAD
   `bin(130)` varchar(64) NOT NULL default '',
   `oct(130)` varchar(64) NOT NULL default '',
   `conv(130,16,10)` varchar(64) NOT NULL default '',
@@ -754,39 +753,6 @@
   `insert(_latin2'abcd',2,3,_latin2'ef')` varchar(6) character set latin2 NOT NULL default '',
   `replace(_latin2'abcd',_latin2'b',_latin2'B')` varchar(4) character set latin2 NOT NULL default '',
   `encode('abcd','ab')` varbinary(4) NOT NULL default ''
-=======
-  `bin(130)` char(64) default NULL,
-  `oct(130)` char(64) default NULL,
-  `conv(130,16,10)` char(64) default NULL,
-  `hex(130)` char(6) NOT NULL default '',
-  `char(130)` char(1) NOT NULL default '',
-  `format(130,10)` char(4) NOT NULL default '',
-  `left(_latin2'a',1)` char(1) character set latin2 NOT NULL default '',
-  `right(_latin2'a',1)` char(1) character set latin2 NOT NULL default '',
-  `lcase(_latin2'a')` char(1) character set latin2 NOT NULL default '',
-  `ucase(_latin2'a')` char(1) character set latin2 NOT NULL default '',
-  `substring(_latin2'a',1,1)` char(1) character set latin2 NOT NULL default '',
-  `concat(_latin2'a',_latin2'b')` char(2) character set latin2 NOT NULL default '',
-  `lpad(_latin2'a',4,_latin2'b')` char(4) character set latin2 NOT NULL default '',
-  `rpad(_latin2'a',4,_latin2'b')` char(4) character set latin2 NOT NULL default '',
-  `concat_ws(_latin2'a',_latin2'b')` char(1) character set latin2 NOT NULL default '',
-  `make_set(255,_latin2'a',_latin2'b',_latin2'c')` char(5) character set latin2 NOT NULL default '',
-  `export_set(255,_latin2'y',_latin2'n',_latin2' ')` char(127) character set latin2 NOT NULL default '',
-  `trim(_latin2' a ')` char(3) character set latin2 NOT NULL default '',
-  `ltrim(_latin2' a ')` char(3) character set latin2 NOT NULL default '',
-  `rtrim(_latin2' a ')` char(3) character set latin2 NOT NULL default '',
-  `trim(LEADING _latin2' ' FROM _latin2' a ')` char(3) character set latin2 NOT NULL default '',
-  `trim(TRAILING _latin2' ' FROM _latin2' a ')` char(3) character set latin2 NOT NULL default '',
-  `trim(BOTH _latin2' ' FROM _latin2' a ')` char(3) character set latin2 NOT NULL default '',
-  `repeat(_latin2'a',10)` char(10) character set latin2 NOT NULL default '',
-  `reverse(_latin2'ab')` char(2) character set latin2 NOT NULL default '',
-  `quote(_latin2'ab')` char(6) character set latin2 NOT NULL default '',
-  `soundex(_latin2'ab')` char(4) character set latin2 NOT NULL default '',
-  `substring(_latin2'ab',1)` char(2) character set latin2 NOT NULL default '',
-  `insert(_latin2'abcd',2,3,_latin2'ef')` char(6) character set latin2 NOT NULL default '',
-  `replace(_latin2'abcd',_latin2'b',_latin2'B')` char(4) character set latin2 NOT NULL default '',
-  `encode('abcd','ab')` binary(4) NOT NULL default ''
->>>>>>> 75598362
 ) ENGINE=MyISAM DEFAULT CHARSET=latin1
 drop table t1;
 create table t1 (a char character set latin2);
@@ -1130,6 +1096,18 @@
 Warnings:
 Note	1003	select decode('','zxcv') AS `enc` from `test`.`t1`
 drop table t1;
+create table t1 (a bigint not null)engine=myisam;
+insert into t1 set a = 1024*1024*1024*4;
+delete from t1 order by (inet_ntoa(a)) desc limit 10;
+drop table t1;
+create table t1 (a char(36) not null)engine=myisam;
+insert ignore into t1 set a = ' ';
+insert ignore into t1 set a = ' ';
+select * from t1 order by (oct(a));
+a
+
+
+drop table t1;
 End of 4.1 tests
 create table t1 (d decimal default null);
 insert into t1 values (null);
@@ -1144,7 +1122,6 @@
 y,abc	abc
 y,abc	abc
 drop table t1;
-<<<<<<< HEAD
 select cast(rtrim('  20.06 ') as decimal(19,2));
 cast(rtrim('  20.06 ') as decimal(19,2))
 20.06
@@ -2198,19 +2175,4 @@
 HEX(c1)
 414243
 DROP VIEW v1;
-End of 5.0 tests
-=======
-create table t1 (a bigint not null)engine=myisam;
-insert into t1 set a = 1024*1024*1024*4;
-delete from t1 order by (inet_ntoa(a)) desc limit 10;
-drop table t1;
-create table t1 (a char(36) not null)engine=myisam;
-insert ignore into t1 set a = ' ';
-insert ignore into t1 set a = ' ';
-select * from t1 order by (oct(a));
-a
-
-
-drop table t1;
-End of 4.1 tests
->>>>>>> 75598362
+End of 5.0 tests