--- conflicted
+++ resolved
@@ -672,7 +672,16 @@
 2
 2
 DROP TABLE t2;
-<<<<<<< HEAD
+CREATE TABLE t1(a BIT(13), KEY(a));
+INSERT INTO t1(a) VALUES
+(65535),(65525),(65535),(65535),(65535),(65535),(65535),(65535),(65535),(65535);
+EXPLAIN SELECT 1 FROM t1 GROUP BY a;
+id	select_type	table	type	possible_keys	key	key_len	ref	rows	Extra
+1	SIMPLE	t1	range	NULL	a	3	NULL	6	Using index for group-by
+SELECT 1 FROM t1 GROUP BY a;
+1
+1
+DROP TABLE t1;
 End of 5.0 tests
 create table t1(a bit(7));
 insert into t1 values(0x40);
@@ -699,17 +708,4 @@
   KEY `a` (`a`)
 ) ENGINE=MyISAM DEFAULT CHARSET=latin1
 drop table t1;
-End of 5.1 tests
-=======
-CREATE TABLE t1(a BIT(13), KEY(a));
-INSERT INTO t1(a) VALUES
-(65535),(65525),(65535),(65535),(65535),(65535),(65535),(65535),(65535),(65535);
-EXPLAIN SELECT 1 FROM t1 GROUP BY a;
-id	select_type	table	type	possible_keys	key	key_len	ref	rows	Extra
-1	SIMPLE	t1	range	NULL	a	3	NULL	6	Using index for group-by
-SELECT 1 FROM t1 GROUP BY a;
-1
-1
-DROP TABLE t1;
-End of 5.0 tests
->>>>>>> 3f163915
+End of 5.1 tests