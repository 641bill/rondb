--- conflicted
+++ resolved
@@ -256,10 +256,6 @@
 
 #
 # Check DEFINER clause of CREATE TRIGGER statement.
-#
-# NOTE: there is no dedicated TRIGGER privilege for CREATE TRIGGER statement.
-# SUPER privilege is used instead. I.e., if one invokes CREATE TRIGGER, it should
-# have SUPER privilege, so this test is meaningless right now.
 #
 #   - Check that SUPER privilege required to create a trigger with different
 #     definer:
@@ -286,13 +282,32 @@
 DROP TRIGGER trg1;
 
 # Check that SUPER is required to specify different DEFINER.
-# NOTE: meaningless at the moment
-
+
+--error ER_SPECIFIC_ACCESS_DENIED_ERROR
 CREATE DEFINER='mysqltest_inv'@'localhost'
   TRIGGER trg1 BEFORE INSERT ON t1
   FOR EACH ROW
     SET @new_sum = 0;
 
+--connection default
+--echo
+--echo ---> connection: default
+
+use mysqltest_db1;
+
+GRANT SUPER ON *.* TO mysqltest_dfn@localhost;
+
+--disconnect wl2818_definer_con
+--connect (wl2818_definer_con,localhost,mysqltest_dfn,,mysqltest_db1)
+--connection wl2818_definer_con
+--echo
+--echo ---> connection: wl2818_definer_con
+
+CREATE DEFINER='mysqltest_inv'@'localhost'
+  TRIGGER trg1 BEFORE INSERT ON t1
+  FOR EACH ROW
+    SET @new_sum = 0;
+
 # Create with non-existent user.
 
 CREATE DEFINER='mysqltest_nonexs'@'localhost'
@@ -302,7 +317,10 @@
 
 # Check that trg2 will not be activated.
 
---error ER_SPECIFIC_ACCESS_DENIED_ERROR
+# --error ER_SPECIFIC_ACCESS_DENIED_ERROR
+#
+# TODO: Due to the BUG#13198(SP executes if definer does not exist) the
+# following statement does not fail as it should.
 INSERT INTO t1 VALUES(6);
 
 #
@@ -369,6 +387,7 @@
 
 DROP DATABASE mysqltest_db1;
 
+
 ###########################################################################
 #
 # BUG#15166: Wrong update [was: select/update] permissions required to execute
@@ -406,8 +425,7 @@
 
 CREATE USER mysqltest_u1@localhost;
 REVOKE ALL PRIVILEGES, GRANT OPTION FROM mysqltest_u1@localhost;
-GRANT SUPER ON *.* TO mysqltest_u1@localhost;
-GRANT SELECT ON mysqltest_db1.t1 TO mysqltest_u1@localhost; # to allow connect
+GRANT TRIGGER ON mysqltest_db1.* TO mysqltest_u1@localhost;
 
 SET @mysqltest_var = NULL;
 
@@ -423,7 +441,6 @@
 
 use mysqltest_db1;
 
-REVOKE SELECT ON mysqltest_db1.t1 FROM mysqltest_u1@localhost;
 GRANT DELETE ON mysqltest_db1.* TO mysqltest_u1@localhost;
 SHOW GRANTS FOR mysqltest_u1@localhost;
 
@@ -555,26 +572,6 @@
   FOR EACH ROW
     SET @mysqltest_var = NEW.col;
 
-<<<<<<< HEAD
-#
-# Check DEFINER clause of CREATE TRIGGER statement.
-#
-#   - Check that SUPER privilege required to create a trigger with different
-#     definer:
-#     - try to create a trigger with DEFINER="definer@localhost" under
-#       "invoker";
-#     - analyze error code;
-#   - Check that if the user specified as DEFINER does not exist, a warning is
-#     emitted:
-#     - create a trigger with DEFINER="non_existent_user@localhost" from
-#       "definer";
-#     - check that a warning emitted;
-#   - Check that the definer of a trigger does not exist, the trigger will not
-#     be activated:
-#     - activate just created trigger;
-#     - check error code;
-#
-=======
 CREATE TRIGGER t3_trg_after_update AFTER UPDATE ON t3
   FOR EACH ROW
     SET @mysqltest_var = OLD.col;
@@ -596,7 +593,6 @@
 # execution time:
 #   - check that UPDATE is not enough to read the value;
 #   - check that UPDATE is required to modify the value;
->>>>>>> 01a7cdaa
 
 --connection default
 --echo
@@ -609,34 +605,10 @@
 GRANT UPDATE ON mysqltest_db1.t1 TO mysqltest_u1@localhost;
 GRANT UPDATE ON mysqltest_db1.t2 TO mysqltest_u1@localhost;
 
-<<<<<<< HEAD
-# Check that SUPER is required to specify different DEFINER.
-
---error ER_SPECIFIC_ACCESS_DENIED_ERROR
-CREATE DEFINER='mysqltest_inv'@'localhost'
-  TRIGGER trg1 BEFORE INSERT ON t1
-  FOR EACH ROW
-    SET @new_sum = 0;
-
---connection default
---echo
---echo ---> connection: default
-
-use mysqltest_db1;
-
-GRANT SUPER ON *.* TO mysqltest_dfn@localhost;
-
---disconnect wl2818_definer_con
---connect (wl2818_definer_con,localhost,mysqltest_dfn,,mysqltest_db1)
---connection wl2818_definer_con
---echo
---echo ---> connection: wl2818_definer_con
-=======
 REVOKE SELECT(col) ON mysqltest_db1.t3 FROM mysqltest_u1@localhost;
 REVOKE SELECT(col) ON mysqltest_db1.t4 FROM mysqltest_u1@localhost;
 GRANT UPDATE(col) ON mysqltest_db1.t3 TO mysqltest_u1@localhost;
 GRANT UPDATE(col) ON mysqltest_db1.t4 TO mysqltest_u1@localhost;
->>>>>>> 01a7cdaa
 
 # - table-level privileges
 
@@ -648,15 +620,7 @@
 
 INSERT INTO t2 VALUES('line2');
 
-<<<<<<< HEAD
-# --error ER_SPECIFIC_ACCESS_DENIED_ERROR
-#
-# TODO: Due to the BUG#13198(SP executes if definer does not exist) the
-# following statement does not fail as it should.
-INSERT INTO t1 VALUES(6);
-=======
 SELECT * FROM t2;
->>>>>>> 01a7cdaa
 
 # - column-level privileges
 
