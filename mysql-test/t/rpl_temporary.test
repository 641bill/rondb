source include/master-slave.inc;

# Clean up old slave's binlogs.
# The slave is started with --log-slave-updates
# and this test does SHOW BINLOG EVENTS on the slave's
# binlog. But previous tests can influence the current test's
# binlog (e.g. a temporary table in the previous test has not
# been explicitly deleted, or it has but the slave hasn't had
# enough time to catch it before STOP SLAVE, 
# and at the beginning of the current
# test the slave immediately writes DROP TEMPORARY TABLE this_old_table).
# We wait for the slave to have written all he wants to the binlog
# (otherwise RESET MASTER may come too early).
save_master_pos;
connection slave;
sync_with_master;
reset master;
connection master;

connect (con1,localhost,root,,);
connect (con2,localhost,root,,);
# We want to connect as an unprivileged user. But if we use user="" then this
# will pick the Unix login, which will cause problems if you're running the test
# as root.
connect (con3,localhost,zedjzlcsjhd,,);

# We are going to use SET PSEUDO_THREAD_ID in this test;
# check that it requires the SUPER privilege.

connection con3;
SET @save_select_limit=@@session.sql_select_limit;
--error 1227
SET @@session.sql_select_limit=10, @@session.pseudo_thread_id=100;
SELECT @@session.sql_select_limit = @save_select_limit; #shouldn't have changed
# While we are here we also test that SQL_LOG_BIN can't be set
--error 1227
SET @@session.sql_select_limit=10, @@session.sql_log_bin=0;
SELECT @@session.sql_select_limit = @save_select_limit; #shouldn't have changed
# Now as root, to be sure it works
connection con2;
SET @@session.pseudo_thread_id=100;
SET @@session.pseudo_thread_id=connection_id();
SET @@session.sql_log_bin=0;
SET @@session.sql_log_bin=1;

connection con3;
let $VERSION=`select version()`;

--disable_warnings
drop table if exists t1,t2;
--enable_warnings

create table t1(f int);
create table t2(f int);
insert into t1 values (1),(2),(3),(4),(5),(6),(7),(8),(9),(10);

connection con1;
create temporary table t3(f int);
insert into t3 select * from t1 where f<6;
sleep 1;

connection con2;
create temporary table t3(f int);
sleep 1;

connection con1;
insert into t2 select count(*) from t3;
sleep 1;

connection con2;
insert into t3 select * from t1 where f>=4;
sleep 1;

connection con1;
drop temporary table t3;
sleep 1;

connection con2;
insert into t2 select count(*) from t3;
drop temporary table t3;

select * from t2;

--replace_result $VERSION VERSION
--replace_column 2 # 5 #
show binlog events;

drop table t1, t2;

use test;
SET TIMESTAMP=1040323920;
create table t1(f int);
SET TIMESTAMP=1040323931;
create table t2(f int);
SET TIMESTAMP=1040323938;
insert into t1 values (1),(2),(3),(4),(5),(6),(7),(8),(9),(10);

SET TIMESTAMP=1040323945;
SET @@session.pseudo_thread_id=1;
create temporary table t3(f int);
SET TIMESTAMP=1040323952;
SET @@session.pseudo_thread_id=1;
insert into t3 select * from t1 where f<6;
SET TIMESTAMP=1040324145;
SET @@session.pseudo_thread_id=2;
create temporary table t3(f int);
SET TIMESTAMP=1040324186;
SET @@session.pseudo_thread_id=1;
insert into t2 select count(*) from t3;
SET TIMESTAMP=1040324200;
SET @@session.pseudo_thread_id=2;
insert into t3 select * from t1 where f>=4;
SET TIMESTAMP=1040324211;
SET @@session.pseudo_thread_id=1;
drop temporary table t3;
SET TIMESTAMP=1040324219;
SET @@session.pseudo_thread_id=2;
insert into t2 select count(*) from t3;
SET TIMESTAMP=1040324224;
SET @@session.pseudo_thread_id=2;
drop temporary table t3;

select * from t2;
drop table t1,t2;

# Create last a temporary table that is not dropped at end to ensure that we
# don't get any memory leaks for this

create temporary table t3 (f int);
sync_with_master;

#
<<<<<<< HEAD
# Bug#17284 erroneous temp table cleanup on slave
#

connection master;
create temporary table t4 (f int);
create table t5 (f int);
sync_with_master;
# find dumper's $id
source include/get_binlog_dump_thread_id.inc;
insert into t4 values (1);
# a hint how to do that in 5.1
--replace_result $id "`select id from information_schema.processlist where command='Binlog Dump'`"
eval kill $id; # to stimulate reconnection by slave w/o timeout
insert into t5 select * from t4;
save_master_pos;

connection slave;
sync_with_master;
select * from t5 /* must be 1 after reconnection */;

connection master;
drop temporary table t4;
drop table t5;

# The server will now close done
=======
# BUG#17263 incorrect generation DROP temp tables
# Temporary tables of connection are dropped in batches
# where a batch correspond to pseudo_thread_id
# value was set up at the moment of temp table creation
#
connection con1;
set @session.pseudo_thread_id=100;
create temporary table t101 (id int);
create temporary table t102 (id int);
set @session.pseudo_thread_id=200;
create temporary table t201 (id int);
create temporary table `#not_user_table_prefixed_with_hash_sign_no_harm` (id int);
set @con1_id=connection_id();
kill @con1_id;

#now do something to show that slave is ok after DROP temp tables
connection master;
create table t1(f int);
insert into t1 values (1);

sync_slave_with_master;
#connection slave;
select * from t1 /* must be 1 */;

connection master; 
drop table t1;
>>>>>>> a4ff3120

# End of 5.0 tests<|MERGE_RESOLUTION|>--- conflicted
+++ resolved
@@ -82,7 +82,6 @@
 select * from t2;
 
 --replace_result $VERSION VERSION
---replace_column 2 # 5 #
 show binlog events;
 
 drop table t1, t2;
@@ -130,33 +129,6 @@
 sync_with_master;
 
 #
-<<<<<<< HEAD
-# Bug#17284 erroneous temp table cleanup on slave
-#
-
-connection master;
-create temporary table t4 (f int);
-create table t5 (f int);
-sync_with_master;
-# find dumper's $id
-source include/get_binlog_dump_thread_id.inc;
-insert into t4 values (1);
-# a hint how to do that in 5.1
---replace_result $id "`select id from information_schema.processlist where command='Binlog Dump'`"
-eval kill $id; # to stimulate reconnection by slave w/o timeout
-insert into t5 select * from t4;
-save_master_pos;
-
-connection slave;
-sync_with_master;
-select * from t5 /* must be 1 after reconnection */;
-
-connection master;
-drop temporary table t4;
-drop table t5;
-
-# The server will now close done
-=======
 # BUG#17263 incorrect generation DROP temp tables
 # Temporary tables of connection are dropped in batches
 # where a batch correspond to pseudo_thread_id
@@ -183,6 +155,5 @@
 
 connection master; 
 drop table t1;
->>>>>>> a4ff3120
 
-# End of 5.0 tests+# End of 4.1 tests