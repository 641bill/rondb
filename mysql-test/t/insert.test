
--source include/no_valgrind_without_big.inc

# Skipping the test when log-bin is enabled due to Bug#22164698
--source include/not_log_bin.inc

#
# Test of refering to old values
#

--disable_warnings
drop table if exists t1,t2,t3;
--enable_warnings
SET sql_mode = 'NO_ENGINE_SUBSTITUTION';
create table t1 (a int not null);
insert into t1 values (1);
insert into t1 values (a+2);
insert into t1 values (a+3),(a+4);
insert into t1 values (5),(a+6);
select * from t1;
drop table t1;

#
# Test of duplicate key values with packed keys
#

create table t1 (id int not null auto_increment primary key, username varchar(32) not null, unique (username));
insert into t1 values (0,"mysql");
insert into t1 values (0,"mysql ab");
insert into t1 values (0,"mysql a");
insert into t1 values (0,"r1manic");
insert into t1 values (0,"r1man");
drop table t1;

#
# Test insert syntax
#

create table t1 (a int not null auto_increment, primary key (a), t timestamp NOT NULL DEFAULT CURRENT_TIMESTAMP ON UPDATE CURRENT_TIMESTAMP, c char(10) default "hello", i int);
insert into t1 values (default,default,default,default), (default,default,default,default), (4,0,"a",5),(default,default,default,default);
select a,t>0,c,i from t1;
truncate table t1;
insert into t1 set a=default,t=default,c=default;
insert into t1 set a=default,t=default,c=default,i=default;
insert into t1 set a=4,t=0,c="a",i=5;
insert into t1 set a=5,t=0,c="a",i=null;
insert into t1 set a=default,t=default,c=default,i=default;
select a,t>0,c,i from t1;
drop table t1;

#
# Test problem with bulk insert and auto_increment on second part keys
#

create table t1 (sid char(20), id int(2) NOT NULL auto_increment, key(sid, id)) engine=myisam;
insert into t1 values ('skr',NULL),('skr',NULL),('test',NULL);
select * from t1;
insert into t1 values ('rts',NULL),('rts',NULL),('test',NULL);
select * from t1;
drop table t1;

#
#Test of behaviour with INSERT VALUES (NULL)
#

create table t1 (id int NOT NULL DEFAULT 8);
-- error 1048
insert into t1 values(NULL);
insert into t1 values (1), (NULL), (2);
select * from t1;
drop table t1;

#
# Test if insert ... select distinct
#

create table t1 (email varchar(50));
insert into t1 values ('sasha@mysql.com'),('monty@mysql.com'),('foo@hotmail.com'),('foo@aol.com'),('bar@aol.com');
create table t2(id int not null auto_increment primary key, t2 varchar(50), unique(t2));
insert into t2 (t2) select distinct substring(email, locate('@', email)+1) from t1;
select * from t2;
drop table t1,t2;

#
# Test of mysqld crash with fully qualified column names
#

--disable_warnings
drop database if exists mysqltest;
--enable_warnings
create database mysqltest;
use mysqltest;
create table t1 (c int);
insert into mysqltest.t1 set mysqltest.t1.c = '1';
drop database mysqltest;
use test;

#
# Test of wrong values for float data (bug #2082)
#

# PS gives sligthly different numbers for max-float/max-double
--disable_ps_protocol
create table t1(number int auto_increment primary key, original_value varchar(50), f_double double, f_float float, f_double_7_2 double(7,2), f_float_4_3 float (4,3), f_double_u double unsigned, f_float_u float unsigned, f_double_15_1_u double(15,1) unsigned, f_float_3_1_u float (3,1) unsigned);

set @value= "aa";
insert into t1 values(null,@value,@value,@value,@value,@value,@value,@value,@value,@value);
--query_vertical select * from t1 where number =last_insert_id()

set @value= "1aa";
insert into t1 values(null,@value,@value,@value,@value,@value,@value,@value,@value,@value);
--query_vertical select * from t1 where number =last_insert_id()

set @value= "aa1";
insert into t1 values(null,@value,@value,@value,@value,@value,@value,@value,@value,@value);
--query_vertical select * from t1 where number =last_insert_id()

set @value= "1e+1111111111a";
insert into t1 values(null,@value,@value,@value,@value,@value,@value,@value,@value,@value);
--query_vertical select * from t1 where number =last_insert_id()

set @value= "-1e+1111111111a";
insert into t1 values(null,@value,@value,@value,@value,@value,@value,@value,@value,@value);
--query_vertical select * from t1 where number =last_insert_id()

--error 1367
set @value= 1e+1111111111;
--error 1367
set @value= -1e+1111111111;


set @value= 1e+111;
insert into t1 values(null,@value,@value,@value,@value,@value,@value,@value,@value,@value);
--query_vertical select * from t1 where number =last_insert_id()

set @value= -1e+111;
insert into t1 values(null,@value,@value,@value,@value,@value,@value,@value,@value,@value);
--query_vertical select * from t1 where number =last_insert_id()

set @value= 1;
insert into t1 values(null,@value,@value,@value,@value,@value,@value,@value,@value,@value);
--query_vertical select * from t1 where number =last_insert_id()

set @value= -1;
insert into t1 values(null,@value,@value,@value,@value,@value,@value,@value,@value,@value);
--query_vertical select * from t1 where number =last_insert_id()

drop table t1;
--enable_ps_protocol

# End of 4.1 tests

#
# Test automatic result buffering with INSERT INTO t1 ... SELECT ... FROM t1
#

create table t1(id1 int not null auto_increment primary key, t char(12));
create table t2(id2 int not null, t char(12));
create table t3(id3 int not null, t char(12), index(id3));
disable_query_log;
let $1 = 100;
while ($1)
 {
  let $2 = 5;
  eval insert into t1(t) values ('$1'); 
  while ($2)
   {
     eval insert into t2(id2,t) values ($1,'$2'); 
     let $3 = 10;
     while ($3)
     {
       eval insert into t3(id3,t) values ($1,'$2'); 
       dec $3;
     }
     dec $2; 
   }
  dec $1;
 }
enable_query_log;
select count(*) from t2;
insert into  t2 select t1.* from t1, t2 t, t3 where  t1.id1 = t.id2 and t.id2 = t3.id3;
select count(*) from t2;
drop table t1,t2,t3;

#
# Test different cases of duplicate fields
#

create table t1 (a int, b int);
insert into t1 (a,b) values (a,b);
insert into t1 SET a=1, b=a+1;
insert into t1 (a,b) select 1,2;
INSERT INTO t1 ( a ) SELECT 0 ON DUPLICATE KEY UPDATE a = a + VALUES (a);
--error 1110
prepare stmt1 from ' replace into t1 (a,a) select 100, ''hundred'' ';
--error 1110
insert into t1 (a,b,b) values (1,1,1);
--error 1136
insert into t1 (a,a) values (1,1,1);
--error 1110
insert into t1 (a,a) values (1,1);
--error 1110
insert into t1 SET a=1,b=2,a=1;
--error 1110
insert into t1 (b,b) select 1,2;
--error 1110
INSERT INTO t1 (b,b) SELECT 0,0 ON DUPLICATE KEY UPDATE a = a + VALUES (a);
drop table t1;

#
# Test for values returned by ROW_COUNT() function
# (and thus for values returned by mysql_affected_rows())
# for various forms of INSERT
#
create table t1 (id int primary key, data int);
insert into t1 values (1, 1), (2, 2), (3, 3);
select row_count();
insert ignore into t1 values (1, 1);
#insert ignore gives warnings which resets the row_count.
#'select row_count()' will not show the row_count from above statement.
select row_count();
# Reports that 2 rows are affected (1 deleted + 1 inserted)
replace into t1 values (1, 11);
select row_count();
replace into t1 values (4, 4);
select row_count();
# Reports that 2 rows are affected. This conforms to documentation.
# (Useful for differentiating inserts from updates).
insert into t1 values (2, 2) on duplicate key update data= data + 10;
select row_count();
insert into t1 values (5, 5) on duplicate key update data= data + 10;
select row_count();
drop table t1;

#
# Bug#25123: ON DUPLICATE KEY clause allows fields not from the insert table
#
create table t1 (f1 int unique, f2 int);
create table t2 (f3 int, f4 int);
create view v1 as select * from t1, t2 where f1= f3;
insert into t1 values (1,11), (2,22);
insert into t2 values (1,12), (2,24);
--error 1393
insert into v1 (f1) values (3) on duplicate key update f3= f3 + 10;
--error 1393
insert into v1 (f1) values (3) on duplicate key update f1= f3 + 10;
select * from t1;
--error 1393
insert into v1 (f1) values (3) on duplicate key update f1= f3 + 10;
select * from t1;
drop view v1;
drop table t1,t2;

# Test of INSERT IGNORE and re-using auto_increment values
create table t1 (id int primary key auto_increment, data int, unique(data)) engine=myisam;
insert ignore into t1 values(NULL,100),(NULL,110),(NULL,120);
insert ignore into t1 values(NULL,10),(NULL,20),(NULL,110),(NULL,120),(NULL,100),(NULL,90);
insert ignore into t1 values(NULL,130),(NULL,140),(500,110),(550,120),(450,100),(NULL,150);
select * from t1 order by id;

drop table t1;

#
# Bug #26788: mysqld (debug) aborts when inserting specific numbers into char
#             fields
#

CREATE TABLE t1 (
  a char(20) NOT NULL,
  b char(7) DEFAULT NULL,
  c char(4) DEFAULT NULL
);

INSERT INTO t1(a,b,c) VALUES (9.999999e+0, 9.999999e+0, 9.999e+0);
INSERT INTO t1(a,b,c) VALUES (1.225e-05, 1.225e-05, 1.225e-05);
INSERT INTO t1(a,b) VALUES (1.225e-04, 1.225e-04);
INSERT INTO t1(a,b) VALUES (1.225e-01, 1.225e-01);
INSERT INTO t1(a,b) VALUES (1.225877e-01, 1.225877e-01);
INSERT INTO t1(a,b) VALUES (1.225e+01, 1.225e+01);
INSERT INTO t1(a,b,c) VALUES (1.225e+01, 1.225e+01, 1.225e+01);
INSERT INTO t1(a,b) VALUES (1.225e+05, 1.225e+05);
INSERT INTO t1(a,b) VALUES (1.225e+10, 1.225e+10);
INSERT INTO t1(a,b) VALUES (1.225e+15, 1.225e+15);
INSERT INTO t1(a,b) VALUES (5000000e+0, 5000000e+0);
INSERT INTO t1(a,b) VALUES (1.25e+78, 1.25e+78);
INSERT INTO t1(a,b) VALUES (1.25e-94, 1.25e-94);
INSERT INTO t1(a,b) VALUES (1.25e+203, 1.25e+203);
INSERT INTO t1(a,b) VALUES (1.25e-175, 1.25e-175);
INSERT INTO t1(a,c) VALUES (1.225e+0, 1.225e+0);
INSERT INTO t1(a,c) VALUES (1.37e+0, 1.37e+0);
INSERT INTO t1(a,c) VALUES (-1.37e+0, -1.37e+0);
INSERT INTO t1(a,c) VALUES (1.87e-3, 1.87e-3);
INSERT INTO t1(a,c) VALUES (-1.87e-2, -1.87e-2);
INSERT INTO t1(a,c) VALUES (5000e+0, 5000e+0);
INSERT INTO t1(a,c) VALUES (-5000e+0, -5000e+0);
SELECT * FROM t1;

DROP TABLE t1;

CREATE TABLE t1 (
  a char(20) NOT NULL,
  b char(7) DEFAULT NULL,
  c char(5)
);


INSERT INTO t1(a,b,c) VALUES (9.999999e+0, 9.999999e+0, 9.999e+0);
INSERT INTO t1(a,b,c) VALUES (1.225e-05, 1.225e-05, 1.225e-05);
INSERT INTO t1(a,b) VALUES (1.225e-04, 1.225e-04);
INSERT INTO t1(a,b) VALUES (1.225e-01, 1.225e-01);
INSERT INTO t1(a,b) VALUES (1.225877e-01, 1.225877e-01);
INSERT INTO t1(a,b) VALUES (1.225e+01, 1.225e+01);
INSERT INTO t1(a,b,c) VALUES (1.225e+01, 1.225e+01, 1.225e+01);
INSERT INTO t1(a,b) VALUES (1.225e+05, 1.225e+05);
INSERT INTO t1(a,b) VALUES (1.225e+10, 1.225e+10);
INSERT INTO t1(a,b) VALUES (1.225e+15, 1.225e+15);
INSERT INTO t1(a,b) VALUES (5000000e+0, 5000000e+0);
INSERT INTO t1(a,b) VALUES (1.25e+78, 1.25e+78);
INSERT INTO t1(a,b) VALUES (1.25e-94, 1.25e-94);
INSERT INTO t1(a,b) VALUES (1.25e+203, 1.25e+203);
INSERT INTO t1(a,b) VALUES (1.25e-175, 1.25e-175);
INSERT INTO t1(a,c) VALUES (1.225e+0, 1.225e+0);
INSERT INTO t1(a,c) VALUES (1.37e+0, 1.37e+0);
INSERT INTO t1(a,c) VALUES (-1.37e+0, -1.37e+0);
INSERT INTO t1(a,c) VALUES (1.87e-3, 1.87e-3);
INSERT INTO t1(a,c) VALUES (-1.87e-2, -1.87e-2);
INSERT INTO t1(a,c) VALUES (5000e+0, 5000e+0);
INSERT INTO t1(a,c) VALUES (-5000e+0, -5000e+0);

SELECT * FROM t1;

DROP TABLE t1;
SET sql_mode = default;
#
# Bug #31152: assertion in Field_str::store(double)
#

CREATE TABLE t (a CHAR(10),b INT);
INSERT INTO t VALUES (),(),();
INSERT INTO t(a) SELECT rand() FROM t;
DROP TABLE t;

#
# Bug #30453: String not cast to int correctly
#

CREATE TABLE t1 (c1 INT NOT NULL);
INSERT INTO t1 VALUES(4188.32999999999992724042385816574096679687500),
('4188.32999999999992724042385816574096679687500'), (4188);
SELECT * FROM t1;

CREATE TABLE t2 (c1 BIGINT);
INSERT INTO t2 VALUES('15449237462.0000000000');
SELECT * FROM t2;

DROP TABLE t1, t2;

#
# Bug#43833 Simple INSERT crashes the server
#
CREATE TABLE t1(f1 FLOAT);
INSERT INTO t1 VALUES (1.23);
CREATE TABLE t2(f1 CHAR(1));
INSERT INTO t2 SELECT f1 FROM t1;
DROP TABLE t1, t2;

--echo End of 5.0 tests.

--echo #
--echo # Bug#34898 "mysql_info() reports 0 warnings while
--echo # mysql_warning_count() reports 1"
--echo # Check that the number of warnings reported by
--echo # mysql_info() is correct.
--echo #

--disable_warnings
drop table if exists t1;
--enable_warnings

create table t1 (data varchar(4) not null);

--echo #
--echo # Demonstrate that the number of warnings matches
--echo # the information in mysql_info().
--echo #
--enable_info
insert ignore t1 (data) values ('letter'), (1/0);
update ignore t1 set data='envelope' where 1/0 or 1;
insert ignore t1 (data) values (default), (1/0), ('dead beef');
--disable_info

drop table t1;

--echo #
--echo # End of 5.4 tests
--echo #

--echo #
--echo # Bug#54106 assert in Protocol::end_statement,
--echo #           INSERT IGNORE ... SELECT ... UNION SELECT ...
--echo #

--disable_warnings
DROP TABLE IF EXISTS t1;
--enable_warnings

CREATE TABLE t1 (a INT);

--error ER_FIELD_SPECIFIED_TWICE
INSERT INTO t1 (a, a) VALUES (1, 1);
# Verify that ER_FIELD_SPECIFIED_TWICE is not ignorable
--error ER_FIELD_SPECIFIED_TWICE
INSERT IGNORE t1 (a, a) VALUES (1, 1);

--error ER_FIELD_SPECIFIED_TWICE
INSERT IGNORE t1 (a, a) SELECT 1,1;
# Used to cause an assert
--error ER_FIELD_SPECIFIED_TWICE
INSERT IGNORE t1 (a, a) SELECT 1,1 UNION SELECT 2,2;

DROP TABLE t1;


--echo #
--echo # Worklog #6073: Remove INSERT DELAYED
--echo #
CREATE TABLE t1( a INT );
INSERT DELAYED INTO t1 VALUES ( 1 );
REPLACE DELAYED INTO t1 VALUES ( 1 );
DROP TABLE t1;

SET GLOBAL delayed_insert_limit = DEFAULT;
SET GLOBAL delayed_insert_timeout = DEFAULT;
SET GLOBAL delayed_queue_size = DEFAULT;
SET GLOBAL max_insert_delayed_threads = DEFAULT;
SET GLOBAL max_delayed_threads = DEFAULT;

--echo #
--echo # Bug#18064775 Assertion failed: fields.elements == values.elements
--echo #

CREATE TABLE t1(a INTEGER);
--error ER_WRONG_VALUE_COUNT_ON_ROW
INSERT INTO t1(a) values();
DROP TABLE t1;

--echo #
--echo # Bug#11745889 Traditional: INSERT accepts invalid date from default val
--echo #

SET sql_mode='';

CREATE TABLE default_date(a DATE NOT NULL DEFAULT '0000-00-00');

INSERT INTO default_date VALUES();

SET sql_mode=default;

--error ER_TRUNCATED_WRONG_VALUE
INSERT INTO default_date VALUES();

--error ER_TRUNCATED_WRONG_VALUE
INSERT INTO default_date VALUES('0000-00-00');

SELECT * FROM default_date;

DROP TABLE default_date;


--echo
--echo # Bug#11744960 : INSERT IGNORE SHOULD RETURN WARNINGS
--echo #
--enable_info
CREATE TABLE t (a INT PRIMARY KEY);
INSERT IGNORE INTO t VALUES (1);
INSERT IGNORE INTO t VALUES (1),(1);
DROP TABLE t;
--disable_info

--echo #
--echo # WL#5275 Process subqueries in FROM clause in the same way as view
--echo #

CREATE TABLE t1(pk INTEGER PRIMARY KEY, a INTEGER);
CREATE TABLE t2(pk INTEGER PRIMARY KEY, a INTEGER);
CREATE TABLE t3(a INTEGER);
CREATE TABLE t4(b INTEGER);

INSERT INTO t2 VALUES(1, 10), (2, 20), (3, 30), (4, 40);
INSERT INTO t3 VALUES(1), (3);
INSERT INTO t4 VALUES(1);

CREATE VIEW v1 AS
SELECT * FROM t1 WHERE pk IN (SELECT a FROM t3);

CREATE VIEW v2 AS
SELECT * FROM t2 WHERE pk IN (SELECT a FROM t3);

CREATE VIEW v3 AS
SELECT t1.pk,t1.a FROM t1 JOIN t4 ON pk IN (SELECT a FROM t3);

# Allow semi-join for selected tables, but not for inserted table:

let $query=
INSERT INTO v1
SELECT * FROM v2;
eval EXPLAIN $query;
eval $query;

DELETE FROM t1;

let $query=
INSERT INTO v3(pk,a)
SELECT * FROM v2;
eval EXPLAIN $query;
eval $query;

DELETE FROM t1;

# Allow semi-join and view merging for selected tables:

let $query=
INSERT INTO v1
SELECT dt.pk, v2.a
FROM (SELECT * FROM v2) AS dt JOIN v2 ON dt.pk=v2.pk;
eval EXPLAIN $query;
eval $query;

DROP VIEW v1, v2, v3;
DROP TABLE t1, t2, t3, t4;

--echo # Bug#20310257 Explain for insert into a view show wrong table for ins.

CREATE TABLE t1(a INTEGER);
CREATE TABLE t2(b INTEGER);
CREATE VIEW v AS SELECT * FROM t1 JOIN t2 ON TRUE;

let $query=
INSERT INTO v(a) VALUES(1);

eval explain $query;
eval $query;

let $query=
INSERT INTO v(b) VALUES(1);

eval explain $query;
eval $query;

let $query=
INSERT INTO v(a) SELECT 2;

eval explain $query;
eval $query;

let $query=
INSERT INTO v(b) SELECT 2;

eval explain $query;
eval $query;

SELECT * FROM t1;
SELECT * FROM t2;

DROP VIEW v;
DROP TABLE t1, t2;

# Check that ON DUPLICATE KEY UPDATE works too:

CREATE TABLE t1(a1 INTEGER PRIMARY KEY, b1 INTEGER);
CREATE TABLE t2(a2 INTEGER PRIMARY KEY, b2 INTEGER);
CREATE VIEW v AS SELECT * FROM t1 JOIN t2 ON TRUE;

INSERT INTO v(a1,b1) VALUES (11, 0) ON DUPLICATE KEY UPDATE b1=b1+1;
INSERT INTO v(a1,b1) VALUES (11, 0) ON DUPLICATE KEY UPDATE b1=b1+1;

INSERT INTO v(a2,b2) VALUES (21, 0) ON DUPLICATE KEY UPDATE b2=b2+1;
INSERT INTO v(a2,b2) VALUES (21, 0) ON DUPLICATE KEY UPDATE b2=b2+1;

SELECT * FROM v;

DELETE FROM t1;
DELETE FROM t2;

INSERT INTO v(a1,b1) SELECT 11, 0 ON DUPLICATE KEY UPDATE b1=b1+1;
INSERT INTO v(a1,b1) SELECT 11, 0 ON DUPLICATE KEY UPDATE b1=b1+1;

INSERT INTO v(a2,b2) SELECT 21, 0 ON DUPLICATE KEY UPDATE b2=b2+1;
INSERT INTO v(a2,b2) SELECT 21, 0 ON DUPLICATE KEY UPDATE b2=b2+1;

SELECT * FROM v;

DROP VIEW v;
DROP TABLE t1, t2;

--echo # Bug#20753569: handle_fatal_signal (sig=11) in
--echo #               st_select_lex::merge_derived

CREATE TABLE t1(a INTEGER);
CREATE VIEW v1 AS SELECT a FROM t1 ORDER BY a;

INSERT INTO v1 SELECT 3;
REPLACE INTO v1 SELECT 3;

INSERT INTO v1 VALUES(3);
REPLACE INTO v1 VALUES(3);

DROP VIEW v1;
DROP TABLE t1;

--echo #
--echo # Bug#21696206: ASSERTION `TRANSL->ITEM->FIXED' FAILED IN
--echo #               SELECT_LEX::DELETE_UNUSED_MERGED_COLUMN
--echo #
CREATE TABLE t1 ( pk INT, PRIMARY KEY (pk));
CREATE TABLE t2 LIKE t1;

INSERT INTO t1 VALUES (2);
INSERT INTO t2 VALUES (2);

CREATE VIEW v1 AS SELECT * FROM t2 AS a
                  WHERE a.pk IN ( SELECT pk FROM t1 AS b WHERE b.pk = a.pk );

CREATE VIEW v2 AS SELECT * FROM t1 AS a
                  WHERE a.pk IN ( SELECT pk FROM v1 AS b WHERE b.pk = a.pk );

PREPARE st1 FROM 'INSERT INTO v2 (pk) VALUES ( 1 )';
EXECUTE st1;

SELECT * FROM t1;
SELECT * FROM t2;

DROP TABLE t1, t2;
DROP VIEW v1, v2;

--echo #
--echo # Bug#21696641: ASSERTION !(WANT_PRIVILEGE & ~(GRANT->WANT_PRIVILEGE |
--echo #               GRANT->PRIVILEGE))'
--echo #
CREATE TABLE t1 (pk INT, PRIMARY KEY (pk));
INSERT INTO t1 VALUES (1);

CREATE ALGORITHM = TEMPTABLE VIEW v2 AS
   SELECT * FROM t1 AS a NATURAL JOIN t1 b WHERE pk BETWEEN 1 AND 2;

CREATE ALGORITHM = UNDEFINED VIEW v1 AS
   SELECT * FROM t1 AS a
   WHERE a.pk IN ( SELECT pk FROM v2 AS b WHERE b.pk = a.pk );

PREPARE st1 FROM "INSERT INTO v1 (pk) VALUES (2)";
EXECUTE st1;

SELECT * FROM t1;

DROP VIEW v1, v2;
DROP TABLE t1;


--echo #
<<<<<<< HEAD
--echo # Bug#22635253: ASSERTION `THD->IS_ERROR() BOOL
--echo #               SQL_CMD_INSERT::MYSQL_INSERT(THD*, TABLE_LIST*)
--echo #

CREATE TABLE t1(a INT PRIMARY KEY, b INT) ENGINE=MyISAM;
CREATE TABLE t2(a INT) ENGINE=MyISAM;
CREATE TRIGGER trig1 BEFORE INSERT ON t1 FOR EACH ROW INSERT INTO t2 VALUES (1);
# This statement used to give an assert on debug builds
INSERT INTO t1(b) VALUES (1);
=======
--echo # BUG#22037930: INSERT IGNORE FAILS TO IGNORE
--echo #               FOREIGN KEY CONSTRAINT

--echo # Setup.
CREATE TABLE t1 (fld1 INT PRIMARY KEY) ENGINE=INNODB;
CREATE TABLE t2 (fld2 INT, FOREIGN KEY (fld2) REFERENCES t1 (fld1))
ENGINE=INNODB;
INSERT INTO t1 VALUES(0);
INSERT INTO t2 VALUES(0);

--echo # Without fix, an error is reported.
--enable_warnings
INSERT IGNORE INTO t2 VALUES(1);
UPDATE IGNORE t2 SET fld2=20 WHERE fld2=0;
UPDATE IGNORE t1 SET fld1=20 WHERE fld1=0;

--echo # Test for multi update.
UPDATE IGNORE t1, t2 SET t2.fld2= t2.fld2 + 3;
UPDATE IGNORE t1, t2 SET t1.fld1= t1.fld1 + 3;
--disable_warnings

--echo # Reports an error since IGNORE is not used.
--error ER_NO_REFERENCED_ROW_2
INSERT INTO t2 VALUES(1);

--error ER_NO_REFERENCED_ROW_2
UPDATE t2 SET fld2=20 WHERE fld2=0;

--error ER_ROW_IS_REFERENCED_2
UPDATE t1 SET fld1=20 WHERE fld1=0;

--error ER_NO_REFERENCED_ROW_2
UPDATE t1, t2 SET t2.fld2= t2.fld2 + 3;

--error ER_ROW_IS_REFERENCED_2
UPDATE t1, t2 SET t1.fld1= t1.fld1 + 3;

DROP TABLE t2, t1;


--echo #
--echo # BUG#22037930: INSERT IGNORE FAILS TO IGNORE FOREIGN
--echo #               KEY CONSTRAINT

CREATE TABLE t1 (fld1 INT PRIMARY KEY) ENGINE= INNODB;

CREATE TABLE t2 (fld1 VARCHAR(10), fld2 INT NOT NULL,
CONSTRAINT fk FOREIGN KEY (fld2) REFERENCES t1(fld1)) ENGINE= INNODB;

--echo # Without patch, reports incorrect error.
--error ER_NO_REFERENCED_ROW_2
INSERT INTO t2 VALUES('abc', 2) ON DUPLICATE KEY UPDATE fld1= 'def';
--error ER_NO_REFERENCED_ROW_2
REPLACE INTO t2 VALUES('abc', 2);

--enable_warnings
INSERT IGNORE INTO t2 VALUES('abc', 2) ON DUPLICATE KEY UPDATE fld1= 'def';
--disable_warnings

>>>>>>> d1f40be1
DROP TABLE t2, t1;<|MERGE_RESOLUTION|>--- conflicted
+++ resolved
@@ -657,7 +657,6 @@
 
 
 --echo #
-<<<<<<< HEAD
 --echo # Bug#22635253: ASSERTION `THD->IS_ERROR() BOOL
 --echo #               SQL_CMD_INSERT::MYSQL_INSERT(THD*, TABLE_LIST*)
 --echo #
@@ -667,7 +666,9 @@
 CREATE TRIGGER trig1 BEFORE INSERT ON t1 FOR EACH ROW INSERT INTO t2 VALUES (1);
 # This statement used to give an assert on debug builds
 INSERT INTO t1(b) VALUES (1);
-=======
+DROP TABLE t2, t1;
+
+--echo #
 --echo # BUG#22037930: INSERT IGNORE FAILS TO IGNORE
 --echo #               FOREIGN KEY CONSTRAINT
 
@@ -727,5 +728,4 @@
 INSERT IGNORE INTO t2 VALUES('abc', 2) ON DUPLICATE KEY UPDATE fld1= 'def';
 --disable_warnings
 
->>>>>>> d1f40be1
 DROP TABLE t2, t1;