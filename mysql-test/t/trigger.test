# This test uses chmod, can't be run with root permissions
-- source include/not_as_root.inc


#
# Basic triggers test
#

--disable_warnings
drop table if exists t1, t2, t3, t4;
drop view if exists v1;
drop database if exists mysqltest;
drop function if exists f1;
drop function if exists f2;
drop procedure if exists p1;
--enable_warnings

# Create additional connections used through test
connect (addconroot1, localhost, root,,);
connect (addconroot2, localhost, root,,);
# Connection without current database set
connect (addconwithoutdb, localhost, root,,*NO-ONE*);
connection default;

create table t1 (i int);

# let us test some very simple trigger
create trigger trg before insert on t1 for each row set @a:=1;
set @a:=0;
select @a;
insert into t1 values (1);
select @a;
drop trigger trg;

# let us test simple trigger reading some values 
create trigger trg before insert on t1 for each row set @a:=new.i;
insert into t1 values (123);
select @a;
drop trigger trg;

drop table t1;

# Let us test before insert trigger
# Such triggers can be used for setting complex default values
create table t1 (i int not null, j int);
delimiter |;
create trigger trg before insert on t1 for each row 
begin 
  if isnull(new.j) then
    set new.j:= new.i * 10;
  end if;
end|
insert into t1 (i) values (1)|
insert into t1 (i,j) values (2, 3)|
select * from t1|
drop trigger trg|
drop table t1|
delimiter ;|

# After insert trigger
# Useful for aggregating data
create table t1 (i int not null primary key);
create trigger trg after insert on t1 for each row 
  set @a:= if(@a,concat(@a, ":", new.i), new.i);
set @a:="";
insert into t1 values (2),(3),(4),(5);
select @a;
drop trigger trg;
drop table t1;

# PS doesn't work with multi-row statements
--disable_ps_protocol
# Before update trigger
# (In future we will achieve this via proper error handling in triggers)
create table t1 (aid int not null primary key, balance int not null default 0);
insert into t1 values (1, 1000), (2,3000);
delimiter |;
create trigger trg before update on t1 for each row 
begin
  declare loc_err varchar(255);
  if abs(new.balance - old.balance) > 1000 then
    set new.balance:= old.balance;
    set loc_err := concat("Too big change for aid = ", new.aid);
    set @update_failed:= if(@update_failed, concat(@a, ":", loc_err), loc_err);
  end if;
end|
set @update_failed:=""|
update t1 set balance=1500|
select @update_failed;
select * from t1|
drop trigger trg|
drop table t1|
delimiter ;|
--enable_ps_protocol

# After update trigger
create table t1 (i int);
insert into t1 values (1),(2),(3),(4);
create trigger trg after update on t1 for each row 
  set @total_change:=@total_change + new.i - old.i;
set @total_change:=0;
update t1 set i=3;
select @total_change;
drop trigger trg;
drop table t1;

# Before delete trigger
# This can be used for aggregation too :)
create table t1 (i int);
insert into t1 values (1),(2),(3),(4);
create trigger trg before delete on t1 for each row 
  set @del_sum:= @del_sum + old.i;
set @del_sum:= 0;
delete from t1 where i <= 3;
select @del_sum;
drop trigger trg;
drop table t1;

# After delete trigger. 
# Just run out of imagination.
create table t1 (i int);
insert into t1 values (1),(2),(3),(4);
create trigger trg after delete on t1 for each row set @del:= 1;
set @del:= 0;
delete from t1 where i <> 0;
select @del;
drop trigger trg;
drop table t1;

# Several triggers on one table
create table t1 (i int, j int);

delimiter |;
create trigger trg1 before insert on t1 for each row 
begin
  if new.j > 10 then
    set new.j := 10;
  end if;
end|
create trigger trg2 before update on t1 for each row 
begin
  if old.i % 2 = 0 then
    set new.j := -1;
  end if;
end|
create trigger trg3 after update on t1 for each row 
begin
  if new.j = -1 then
    set @fired:= "Yes";
  end if;
end|
delimiter ;|
set @fired:="";
insert into t1 values (1,2),(2,3),(3,14);
select @fired;
select * from t1;
update t1 set j= 20;
select @fired;
select * from t1;

drop trigger trg1;
drop trigger trg2;
drop trigger trg3;
drop table t1;


# Let us test how triggers work for special forms of INSERT such as
# REPLACE and INSERT ... ON DUPLICATE KEY UPDATE
create table t1 (id int not null primary key, data int);
create trigger t1_bi before insert on t1 for each row
  set @log:= concat(@log, "(BEFORE_INSERT: new=(id=", new.id, ", data=", new.data,"))");
create trigger t1_ai after insert on t1 for each row
  set @log:= concat(@log, "(AFTER_INSERT: new=(id=", new.id, ", data=", new.data,"))");
create trigger t1_bu before update on t1 for each row
  set @log:= concat(@log, "(BEFORE_UPDATE: old=(id=", old.id, ", data=", old.data,
                                        ") new=(id=", new.id, ", data=", new.data,"))");
create trigger t1_au after update on t1 for each row
  set @log:= concat(@log, "(AFTER_UPDATE: old=(id=", old.id, ", data=", old.data,
                                       ") new=(id=", new.id, ", data=", new.data,"))");
create trigger t1_bd before delete on t1 for each row
  set @log:= concat(@log, "(BEFORE_DELETE: old=(id=", old.id, ", data=", old.data,"))");
create trigger t1_ad after delete on t1 for each row
  set @log:= concat(@log, "(AFTER_DELETE: old=(id=", old.id, ", data=", old.data,"))");
# Simple INSERT - both triggers should be called
set @log:= "";
insert into t1 values (1, 1);
select @log;
# INSERT IGNORE for already existing key - only before trigger should fire
set @log:= "";
insert ignore t1 values (1, 2);
select @log;
# INSERT ... ON DUPLICATE KEY UPDATE ...
set @log:= "";
insert into t1 (id, data) values (1, 3), (2, 2) on duplicate key update data= data + 1;
select @log;
# REPLACE (also test for bug#13479 "REPLACE activates UPDATE trigger,
#          not the DELETE and INSERT triggers")
# We define REPLACE as INSERT which DELETEs old rows which conflict with
# row being inserted. So for the first record in statement below we will
# call before insert trigger, then delete will be executed (and both delete
# triggers should fire). Finally after insert trigger will be called.
# For the second record we will just call both on insert triggers.
set @log:= "";
replace t1 values (1, 4), (3, 3);
select @log;
# Now we will drop ON DELETE triggers to test REPLACE which is internally
# executed via update
drop trigger t1_bd;
drop trigger t1_ad;
set @log:= "";
replace t1 values (1, 5);
select @log;

# This also drops associated triggers
drop table t1;


#
# Let us test triggers which access other tables.
#
# Trivial trigger which inserts data into another table
create table t1 (id int primary key, data varchar(10), fk int);
create table t2 (event varchar(100));
create table t3 (id int primary key);
create trigger t1_ai after insert on t1 for each row 
  insert into t2 values (concat("INSERT INTO t1 id=", new.id, " data='", new.data, "'"));
insert into t1 (id, data) values (1, "one"), (2, "two");
select * from t1;
select * from t2;
drop trigger t1_ai;
# Trigger which uses couple of tables (and partially emulates FK constraint)
delimiter |;
create trigger t1_bi before insert on t1 for each row
begin
  if exists (select id from t3 where id=new.fk) then
    insert into t2 values (concat("INSERT INTO t1 id=", new.id, " data='", new.data, "' fk=", new.fk));
  else
    insert into t2 values (concat("INSERT INTO t1 FAILED id=", new.id, " data='", new.data, "' fk=", new.fk));
    set new.id= NULL;
  end if;
end|
delimiter ;|
insert into t3 values (1);
--error ER_BAD_NULL_ERROR
insert into t1 values (4, "four", 1), (5, "five", 2);
select * from t1;
select * from t2;
drop table t1, t2, t3;
# Trigger which invokes function
create table t1 (id int primary key, data varchar(10));
create table t2 (seq int);
insert into t2 values (10);
create function f1 () returns int return (select max(seq) from t2);
delimiter |;
create trigger t1_bi before insert on t1 for each row
begin
  if new.id > f1() then
    set new.id:= f1();
  end if;
end|
delimiter ;|
insert into t1 values (1, "first");
insert into t1 values (f1(), "max");
select * from t1;
drop table t1, t2;
drop function f1;
# Trigger which forces invocation of another trigger
# (emulation of FK on delete cascade policy)
create table t1 (id int primary key, fk_t2 int);
create table t2 (id int primary key, fk_t3 int);
create table t3 (id int primary key);
insert into t1 values (1,1), (2,1), (3,2);
insert into t2 values (1,1), (2,2);
insert into t3 values (1), (2);
create trigger t3_ad after delete on t3 for each row
  delete from t2 where fk_t3=old.id;
create trigger t2_ad after delete on t2 for each row
  delete from t1 where fk_t2=old.id;
delete from t3 where id = 1;
select * from t1 left join (t2 left join t3 on t2.fk_t3 = t3.id) on t1.fk_t2 = t2.id;
drop table t1, t2, t3;
# Trigger which assigns value selected from table to field of row
# being inserted/updated.
create table t1 (id int primary key, copy int);
create table t2 (id int primary key, data int);
insert into t2 values (1,1), (2,2);
create trigger t1_bi before insert on t1 for each row
  set new.copy= (select data from t2 where id = new.id);
create trigger t1_bu before update on t1 for each row
  set new.copy= (select data from t2 where id = new.id);
insert into t1 values (1,3), (2,4), (3,3);
update t1 set copy= 1 where id = 2;
select * from t1;
drop table t1, t2;

#
# Test of wrong column specifiers in triggers
#
create table t1 (i int);
create table t3 (i int);

--error ER_TRG_NO_SUCH_ROW_IN_TRG
create trigger trg before insert on t1 for each row set @a:= old.i;
--error ER_TRG_NO_SUCH_ROW_IN_TRG
create trigger trg before delete on t1 for each row set @a:= new.i;
--error ER_TRG_CANT_CHANGE_ROW
create trigger trg before update on t1 for each row set old.i:=1;
--error ER_TRG_NO_SUCH_ROW_IN_TRG
create trigger trg before delete on t1 for each row set new.i:=1;
--error ER_TRG_CANT_CHANGE_ROW
create trigger trg after update on t1 for each row set new.i:=1;
--error ER_BAD_FIELD_ERROR
create trigger trg before update on t1 for each row set new.j:=1;
--error ER_BAD_FIELD_ERROR
create trigger trg before update on t1 for each row set @a:=old.j;


#
# Let us test various trigger creation errors
# Also quickly test table namespace (bug#5892/6182)
#
--error ER_NO_SUCH_TABLE
create trigger trg before insert on t2 for each row set @a:=1;

create trigger trg before insert on t1 for each row set @a:=1;
--error ER_TRG_ALREADY_EXISTS
create trigger trg after insert on t1 for each row set @a:=1;
--error ER_NOT_SUPPORTED_YET
create trigger trg2 before insert on t1 for each row set @a:=1;
--error ER_TRG_ALREADY_EXISTS
create trigger trg before insert on t3 for each row set @a:=1;
create trigger trg2 before insert on t3 for each row set @a:=1;
drop trigger trg2;
drop trigger trg;

--error ER_TRG_DOES_NOT_EXIST
drop trigger trg;

create view v1 as select * from t1;
--error ER_WRONG_OBJECT
create trigger trg before insert on v1 for each row set @a:=1;
drop view v1;

drop table t1;
drop table t3;

create temporary table t1 (i int);
--error ER_TRG_ON_VIEW_OR_TEMP_TABLE
create trigger trg before insert on t1 for each row set @a:=1;
drop table t1;



#
# Tests for various trigger-related bugs
#

# Test for bug #5887 "Triggers with string literals cause errors".
# New .FRM parser was not handling escaped strings properly.
create table t1 (x1col char);  
create trigger tx1 before insert on t1 for each row set new.x1col = 'x';
insert into t1 values ('y');
drop trigger tx1;
drop table t1;

#
# Test for bug #5890 "Triggers fail for DELETE without WHERE".
# If we are going to delete all rows in table but DELETE triggers exist
# we should perform row-by-row deletion instead of using optimized
# delete_all_rows() method.
#
create table t1 (i int) engine=myisam;
insert into t1 values (1), (2);
create trigger trg1 before delete on t1 for each row set @del_before:= @del_before + old.i;
create trigger trg2 after delete on t1 for each row set @del_after:= @del_after + old.i;
set @del_before:=0, @del_after:= 0;
delete from t1;
select @del_before, @del_after;
drop trigger trg1;
drop trigger trg2;
drop table t1;

# Test for bug #5859 "DROP TABLE does not drop triggers". Trigger should not
# magically reappear when we recreate dropped table.
create table t1 (a int);
create trigger trg1 before insert on t1 for each row set new.a= 10;
drop table t1;
create table t1 (a int);
insert into t1 values ();
select * from t1;
drop table t1;

# Test for bug #6559 "DROP DATABASE forgets to drop triggers". 
create database mysqltest;
use mysqltest;
create table t1 (i int);
create trigger trg1 before insert on t1 for each row set @a:= 1;
# This should succeed
drop database mysqltest;
use test;

# Test for bug #8791
# "Triggers: Allowed to create triggers on a subject table in a different DB". 
create database mysqltest;
create table mysqltest.t1 (i int);
--error ER_TRG_IN_WRONG_SCHEMA
create trigger trg1 before insert on mysqltest.t1 for each row set @a:= 1;
use mysqltest;
--error ER_NO_SUCH_TABLE
create trigger test.trg1 before insert on t1 for each row set @a:= 1;
drop database mysqltest;
use test;


# Test for bug #5860 "Multi-table UPDATE does not activate update triggers"
# We will also test how delete triggers wor for multi-table DELETE.
create table t1 (i int, j int default 10, k int not null, key (k));
create table t2 (i int);
insert into t1 (i, k) values (1, 1);
insert into t2 values (1);
create trigger trg1 before update on t1 for each row set @a:= @a + new.j - old.j;
create trigger trg2 after update on t1 for each row set @b:= "Fired";
set @a:= 0, @b:= "";
# Check that trigger works in case of update on the fly
update t1, t2 set j = j + 10 where t1.i = t2.i;
select @a, @b;
insert into t1 values (2, 13, 2);
insert into t2 values (2);
set @a:= 0, @b:= "";
# And now let us check that triggers work in case of multi-update which
# is done through temporary tables...
update t1, t2 set j = j + 15 where t1.i = t2.i and t1.k >= 2;
select @a, @b;
# Let us test delete triggers for multi-delete now.
# We create triggers for both tables because we want test how they
# work in both on-the-fly and via-temp-tables cases.
create trigger trg3 before delete on t1 for each row set @c:= @c + old.j;
create trigger trg4 before delete on t2 for each row set @d:= @d + old.i;
create trigger trg5 after delete on t1 for each row set @e:= "After delete t1 fired";
create trigger trg6 after delete on t2 for each row set @f:= "After delete t2 fired";
set @c:= 0, @d:= 0, @e:= "", @f:= "";
delete t1, t2 from t1, t2 where t1.i = t2.i;
select @c, @d, @e, @f;
# This also will drop triggers
drop table t1, t2;

# Test for bug #6812 "Triggers are not activated for INSERT ... SELECT".
# (We also check the fact that trigger modifies some field does not affect
#  value of next record inserted).
delimiter |;
create table t1 (i int, j int default 10)|
create table t2 (i int)|
insert into t2 values (1), (2)|
create trigger trg1 before insert on t1 for each row 
begin
  if new.i = 1 then
    set new.j := 1;
  end if;
end|
create trigger trg2 after insert on t1 for each row set @a:= 1|
set @a:= 0|
insert into t1 (i) select * from t2|
select * from t1|
select @a|
# This also will drop triggers
drop table t1, t2|
delimiter ;|

# Test for bug #8755 "Trigger is not activated by LOAD DATA"
create table t1 (i int, j int, k int);
create trigger trg1 before insert on t1 for each row set new.k = new.i;
create trigger trg2 after insert on t1 for each row set @b:= "Fired"; 
set @b:="";
# Test triggers with file with separators
load data infile '../../std_data/rpl_loaddata.dat' into table t1 (@a, i);
select *, @b from t1;
set @b:="";
# Test triggers with fixed size row file
load data infile '../../std_data/loaddata5.dat' into table t1 fields terminated by '' enclosed by '' (i, j);
select *, @b from t1;
# This also will drop triggers
drop table t1;

# Test for bug #5894 "Triggers with altered tables cause corrupt databases"
# Also tests basic error handling for various kinds of triggers.
create table t1 (i int, at int, k int, key(k)) engine=myisam;
create table t2 (i int);
insert into t1 values (1, 1, 1);
# We need at least 3 elements in t2 to test multi-update properly
insert into t2 values (1), (2), (3);
# Create and then break "after" triggers
create trigger ai after insert on t1 for each row set @a:= new.at;
create trigger au after update on t1 for each row set @a:= new.at;
create trigger ad after delete on t1 for each row set @a:= old.at;
alter table t1 drop column at;
# We still should be able select data from tables.
select * from t1;
# The following statements changing t1 should fail, but still cause
# their main effect. This is because operation on the table row is
# executed before "after" trigger and its effect cannot be rolled back
# when whole statement fails, because t1 is MyISAM table.
--error ER_BAD_FIELD_ERROR
insert into t1 values (2, 1);
select * from t1;
--error ER_BAD_FIELD_ERROR
update t1 set k = 2 where i = 2;
select * from t1;
--error ER_BAD_FIELD_ERROR
delete from t1 where i = 2;
select * from t1;
# Should fail and insert only 1 row
--error ER_BAD_FIELD_ERROR
load data infile '../../std_data/loaddata5.dat' into table t1 fields terminated by '' enclosed by '' (i, k);
select * from t1;
--error ER_BAD_FIELD_ERROR
insert into t1 select 3, 3;
select * from t1;
# Multi-update working on the fly, again it will update only
# one row even if more matches
--error ER_BAD_FIELD_ERROR
update t1, t2 set k = k + 10 where t1.i = t2.i;
select * from t1;
# The same for multi-update via temp table
--error ER_BAD_FIELD_ERROR
update t1, t2 set k = k + 10 where t1.i = t2.i and k < 3;
select * from t1;
# Multi-delete on the fly
--error ER_BAD_FIELD_ERROR
delete t1, t2 from t1 straight_join t2 where t1.i = t2.i;
select * from t1;
# And via temporary storage
--error ER_BAD_FIELD_ERROR
delete t2, t1 from t2 straight_join t1 where t1.i = t2.i;
select * from t1;
# Prepare table for testing of REPLACE and INSERT ... ON DUPLICATE KEY UPDATE
alter table t1 add primary key (i);
--error ER_BAD_FIELD_ERROR
insert into t1 values (3, 4) on duplicate key update k= k + 10;
select * from t1;
# The following statement will delete old row and won't
# insert new one since after delete trigger will fail.
--error ER_BAD_FIELD_ERROR
replace into t1 values (3, 3);
select * from t1;
# Also drops all triggers
drop table t1, t2;

create table t1 (i int, bt int, k int, key(k)) engine=myisam;
create table t2 (i int);
insert into t1 values (1, 1, 1), (2, 2, 2);
insert into t2 values (1), (2), (3);
# Create and then break "before" triggers
create trigger bi before insert on t1 for each row set @a:= new.bt;
create trigger bu before update on t1 for each row set @a:= new.bt;
create trigger bd before delete on t1 for each row set @a:= old.bt;
alter table t1 drop column bt;
# The following statements changing t1 should fail and should not
# cause any effect on table, since "before" trigger is executed 
# before operation on the table row.
--error ER_BAD_FIELD_ERROR
insert into t1 values (3, 3);
select * from t1;
--error ER_BAD_FIELD_ERROR
update t1 set i = 2;
select * from t1;
--error ER_BAD_FIELD_ERROR
delete from t1;
select * from t1;
--error ER_BAD_FIELD_ERROR
load data infile '../../std_data/loaddata5.dat' into table t1 fields terminated by '' enclosed by '' (i, k);
select * from t1;
--error ER_BAD_FIELD_ERROR
insert into t1 select 3, 3;
select * from t1;
# Both types of multi-update (on the fly and via temp table)
--error ER_BAD_FIELD_ERROR
update t1, t2 set k = k + 10 where t1.i = t2.i;
select * from t1;
--error ER_BAD_FIELD_ERROR
update t1, t2 set k = k + 10 where t1.i = t2.i and k < 2;
select * from t1;
# Both types of multi-delete
--error ER_BAD_FIELD_ERROR
delete t1, t2 from t1 straight_join t2 where t1.i = t2.i;
select * from t1;
--error ER_BAD_FIELD_ERROR
delete t2, t1 from t2 straight_join t1 where t1.i = t2.i;
select * from t1;
# Let us test REPLACE/INSERT ... ON DUPLICATE KEY UPDATE.
# To test properly code-paths different from those that are used
# in ordinary INSERT we need to drop "before insert" trigger.
alter table t1 add primary key (i);
drop trigger bi;
--error ER_BAD_FIELD_ERROR
insert into t1 values (2, 4) on duplicate key update k= k + 10;
select * from t1;
--error ER_BAD_FIELD_ERROR
replace into t1 values (2, 4);
select * from t1;
# Also drops all triggers
drop table t1, t2;

# Test for bug #5893 "Triggers with dropped functions cause crashes"
# Appropriate error should be reported instead of crash.
# Also test for bug #11889 "Server crashes when dropping trigger
# using stored routine".
--disable_warnings
drop function if exists bug5893;
--enable_warnings
create table t1 (col1 int, col2 int); 
insert into t1 values (1, 2);
create function bug5893 () returns int return 5;
create trigger t1_bu before update on t1 for each row set new.col1= bug5893();
drop function bug5893; 
--error ER_SP_DOES_NOT_EXIST
update t1 set col2 = 4;
# This should not crash server too.
drop trigger t1_bu;
drop table t1;

#
# storing and restoring parsing modes for triggers (BUG#5891)
#
set sql_mode='ansi';
create table t1 ("t1 column" int);
create trigger t1_bi before insert on t1 for each row set new."t1 column" = 5;
set sql_mode="";
insert into t1 values (0);
# create trigger with different sql_mode
create trigger t1_af after insert on t1 for each row set @a=10;
insert into t1 values (0);
select * from t1;
select @a;
--replace_column 6 #
show triggers;
drop table t1;
# check that rigger preserve sql_mode during execution
set sql_mode="traditional";
create table t1 (a date);
-- error 1292
insert into t1 values ('2004-01-00');
set sql_mode="";
create trigger t1_bi before insert on t1 for each row set new.a = '2004-01-00';
set sql_mode="traditional";
insert into t1 values ('2004-01-01');
select * from t1;
set sql_mode=default;
show create table t1;
--replace_column 6 #
show triggers;
drop table t1;

# Test for bug #12280 "Triggers: crash if flush tables"
# FLUSH TABLES and FLUSH PRIVILEGES should be disallowed inside
# of functions and triggers.
create table t1 (id int);
--error ER_STMT_NOT_ALLOWED_IN_SF_OR_TRG
create trigger t1_ai after insert on t1 for each row reset query cache;
--error ER_STMT_NOT_ALLOWED_IN_SF_OR_TRG
create trigger t1_ai after insert on t1 for each row reset master;
--error ER_STMT_NOT_ALLOWED_IN_SF_OR_TRG
create trigger t1_ai after insert on t1 for each row reset slave;
--error ER_STMT_NOT_ALLOWED_IN_SF_OR_TRG
create trigger t1_ai after insert on t1 for each row flush hosts;
--error ER_STMT_NOT_ALLOWED_IN_SF_OR_TRG
create trigger t1_ai after insert on t1 for each row flush tables with read lock;
--error ER_STMT_NOT_ALLOWED_IN_SF_OR_TRG
create trigger t1_ai after insert on t1 for each row flush logs;
--error ER_STMT_NOT_ALLOWED_IN_SF_OR_TRG
create trigger t1_ai after insert on t1 for each row flush status;
--error ER_STMT_NOT_ALLOWED_IN_SF_OR_TRG
create trigger t1_ai after insert on t1 for each row flush slave;
--error ER_STMT_NOT_ALLOWED_IN_SF_OR_TRG
create trigger t1_ai after insert on t1 for each row flush master;
--error ER_STMT_NOT_ALLOWED_IN_SF_OR_TRG
create trigger t1_ai after insert on t1 for each row flush des_key_file;
--error ER_STMT_NOT_ALLOWED_IN_SF_OR_TRG
create trigger t1_ai after insert on t1 for each row flush user_resources;
--error ER_STMT_NOT_ALLOWED_IN_SF_OR_TRG
create trigger t1_ai after insert on t1 for each row flush tables;
--error ER_STMT_NOT_ALLOWED_IN_SF_OR_TRG
create trigger t1_ai after insert on t1 for each row flush privileges;
--disable_warnings
drop procedure if exists p1;
--enable_warnings

create trigger t1_ai after insert on t1 for each row call p1();
create procedure p1() flush tables;
--error ER_STMT_NOT_ALLOWED_IN_SF_OR_TRG
insert into t1 values (0);

drop procedure p1;
create procedure p1() reset query cache;
--error ER_STMT_NOT_ALLOWED_IN_SF_OR_TRG
insert into t1 values (0);

drop procedure p1;
create procedure p1() reset master;
--error ER_STMT_NOT_ALLOWED_IN_SF_OR_TRG
insert into t1 values (0);

drop procedure p1;
create procedure p1() reset slave;
--error ER_STMT_NOT_ALLOWED_IN_SF_OR_TRG
insert into t1 values (0);

drop procedure p1;
create procedure p1() flush hosts;
--error ER_STMT_NOT_ALLOWED_IN_SF_OR_TRG
insert into t1 values (0);

drop procedure p1;
create procedure p1() flush privileges;
--error ER_STMT_NOT_ALLOWED_IN_SF_OR_TRG
insert into t1 values (0);

drop procedure p1;
create procedure p1() flush tables with read lock;
--error ER_STMT_NOT_ALLOWED_IN_SF_OR_TRG
insert into t1 values (0);

drop procedure p1;
create procedure p1() flush tables;
--error ER_STMT_NOT_ALLOWED_IN_SF_OR_TRG
insert into t1 values (0);

drop procedure p1;
create procedure p1() flush logs;
--error ER_STMT_NOT_ALLOWED_IN_SF_OR_TRG
insert into t1 values (0);

drop procedure p1;
create procedure p1() flush status;
--error ER_STMT_NOT_ALLOWED_IN_SF_OR_TRG
insert into t1 values (0);

drop procedure p1;
create procedure p1() flush slave;
--error ER_STMT_NOT_ALLOWED_IN_SF_OR_TRG
insert into t1 values (0);

drop procedure p1;
create procedure p1() flush master;
--error ER_STMT_NOT_ALLOWED_IN_SF_OR_TRG
insert into t1 values (0);

drop procedure p1;
create procedure p1() flush des_key_file;
--error ER_STMT_NOT_ALLOWED_IN_SF_OR_TRG
insert into t1 values (0);

drop procedure p1;
create procedure p1() flush user_resources;
--error ER_STMT_NOT_ALLOWED_IN_SF_OR_TRG
insert into t1 values (0);

drop procedure p1;
drop table t1;

# Test for bug #11973 "SELECT .. INTO var_name; in trigger cause
#                      crash on update"

create table t1 (id int, data int, username varchar(16));
insert into t1 (id, data) values (1, 0);
delimiter |;
create trigger t1_whoupdated before update on t1 for each row
begin
  declare user varchar(32);
  declare i int;
  select user() into user;
  set NEW.username = user;
  select count(*) from ((select 1) union (select 2)) as d1 into i;
end|
delimiter ;|
update t1 set data = 1;

connection addconroot1;
update t1 set data = 2;

connection default;
drop table t1;

#
# #11587 Trigger causes lost connection error
#

create table t1 (c1 int, c2 datetime);
delimiter |;
--error ER_SP_NO_RETSET
create trigger tr1 before insert on t1 for each row 
begin 
  set new.c2= '2004-04-01';
  select 'hello';
end|
delimiter ;|

insert into t1 (c1) values (1),(2),(3);
select * from t1;

--disable_warnings
drop procedure if exists bug11587;
--enable_warnings

delimiter |;
create procedure bug11587(x char(16))
begin
  select "hello";
  select "hello again";
end|

create trigger tr1 before insert on t1 for each row 
begin 
  call bug11587();
  set new.c2= '2004-04-02';
end|
delimiter ;|

--error ER_SP_NO_RETSET
insert into t1 (c1) values (4),(5),(6);
select * from t1;

drop procedure bug11587;
drop table t1;

# Test for bug #11896 "Partial locking in case of recursive trigger
# definitions". Recursion in triggers should not be allowed.
# We also should not allow to change tables which are used in
# statements invoking this trigger.
create table t1 (f1 integer);
create table t2 (f2 integer);
create trigger t1_ai after insert on t1
  for each row insert into t2 values (new.f1+1);
create trigger t2_ai after insert on t2
  for each row insert into t1 values (new.f2+1);
# Allow SP resursion to be show that it has not influence here
set @SAVE_SP_RECURSION_LEVELS=@@max_sp_recursion_depth;
set @@max_sp_recursion_depth=100;
--error ER_CANT_UPDATE_USED_TABLE_IN_SF_OR_TRG
insert into t1 values (1);
set @@max_sp_recursion_depth=@SAVE_SP_RECURSION_LEVELS;
select * from t1;
select * from t2;
drop trigger t1_ai;
drop trigger t2_ai;
create trigger t1_bu before update on t1
  for each row insert into t1 values (2);
--error ER_CANT_UPDATE_USED_TABLE_IN_SF_OR_TRG
update t1 set f1= 10;
select * from t1;
drop trigger t1_bu;
create trigger t1_bu before update on t1
  for each row delete from t1 where f1=new.f1;
--error ER_CANT_UPDATE_USED_TABLE_IN_SF_OR_TRG
update t1 set f1= 10;
select * from t1;
drop trigger t1_bu;
# This should work tough
create trigger t1_bi before insert on t1
  for each row set new.f1=(select sum(f1) from t1);
insert into t1 values (3);
select * from t1;
drop trigger t1_bi;
drop tables t1, t2;

# Tests for bug #12704 "Server crashes during trigger execution".
# If we run DML statements and CREATE TRIGGER statements concurrently
# it may happen that trigger will be created while DML statement is
# waiting for table lock. In this case we have to reopen tables and
# recalculate prelocking set.
# Unfortunately these tests rely on the order in which tables are locked
# by statement so they are non determenistic and are disabled.
--disable_parsing
create table t1 (id int);
create table t2 (id int);
create table t3 (id int);
create function f1() returns int return (select max(id)+2 from t2);
create view v1 as select f1() as f;

# Let us check that we notice trigger at all
connection addconroot1;
lock tables t2 write;
connection default;
send insert into t1 values ((select max(id) from t2)), (2);
--sleep 1
connection addconroot2;
create trigger t1_trg before insert on t1 for each row set NEW.id:= 1;
connection addconroot1;
unlock tables;
connection default;
reap;
select * from t1;

# Check that we properly calculate new prelocking set
insert into t2 values (3);
connection addconroot1;
lock tables t2 write;
connection default;
send insert into t1 values ((select max(id) from t2)), (4);
--sleep 1
connection addconroot2;
drop trigger t1_trg;
create trigger t1_trg before insert on t1 for each row
  insert into t3 values (new.id);
connection addconroot1;
unlock tables;
connection default;
reap;
select * from t1;
select * from t3;

# We should be able to do this even if fancy views are involved
connection addconroot1;
lock tables t2 write;
connection default;
send insert into t1 values ((select max(f) from v1)), (6);
--sleep 1
connection addconroot2;
drop trigger t1_trg;
create trigger t1_trg before insert on t1 for each row
  insert into t3 values (new.id + 100);
connection addconroot1;
unlock tables;
connection default;
reap;
select * from t1;
select * from t3;

# This also should work for multi-update
# Let us drop trigger to demonstrate that prelocking set is really
# rebuilt
drop trigger t1_trg;
connection addconroot1;
lock tables t2 write;
connection default;
send update t1, t2 set t1.id=10 where t1.id=t2.id;
--sleep 1
connection addconroot2;
create trigger t1_trg before update on t1 for each row
  insert into t3 values (new.id);
connection addconroot1;
unlock tables;
connection default;
reap;
select * from t1;
select * from t3;

# And even for multi-update converted from ordinary update thanks to view
drop view v1;
drop trigger t1_trg;
create view v1 as select t1.id as id1 from t1, t2 where t1.id= t2.id;
insert into t2 values (10);
connection addconroot1;
lock tables t2 write;
connection default;
send update v1 set id1= 11;
--sleep 1
connection addconroot2;
create trigger t1_trg before update on t1 for each row
  insert into t3 values (new.id + 100);
connection addconroot1;
unlock tables;
connection default;
reap;
select * from t1;
select * from t3;

drop function f1;
drop view v1;
drop table t1, t2, t3;
--enable_parsing

#
# Test for bug #13399 "Crash when executing PS/SP which should activate
# trigger which is now dropped". See also test for similar bug for stored
# routines in sp-error.test (#12329).
create table t1 (id int);
create table t2 (id int);
create trigger t1_bi before insert on t1 for each row insert into t2 values (new.id);
prepare stmt1 from "insert into t1 values (10)";
create procedure p1() insert into t1 values (10); 
call p1();
# Actually it is enough to do FLUSH TABLES instead of DROP TRIGGER
drop trigger t1_bi;
# Server should not crash on these two statements
execute stmt1;
call p1();
deallocate prepare stmt1;
drop procedure p1;

# Let us test more complex situation when we alter trigger in such way that
# it uses different set of tables (or simply add new trigger).
create table t3 (id int);
create trigger t1_bi after insert on t1 for each row insert into t2 values (new.id);
prepare stmt1 from "insert into t1 values (10)";
create procedure p1() insert into t1 values (10); 
call p1();
# Altering trigger forcing it use different set of tables
drop trigger t1_bi;
create trigger t1_bi after insert on t1 for each row insert into t3 values (new.id);
execute stmt1;
# Until we implement proper mechanism for invalidation of SP statements
# invoked whenever a table used in SP changes, this statement will fail with
# 'Table ...  does not exist' error.
--error ER_NO_SUCH_TABLE 
call p1();
deallocate prepare stmt1;
drop procedure p1;
drop table t1, t2, t3;

#
# BUG#13549 "Server crash with nested stored procedures".
# Server should not crash when during execution of stored procedure
# we have to parse trigger/function definition and this new trigger/
# function has more local variables declared than invoking stored
# procedure and last of these variables is used in argument of NOT
# operator.
#
create table t1 (a int);
DELIMITER //;
CREATE PROCEDURE `p1`()
begin
  insert into t1 values (1);
end//
create trigger trg before insert on t1 for each row 
begin 
  declare done int default 0;
  set done= not done;
end//
DELIMITER ;//
CALL p1();
drop procedure p1;
drop table t1;

#
# Test for bug #14863 "Triggers: crash if create and there is no current
# database". We should not crash and give proper error when database for
# trigger or its table is not specified and there is no current database.
#
connection addconwithoutdb;
--error ER_NO_DB_ERROR
create trigger t1_bi before insert on test.t1 for each row set @a:=0;
--error ER_NO_SUCH_TABLE
create trigger test.t1_bi before insert on t1 for each row set @a:=0;
--error ER_NO_DB_ERROR
drop trigger t1_bi;
connection default;

#
# Tests for bug #13525 "Rename table does not keep info of triggers"
# and bug #17866 "Problem with renaming table with triggers with fully
# qualified subject table".
#
create table t1 (id int);
create trigger t1_bi before insert on t1 for each row set @a:=new.id;
create trigger t1_ai after insert on test.t1 for each row set @b:=new.id;
insert into t1 values (101);
select @a, @b;
select trigger_schema, trigger_name, event_object_schema,
       event_object_table, action_statement from information_schema.triggers
       where event_object_schema = 'test';
rename table t1 to t2;
# Trigger should work after rename
insert into t2 values (102);
select @a, @b;
select trigger_schema, trigger_name, event_object_schema,
       event_object_table, action_statement from information_schema.triggers
       where event_object_schema = 'test';
# Let us check that the same works for simple ALTER TABLE ... RENAME
alter table t2 rename to t3;
insert into t3 values (103);
select @a, @b;
select trigger_schema, trigger_name, event_object_schema,
       event_object_table, action_statement from information_schema.triggers
       where event_object_schema = 'test';
# And for more complex ALTER TABLE
alter table t3 rename to t4, add column val int default 0;
insert into t4 values (104, 1);
select @a, @b;
select trigger_schema, trigger_name, event_object_schema,
       event_object_table, action_statement from information_schema.triggers
       where event_object_schema = 'test';
# .TRN file should be updated with new table name
drop trigger t1_bi;
drop trigger t1_ai;
drop table t4;
# Rename between different databases if triggers exist should fail
create database mysqltest;
use mysqltest;
create table t1 (id int);
create trigger t1_bi before insert on t1 for each row set @a:=new.id;
insert into t1 values (101);
select @a;
select trigger_schema, trigger_name, event_object_schema,
       event_object_table, action_statement from information_schema.triggers
       where event_object_schema = 'test' or event_object_schema = 'mysqltest';
--error ER_TRG_IN_WRONG_SCHEMA
rename table t1 to test.t2;
insert into t1 values (102);
select @a;
select trigger_schema, trigger_name, event_object_schema,
       event_object_table, action_statement from information_schema.triggers
       where event_object_schema = 'test' or event_object_schema = 'mysqltest';
# There should be no fantom .TRN files 
--error ER_TRG_DOES_NOT_EXIST
drop trigger test.t1_bi;
# Let us also check handling of this restriction in ALTER TABLE ... RENAME
--error ER_TRG_IN_WRONG_SCHEMA
alter table t1 rename to test.t1;
insert into t1 values (103);
select @a;
select trigger_schema, trigger_name, event_object_schema,
       event_object_table, action_statement from information_schema.triggers
       where event_object_schema = 'test' or event_object_schema = 'mysqltest';
# Again there should be no fantom .TRN files 
--error ER_TRG_DOES_NOT_EXIST
drop trigger test.t1_bi;
--error ER_TRG_IN_WRONG_SCHEMA
alter table t1 rename to test.t1, add column val int default 0;
insert into t1 values (104);
select @a;
select trigger_schema, trigger_name, event_object_schema,
       event_object_table, action_statement from information_schema.triggers
       where event_object_schema = 'test' or event_object_schema = 'mysqltest';
# Table definition should not change
show create table t1;
# And once again check for fantom .TRN files 
--error ER_TRG_DOES_NOT_EXIST
drop trigger test.t1_bi;
drop trigger t1_bi;
drop table t1;
drop database mysqltest;
use test;
# And now let us check that the properly handle rename if there is some
# error during it (that we rollback such renames completely).
create table t1 (id int);
create trigger t1_bi before insert on t1 for each row set @a:=new.id;
create trigger t1_ai after insert on t1 for each row set @b:=new.id;
insert into t1 values (101);
select @a, @b;
select trigger_schema, trigger_name, event_object_schema,
       event_object_table, action_statement from information_schema.triggers
       where event_object_schema = 'test';
# Trick which makes update of second .TRN file impossible
let $MYSQLD_DATADIR= `select @@datadir`;
write_file $MYSQLD_DATADIR/test/t1_ai.TRN~;
dummy
EOF
chmod 0000 $MYSQLD_DATADIR/test/t1_ai.TRN~;
# Normalize the datadir path; the embedded server doesn't chdir to datadir
--replace_result $MYSQLTEST_VARDIR . mysqld.1/data/ ''
--error 1
rename table t1 to t2;
# 't1' should be still there and triggers should work correctly
insert into t1 values (102);
select @a, @b;
select trigger_schema, trigger_name, event_object_schema,
       event_object_table, action_statement from information_schema.triggers
       where event_object_schema = 'test';
chmod 0600 $MYSQLD_DATADIR/test/t1_ai.TRN~;
remove_file $MYSQLD_DATADIR/test/t1_ai.TRN~;
# Let us check that updates to .TRN files were rolled back too
drop trigger t1_bi;
drop trigger t1_ai;
drop table t1;

# Test for bug #16829 "Firing trigger with RETURN crashes the server"
# RETURN is not supposed to be used anywhere except functions, so error
# should be returned when one attempts to create trigger with RETURN.
create table t1 (i int);
--error ER_SP_BADRETURN
create trigger t1_bi before insert on t1 for each row return 0;
insert into t1 values (1);
drop table t1;

# Test for bug #17764 "Trigger crashes MyISAM table"
#
# Table was reported as crashed when it was subject table of trigger invoked
# by insert statement which was executed with enabled bulk insert mode (which
# is actually set of optimizations enabled by handler::start_bulk_insert())
# and this trigger also explicitly referenced it.
# The same problem arose when table to which bulk insert was done was also
# referenced in function called by insert statement.
create table t1 (a varchar(64), b int);
create table t2 like t1;
create trigger t1_ai after insert on t1 for each row
  set @a:= (select max(a) from t1);
insert into t1 (a) values
  ("Twas"),("brillig"),("and"),("the"),("slithy"),("toves"),
  ("Did"),("gyre"),("and"),("gimble"),("in"),("the"),("wabe");
create trigger t2_ai after insert on t2 for each row
  set @a:= (select max(a) from t2);
insert into t2 select * from t1;
load data infile '../../std_data/words.dat' into table t1 (a);
drop trigger t1_ai;
drop trigger t2_ai;
# Test that the problem for functions is fixed as well
create function f1() returns int return (select max(b) from t1);
insert into t1 values
  ("All",f1()),("mimsy",f1()),("were",f1()),("the",f1()),("borogoves",f1()),
  ("And",f1()),("the",f1()),("mome", f1()),("raths",f1()),("outgrabe",f1());
create function f2() returns int return (select max(b) from t2);
insert into t2 select a, f2() from t1;
load data infile '../../std_data/words.dat' into table t1 (a) set b:= f1();
drop function f1;
drop function f2;
drop table t1, t2;

#
# Test for bug #16021 "Wrong index given to function in trigger" which
# was caused by the same bulk insert optimization as bug #17764 but had
# slightly different symptoms (instead of reporting table as crashed
# storage engine reported error number 124)
#
create table t1(i int not null, j int not null, n numeric(15,2), primary key(i,j));
create table t2(i int not null, n numeric(15,2), primary key(i));
delimiter |;
create trigger t1_ai after insert on t1 for each row
begin
  declare sn numeric(15,2);
  select sum(n) into sn from t1 where i=new.i;
  replace into t2 values(new.i, sn);
end|
delimiter ;|
insert into t1 values
  (1,1,10.00),(1,2,10.00),(1,3,10.00),(1,4,10.00),(1,5,10.00),
  (1,6,10.00),(1,7,10.00),(1,8,10.00),(1,9,10.00),(1,10,10.00),
  (1,11,10.00),(1,12,10.00),(1,13,10.00),(1,14,10.00),(1,15,10.00);
select * from t1;
select * from t2;
drop tables t1, t2;

#
# Test for Bug #16461 connection_id() does not work properly inside trigger
#
--disable_warnings
DROP TABLE IF EXISTS t1;
--enable_warnings

CREATE TABLE t1 (
    conn_id INT,
    trigger_conn_id INT
);
CREATE TRIGGER t1_bi BEFORE INSERT ON t1 FOR EACH ROW
  SET NEW.trigger_conn_id = CONNECTION_ID();

INSERT INTO t1 (conn_id, trigger_conn_id) VALUES (CONNECTION_ID(), -1);

connect (con1,localhost,root,,);
INSERT INTO t1 (conn_id, trigger_conn_id) VALUES (CONNECTION_ID(), -1);
connection default;
disconnect con1;

SELECT * FROM t1 WHERE conn_id != trigger_conn_id;

DROP TRIGGER t1_bi;
DROP TABLE t1;


#
# Bug#6951: Triggers/Traditional: SET @ result wrong
#
--disable_warnings
DROP TABLE IF EXISTS t1;
--enable_warnings

CREATE TABLE t1 (i1 INT);

SET @save_sql_mode=@@sql_mode;

SET SQL_MODE='';

CREATE TRIGGER t1_ai AFTER INSERT ON t1 FOR EACH ROW
  SET @x = 5/0;

SET SQL_MODE='traditional';

CREATE TRIGGER t1_au AFTER UPDATE ON t1 FOR EACH ROW
  SET @x = 5/0;

SET @x=1;
INSERT INTO t1 VALUES (@x);
SELECT @x;

SET @x=2;
UPDATE t1 SET i1 = @x;
SELECT @x;

SET SQL_MODE='';

SET @x=3;
INSERT INTO t1 VALUES (@x);
SELECT @x;

SET @x=4;
UPDATE t1 SET i1 = @x;
SELECT @x;

SET @@sql_mode=@save_sql_mode;

DROP TRIGGER t1_ai;
DROP TRIGGER t1_au;
DROP TABLE t1;


#
# Test for bug #14635 Accept NEW.x as INOUT parameters to stored
# procedures from within triggers
#
--disable_warnings
DROP TABLE IF EXISTS t1;
DROP PROCEDURE IF EXISTS p1;
DROP PROCEDURE IF EXISTS p2;
--enable_warnings

CREATE TABLE t1 (i1 INT);

# Check that NEW.x pseudo variable is accepted as INOUT and OUT
# parameter to stored routine.
INSERT INTO t1 VALUES (3);
CREATE PROCEDURE p1(OUT i1 INT) DETERMINISTIC NO SQL SET i1 = 5;
CREATE PROCEDURE p2(INOUT i1 INT) DETERMINISTIC NO SQL SET i1 = i1 * 7;
delimiter //;
CREATE TRIGGER t1_bu BEFORE UPDATE ON t1 FOR EACH ROW
BEGIN
  CALL p1(NEW.i1);
  CALL p2(NEW.i1);
END//
delimiter ;//
UPDATE t1 SET i1 = 11 WHERE i1 = 3;
DROP TRIGGER t1_bu;
DROP PROCEDURE p2;
DROP PROCEDURE p1;

# Check that OLD.x pseudo variable is not accepted as INOUT and OUT
# parameter to stored routine.
INSERT INTO t1 VALUES (13);
CREATE PROCEDURE p1(OUT i1 INT) DETERMINISTIC NO SQL SET @a = 17;
CREATE TRIGGER t1_bu BEFORE UPDATE ON t1 FOR EACH ROW
  CALL p1(OLD.i1);
--error ER_SP_NOT_VAR_ARG
UPDATE t1 SET i1 = 19 WHERE i1 = 13;
DROP TRIGGER t1_bu;
DROP PROCEDURE p1;

INSERT INTO t1 VALUES (23);
CREATE PROCEDURE p1(INOUT i1 INT) DETERMINISTIC NO SQL SET @a = i1 * 29;
CREATE TRIGGER t1_bu BEFORE UPDATE ON t1 FOR EACH ROW
  CALL p1(OLD.i1);
--error ER_SP_NOT_VAR_ARG
UPDATE t1 SET i1 = 31 WHERE i1 = 23;
DROP TRIGGER t1_bu;
DROP PROCEDURE p1;

# Check that NEW.x pseudo variable is read-only in the AFTER TRIGGER.
INSERT INTO t1 VALUES (37);
CREATE PROCEDURE p1(OUT i1 INT) DETERMINISTIC NO SQL SET @a = 41;
CREATE TRIGGER t1_au AFTER UPDATE ON t1 FOR EACH ROW
  CALL p1(NEW.i1);
--error ER_SP_NOT_VAR_ARG
UPDATE t1 SET i1 = 43 WHERE i1 = 37;
DROP TRIGGER t1_au;
DROP PROCEDURE p1;

INSERT INTO t1 VALUES (47);
CREATE PROCEDURE p1(INOUT i1 INT) DETERMINISTIC NO SQL SET @a = i1 * 49;
CREATE TRIGGER t1_au AFTER UPDATE ON t1 FOR EACH ROW
  CALL p1(NEW.i1);
--error ER_SP_NOT_VAR_ARG
UPDATE t1 SET i1 = 51 WHERE i1 = 47;
DROP TRIGGER t1_au;
DROP PROCEDURE p1;

# Post requisite.
SELECT * FROM t1;

DROP TABLE t1;

#
# Bug #18005: Creating a trigger on mysql.event leads to server crash on
# scheduler startup
#
# Bug #18361: Triggers on mysql.user table cause server crash
#
# We don't allow triggers on the mysql schema
delimiter |;
--error ER_NO_TRIGGERS_ON_SYSTEM_SCHEMA
create trigger wont_work after update on mysql.user for each row
begin
 set @a:= 1;
end|
# Try when we're already using the mysql schema
use mysql|
--error ER_NO_TRIGGERS_ON_SYSTEM_SCHEMA
create trigger wont_work after update on event for each row
begin
 set @a:= 1;
end|
use test|
delimiter ;|


#
# Test for BUG#16899: Possible buffer overflow in handling of DEFINER-clause.
#

# Prepare.

--disable_warnings
DROP TABLE IF EXISTS t1;
DROP TABLE IF EXISTS t2;
--enable_warnings

CREATE TABLE t1(c INT);
CREATE TABLE t2(c INT);

--error ER_WRONG_STRING_LENGTH
CREATE DEFINER=1234567890abcdefGHIKL@localhost
  TRIGGER t1_bi BEFORE INSERT ON t1 FOR EACH ROW SET @a = 1;

--error ER_WRONG_STRING_LENGTH
CREATE DEFINER=some_user_name@1234567890abcdefghij1234567890abcdefghij1234567890abcdefghijQWERTY
  TRIGGER t2_bi BEFORE INSERT ON t2 FOR EACH ROW SET @a = 2;

# Cleanup.

DROP TABLE t1;
DROP TABLE t2;

#
# Bug#20028 Function with select return no data
# 

--disable_warnings
drop table if exists t1;
drop table if exists t2;
drop table if exists t3;
drop table if exists t4;
--enable_warnings

SET @save_sql_mode=@@sql_mode;

delimiter |;
SET sql_mode='TRADITIONAL'|
create table t1 (id int(10) not null primary key, v int(10) )|
create table t2 (id int(10) not null primary key, v int(10) )|
create table t3 (id int(10) not null primary key, v int(10) )|
create table t4 (c int)|

create trigger t4_bi before insert on t4 for each row set @t4_bi_called:=1|
create trigger t4_bu before update on t4 for each row set @t4_bu_called:=1|

insert into t1 values(10, 10)|
set @a:=1/0|
select 1/0 from t1|

create trigger t1_bi before insert on t1 for each row set @a:=1/0|

insert into t1 values(20, 20)|

drop trigger t1_bi|
create trigger t1_bi before insert on t1 for each row
begin
  insert into t2 values (new.id, new.v);
  update t2 set v=v+1 where id= new.id;
  replace t3 values (new.id, 0);
  update t2, t3 set t2.v=new.v, t3.v=new.v where t2.id=t3.id;
  create temporary table t5 select * from t1;
  delete from t5;
  insert into t5 select * from t1;
  insert into t4 values (0);
  set @check= (select count(*) from t5);
  update t4 set c= @check;
  drop temporary table t5;

  set @a:=1/0;
end|

set @check=0, @t4_bi_called=0, @t4_bu_called=0|
insert into t1 values(30, 30)|
select @check, @t4_bi_called, @t4_bu_called|

delimiter ;|

SET @@sql_mode=@save_sql_mode;

drop table t1;
drop table t2;
drop table t3;
drop table t4;

#
# Bug#20670 "UPDATE using key and invoking trigger that modifies
#            this key does not stop"
#

--disable_warnings
drop table if exists t1;
--enable_warnings
create table t1 (i int, j int key);
insert into t1 values (1,1), (2,2), (3,3);
create trigger t1_bu before update on t1 for each row
  set new.j = new.j + 10;
# This should not work indefinitely and should cause
# expected result
update t1 set i= i+ 10 where j > 2;
select * from t1;
drop table t1;

#
# Bug#23556 TRUNCATE TABLE still maps to DELETE
#
CREATE TABLE t1 (a INT PRIMARY KEY);
CREATE TABLE t2 (a INT PRIMARY KEY);
INSERT INTO t1 VALUES (1),(2),(3),(4),(5),(6),(7),(8);

CREATE TRIGGER trg_t1 BEFORE DELETE on t1 FOR EACH ROW 
  INSERT INTO t2 VALUES (OLD.a);

FLUSH STATUS;
TRUNCATE t1;
SHOW STATUS LIKE 'handler_delete';
SELECT COUNT(*) FROM t2;

INSERT INTO t1 VALUES (1),(2),(3),(4),(5),(6),(7),(8);
DELETE FROM t2;

FLUSH STATUS;
DELETE FROM t1;
SHOW STATUS LIKE 'handler_delete';
SELECT COUNT(*) FROM t2;

DROP TRIGGER trg_t1;
DROP TABLE t1,t2;

#
# Bug #23651 "Server crashes when trigger which uses stored function
#             invoked from different connections".
#
--disable_warnings
drop table if exists t1;
drop function if exists f1;
--enable_warnings
create table t1 (i int);
create function f1() returns int return 10;
create trigger t1_bi before insert on t1 for each row set @a:= f1() + 10;
insert into t1 values ();
select @a;
connection addconroot1;
insert into t1 values ();
select @a;
connection default;
drop table t1;
drop function f1;

#
# Bug#23703: DROP TRIGGER needs an IF EXISTS
#

--disable_warnings
drop table if exists t1;
--enable_warnings

create table t1(a int, b varchar(50));

-- error ER_TRG_DOES_NOT_EXIST
drop trigger not_a_trigger;

drop trigger if exists not_a_trigger;

create trigger t1_bi before insert on t1
for each row set NEW.b := "In trigger t1_bi";

insert into t1 values (1, "a");
drop trigger if exists t1_bi;
insert into t1 values (2, "b");
drop trigger if exists t1_bi;
insert into t1 values (3, "c");

select * from t1;

drop table t1;

#
# Bug#25398: crash when a trigger contains a SELECT with 
#            trigger fields in the select list under DISTINCT
#

CREATE TABLE t1 (
  id int NOT NULL DEFAULT '0',
  a  varchar(10) NOT NULL,
  b  varchar(10),
  c  varchar(10),
  d  timestamp NOT NULL,
  PRIMARY KEY (id, a)
);

CREATE TABLE t2 (
  fubar_id         int unsigned NOT NULL DEFAULT '0',
  last_change_time datetime NOT NULL DEFAULT '0000-00-00 00:00:00',
  PRIMARY KEY  (fubar_id)
);

DELIMITER |;

CREATE TRIGGER fubar_change
  AFTER UPDATE ON t1
    FOR EACH ROW
      BEGIN
        INSERT INTO t2 (fubar_id, last_change_time)
          SELECT DISTINCT NEW.id AS fubar_id, NOW() AS last_change_time
            FROM t1 WHERE (id = NEW.id) AND (OLD.c != NEW.c)
        ON DUPLICATE KEY UPDATE
          last_change_time =
            IF((fubar_id = NEW.id)AND(OLD.c != NEW.c),NOW(),last_change_time);
      END
|

DELIMITER ;|

INSERT INTO t1 (id,a, b,c,d) VALUES
 (1,'a','b','c',now()),(2,'a','b','c',now());

UPDATE t1 SET c='Bang!' WHERE id=1;

SELECT fubar_id FROM t2;

DROP TABLE t1,t2;

#
# Bug#21285 (Incorrect message error deleting records in a table with a
#           trigger for inserting)
#

--disable_warnings
DROP TABLE IF EXISTS bug21825_A;
DROP TABLE IF EXISTS bug21825_B;
--enable_warnings

CREATE TABLE bug21825_A (id int(10));
CREATE TABLE bug21825_B (id int(10));

delimiter //;

CREATE TRIGGER trgA AFTER INSERT ON bug21825_A
FOR EACH ROW
BEGIN
  INSERT INTO bug21825_B (id) values (1);
END//
delimiter ;//

INSERT INTO bug21825_A (id) VALUES (10);
INSERT INTO bug21825_A (id) VALUES (20);

DROP TABLE bug21825_B;

# Must pass, the missing table in the insert trigger should not matter.
DELETE FROM bug21825_A WHERE id = 20;

DROP TABLE bug21825_A;

#
# Bug#22580 (DROP TABLE in nested stored procedure causes strange dependancy
# error)
#

--disable_warnings
DROP TABLE IF EXISTS bug22580_t1;
DROP PROCEDURE IF EXISTS bug22580_proc_1;
DROP PROCEDURE IF EXISTS bug22580_proc_2;
--enable_warnings

CREATE TABLE bug22580_t1 (a INT, b INT);

DELIMITER ||;

CREATE PROCEDURE bug22580_proc_2()
BEGIN
  DROP TABLE IF EXISTS bug22580_tmp;
  CREATE TEMPORARY TABLE bug22580_tmp (a INT);
  DROP TABLE bug22580_tmp;
END||

CREATE PROCEDURE bug22580_proc_1()
BEGIN
  CALL bug22580_proc_2();
END||

CREATE TRIGGER t1bu BEFORE UPDATE ON bug22580_t1
FOR EACH ROW 
BEGIN
  CALL bug22580_proc_1();
END||

DELIMITER ;||

# Must pass, the actions of the update trigger should not matter
INSERT INTO bug22580_t1 VALUES (1,1);

DROP TABLE bug22580_t1;
DROP PROCEDURE bug22580_proc_1;
DROP PROCEDURE bug22580_proc_2;

#
# Bug#27006: AFTER UPDATE triggers not fired with INSERT ... ON DUPLICATE
#
--disable_warnings
DROP TRIGGER IF EXISTS trg27006_a_update;
DROP TRIGGER IF EXISTS trg27006_a_insert;
--enable_warnings

CREATE TABLE t1 (
  `id` int(10) unsigned NOT NULL auto_increment,
  `val` varchar(10) NOT NULL,
  PRIMARY KEY  (`id`)
);
CREATE TABLE t2 like t1;
DELIMITER |;

CREATE TRIGGER trg27006_a_insert AFTER INSERT ON t1 FOR EACH ROW
BEGIN
    insert into t2 values (NULL,new.val);
END |
CREATE TRIGGER trg27006_a_update AFTER UPDATE ON t1 FOR EACH ROW
BEGIN
    insert into t2 values (NULL,new.val);
END |
DELIMITER ;|

INSERT INTO t1(val) VALUES ('test1'),('test2');
SELECT * FROM t1;
SELECT * FROM t2;
INSERT INTO t1 VALUES (2,'test2') ON DUPLICATE KEY UPDATE val=VALUES(val);
INSERT INTO t1 VALUES (2,'test3') ON DUPLICATE KEY UPDATE val=VALUES(val);
INSERT INTO t1 VALUES (3,'test4') ON DUPLICATE KEY UPDATE val=VALUES(val);
SELECT * FROM t1;
SELECT * FROM t2;
DROP TRIGGER trg27006_a_insert;
DROP TRIGGER trg27006_a_update;
drop table t1,t2;

#
# Bug #20903 "Crash when using CREATE TABLE .. SELECT and triggers"
#

--disable_warnings
drop table if exists t1, t2, t3;
--enable_warnings
create table t1 (i int);
create trigger t1_bi before insert on t1 for each row set new.i = 7;
create trigger t1_ai after insert on t1 for each row set @a := 7;
create table t2 (j int);
insert into t2 values (1), (2);
set @a:="";
create table if not exists t1 select * from t2;
select * from t1;
select @a;
# Let us check that trigger that involves table also works ok.
drop trigger t1_bi;
drop trigger t1_ai;
create table t3 (isave int);
create trigger t1_bi before insert on t1 for each row insert into t3 values (new.i);
create table if not exists t1 select * from t2;
select * from t1;
select * from t3;
drop table t1, t2, t3;

disconnect addconroot1;
disconnect addconroot2;
disconnect addconwithoutdb;
#
# Bug #26162: Trigger DML ignores low_priority_updates setting
#
CREATE TABLE t1 (id INTEGER);
CREATE TABLE t2 (id INTEGER);

INSERT INTO t2 VALUES (1),(2);

# trigger that produces the high priority insert, but should be low, adding
# LOW_PRIORITY fixes this
CREATE TRIGGER t1_test AFTER INSERT ON t1 FOR EACH ROW 
  INSERT INTO t2 VALUES (new.id);

CONNECT (rl_holder,    localhost, root,,);
CONNECT (rl_acquirer,  localhost, root,,);
CONNECT (wl_acquirer,  localhost, root,,);
CONNECT (rl_contender, localhost, root,,);

CONNECTION rl_holder;
SELECT GET_LOCK('B26162',120);

CONNECTION rl_acquirer;
--send
SELECT 'rl_acquirer', GET_LOCK('B26162',120), id FROM t2 WHERE id = 1;

CONNECTION wl_acquirer;
SET SESSION LOW_PRIORITY_UPDATES=1;
SET GLOBAL LOW_PRIORITY_UPDATES=1;
#need to wait for rl_acquirer to lock on the B26162 lock 
sleep 2;
--send
INSERT INTO t1 VALUES (5);

CONNECTION rl_contender;
# must not "see" the row inserted by the INSERT (as it must run before the
# INSERT)
--send
SELECT 'rl_contender', id FROM t2 WHERE id > 1;

CONNECTION rl_holder;
#need to wait for wl_acquirer and rl_contender to lock on t2 
sleep 2;
SELECT RELEASE_LOCK('B26162');

CONNECTION rl_acquirer;
--reap
SELECT RELEASE_LOCK('B26162');
CONNECTION wl_acquirer;
--reap
CONNECTION rl_contender;
--reap

CONNECTION default;
DISCONNECT rl_acquirer;
DISCONNECT wl_acquirer;
DISCONNECT rl_contender;
DISCONNECT rl_holder;

DROP TRIGGER t1_test;
DROP TABLE t1,t2;
SET SESSION LOW_PRIORITY_UPDATES=DEFAULT;
SET GLOBAL LOW_PRIORITY_UPDATES=DEFAULT;
--echo
--echo Bug#28502 Triggers that update another innodb table will block
--echo on X lock unnecessarily
--echo
--echo Ensure we do not open and lock tables for triggers we do not fire.
--echo
--disable_warnings
drop table if exists t1, t2;
drop trigger if exists trg_bug28502_au;
--enable_warnings

create table t1 (id int, count int);
create table t2 (id int);
delimiter |;

create trigger trg_bug28502_au before update on t2
for each row
begin
  if (new.id is not null) then
    update t1 set count= count + 1 where id = old.id;
  end if;
end|

delimiter ;|
insert into t1 (id, count) values (1, 0);

lock table t1 write;

--connect (connection_insert, localhost, root, , test, , )
connection connection_insert;
# Is expected to pass.
insert into t2 set id=1;
connection default;
unlock tables;
update t2 set id=1 where id=1;
select * from t1;
select * from t2;
# Will drop the trigger
drop table t1, t2;
disconnect connection_insert;
--echo
--echo Additionally, provide test coverage for triggers and 
--echo all MySQL data changing commands.
--echo
--disable_warnings
drop table if exists t1, t2, t1_op_log;
drop view if exists v1;
drop trigger if exists trg_bug28502_bi;
drop trigger if exists trg_bug28502_ai;
drop trigger if exists trg_bug28502_bu;
drop trigger if exists trg_bug28502_au;
drop trigger if exists trg_bug28502_bd;
drop trigger if exists trg_bug28502_ad;
--enable_warnings
create table t1 (id int primary key auto_increment, operation varchar(255));
create table t2 (id int primary key);
create table t1_op_log(operation varchar(255));
create view v1 as select * from t1;
create trigger trg_bug28502_bi before insert on t1
for each row
  insert into t1_op_log (operation)
  values (concat("Before INSERT, new=", new.operation));

create trigger trg_bug28502_ai after insert on t1
for each row
  insert into t1_op_log (operation)
  values (concat("After INSERT, new=", new.operation));

create trigger trg_bug28502_bu before update on t1
for each row
  insert into t1_op_log (operation)
  values (concat("Before UPDATE, new=", new.operation,
                 ", old=", old.operation));

create trigger trg_bug28502_au after update on t1
for each row
  insert into t1_op_log (operation)
  values (concat("After UPDATE, new=", new.operation,
                 ", old=", old.operation));

create trigger trg_bug28502_bd before delete on t1
for each row
  insert into t1_op_log (operation)
  values (concat("Before DELETE, old=", old.operation));

create trigger trg_bug28502_ad after delete on t1
for each row
  insert into t1_op_log (operation)
  values (concat("After DELETE, old=", old.operation));

insert into t1 (operation) values ("INSERT");

set @id=last_insert_id();

select * from t1;
select * from t1_op_log;
truncate t1_op_log;

update t1 set operation="UPDATE" where id=@id;

select * from t1;
select * from t1_op_log;
truncate t1_op_log;

delete from t1 where id=@id;

select * from t1;
select * from t1_op_log;
truncate t1;
truncate t1_op_log;

insert into t1 (id, operation) values
(NULL, "INSERT ON DUPLICATE KEY UPDATE, inserting a new key")
on duplicate key update id=NULL, operation="Should never happen";

set @id=last_insert_id();

select * from t1;
select * from t1_op_log;
truncate t1_op_log;

insert into t1 (id, operation) values
(@id, "INSERT ON DUPLICATE KEY UPDATE, the key value is the same")
on duplicate key update id=NULL,
operation="INSERT ON DUPLICATE KEY UPDATE, updating the duplicate";

select * from t1;
select * from t1_op_log;
truncate t1;
truncate t1_op_log;

replace into t1 values (NULL, "REPLACE, inserting a new key");

set @id=last_insert_id();

select * from t1;
select * from t1_op_log;
truncate t1_op_log;

replace into t1 values (@id, "REPLACE, deleting the duplicate");

select * from t1;
select * from t1_op_log;
truncate t1;
truncate t1_op_log;

create table if not exists t1
select NULL, "CREATE TABLE ... SELECT, inserting a new key";

set @id=last_insert_id();

select * from t1;
select * from t1_op_log;
truncate t1_op_log;

create table if not exists t1 replace
select @id, "CREATE TABLE ... REPLACE SELECT, deleting a duplicate key";

select * from t1;
select * from t1_op_log;
truncate t1;
truncate t1_op_log;

insert into t1 (id, operation)
select NULL, "INSERT ... SELECT, inserting a new key";

set @id=last_insert_id();

select * from t1;
select * from t1_op_log;
truncate t1_op_log;

insert into t1 (id, operation)
select @id,
"INSERT ... SELECT ... ON DUPLICATE KEY UPDATE, updating a duplicate"
on duplicate key update id=NULL,
operation="INSERT ... SELECT ... ON DUPLICATE KEY UPDATE, updating a duplicate";

select * from t1;
select * from t1_op_log;
truncate t1;
truncate t1_op_log;

replace into t1 (id, operation)
select NULL, "REPLACE ... SELECT, inserting a new key";

set @id=last_insert_id();

select * from t1;
select * from t1_op_log;
truncate t1_op_log;

replace into t1 (id, operation)
select @id, "REPLACE ... SELECT, deleting a duplicate";

select * from t1;
select * from t1_op_log;
truncate t1;
truncate t1_op_log;

insert into t1 (id, operation) values (1, "INSERT for multi-DELETE");
insert into t2 (id) values (1);

delete t1.*, t2.* from t1, t2 where t1.id=1;

select * from t1;
select * from t2;
select * from t1_op_log;
truncate t1;
truncate t2;
truncate t1_op_log;

insert into t1 (id, operation) values (1, "INSERT for multi-UPDATE");
insert into t2 (id) values (1);
update t1, t2 set t1.id=2, operation="multi-UPDATE" where t1.id=1;
update t1, t2
set t2.id=3, operation="multi-UPDATE, SET for t2, but the trigger is fired" where t1.id=2;

select * from t1;
select * from t2;
select * from t1_op_log;
truncate table t1;
truncate table t2;
truncate table t1_op_log;

--echo
--echo Now do the same but use a view instead of the base table.
--echo

insert into v1 (operation) values ("INSERT");

set @id=last_insert_id();

select * from t1;
select * from t1_op_log;
truncate t1_op_log;

update v1 set operation="UPDATE" where id=@id;

select * from t1;
select * from t1_op_log;
truncate t1_op_log;

delete from v1 where id=@id;

select * from t1;
select * from t1_op_log;
truncate t1;
truncate t1_op_log;

insert into v1 (id, operation) values
(NULL, "INSERT ON DUPLICATE KEY UPDATE, inserting a new key")
on duplicate key update id=NULL, operation="Should never happen";

set @id=last_insert_id();

select * from t1;
select * from t1_op_log;
truncate t1_op_log;

insert into v1 (id, operation) values
(@id, "INSERT ON DUPLICATE KEY UPDATE, the key value is the same")
on duplicate key update id=NULL,
operation="INSERT ON DUPLICATE KEY UPDATE, updating the duplicate";

select * from t1;
select * from t1_op_log;
truncate t1;
truncate t1_op_log;

replace into v1 values (NULL, "REPLACE, inserting a new key");

set @id=last_insert_id();

select * from t1;
select * from t1_op_log;
truncate t1_op_log;

replace into v1 values (@id, "REPLACE, deleting the duplicate");

select * from t1;
select * from t1_op_log;
truncate t1;
truncate t1_op_log;

create table if not exists v1
select NULL, "CREATE TABLE ... SELECT, inserting a new key";

set @id=last_insert_id();

select * from t1;
select * from t1_op_log;
truncate t1_op_log;

create table if not exists v1 replace
select @id, "CREATE TABLE ... REPLACE SELECT, deleting a duplicate key";

select * from t1;
select * from t1_op_log;
truncate t1;
truncate t1_op_log;

insert into v1 (id, operation)
select NULL, "INSERT ... SELECT, inserting a new key";

set @id=last_insert_id();

select * from t1;
select * from t1_op_log;
truncate t1_op_log;

insert into v1 (id, operation)
select @id,
"INSERT ... SELECT ... ON DUPLICATE KEY UPDATE, updating a duplicate"
on duplicate key update id=NULL,
operation="INSERT ... SELECT ... ON DUPLICATE KEY UPDATE, updating a duplicate";

select * from t1;
select * from t1_op_log;
truncate t1;
truncate t1_op_log;

replace into v1 (id, operation)
select NULL, "REPLACE ... SELECT, inserting a new key";

set @id=last_insert_id();

select * from t1;
select * from t1_op_log;
truncate t1_op_log;

replace into v1 (id, operation)
select @id, "REPLACE ... SELECT, deleting a duplicate";

select * from t1;
select * from t1_op_log;
truncate t1;
truncate t1_op_log;

insert into v1 (id, operation) values (1, "INSERT for multi-DELETE");
insert into t2 (id) values (1);

delete v1.*, t2.* from v1, t2 where v1.id=1;

select * from t1;
select * from t2;
select * from t1_op_log;
truncate t1;
truncate t2;
truncate t1_op_log;

insert into v1 (id, operation) values (1, "INSERT for multi-UPDATE");
insert into t2 (id) values (1);
update v1, t2 set v1.id=2, operation="multi-UPDATE" where v1.id=1;
update v1, t2
set t2.id=3, operation="multi-UPDATE, SET for t2, but the trigger is fired" where v1.id=2;

select * from t1;
select * from t2;
select * from t1_op_log;

drop view v1;
drop table t1, t2, t1_op_log;

#
# TODO: test LOAD DATA INFILE
#
--echo
--echo Bug#27248 Triggers: error if insert affects temporary table
--echo
--echo The bug was fixed by the fix for Bug#26141
--echo
--disable_warnings
drop table if exists t1;
drop temporary table if exists t2;
--enable_warnings
create table t1 (s1 int);
create temporary table t2 (s1 int);
create trigger t1_bi before insert on t1 for each row insert into t2 values (0);
create trigger t1_bd before delete on t1 for each row delete from t2;
insert into t1 values (0);
insert into t1 values (0);
select * from t1;
select * from t2;
delete from t1;
select * from t1;
select * from t2;
drop table t1;
drop temporary table t2;
<<<<<<< HEAD
--echo End of 5.0 tests

#
# Bug#25411 (trigger code truncated)
#

--disable_warnings
drop table if exists table_25411_a;
drop table if exists table_25411_b;
--enable_warnings

create table table_25411_a(a int);
create table table_25411_b(b int);

create trigger trg_25411a_ai after insert on table_25411_a
for each row
  insert into table_25411_b select new.*;

select * from table_25411_a;

--error ER_BAD_TABLE_ERROR
insert into table_25411_a values (1);

select * from table_25411_a;

drop table table_25411_a;
drop table table_25411_b;

#
# Bug #31866: MySQL Server crashes on SHOW CREATE TRIGGER statement
#

--disable_warnings
DROP TRIGGER IF EXISTS trg;
--enable_warnings

--error ER_TRG_DOES_NOT_EXIST
SHOW CREATE TRIGGER trg;

#
# Bug#23713 LOCK TABLES + CREATE TRIGGER + FLUSH TABLES WITH READ LOCK = deadlock
#
# Test of trigger creation and removal under LOCK TABLES
#

--disable_warnings
drop table if exists t1;
--enable_warnings

create table t1 (i int, j int);

create trigger t1_bi before insert on t1 for each row begin end;
--error ER_NOT_SUPPORTED_YET
create trigger t1_bi before insert on t1 for each row begin end;
drop trigger t1_bi;
--error ER_TRG_DOES_NOT_EXIST
drop trigger t1_bi;

lock tables t1 read;
--error ER_TABLE_NOT_LOCKED_FOR_WRITE
create trigger t1_bi before insert on t1 for each row begin end;
--error ER_TABLE_NOT_LOCKED_FOR_WRITE
create trigger t1_bi before insert on t1 for each row begin end;
--error ER_TRG_DOES_NOT_EXIST
drop trigger t1_bi;
unlock tables;

create trigger t1_bi before insert on t1 for each row begin end;
lock tables t1 read;
--error ER_TABLE_NOT_LOCKED_FOR_WRITE
create trigger t1_bi before insert on t1 for each row begin end;
--error ER_TABLE_NOT_LOCKED_FOR_WRITE
drop trigger t1_bi;
unlock tables;
drop trigger t1_bi;

lock tables t1 write;
create trigger b1_bi before insert on t1 for each row set new.i = new.i + 10;
insert into t1 values (10, 10);
drop trigger b1_bi;
insert into t1 values (10, 10);
select * from t1;
unlock tables;

drop table t1;

#
# Bug#23771 AFTER UPDATE trigger not invoked when there are no changes of the data
#

--disable_warnings
drop table if exists t1, t2;
drop trigger if exists trg1;
drop trigger if exists trg2;
--enable_warnings
create table t1 (a int);
create table t2 (b int);
create trigger trg1 after update on t1 for each row set @a= @a+1;
create trigger trg2 after update on t2 for each row set @b= @b+1;
insert into t1 values (1), (2), (3);
insert into t2 values (1), (2), (3);
set @a= 0;
set @b= 0;
update t1, t2 set t1.a= t1.a, t2.b= t2.b;
select @a, @b;
update t1, t2 set t1.a= t2.b, t2.b= t1.a;
select @a, @b;
update t1 set a= a;
select @a, @b;
update t2 set b= b;
select @a, @b;
update t1 set a= 1;
select @a, @b;
update t2 set b= 1;
select @a, @b;
drop trigger trg1;
drop trigger trg2;
drop table t1, t2;

--echo End of 5.1 tests.
=======

--echo #------------------------------------------------------------------------
--echo # Bug#39953 Triggers are not working properly with multi table updates
--echo #------------------------------------------------------------------------

--disable_warnings
DROP TABLE IF EXISTS t1;
DROP TRIGGER IF EXISTS t_insert;
DROP TABLE IF EXISTS t2;
--enable_warnings

CREATE TABLE t1 (a int, date_insert timestamp, PRIMARY KEY (a));
INSERT INTO t1 (a) VALUES (2),(5);
CREATE TABLE t2 (a int, b int, PRIMARY KEY (a));
DELIMITER |;
CREATE TRIGGER t_insert AFTER INSERT ON t2 FOR EACH ROW BEGIN UPDATE t1,t2 SET
date_insert=NOW() WHERE t1.a=t2.b AND t2.a=NEW.a; END |
DELIMITER ;|
INSERT INTO t2 (a,b) VALUES (1,2);

DROP TRIGGER t_insert;

DELIMITER |;
CREATE TRIGGER t_insert AFTER INSERT ON t2 FOR EACH ROW BEGIN UPDATE t1,t2 SET
date_insert=NOW(),b=b+1 WHERE t1.a=t2.b AND t2.a=NEW.a; END |
DELIMITER ;|
--error ER_CANT_UPDATE_USED_TABLE_IN_SF_OR_TRG
INSERT INTO t2 (a,b) VALUES (3,5);

DROP TABLE t1;
DROP TRIGGER t_insert;
DROP TABLE t2;

--echo End of 5.0 tests
>>>>>>> f0269534
<|MERGE_RESOLUTION|>--- conflicted
+++ resolved
@@ -2218,7 +2218,39 @@
 select * from t2;
 drop table t1;
 drop temporary table t2;
-<<<<<<< HEAD
+
+--echo #------------------------------------------------------------------------
+--echo # Bug#39953 Triggers are not working properly with multi table updates
+--echo #------------------------------------------------------------------------
+
+--disable_warnings
+DROP TABLE IF EXISTS t1;
+DROP TRIGGER IF EXISTS t_insert;
+DROP TABLE IF EXISTS t2;
+--enable_warnings
+
+CREATE TABLE t1 (a int, date_insert timestamp, PRIMARY KEY (a));
+INSERT INTO t1 (a) VALUES (2),(5);
+CREATE TABLE t2 (a int, b int, PRIMARY KEY (a));
+DELIMITER |;
+CREATE TRIGGER t_insert AFTER INSERT ON t2 FOR EACH ROW BEGIN UPDATE t1,t2 SET
+date_insert=NOW() WHERE t1.a=t2.b AND t2.a=NEW.a; END |
+DELIMITER ;|
+INSERT INTO t2 (a,b) VALUES (1,2);
+
+DROP TRIGGER t_insert;
+
+DELIMITER |;
+CREATE TRIGGER t_insert AFTER INSERT ON t2 FOR EACH ROW BEGIN UPDATE t1,t2 SET
+date_insert=NOW(),b=b+1 WHERE t1.a=t2.b AND t2.a=NEW.a; END |
+DELIMITER ;|
+--error ER_CANT_UPDATE_USED_TABLE_IN_SF_OR_TRG
+INSERT INTO t2 (a,b) VALUES (3,5);
+
+DROP TABLE t1;
+DROP TRIGGER t_insert;
+DROP TABLE t2;
+
 --echo End of 5.0 tests
 
 #
@@ -2338,40 +2370,4 @@
 drop trigger trg2;
 drop table t1, t2;
 
---echo End of 5.1 tests.
-=======
-
---echo #------------------------------------------------------------------------
---echo # Bug#39953 Triggers are not working properly with multi table updates
---echo #------------------------------------------------------------------------
-
---disable_warnings
-DROP TABLE IF EXISTS t1;
-DROP TRIGGER IF EXISTS t_insert;
-DROP TABLE IF EXISTS t2;
---enable_warnings
-
-CREATE TABLE t1 (a int, date_insert timestamp, PRIMARY KEY (a));
-INSERT INTO t1 (a) VALUES (2),(5);
-CREATE TABLE t2 (a int, b int, PRIMARY KEY (a));
-DELIMITER |;
-CREATE TRIGGER t_insert AFTER INSERT ON t2 FOR EACH ROW BEGIN UPDATE t1,t2 SET
-date_insert=NOW() WHERE t1.a=t2.b AND t2.a=NEW.a; END |
-DELIMITER ;|
-INSERT INTO t2 (a,b) VALUES (1,2);
-
-DROP TRIGGER t_insert;
-
-DELIMITER |;
-CREATE TRIGGER t_insert AFTER INSERT ON t2 FOR EACH ROW BEGIN UPDATE t1,t2 SET
-date_insert=NOW(),b=b+1 WHERE t1.a=t2.b AND t2.a=NEW.a; END |
-DELIMITER ;|
---error ER_CANT_UPDATE_USED_TABLE_IN_SF_OR_TRG
-INSERT INTO t2 (a,b) VALUES (3,5);
-
-DROP TABLE t1;
-DROP TRIGGER t_insert;
-DROP TABLE t2;
-
---echo End of 5.0 tests
->>>>>>> f0269534
+--echo End of 5.1 tests.