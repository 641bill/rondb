--- conflicted
+++ resolved
@@ -23,7 +23,6 @@
 select interval(null, 1, 10, 100);
 
 #
-<<<<<<< HEAD
 # test for a bug with elt()
 #
 
@@ -32,19 +31,18 @@
 --enable_warnings
 
 create  table t1 (id int(10) not null unique);
-create  table t2 (id int(10) not null primary key,
-val int(10) not null);
+create  table t2 (id int(10) not null primary key, val int(10) not null);
 insert into t1 values (1),(2),(4);
 insert into t2 values (1,1),(2,1),(3,1),(4,2);
 
 select one.id, elt(two.val,'one','two') from t1 one, t2 two where two.id=one.id;
 select one.id, elt(two.val,'one','two') from t1 one, t2 two where two.id=one.id order by one.id;
 drop table t1,t2;
-=======
+
+#
 # Bug4340: find_in_set is case insensitive even on binary operators
 #
 
 select find_in_set(binary 'a',binary 'A,B,C');
 select find_in_set('a',binary 'A,B,C');
 select find_in_set(binary 'a', 'A,B,C');
->>>>>>> 2e238f7e
