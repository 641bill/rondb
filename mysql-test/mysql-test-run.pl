#!/usr/bin/perl
# -*- cperl -*-

#
##############################################################################
#
#  mysql-test-run.pl
#
#  Tool used for executing a suite of .test file
#
#  See the "MySQL Test framework manual" for more information
#  http://dev.mysql.com/doc/mysqltest/en/index.html
#
#  Please keep the test framework tools identical in all versions!
#
##############################################################################
#
# Coding style directions for this perl script
#
#   - To make this Perl script easy to alter even for those that not
#     code Perl that often, keeep the coding style as close as possible to
#     the C/C++ MySQL coding standard.
#
#   - All lists of arguments to send to commands are Perl lists/arrays,
#     not strings we append args to. Within reason, most string
#     concatenation for arguments should be avoided.
#
#   - Functions defined in the main program are not to be prefixed,
#     functions in "library files" are to be prefixed with "mtr_" (for
#     Mysql-Test-Run). There are some exceptions, code that fits best in
#     the main program, but are put into separate files to avoid
#     clutter, may be without prefix.
#
#   - All stat/opendir/-f/ is to be kept in collect_test_cases(). It
#     will create a struct that the rest of the program can use to get
#     the information. This separates the "find information" from the
#     "do the work" and makes the program more easy to maintain.
#
#   - The rule when it comes to the logic of this program is
#
#       command_line_setup() - is to handle the logic between flags
#       collect_test_cases() - is to do its best to select what tests
#                              to run, dig out options, if needs restart etc.
#       run_testcase()       - is to run a single testcase, and follow the
#                              logic set in both above. No, or rare file
#                              system operations. If a test seems complex,
#                              it should probably not be here.
#
# A nice way to trace the execution of this script while debugging
# is to use the Devel::Trace package found at
# "http://www.plover.com/~mjd/perl/Trace/" and run this script like
# "perl -d:Trace mysql-test-run.pl"
#

$Devel::Trace::TRACE= 0;       # Don't trace boring init stuff

#require 5.6.1;
use File::Path;
use File::Basename;
use File::Copy;
use File::Temp qw / tempdir /;
use Cwd;
use Getopt::Long;
use Sys::Hostname;
use IO::Socket;
use IO::Socket::INET;
use strict;
use warnings;

select(STDOUT);
$| = 1; # Automatically flush STDOUT

our $glob_win32_perl=  ($^O eq "MSWin32"); # ActiveState Win32 Perl
our $glob_cygwin_perl= ($^O eq "cygwin");  # Cygwin Perl
our $glob_win32=       ($glob_win32_perl or $glob_cygwin_perl);
our $glob_netware=     ($^O eq "NetWare"); # NetWare

require "lib/mtr_cases.pl";
require "lib/mtr_im.pl";
require "lib/mtr_process.pl";
require "lib/mtr_timer.pl";
require "lib/mtr_io.pl";
require "lib/mtr_gcov.pl";
require "lib/mtr_gprof.pl";
require "lib/mtr_report.pl";
require "lib/mtr_diff.pl";
require "lib/mtr_match.pl";
require "lib/mtr_misc.pl";
require "lib/mtr_stress.pl";
require "lib/mtr_unique.pl";

$Devel::Trace::TRACE= 1;

##############################################################################
#
#  Default settings
#
##############################################################################

# Misc global variables
our $mysql_version_id;
our $glob_mysql_test_dir=         undef;
our $glob_mysql_bench_dir=        undef;
our $glob_hostname=               undef;
our $glob_scriptname=             undef;
our $glob_timers=                 undef;
our $glob_use_running_ndbcluster= 0;
our $glob_use_running_ndbcluster_slave= 0;
our $glob_use_embedded_server=    0;
our @glob_test_mode;

our $glob_basedir;

our $path_charsetsdir;
our $path_client_bindir;
our $path_language;
our $path_timefile;
our $path_snapshot;
our $path_mysqltest_log;
our $path_current_test_log;
our $path_my_basedir;

our $opt_vardir;                 # A path but set directly on cmd line
our $path_vardir_trace;          # unix formatted opt_vardir for trace files
our $opt_tmpdir;                 # A path but set directly on cmd line

# Visual Studio produces executables in different sub-directories based on the
# configuration used to build them.  To make life easier, an environment
# variable or command-line option may be specified to control which set of
# executables will be used by the test suite.
our $opt_vs_config = $ENV{'MTR_VS_CONFIG'};

our $default_vardir;

our $opt_usage;
our $opt_suite;

our $opt_script_debug= 0;  # Script debugging, enable with --script-debug
our $opt_verbose= 0;  # Verbose output, enable with --verbose

our $exe_master_mysqld;
our $exe_mysql;
our $exe_mysqladmin;
our $exe_mysql_upgrade;
our $exe_mysqlbinlog;
our $exe_mysql_client_test;
our $exe_mysqld;
our $exe_mysqlcheck;
our $exe_mysqldump;
our $exe_mysqlslap;
our $exe_mysqlimport;
our $exe_mysqlshow;
our $exe_mysql_fix_system_tables;
our $file_mysql_fix_privilege_tables;
our $exe_mysqltest;
our $exe_ndbd;
our $exe_ndb_mgmd;
our $exe_slave_mysqld;
our $exe_im;
our $exe_my_print_defaults;
our $exe_perror;
our $lib_udf_example;
our $lib_example_plugin;
our $exe_libtool;

our $opt_bench= 0;
our $opt_small_bench= 0;
our $opt_big_test= 0;

our @opt_extra_mysqld_opt;

our $opt_compress;
our $opt_ssl;
our $opt_skip_ssl;
our $opt_ssl_supported;
our $opt_ps_protocol;
our $opt_sp_protocol;
our $opt_cursor_protocol;
our $opt_view_protocol;

our $opt_debug;
our $opt_do_test;
our @opt_cases;                  # The test cases names in argv
our $opt_embedded_server;

our $opt_extern= 0;
our $opt_socket;

our $opt_fast;
our $opt_force;
our $opt_reorder= 0;
our $opt_enable_disabled;
our $opt_mem= $ENV{'MTR_MEM'};

our $opt_gcov;
our $opt_gcov_err;
our $opt_gcov_msg;

our $glob_debugger= 0;
our $opt_gdb;
our $opt_client_gdb;
our $opt_ddd;
our $opt_client_ddd;
our $opt_manual_gdb;
our $opt_manual_ddd;
our $opt_manual_debug;
our $opt_mtr_build_thread=0;
our $opt_debugger;
our $opt_client_debugger;

our $opt_gprof;
our $opt_gprof_dir;
our $opt_gprof_master;
our $opt_gprof_slave;

our $master;
our $slave;
our $clusters;

our $instance_manager;

our $opt_master_myport;
our $opt_slave_myport;
our $im_port;
our $im_mysqld1_port;
our $im_mysqld2_port;
our $opt_ndbcluster_port;
our $opt_ndbconnectstring;
our $opt_ndbcluster_port_slave;
our $opt_ndbconnectstring_slave;

our $opt_record;
my $opt_report_features;
our $opt_check_testcases;
our $opt_mark_progress;

our $opt_skip;
our $opt_skip_rpl;
our $max_slave_num= 0;
our $max_master_num= 1;
our $use_innodb;
our $opt_skip_test;
our $opt_skip_im;

our $opt_sleep;

our $opt_testcase_timeout;
our $opt_suite_timeout;
my  $default_testcase_timeout=     15; # 15 min max
my  $default_suite_timeout=       180; # 3 hours max

our $opt_start_and_exit;
our $opt_start_dirty;
our $opt_start_from;

our $opt_strace_client;

our $opt_timer= 1;

our $opt_user;

our $opt_valgrind= 0;
our $opt_valgrind_mysqld= 0;
our $opt_valgrind_mysqltest= 0;
our $default_valgrind_options= "--show-reachable=yes";
our $opt_valgrind_options;
our $opt_valgrind_path;
our $opt_callgrind;

our $opt_stress=               "";
our $opt_stress_suite=     "main";
our $opt_stress_mode=    "random";
our $opt_stress_threads=        5;
our $opt_stress_test_count=     0;
our $opt_stress_loop_count=     0;
our $opt_stress_test_duration=  0;
our $opt_stress_init_file=     "";
our $opt_stress_test_file=     "";

our $opt_wait_for_master;
our $opt_wait_for_slave;

our $opt_warnings;

our $opt_udiff;

our $opt_skip_ndbcluster= 0;
our $opt_skip_ndbcluster_slave= 0;
our $opt_with_ndbcluster= 0;
our $opt_with_ndbcluster_only= 0;
our $glob_ndbcluster_supported= 0;
our $opt_ndb_extra_test= 0;
our $opt_skip_master_binlog= 0;
our $opt_skip_slave_binlog= 0;

our $exe_ndb_mgm;
our $exe_ndb_waiter;
our $path_ndb_tools_dir;
our $path_ndb_examples_dir;
our $exe_ndb_example;
our $path_ndb_testrun_log;

our @data_dir_lst;

our $used_binlog_format;
our $debug_compiled_binaries;
our $glob_tot_real_time= 0;

our %mysqld_variables;

my $source_dist= 0;

our $opt_max_save_core= 5;
my $num_saved_cores= 0;  # Number of core files saved in vardir/log/ so far.

######################################################################
#
#  Function declarations
#
######################################################################

sub main ();
sub initial_setup ();
sub command_line_setup ();
sub set_mtr_build_thread_ports($);
sub datadir_list_setup ();
sub executable_setup ();
sub environment_setup ();
sub kill_running_servers ();
sub remove_stale_vardir ();
sub setup_vardir ();
sub check_ssl_support ($);
sub check_running_as_root();
sub check_ndbcluster_support ($);
sub rm_ndbcluster_tables ($);
sub ndbcluster_start_install ($);
sub ndbcluster_start ($$);
sub ndbcluster_wait_started ($$);
sub mysqld_wait_started($);
sub run_benchmarks ($);
sub initialize_servers ();
sub mysql_install_db ();
sub install_db ($$);
sub copy_install_db ($$);
sub run_testcase ($);
sub run_testcase_stop_servers ($$$);
sub run_testcase_start_servers ($);
sub run_testcase_check_skip_test($);
sub report_failure_and_restart ($);
sub do_before_start_master ($);
sub do_before_start_slave ($);
sub ndbd_start ($$$);
sub ndb_mgmd_start ($);
sub mysqld_start ($$$);
sub mysqld_arguments ($$$$$);
sub stop_all_servers ();
sub run_mysqltest ($);
sub usage ($);


######################################################################
#
#  Main program
#
######################################################################

main();

sub main () {

  command_line_setup();

  check_ndbcluster_support(\%mysqld_variables);
  check_ssl_support(\%mysqld_variables);
  check_debug_support(\%mysqld_variables);

  executable_setup();

  environment_setup();
  signal_setup();

  if ( $opt_gcov )
  {
    gcov_prepare();
  }

  if ( $opt_gprof )
  {
    gprof_prepare();
  }

  if ( $opt_bench )
  {
    initialize_servers();
    run_benchmarks(shift);      # Shift what? Extra arguments?!
  }
  elsif ( $opt_stress )
  {
    initialize_servers();
    run_stress_test()
  }
  else
  {
    # Figure out which tests we are going to run
    my $tests= collect_test_cases($opt_suite);

    # Turn off NDB and other similar options if no tests use it
    my ($need_ndbcluster,$need_im);
    foreach my $test (@$tests)
    {
      next if $test->{skip};

      $need_ndbcluster||= $test->{ndb_test};
      $need_im||= $test->{component_id} eq 'im';

      # Count max number of slaves used by a test case
      if ( $test->{slave_num} > $max_slave_num)
      {
	$max_slave_num= $test->{slave_num};
	mtr_error("Too many slaves") if $max_slave_num > 3;
      }

      # Count max number of masters used by a test case
      if ( $test->{master_num} > $max_master_num)
      {
	$max_master_num= $test->{master_num};
	mtr_error("Too many masters") if $max_master_num > 2;
	mtr_error("Too few masters") if $max_master_num < 1;
      }

      $use_innodb||= $test->{'innodb_test'};
    }

    # Check if cluster can be skipped
    if ( !$need_ndbcluster )
    {
      $opt_skip_ndbcluster= 1;
      $opt_skip_ndbcluster_slave= 1;
    }

    # Check if slave cluster can be skipped
    if ($max_slave_num == 0)
    {
      $opt_skip_ndbcluster_slave= 1;
    }

    # Check if im can be skipped
    if ( ! $need_im )
    {
     $opt_skip_im= 1;
    }

    initialize_servers();

    if ( $opt_report_features ) {
      run_report_features();
    }

    run_suite($opt_suite, $tests);
  }

  mtr_exit(0);
}

##############################################################################
#
#  Default settings
#
##############################################################################

sub command_line_setup () {

  # These are defaults for things that are set on the command line

  $opt_suite=        "main";    # Special default suite
  my $opt_comment;

  $opt_master_myport=          9306;
  $opt_slave_myport=           9308;
  $opt_ndbcluster_port=        9310;
  $opt_ndbcluster_port_slave=  9311;
  $im_port=                    9312;
  $im_mysqld1_port=            9313;
  $im_mysqld2_port=            9314;
  
  # If so requested, we try to avail ourselves of a unique build thread number.
  if ( $ENV{'MTR_BUILD_THREAD'} ) {
    if ( lc($ENV{'MTR_BUILD_THREAD'}) eq 'auto' ) {
      print "Requesting build thread... ";
      $ENV{'MTR_BUILD_THREAD'} = mtr_require_unique_id_and_wait("/tmp/mysql-test-ports", 200, 299);
      print "got ".$ENV{'MTR_BUILD_THREAD'}."\n";
    }
  }

  if ( $ENV{'MTR_BUILD_THREAD'} )
  {
    set_mtr_build_thread_ports($ENV{'MTR_BUILD_THREAD'});
  }

  # This is needed for test log evaluation in "gen-build-status-page"
  # in all cases where the calling tool does not log the commands
  # directly before it executes them, like "make test-force-pl" in RPM builds.
  print "Logging: $0 ", join(" ", @ARGV), "\n";

  # Read the command line
  # Note: Keep list, and the order, in sync with usage at end of this file

  Getopt::Long::Configure("pass_through");
  GetOptions(
             # Control what engine/variation to run
             'embedded-server'          => \$opt_embedded_server,
             'ps-protocol'              => \$opt_ps_protocol,
             'sp-protocol'              => \$opt_sp_protocol,
             'view-protocol'            => \$opt_view_protocol,
             'cursor-protocol'          => \$opt_cursor_protocol,
             'ssl|with-openssl'         => \$opt_ssl,
             'skip-ssl'                 => \$opt_skip_ssl,
             'compress'                 => \$opt_compress,
             'bench'                    => \$opt_bench,
             'small-bench'              => \$opt_small_bench,
             'with-ndbcluster'          => \$opt_with_ndbcluster,
             'vs-config'            => \$opt_vs_config,

             # Control what test suites or cases to run
             'force'                    => \$opt_force,
             'with-ndbcluster-only'     => \$opt_with_ndbcluster_only,
             'skip-ndbcluster|skip-ndb' => \$opt_skip_ndbcluster,
             'skip-ndbcluster-slave|skip-ndb-slave'
                                        => \$opt_skip_ndbcluster_slave,
             'ndb-extra-test'           => \$opt_ndb_extra_test,
             'skip-master-binlog'       => \$opt_skip_master_binlog,
             'skip-slave-binlog'        => \$opt_skip_slave_binlog,
             'do-test=s'                => \$opt_do_test,
             'start-from=s'             => \$opt_start_from,
             'suite=s'                  => \$opt_suite,
             'skip-rpl'                 => \$opt_skip_rpl,
             'skip-im'                  => \$opt_skip_im,
             'skip-test=s'              => \$opt_skip_test,
             'big-test'                 => \$opt_big_test,

             # Specify ports
             'master_port=i'            => \$opt_master_myport,
             'slave_port=i'             => \$opt_slave_myport,
             'ndbcluster-port|ndbcluster_port=i' => \$opt_ndbcluster_port,
             'ndbcluster-port-slave=i'  => \$opt_ndbcluster_port_slave,
             'im-port=i'                => \$im_port, # Instance Manager port.
             'im-mysqld1-port=i'        => \$im_mysqld1_port, # Port of mysqld, controlled by IM
             'im-mysqld2-port=i'        => \$im_mysqld2_port, # Port of mysqld, controlled by IM
	     'mtr-build-thread=i'       => \$opt_mtr_build_thread,

             # Test case authoring
             'record'                   => \$opt_record,
             'check-testcases'          => \$opt_check_testcases,
             'mark-progress'            => \$opt_mark_progress,

             # Extra options used when starting mysqld
             'mysqld=s'                 => \@opt_extra_mysqld_opt,

             # Run test on running server
             'extern'                   => \$opt_extern,
             'ndb-connectstring=s'       => \$opt_ndbconnectstring,
             'ndb-connectstring-slave=s' => \$opt_ndbconnectstring_slave,

             # Debugging
             'gdb'                      => \$opt_gdb,
             'client-gdb'               => \$opt_client_gdb,
             'manual-gdb'               => \$opt_manual_gdb,
             'manual-debug'             => \$opt_manual_debug,
             'ddd'                      => \$opt_ddd,
             'client-ddd'               => \$opt_client_ddd,
	     'debugger=s'               => \$opt_debugger,
	     'client-debugger=s'        => \$opt_client_debugger,
             'strace-client'            => \$opt_strace_client,
             'master-binary=s'          => \$exe_master_mysqld,
             'slave-binary=s'           => \$exe_slave_mysqld,
             'max-save-core=i'          => \$opt_max_save_core,

             # Coverage, profiling etc
             'gcov'                     => \$opt_gcov,
             'gprof'                    => \$opt_gprof,
             'valgrind|valgrind-all'    => \$opt_valgrind,
             'valgrind-mysqltest'       => \$opt_valgrind_mysqltest,
             'valgrind-mysqld'          => \$opt_valgrind_mysqld,
             'valgrind-options=s'       => \$opt_valgrind_options,
             'valgrind-path=s'          => \$opt_valgrind_path,
	     'callgrind'                => \$opt_callgrind,

             # Stress testing 
             'stress'                   => \$opt_stress,
             'stress-suite=s'           => \$opt_stress_suite,
             'stress-threads=i'         => \$opt_stress_threads,
             'stress-test-file=s'       => \$opt_stress_test_file,
             'stress-init-file=s'       => \$opt_stress_init_file,
             'stress-mode=s'            => \$opt_stress_mode,
             'stress-loop-count=i'      => \$opt_stress_loop_count,
             'stress-test-count=i'      => \$opt_stress_test_count,
             'stress-test-duration=i'   => \$opt_stress_test_duration,

	     # Directories
             'tmpdir=s'                 => \$opt_tmpdir,
             'vardir=s'                 => \$opt_vardir,
             'benchdir=s'               => \$glob_mysql_bench_dir,
             'mem'                      => \$opt_mem,

             # Misc
             'report-features'          => \$opt_report_features,
             'comment=s'                => \$opt_comment,
             'debug'                    => \$opt_debug,
             'fast'                     => \$opt_fast,
             'reorder'                  => \$opt_reorder,
             'enable-disabled'          => \$opt_enable_disabled,
             'script-debug'             => \$opt_script_debug,
             'verbose'                  => \$opt_verbose,
             'sleep=i'                  => \$opt_sleep,
             'socket=s'                 => \$opt_socket,
             'start-dirty'              => \$opt_start_dirty,
             'start-and-exit'           => \$opt_start_and_exit,
             'timer!'                   => \$opt_timer,
             'unified-diff|udiff'       => \$opt_udiff,
             'user=s'                   => \$opt_user,
             'testcase-timeout=i'       => \$opt_testcase_timeout,
             'suite-timeout=i'          => \$opt_suite_timeout,
             'warnings|log-warnings'    => \$opt_warnings,

             'help|h'                   => \$opt_usage,
            ) or usage("Can't read options");

  usage("") if $opt_usage;

  $glob_scriptname=  basename($0);

  if ($opt_mtr_build_thread != 0)
  {
    set_mtr_build_thread_ports($opt_mtr_build_thread)
  }
  elsif ($ENV{'MTR_BUILD_THREAD'})
  {
    $opt_mtr_build_thread= $ENV{'MTR_BUILD_THREAD'};
  }

  # We require that we are in the "mysql-test" directory
  # to run mysql-test-run
  if (! -f $glob_scriptname)
  {
    mtr_error("Can't find the location for the mysql-test-run script\n" .
              "Go to to the mysql-test directory and execute the script " .
              "as follows:\n./$glob_scriptname");
  }

  if ( -d "../sql" )
  {
    $source_dist=  1;
  }

  $glob_hostname=  mtr_short_hostname();

  # Find the absolute path to the test directory
  $glob_mysql_test_dir=  cwd();
  if ( $glob_cygwin_perl )
  {
    # Windows programs like 'mysqld' needs Windows paths
    $glob_mysql_test_dir= `cygpath -m "$glob_mysql_test_dir"`;
    chomp($glob_mysql_test_dir);
  }

  # In most cases, the base directory we find everything relative to,
  # is the parent directory of the "mysql-test" directory. For source
  # distributions, TAR binary distributions and some other packages.
  $glob_basedir= dirname($glob_mysql_test_dir);

  # In the RPM case, binaries and libraries are installed in the
  # default system locations, instead of having our own private base
  # directory. And we install "/usr/share/mysql-test". Moving up one
  # more directory relative to "mysql-test" gives us a usable base
  # directory for RPM installs.
  if ( ! $source_dist and ! -d "$glob_basedir/bin" )
  {
    $glob_basedir= dirname($glob_basedir);
  }

  # Expect mysql-bench to be located adjacent to the source tree, by default
  $glob_mysql_bench_dir= "$glob_basedir/../mysql-bench"
    unless defined $glob_mysql_bench_dir;
  $glob_mysql_bench_dir= undef
    unless -d $glob_mysql_bench_dir;

  $path_my_basedir=
    $source_dist ? $glob_mysql_test_dir : $glob_basedir;

  $glob_timers= mtr_init_timers();

  #
  # Find the mysqld executable to be able to find the mysqld version
  # number as early as possible
  #

  # Look for the client binaries directory
  $path_client_bindir= mtr_path_exists("$glob_basedir/client_release",
				       "$glob_basedir/client_debug",
				       vs_config_dirs('client', ''),
				       "$glob_basedir/client",
				       "$glob_basedir/bin");

  $exe_mysqld=         mtr_exe_exists (vs_config_dirs('sql', 'mysqld'),
				       "$glob_basedir/sql/mysqld",
				       "$path_client_bindir/mysqld-max-nt",
				       "$path_client_bindir/mysqld-max",
				       "$path_client_bindir/mysqld-nt",
				       "$path_client_bindir/mysqld",
				       "$path_client_bindir/mysqld-debug",
				       "$path_client_bindir/mysqld-max",
				       "$glob_basedir/libexec/mysqld",
				       "$glob_basedir/bin/mysqld",
				       "$glob_basedir/sbin/mysqld");

  # Use the mysqld found above to find out what features are available
  collect_mysqld_features();

  if ( $opt_comment )
  {
    print "\n";
    print '#' x 78, "\n";
    print "# $opt_comment\n";
    print '#' x 78, "\n\n";
  }

  foreach my $arg ( @ARGV )
  {
    if ( $arg =~ /^--skip-/ )
    {
      push(@opt_extra_mysqld_opt, $arg);
    }
    elsif ( $arg =~ /^--$/ )
    {
      # It is an effect of setting 'pass_through' in option processing
      # that the lone '--' separating options from arguments survives,
      # simply ignore it.
    }
    elsif ( $arg =~ /^-/ )
    {
      usage("Invalid option \"$arg\"");
    }
    else
    {
      push(@opt_cases, $arg);
    }
  }

  # --------------------------------------------------------------------------
  # Find out type of logging that are being used
  # --------------------------------------------------------------------------
  # NOTE if the default binlog format is changed, this has to be changed
  $used_binlog_format= "stmt";
  if ( $mysql_version_id >= 50100 )
  {
    $used_binlog_format= "mixed"; # Default value for binlog format

    foreach my $arg ( @opt_extra_mysqld_opt )
    {
      if ( $arg =~ /binlog-format=(\S+)/ )
      {
	$used_binlog_format= $1;
      }
    }
    mtr_report("Using binlog format '$used_binlog_format'");
  }

  # --------------------------------------------------------------------------
  # Check if we should speed up tests by trying to run on tmpfs
  # --------------------------------------------------------------------------
  if ( defined $opt_mem )
  {
    mtr_error("Can't use --mem and --vardir at the same time ")
      if $opt_vardir;
    mtr_error("Can't use --mem and --tmpdir at the same time ")
      if $opt_tmpdir;

    # Search through list of locations that are known
    # to be "fast disks" to list to find a suitable location
    # Use --mem=<dir> as first location to look.
    my @tmpfs_locations= ($opt_mem, "/dev/shm", "/tmp");

    foreach my $fs (@tmpfs_locations)
    {
      if ( -d $fs )
      {
	mtr_report("Using tmpfs in $fs");
	$opt_mem= "$fs/var";
	$opt_mem .= $opt_mtr_build_thread if $opt_mtr_build_thread;
	last;
      }
    }
  }

  # --------------------------------------------------------------------------
  # Set the "var/" directory, as it is the base for everything else
  # --------------------------------------------------------------------------
  $default_vardir= "$glob_mysql_test_dir/var";
  if ( ! $opt_vardir )
  {
    $opt_vardir= $default_vardir;
  }
  elsif ( $mysql_version_id < 50000 and
	  $opt_vardir ne $default_vardir)
  {
    # Version 4.1 and --vardir was specified
    # Only supported as a symlink from var/
    # by setting up $opt_mem that symlink will be created
    if ( ! $glob_win32 )
    {
      # Only platforms that have native symlinks can use the vardir trick
      $opt_mem= $opt_vardir;
      mtr_report("Using 4.1 vardir trick");
    }

    $opt_vardir= $default_vardir;
  }

  $path_vardir_trace= $opt_vardir;
  # Chop off any "c:", DBUG likes a unix path ex: c:/src/... => /src/...
  $path_vardir_trace=~ s/^\w://;

  # We make the path absolute, as the server will do a chdir() before usage
  unless ( $opt_vardir =~ m,^/, or
           ($glob_win32 and $opt_vardir =~ m,^[a-z]:/,i) )
  {
    # Make absolute path, relative test dir
    $opt_vardir= "$glob_mysql_test_dir/$opt_vardir";
  }

  # --------------------------------------------------------------------------
  # Set tmpdir
  # --------------------------------------------------------------------------
  $opt_tmpdir=       "$opt_vardir/tmp" unless $opt_tmpdir;
  $opt_tmpdir =~ s,/+$,,;       # Remove ending slash if any

  # --------------------------------------------------------------------------
  # Check im suport
  # --------------------------------------------------------------------------
  if ( $mysql_version_id < 50000 )
  {
    # Instance manager is not supported until 5.0
    $opt_skip_im= 1;

  }

  if ( $glob_win32 )
  {
    mtr_report("Disable Instance manager - not supported on Windows");
    $opt_skip_im= 1;
  }

  # --------------------------------------------------------------------------
  # Record flag
  # --------------------------------------------------------------------------
  if ( $opt_record and ! @opt_cases )
  {
    mtr_error("Will not run in record mode without a specific test case");
  }

  # --------------------------------------------------------------------------
  # Embedded server flag
  # --------------------------------------------------------------------------
  if ( $opt_embedded_server )
  {
    $glob_use_embedded_server= 1;
    push(@glob_test_mode, "embedded");
    $opt_skip_rpl= 1;              # We never run replication with embedded
    $opt_skip_ndbcluster= 1;       # Turn off use of NDB cluster
    $opt_skip_ssl= 1;              # Turn off use of SSL

    if ( $opt_extern )
    {
      mtr_error("Can't use --extern with --embedded-server");
    }
  }


  # --------------------------------------------------------------------------
  # ps protcol flag
  # --------------------------------------------------------------------------
  if ( $opt_ps_protocol )
  {
    push(@glob_test_mode, "ps-protocol");
  }

  # --------------------------------------------------------------------------
  # Ndb cluster flags
  # --------------------------------------------------------------------------
  if ( $opt_with_ndbcluster and !$opt_bench)
  {
    mtr_error("Can only use --with-ndbcluster togheter with --bench");
  }

  if ( $opt_ndbconnectstring )
  {
    $glob_use_running_ndbcluster= 1;
    mtr_error("Can't specify --ndb-connectstring and --skip-ndbcluster")
      if $opt_skip_ndbcluster;
    mtr_error("Can't specify --ndb-connectstring and --ndbcluster-port")
      if $opt_ndbcluster_port;
  }
  else
  {
    # Set default connect string
    $opt_ndbconnectstring= "host=localhost:$opt_ndbcluster_port";
  }

  if ( $opt_ndbconnectstring_slave )
  {
      $glob_use_running_ndbcluster_slave= 1;
      mtr_error("Can't specify ndb-connectstring_slave and " .
		"--skip-ndbcluster-slave")
	if $opt_skip_ndbcluster;
      mtr_error("Can't specify --ndb-connectstring-slave and " .
		"--ndbcluster-port-slave")
	if $opt_ndbcluster_port_slave;
  }
  else
  {
    # Set default connect string
    $opt_ndbconnectstring_slave= "host=localhost:$opt_ndbcluster_port_slave";
  }

  # --------------------------------------------------------------------------
  # Bench flags
  # --------------------------------------------------------------------------
  if ( $opt_small_bench )
  {
    $opt_bench=  1;
  }

  # --------------------------------------------------------------------------
  # Big test flags
  # --------------------------------------------------------------------------
   if ( $opt_big_test )
   {
     $ENV{'BIG_TEST'}= 1;
   }

  # --------------------------------------------------------------------------
  # Gcov flag
  # --------------------------------------------------------------------------
  if ( $opt_gcov and ! $source_dist )
  {
    mtr_error("Coverage test needs the source - please use source dist");
  }

  # --------------------------------------------------------------------------
  # Check debug related options
  # --------------------------------------------------------------------------
  if ( $opt_gdb || $opt_client_gdb || $opt_ddd || $opt_client_ddd ||
       $opt_manual_gdb || $opt_manual_ddd || $opt_manual_debug ||
       $opt_debugger || $opt_client_debugger )
  {
    # Indicate that we are using debugger
    $glob_debugger= 1;
    if ( $opt_extern )
    {
      mtr_error("Can't use --extern when using debugger");
    }
  }

  # --------------------------------------------------------------------------
  # Check if special exe was selected for master or slave
  # --------------------------------------------------------------------------
  $exe_master_mysqld= $exe_master_mysqld || $exe_mysqld;
  $exe_slave_mysqld=  $exe_slave_mysqld  || $exe_mysqld;

  # --------------------------------------------------------------------------
  # Check valgrind arguments
  # --------------------------------------------------------------------------
  if ( $opt_valgrind or $opt_valgrind_path or defined $opt_valgrind_options)
  {
    mtr_report("Turning on valgrind for all executables");
    $opt_valgrind= 1;
    $opt_valgrind_mysqld= 1;
    $opt_valgrind_mysqltest= 1;
  }
  elsif ( $opt_valgrind_mysqld )
  {
    mtr_report("Turning on valgrind for mysqld(s) only");
    $opt_valgrind= 1;
  }
  elsif ( $opt_valgrind_mysqltest )
  {
    mtr_report("Turning on valgrind for mysqltest and mysql_client_test only");
    $opt_valgrind= 1;
  }

  if ( $opt_callgrind )
  {
    mtr_report("Turning on valgrind with callgrind for mysqld(s)");
    $opt_valgrind= 1;
    $opt_valgrind_mysqld= 1;

    # Set special valgrind options unless options passed on command line
    $opt_valgrind_options="--trace-children=yes"
      unless defined $opt_valgrind_options;
  }

  if ( $opt_valgrind )
  {
    # Set valgrind_options to default unless already defined
    $opt_valgrind_options=$default_valgrind_options
      unless defined $opt_valgrind_options;

    mtr_report("Running valgrind with options \"$opt_valgrind_options\"");
  }

  if ( ! $opt_testcase_timeout )
  {
    $opt_testcase_timeout= $default_testcase_timeout;
    $opt_testcase_timeout*= 10 if $opt_valgrind;
  }

  if ( ! $opt_suite_timeout )
  {
    $opt_suite_timeout= $default_suite_timeout;
    $opt_suite_timeout*= 6 if $opt_valgrind;
  }

  if ( ! $opt_user )
  {
    if ( $opt_extern )
    {
      $opt_user= "test";
    }
    else
    {
      $opt_user= "root"; # We want to do FLUSH xxx commands
    }
  }

  # On QNX, /tmp/dir/master.sock and /tmp/dir//master.sock seem to be
  # considered different, so avoid the extra slash (/) in the socket
  # paths.
  my $sockdir = $opt_tmpdir;
  $sockdir =~ s|/+$||;

  # On some operating systems, there is a limit to the length of a
  # UNIX domain socket's path far below PATH_MAX, so try to avoid long
  # socket path names.
  $sockdir = tempdir(CLEANUP => 0) if ( length($sockdir) > 80 );

  # Put this into a hash, will be a C struct

  $master->[0]=
  {
   pid           => 0,
   type          => "master",
   idx           => 0,
   path_myddir   => "$opt_vardir/master-data",
   path_myerr    => "$opt_vardir/log/master.err",
   path_mylog    => "$opt_vardir/log/master.log",
   path_pid    => "$opt_vardir/run/master.pid",
   path_sock   => "$sockdir/master.sock",
   port   =>  $opt_master_myport,
   start_timeout =>  400, # enough time create innodb tables
   cluster       =>  0, # index in clusters list
   start_opts    => [],
  };

  $master->[1]=
  {
   pid           => 0,
   type          => "master",
   idx           => 1,
   path_myddir   => "$opt_vardir/master1-data",
   path_myerr    => "$opt_vardir/log/master1.err",
   path_mylog    => "$opt_vardir/log/master1.log",
   path_pid    => "$opt_vardir/run/master1.pid",
   path_sock   => "$sockdir/master1.sock",
   port   => $opt_master_myport + 1,
   start_timeout => 400, # enough time create innodb tables
   cluster       =>  0, # index in clusters list
   start_opts    => [],
  };

  $slave->[0]=
  {
   pid           => 0,
   type          => "slave",
   idx           => 0,
   path_myddir   => "$opt_vardir/slave-data",
   path_myerr    => "$opt_vardir/log/slave.err",
   path_mylog    => "$opt_vardir/log/slave.log",
   path_pid    => "$opt_vardir/run/slave.pid",
   path_sock   => "$sockdir/slave.sock",
   port   => $opt_slave_myport,
   start_timeout => 400,

   cluster       =>  1, # index in clusters list
   start_opts    => [],
  };

  $slave->[1]=
  {
   pid           => 0,
   type          => "slave",
   idx           => 1,
   path_myddir   => "$opt_vardir/slave1-data",
   path_myerr    => "$opt_vardir/log/slave1.err",
   path_mylog    => "$opt_vardir/log/slave1.log",
   path_pid    => "$opt_vardir/run/slave1.pid",
   path_sock   => "$sockdir/slave1.sock",
   port   => $opt_slave_myport + 1,
   start_timeout => 300,
   cluster       =>  -1, # index in clusters list
   start_opts    => [],
  };

  $slave->[2]=
  {
   pid           => 0,
   type          => "slave",
   idx           => 2,
   path_myddir   => "$opt_vardir/slave2-data",
   path_myerr    => "$opt_vardir/log/slave2.err",
   path_mylog    => "$opt_vardir/log/slave2.log",
   path_pid    => "$opt_vardir/run/slave2.pid",
   path_sock   => "$sockdir/slave2.sock",
   port   => $opt_slave_myport + 2,
   start_timeout => 300,
   cluster       =>  -1, # index in clusters list
   start_opts    => [],
  };

  $instance_manager=
  {
   path_err =>        "$opt_vardir/log/im.err",
   path_log =>        "$opt_vardir/log/im.log",
   path_pid =>        "$opt_vardir/run/im.pid",
   path_angel_pid =>  "$opt_vardir/run/im.angel.pid",
   path_sock =>       "$sockdir/im.sock",
   port =>            $im_port,
   start_timeout =>   $master->[0]->{'start_timeout'},
   admin_login =>     'im_admin',
   admin_password =>  'im_admin_secret',
   admin_sha1 =>      '*598D51AD2DFF7792045D6DF3DDF9AA1AF737B295',
   password_file =>   "$opt_vardir/im.passwd",
   defaults_file =>   "$opt_vardir/im.cnf",
  };

  $instance_manager->{'instances'}->[0]=
  {
   server_id    => 1,
   port         => $im_mysqld1_port,
   path_datadir => "$opt_vardir/im_mysqld_1.data",
   path_sock    => "$sockdir/mysqld_1.sock",
   path_pid     => "$opt_vardir/run/mysqld_1.pid",
   start_timeout  => 400, # enough time create innodb tables
   old_log_format => 1
  };

  $instance_manager->{'instances'}->[1]=
  {
   server_id    => 2,
   port         => $im_mysqld2_port,
   path_datadir => "$opt_vardir/im_mysqld_2.data",
   path_sock    => "$sockdir/mysqld_2.sock",
   path_pid     => "$opt_vardir/run/mysqld_2.pid",
   nonguarded   => 1,
   start_timeout  => 400, # enough time create innodb tables
   old_log_format => 1
  };

  my $data_dir= "$opt_vardir/ndbcluster-$opt_ndbcluster_port";
  $clusters->[0]=
  {
   name            => "Master",
   nodes           => 2,
   port            => "$opt_ndbcluster_port",
   data_dir        => "$data_dir",
   connect_string  => "$opt_ndbconnectstring",
   path_pid        => "$data_dir/ndb_3.pid", # Nodes + 1
   pid             => 0, # pid of ndb_mgmd
   installed_ok    => 0,
  };

  $data_dir= "$opt_vardir/ndbcluster-$opt_ndbcluster_port_slave";
  $clusters->[1]=
  {
   name            => "Slave",
   nodes           => 1,
   port            => "$opt_ndbcluster_port_slave",
   data_dir        => "$data_dir",
   connect_string  => "$opt_ndbconnectstring_slave",
   path_pid        => "$data_dir/ndb_2.pid", # Nodes + 1
   pid             => 0, # pid of ndb_mgmd
   installed_ok    => 0,
  };

  # Init pids of ndbd's
  foreach my $cluster ( @{$clusters} )
  {
    for ( my $idx= 0; $idx < $cluster->{'nodes'}; $idx++ )
    {
      my $nodeid= $idx+1;
      $cluster->{'ndbds'}->[$idx]=
	{
	 pid      => 0,
	 nodeid => $nodeid,
	 path_pid => "$cluster->{'data_dir'}/ndb_${nodeid}.pid",
	 path_fs => "$cluster->{'data_dir'}/ndb_${nodeid}_fs",
	};
    }
  }

  if ( $opt_extern )
  {
    # Turn off features not supported when running with extern server
    $opt_skip_rpl= 1;

    # Setup master->[0] with the settings for the extern server
    $master->[0]->{'path_sock'}=  $opt_socket if $opt_socket;
    mtr_report("Using extern server at '$master->[0]->{path_sock}'");
  }
  else
  {
    mtr_error("--socket can only be used in combination with --extern")
      if $opt_socket;
  }

  $path_timefile=  "$opt_vardir/log/mysqltest-time";
  $path_mysqltest_log=  "$opt_vardir/log/mysqltest.log";
  $path_current_test_log= "$opt_vardir/log/current_test";
  $path_ndb_testrun_log= "$opt_vardir/log/ndb_testrun.log";

  $path_snapshot= "$opt_tmpdir/snapshot_$opt_master_myport/";

  if ( $opt_valgrind and $opt_debug )
  {
    # When both --valgrind and --debug is selected, send
    # all output to the trace file, making it possible to
    # see the exact location where valgrind complains
    foreach my $mysqld (@{$master}, @{$slave})
    {
      my $sidx= $mysqld->{idx} ? "$mysqld->{idx}" : "";
      $mysqld->{path_myerr}=
	"$opt_vardir/log/" . $mysqld->{type} . "$sidx.trace";
    }
  }
}

#
# To make it easier for different devs to work on the same host,
# an environment variable can be used to control all ports. A small
# number is to be used, 0 - 16 or similar.
#
# Note the MASTER_MYPORT has to be set the same in all 4.x and 5.x
# versions of this script, else a 4.0 test run might conflict with a
# 5.1 test run, even if different MTR_BUILD_THREAD is used. This means
# all port numbers might not be used in this version of the script.
#
# Also note the limitation of ports we are allowed to hand out. This
# differs between operating systems and configuration, see
# http://www.ncftp.com/ncftpd/doc/misc/ephemeral_ports.html
# But a fairly safe range seems to be 5001 - 32767
#

sub set_mtr_build_thread_ports($) {
  my $mtr_build_thread= shift;

  if ( lc($mtr_build_thread) eq 'auto' ) {
    print "Requesting build thread... ";
    $ENV{'MTR_BUILD_THREAD'} = $mtr_build_thread = mtr_require_unique_id_and_wait("/tmp/mysql-test-ports", 200, 299);
    print "got ".$mtr_build_thread."\n";
  }

  # Up to two masters, up to three slaves
  $opt_master_myport=         $mtr_build_thread * 10 + 10000; # and 1
  $opt_slave_myport=          $opt_master_myport + 2;  # and 3 4
  $opt_ndbcluster_port=       $opt_master_myport + 5;
  $opt_ndbcluster_port_slave= $opt_master_myport + 6;
  $im_port=                   $opt_master_myport + 7;
  $im_mysqld1_port=           $opt_master_myport + 8;
  $im_mysqld2_port=           $opt_master_myport + 9;

  if ( $opt_master_myport < 5001 or $opt_master_myport + 10 >= 32767 )
  {
    mtr_error("MTR_BUILD_THREAD number results in a port",
              "outside 5001 - 32767",
              "($opt_master_myport - $opt_master_myport + 10)");
  }
}


sub datadir_list_setup () {

  # Make a list of all data_dirs
  for (my $idx= 0; $idx < $max_master_num; $idx++)
  {
    push(@data_dir_lst, $master->[$idx]->{'path_myddir'});
  }

  for (my $idx= 0; $idx < $max_slave_num; $idx++)
  {
    push(@data_dir_lst, $slave->[$idx]->{'path_myddir'});
  }

  unless ($opt_skip_im)
  {
    foreach my $instance (@{$instance_manager->{'instances'}})
    {
      push(@data_dir_lst, $instance->{'path_datadir'});
    }
  }
}


##############################################################################
#
#  Set paths to various executable programs
#
##############################################################################


sub collect_mysqld_features () {
  my $found_variable_list_start= 0;

  #
  # Execute "mysqld --no-defaults --help --verbose" to get a
  # of all features and settings
  #
  my $list= `$exe_mysqld --no-defaults --verbose --help`;

  foreach my $line (split('\n', $list))
  {
    # First look for version
    if ( !$mysql_version_id )
    {
      # Look for version
      my $exe_name= basename($exe_mysqld);
      mtr_verbose("exe_name: $exe_name");
      if ( $line =~ /^\S*$exe_name\s\sVer\s([0-9]*)\.([0-9]*)\.([0-9]*)/ )
      {
	#print "Major: $1 Minor: $2 Build: $3\n";
	$mysql_version_id= $1*10000 + $2*100 + $3;
	#print "mysql_version_id: $mysql_version_id\n";
	mtr_report("MySQL Version $1.$2.$3");
      }
    }
    else
    {
      if (!$found_variable_list_start)
      {
	# Look for start of variables list
	if ( $line =~ /[\-]+\s[\-]+/ )
	{
	  $found_variable_list_start= 1;
	}
      }
      else
      {
	# Put variables into hash
	if ( $line =~ /^([\S]+)[ \t]+(.*?)\r?$/ )
	{
	  # print "$1=\"$2\"\n";
	  $mysqld_variables{$1}= $2;
	}
	else
	{
	  # The variable list is ended with a blank line
	  if ( $line =~ /^[\s]*$/ )
	  {
	    last;
	  }
	  else
	  {
	    # Send out a warning, we should fix the variables that has no
	    # space between variable name and it's value
	    # or should it be fixed width column parsing? It does not
	    # look like that in function my_print_variables in my_getopt.c
	    mtr_warning("Could not parse variable list line : $line");
	  }
	}
      }
    }
  }

  mtr_error("Could not find version of MySQL") unless $mysql_version_id;
  mtr_error("Could not find variabes list") unless $found_variable_list_start;

}


sub executable_setup_im () {

  # Look for instance manager binary - mysqlmanager
  $exe_im=
    mtr_exe_maybe_exists(
      "$glob_basedir/server-tools/instance-manager/mysqlmanager",
      "$glob_basedir/libexec/mysqlmanager",
      "$glob_basedir/bin/mysqlmanager",
      "$glob_basedir/sbin/mysqlmanager");

  return ($exe_im eq "");
}

sub executable_setup_ndb () {

  # Look for ndb tols and binaries
  my $ndb_path= mtr_file_exists("$glob_basedir/ndb",
				"$glob_basedir/storage/ndb",
				"$glob_basedir/bin");

  $exe_ndbd=
    mtr_exe_maybe_exists("$ndb_path/src/kernel/ndbd",
			 "$ndb_path/ndbd");
  $exe_ndb_mgm=
    mtr_exe_maybe_exists("$ndb_path/src/mgmclient/ndb_mgm",
			 "$ndb_path/ndb_mgm");
  $exe_ndb_mgmd=
    mtr_exe_maybe_exists("$ndb_path/src/mgmsrv/ndb_mgmd",
			 "$ndb_path/ndb_mgmd");
  $exe_ndb_waiter=
    mtr_exe_maybe_exists("$ndb_path/tools/ndb_waiter",
			 "$ndb_path/ndb_waiter");

  # May not exist
  $path_ndb_tools_dir= mtr_file_exists("$ndb_path/tools",
				       "$ndb_path");
  # May not exist
  $path_ndb_examples_dir=
    mtr_file_exists("$ndb_path/ndbapi-examples",
		    "$ndb_path/examples");
  # May not exist
  $exe_ndb_example=
    mtr_file_exists("$path_ndb_examples_dir/ndbapi_simple/ndbapi_simple");

  return ( $exe_ndbd eq "" or
	   $exe_ndb_mgm eq "" or
	   $exe_ndb_mgmd eq "" or
	   $exe_ndb_waiter eq "");
}

sub executable_setup () {

  #
  # Check if libtool is available in this distribution/clone
  # we need it when valgrinding or debugging non installed binary
  # Otherwise valgrind will valgrind the libtool wrapper or bash
  # and gdb will not find the real executable to debug
  #
  if ( -x "../libtool")
  {
    $exe_libtool= "../libtool";
    if ($opt_valgrind or $glob_debugger)
    {
      mtr_report("Using \"$exe_libtool\" when running valgrind or debugger");
    }
  }

  # Look for language files and charsetsdir, use same share
  my $path_share=      mtr_path_exists("$glob_basedir/share/mysql",
				       "$glob_basedir/sql/share",
				       "$glob_basedir/share");

  $path_language=      mtr_path_exists("$path_share/english");
  $path_charsetsdir=   mtr_path_exists("$path_share/charsets");

  # Look for my_print_defaults
  $exe_my_print_defaults=
    mtr_exe_exists(vs_config_dirs('extra', 'my_print_defaults'),
		           "$path_client_bindir/my_print_defaults",
		           "$glob_basedir/extra/my_print_defaults");

  # Look for perror
  $exe_perror= mtr_exe_exists(vs_config_dirs('extra', 'perror'),
			                  "$glob_basedir/extra/perror",
			                  "$path_client_bindir/perror");

  # Look for the client binaries
  $exe_mysqlcheck=     mtr_exe_exists("$path_client_bindir/mysqlcheck");
  $exe_mysqldump=      mtr_exe_exists("$path_client_bindir/mysqldump");
  $exe_mysqlimport=    mtr_exe_exists("$path_client_bindir/mysqlimport");
  $exe_mysqlshow=      mtr_exe_exists("$path_client_bindir/mysqlshow");
  $exe_mysqlbinlog=    mtr_exe_exists("$path_client_bindir/mysqlbinlog");
  $exe_mysqladmin=     mtr_exe_exists("$path_client_bindir/mysqladmin");
  $exe_mysql=          mtr_exe_exists("$path_client_bindir/mysql");
  if ( $mysql_version_id >= 50100 )
  {
    $exe_mysqlslap=    mtr_exe_exists("$path_client_bindir/mysqlslap");
  }
  if ( $mysql_version_id >= 50000 and !$glob_use_embedded_server )
  {
    $exe_mysql_upgrade= mtr_exe_exists("$path_client_bindir/mysql_upgrade")
  }
  else
  {
    $exe_mysql_upgrade= "";
  }

  if ( ! $glob_win32 )
  {
    # Look for mysql_fix_system_table script
    $exe_mysql_fix_system_tables=
      mtr_script_exists("$glob_basedir/scripts/mysql_fix_privilege_tables",
			"$path_client_bindir/mysql_fix_privilege_tables");
  }

  # Look for mysql_fix_privilege_tables.sql script
  $file_mysql_fix_privilege_tables=
    mtr_file_exists("$glob_basedir/scripts/mysql_fix_privilege_tables.sql",
		    "$glob_basedir/share/mysql_fix_privilege_tables.sql");

  if ( ! $opt_skip_ndbcluster and executable_setup_ndb())
  {
    mtr_warning("Could not find all required ndb binaries, " .
		"all ndb tests will fail, use --skip-ndbcluster to " .
		"skip testing it.");

    foreach my $cluster (@{$clusters})
    {
      $cluster->{"executable_setup_failed"}= 1;
    }
  }

  if ( ! $opt_skip_im and executable_setup_im())
  {
    mtr_warning("Could not find all required instance manager binaries, " .
		"all im tests will fail, use --skip-im to " .
		"continue without instance manager");
    $instance_manager->{"executable_setup_failed"}= 1;
  }

  # Look for the udf_example library
  $lib_udf_example=
    mtr_file_exists(vs_config_dirs('sql', 'udf_example.dll'),
                    "$glob_basedir/sql/.libs/udf_example.so",);

  # Look for the ha_example library
  $lib_example_plugin=
    mtr_file_exists(vs_config_dirs('storage/example', 'ha_example.dll'),
                    "$glob_basedir/storage/example/.libs/ha_example.so",);

  # Look for mysqltest executable
  if ( $glob_use_embedded_server )
  {
    $exe_mysqltest=
      mtr_exe_exists(vs_config_dirs('libmysqld/examples','mysqltest_embedded'),
                     "$glob_basedir/libmysqld/examples/mysqltest_embedded",
                     "$path_client_bindir/mysqltest_embedded");
  }
  else
  {
    $exe_mysqltest= mtr_exe_exists("$path_client_bindir/mysqltest");
  }

  # Look for mysql_client_test executable which may _not_ exist in
  # some versions, test using it should be skipped
  if ( $glob_use_embedded_server )
  {
    $exe_mysql_client_test=
      mtr_exe_maybe_exists(
        vs_config_dirs('libmysqld/examples', 'mysql_client_test_embedded'),
        "$glob_basedir/libmysqld/examples/mysql_client_test_embedded");
  }
  else
  {
    $exe_mysql_client_test=
      mtr_exe_maybe_exists(vs_config_dirs('tests', 'mysql_client_test'),
                           "$glob_basedir/tests/mysql_client_test",
                           "$glob_basedir/bin/mysql_client_test");
  }
}


sub generate_cmdline_mysqldump ($) {
  my($mysqld) = @_;
  return
<<<<<<< HEAD
    "$exe_mysqldump --no-defaults --debug-info -uroot " .
=======
    mtr_native_path($exe_mysqldump) .
      " --no-defaults -uroot " .
>>>>>>> 21c566b9
      "--port=$mysqld->{'port'} " .
      "--socket=$mysqld->{'path_sock'} --password=";
}


##############################################################################
#
#  Set environment to be used by childs of this process for
#  things that are constant duting the whole lifetime of mysql-test-run.pl
#
##############################################################################

sub mysql_client_test_arguments()
{
  my $exe= $exe_mysql_client_test;

  my $args;
  mtr_init_args(\$args);
  if ( $opt_valgrind_mysqltest )
  {
    valgrind_arguments($args, \$exe);
  }

  mtr_add_arg($args, "--no-defaults");
  mtr_add_arg($args, "--testcase");
  mtr_add_arg($args, "--user=root");
  mtr_add_arg($args, "--port=$master->[0]->{'port'}");
  mtr_add_arg($args, "--socket=$master->[0]->{'path_sock'}");

  if ( $mysql_version_id >= 50000 )
  {
    mtr_add_arg($args, "--vardir=$opt_vardir")
  }

  if ( $opt_debug )
  {
    mtr_add_arg($args,
      "--debug=d:t:A,$path_vardir_trace/log/mysql_client_test.trace");
  }

  if ( $glob_use_embedded_server )
  {
    mtr_add_arg($args,
      " -A --language=$path_language");
    mtr_add_arg($args,
      " -A --datadir=$slave->[0]->{'path_myddir'}");
    mtr_add_arg($args,
      " -A --character-sets-dir=$path_charsetsdir");
  }

  return join(" ", $exe, @$args);
}

sub mysql_upgrade_arguments()
{
  my $exe= $exe_mysql_upgrade;

  my $args;
  mtr_init_args(\$args);
#  if ( $opt_valgrind_mysql_ugrade )
#  {
#    valgrind_arguments($args, \$exe);
#  }

  mtr_add_arg($args, "--no-defaults");
  mtr_add_arg($args, "--user=root");
  mtr_add_arg($args, "--port=$master->[0]->{'port'}");
  mtr_add_arg($args, "--socket=$master->[0]->{'path_sock'}");
  mtr_add_arg($args, "--datadir=$master->[0]->{'path_myddir'}");
  mtr_add_arg($args, "--basedir=$glob_basedir");

  if ( $opt_debug )
  {
    mtr_add_arg($args,
      "--debug=d:t:A,$path_vardir_trace/log/mysql_upgrade.trace");
  }

  return join(" ", $exe, @$args);
}

# Note that some env is setup in spawn/run, in "mtr_process.pl"

sub environment_setup () {

  umask(022);

  my @ld_library_paths;

  # --------------------------------------------------------------------------
  # Setup LD_LIBRARY_PATH so the libraries from this distro/clone
  # are used in favor of the system installed ones
  # --------------------------------------------------------------------------
  if ( $source_dist )
  {
    push(@ld_library_paths, "$glob_basedir/libmysql/.libs/",
                            "$glob_basedir/libmysql_r/.libs/",
                            "$glob_basedir/zlib.libs/");
  }
  else
  {
    push(@ld_library_paths, "$glob_basedir/lib");
  }

 # --------------------------------------------------------------------------
  # Add the path where libndbclient can be found
  # --------------------------------------------------------------------------
  if ( $glob_ndbcluster_supported )
  {
    push(@ld_library_paths,  "$glob_basedir/storage/ndb/src/.libs");
  }

  # --------------------------------------------------------------------------
  # Add the path where mysqld will find udf_example.so
  # --------------------------------------------------------------------------
  if ( $lib_udf_example )
  {
    push(@ld_library_paths, dirname($lib_udf_example));
  }

  # --------------------------------------------------------------------------
  # Add the path where mysqld will find ha_example.so
  # --------------------------------------------------------------------------
  if ( $lib_example_plugin )
  {
    push(@ld_library_paths, dirname($lib_example_plugin));
  }

  # --------------------------------------------------------------------------
  # Valgrind need to be run with debug libraries otherwise it's almost
  # impossible to add correct supressions, that means if "/usr/lib/debug"
  # is available, it should be added to
  # LD_LIBRARY_PATH
  #
  # But pthread is broken in libc6-dbg on Debian <= 3.1 (see Debian
  # bug 399035, http://bugs.debian.org/cgi-bin/bugreport.cgi?bug=399035),
  # so don't change LD_LIBRARY_PATH on that platform.
  # --------------------------------------------------------------------------
  my $debug_libraries_path= "/usr/lib/debug";
  my $deb_version;
  if (  $opt_valgrind and -d $debug_libraries_path and
        (! -e '/etc/debian_version' or
         ($deb_version= mtr_grab_file('/etc/debian_version')) == 0 or
         $deb_version > 3.1 ) )
  {
    push(@ld_library_paths, $debug_libraries_path);
  }

  $ENV{'LD_LIBRARY_PATH'}= join(":", @ld_library_paths,
				$ENV{'LD_LIBRARY_PATHS'} ?
				split(':', $ENV{'LD_LIBRARY_PATH'}) : ());
  mtr_debug("LD_LIBRARY_PATH: $ENV{'LD_LIBRARY_PATH'}");

  $ENV{'DYLD_LIBRARY_PATH'}= join(":", @ld_library_paths,
				  $ENV{'DYLD_LIBRARY_PATH'} ?
				  split(':', $ENV{'DYLD_LIBRARY_PATH'}) : ());
  mtr_debug("DYLD_LIBRARY_PATH: $ENV{'DYLD_LIBRARY_PATH'}");


  # --------------------------------------------------------------------------
  # Also command lines in .opt files may contain env vars
  # --------------------------------------------------------------------------

  $ENV{'CHARSETSDIR'}=              $path_charsetsdir;
  $ENV{'UMASK'}=              "0660"; # The octal *string*
  $ENV{'UMASK_DIR'}=          "0770"; # The octal *string*
  $ENV{'LC_COLLATE'}=         "C";
  $ENV{'USE_RUNNING_SERVER'}= $opt_extern;
  $ENV{'MYSQL_TEST_DIR'}=     $glob_mysql_test_dir;
  $ENV{'MYSQLTEST_VARDIR'}=   $opt_vardir;
  $ENV{'MYSQL_TMP_DIR'}=      $opt_tmpdir;
  $ENV{'MASTER_MYSOCK'}=      $master->[0]->{'path_sock'};
  $ENV{'MASTER_MYSOCK1'}=     $master->[1]->{'path_sock'};
  $ENV{'MASTER_MYPORT'}=      $master->[0]->{'port'};
  $ENV{'MASTER_MYPORT1'}=     $master->[1]->{'port'};
  $ENV{'SLAVE_MYSOCK'}=       $slave->[0]->{'path_sock'};
  $ENV{'SLAVE_MYPORT'}=       $slave->[0]->{'port'};
  $ENV{'SLAVE_MYPORT1'}=      $slave->[1]->{'port'};
  $ENV{'SLAVE_MYPORT2'}=      $slave->[2]->{'port'};
  $ENV{'MYSQL_TCP_PORT'}=     $mysqld_variables{'port'};
  $ENV{'DEFAULT_MASTER_PORT'}= $mysqld_variables{'master-port'};

  $ENV{'IM_PATH_SOCK'}=       $instance_manager->{path_sock};
  $ENV{'IM_USERNAME'}=        $instance_manager->{admin_login};
  $ENV{'IM_PASSWORD'}=        $instance_manager->{admin_password};
  $ENV{MTR_BUILD_THREAD}=      $opt_mtr_build_thread;

  $ENV{'EXE_MYSQL'}=          $exe_mysql;


  # ----------------------------------------------------
  # Setup env for NDB
  # ----------------------------------------------------
  if ( ! $opt_skip_ndbcluster )
  {
    $ENV{'NDB_MGM'}=                  $exe_ndb_mgm;

    $ENV{'NDBCLUSTER_PORT'}=          $opt_ndbcluster_port;
    $ENV{'NDBCLUSTER_PORT_SLAVE'}=    $opt_ndbcluster_port_slave;

    $ENV{'NDB_EXTRA_TEST'}=           $opt_ndb_extra_test;

    $ENV{'NDB_BACKUP_DIR'}=           $clusters->[0]->{'data_dir'};
    $ENV{'NDB_DATA_DIR'}=             $clusters->[0]->{'data_dir'};
    $ENV{'NDB_TOOLS_DIR'}=            $path_ndb_tools_dir;
    $ENV{'NDB_TOOLS_OUTPUT'}=         $path_ndb_testrun_log;
    $ENV{'NDB_CONNECTSTRING'}=        $opt_ndbconnectstring;

    if ( $mysql_version_id >= 50000 )
    {
      $ENV{'NDB_EXAMPLES_DIR'}=         $path_ndb_examples_dir;
      $ENV{'MY_NDB_EXAMPLES_BINARY'}=   $exe_ndb_example;
    }
    $ENV{'NDB_EXAMPLES_OUTPUT'}=      $path_ndb_testrun_log;
  }

  # ----------------------------------------------------
  # Setup env for IM
  # ----------------------------------------------------
  if ( ! $opt_skip_im )
  {
    $ENV{'IM_EXE'}=             $exe_im;
    $ENV{'IM_PATH_PID'}=        $instance_manager->{path_pid};
    $ENV{'IM_PATH_ANGEL_PID'}=  $instance_manager->{path_angel_pid};
    $ENV{'IM_PORT'}=            $instance_manager->{port};
    $ENV{'IM_DEFAULTS_PATH'}=   $instance_manager->{defaults_file};
    $ENV{'IM_PASSWORD_PATH'}=   $instance_manager->{password_file};

    $ENV{'IM_MYSQLD1_SOCK'}=
      $instance_manager->{instances}->[0]->{path_sock};
    $ENV{'IM_MYSQLD1_PORT'}=
      $instance_manager->{instances}->[0]->{port};
    $ENV{'IM_MYSQLD1_PATH_PID'}=
      $instance_manager->{instances}->[0]->{path_pid};
    $ENV{'IM_MYSQLD2_SOCK'}=
      $instance_manager->{instances}->[1]->{path_sock};
    $ENV{'IM_MYSQLD2_PORT'}=
      $instance_manager->{instances}->[1]->{port};
    $ENV{'IM_MYSQLD2_PATH_PID'}=
      $instance_manager->{instances}->[1]->{path_pid};
  }

  # ----------------------------------------------------
  # Setup env so childs can execute mysqlcheck
  # ----------------------------------------------------
  my $cmdline_mysqlcheck=
<<<<<<< HEAD
    "$exe_mysqlcheck --no-defaults --debug-info -uroot " .
    "--port=$master->[0]->{'port'} " .
    "--socket=$master->[0]->{'path_sock'} --password=";
=======
    mtr_native_path($exe_mysqlcheck) .
      " --no-defaults -uroot " .
      "--port=$master->[0]->{'port'} " .
      "--socket=$master->[0]->{'path_sock'} --password=";
>>>>>>> 21c566b9

  if ( $opt_debug )
  {
    $cmdline_mysqlcheck .=
      " --debug=d:t:A,$path_vardir_trace/log/mysqlcheck.trace";
  }
  $ENV{'MYSQL_CHECK'}=              $cmdline_mysqlcheck;

  # ----------------------------------------------------
  # Setup env to childs can execute myqldump
  # ----------------------------------------------------
  my $cmdline_mysqldump= generate_cmdline_mysqldump($master->[0]);
  my $cmdline_mysqldumpslave= generate_cmdline_mysqldump($slave->[0]);

  if ( $opt_debug )
  {
    $cmdline_mysqldump .=
      " --debug=d:t:A,$path_vardir_trace/log/mysqldump-master.trace";
    $cmdline_mysqldumpslave .=
      " --debug=d:t:A,$path_vardir_trace/log/mysqldump-slave.trace";
  }
  $ENV{'MYSQL_DUMP'}= $cmdline_mysqldump;
  $ENV{'MYSQL_DUMP_SLAVE'}= $cmdline_mysqldumpslave;


  # ----------------------------------------------------
  # Setup env so childs can execute mysqlslap
  # ----------------------------------------------------
  if ( $exe_mysqlslap )
  {
    my $cmdline_mysqlslap=
      mtr_native_path($exe_mysqlslap) .
      " -uroot " .
      "--port=$master->[0]->{'port'} " .
      "--socket=$master->[0]->{'path_sock'} --password= " .
      "--lock-directory=$opt_tmpdir";

    if ( $opt_debug )
   {
      $cmdline_mysqlslap .=
	" --debug=d:t:A,$path_vardir_trace/log/mysqlslap.trace";
    }
    $ENV{'MYSQL_SLAP'}= $cmdline_mysqlslap;
  }

  # ----------------------------------------------------
  # Setup env so childs can execute mysqlimport
  # ----------------------------------------------------
  my $cmdline_mysqlimport=
<<<<<<< HEAD
    "$exe_mysqlimport --debug-info -uroot " .
=======
    mtr_native_path($exe_mysqlimport) .
    " -uroot " .
>>>>>>> 21c566b9
    "--port=$master->[0]->{'port'} " .
    "--socket=$master->[0]->{'path_sock'} --password=";

  if ( $opt_debug )
  {
    $cmdline_mysqlimport .=
      " --debug=d:t:A,$path_vardir_trace/log/mysqlimport.trace";
  }
  $ENV{'MYSQL_IMPORT'}= $cmdline_mysqlimport;


  # ----------------------------------------------------
  # Setup env so childs can execute mysqlshow
  # ----------------------------------------------------
  my $cmdline_mysqlshow=
<<<<<<< HEAD
    "$exe_mysqlshow --debug-info -uroot " .
=======
    mtr_native_path($exe_mysqlshow) .
    " -uroot " .
>>>>>>> 21c566b9
    "--port=$master->[0]->{'port'} " .
    "--socket=$master->[0]->{'path_sock'} --password=";

  if ( $opt_debug )
  {
    $cmdline_mysqlshow .=
      " --debug=d:t:A,$path_vardir_trace/log/mysqlshow.trace";
  }
  $ENV{'MYSQL_SHOW'}= $cmdline_mysqlshow;

  # ----------------------------------------------------
  # Setup env so childs can execute mysqlbinlog
  # ----------------------------------------------------
  my $cmdline_mysqlbinlog=
<<<<<<< HEAD
    "$exe_mysqlbinlog" .
      " --no-defaults --disable-force-if-open --debug-info --local-load=$opt_tmpdir";
=======
    mtr_native_path($exe_mysqlbinlog) .
      " --no-defaults --local-load=$opt_tmpdir";
>>>>>>> 21c566b9
  if ( $mysql_version_id >= 50000 )
  {
    $cmdline_mysqlbinlog .=" --character-sets-dir=$path_charsetsdir";
  }

  if ( $opt_debug )
  {
    $cmdline_mysqlbinlog .=
      " --debug=d:t:A,$path_vardir_trace/log/mysqlbinlog.trace";
  }
  $ENV{'MYSQL_BINLOG'}= $cmdline_mysqlbinlog;

  # ----------------------------------------------------
  # Setup env so childs can execute mysql
  # ----------------------------------------------------
  my $cmdline_mysql=
<<<<<<< HEAD
    "$exe_mysql --no-defaults --debug-info --host=localhost  --user=root --password= " .
=======
    mtr_native_path($exe_mysql) .
    " --no-defaults --host=localhost  --user=root --password= " .
>>>>>>> 21c566b9
    "--port=$master->[0]->{'port'} " .
    "--socket=$master->[0]->{'path_sock'} ".
    "--character-sets-dir=$path_charsetsdir";

  $ENV{'MYSQL'}= $cmdline_mysql;

  # ----------------------------------------------------
  # Setup env so childs can execute mysql_client_test
  # ----------------------------------------------------
  $ENV{'MYSQL_CLIENT_TEST'}=  mysql_client_test_arguments();

  # ----------------------------------------------------
  # Setup env so childs can execute mysql_upgrade
  # ----------------------------------------------------
  if ( $mysql_version_id >= 50000 )
  {
    $ENV{'MYSQL_UPGRADE'}= mysql_upgrade_arguments();
  }

  # ----------------------------------------------------
  # Setup env so childs can execute mysql_fix_system_tables
  # ----------------------------------------------------
  if ( ! $glob_win32 )
  {
    my $cmdline_mysql_fix_system_tables=
      "$exe_mysql_fix_system_tables --no-defaults --host=localhost " .
      "--user=root --password= " .
      "--basedir=$glob_basedir --bindir=$path_client_bindir --verbose " .
      "--port=$master->[0]->{'port'} " .
      "--socket=$master->[0]->{'path_sock'}";
    $ENV{'MYSQL_FIX_SYSTEM_TABLES'}=  $cmdline_mysql_fix_system_tables;
  }
  $ENV{'MYSQL_FIX_PRIVILEGE_TABLES'}=  $file_mysql_fix_privilege_tables;

  # ----------------------------------------------------
  # Setup env so childs can execute my_print_defaults
  # ----------------------------------------------------
  $ENV{'MYSQL_MY_PRINT_DEFAULTS'}= mtr_native_path($exe_my_print_defaults);

  # ----------------------------------------------------
  # Setup env so childs can execute mysqladmin
  # ----------------------------------------------------
  $ENV{'MYSQLADMIN'}= mtr_native_path($exe_mysqladmin);

  # ----------------------------------------------------
  # Setup env so childs can execute perror  
  # ----------------------------------------------------
  $ENV{'MY_PERROR'}= mtr_native_path($exe_perror);

  # ----------------------------------------------------
  # Add the path where mysqld will find udf_example.so
  # ----------------------------------------------------
  $ENV{'UDF_EXAMPLE_LIB'}=
    ($lib_udf_example ? basename($lib_udf_example) : "");

  # ----------------------------------------------------
  # Add the path where mysqld will find ha_example.so
  # ----------------------------------------------------
  $ENV{'EXAMPLE_PLUGIN'}=
    ($lib_example_plugin ? basename($lib_example_plugin) : "");

  # ----------------------------------------------------
  # We are nice and report a bit about our settings
  # ----------------------------------------------------
  if (!$opt_extern)
  {
    print "Using MTR_BUILD_THREAD      = $ENV{MTR_BUILD_THREAD}\n";
    print "Using MASTER_MYPORT         = $ENV{MASTER_MYPORT}\n";
    print "Using MASTER_MYPORT1        = $ENV{MASTER_MYPORT1}\n";
    print "Using SLAVE_MYPORT          = $ENV{SLAVE_MYPORT}\n";
    print "Using SLAVE_MYPORT1         = $ENV{SLAVE_MYPORT1}\n";
    print "Using SLAVE_MYPORT2         = $ENV{SLAVE_MYPORT2}\n";
    if ( ! $opt_skip_ndbcluster )
    {
      print "Using NDBCLUSTER_PORT       = $ENV{NDBCLUSTER_PORT}\n";
      if ( ! $opt_skip_ndbcluster_slave )
      {
	print "Using NDBCLUSTER_PORT_SLAVE = $ENV{NDBCLUSTER_PORT_SLAVE}\n";
      }
    }
    if ( ! $opt_skip_im )
    {
      print "Using IM_PORT               = $ENV{IM_PORT}\n";
      print "Using IM_MYSQLD1_PORT       = $ENV{IM_MYSQLD1_PORT}\n";
      print "Using IM_MYSQLD2_PORT       = $ENV{IM_MYSQLD2_PORT}\n";
    }
  }

  # Create an environment variable to make it possible
  # to detect that valgrind is being used from test cases
  $ENV{'VALGRIND_TEST'}= $opt_valgrind;

}


##############################################################################
#
#  If we get a ^C, we try to clean up before termination
#
##############################################################################
# FIXME check restrictions what to do in a signal handler

sub signal_setup () {
  $SIG{INT}= \&handle_int_signal;
}


sub handle_int_signal () {
  $SIG{INT}= 'DEFAULT';         # If we get a ^C again, we die...
  mtr_warning("got INT signal, cleaning up.....");
  stop_all_servers();
  mtr_error("We die from ^C signal from user");
}


##############################################################################
#
#  Handle left overs from previous runs
#
##############################################################################

sub kill_running_servers () {

  if ( $opt_fast or $glob_use_embedded_server )
  {
    # FIXME is embedded server really using PID files?!
    unlink($master->[0]->{'path_pid'});
    unlink($master->[1]->{'path_pid'});
    unlink($slave->[0]->{'path_pid'});
    unlink($slave->[1]->{'path_pid'});
    unlink($slave->[2]->{'path_pid'});
  }
  else
  {
    # Ensure that no old mysqld test servers are running
    # This is different from terminating processes we have
    # started from this run of the script, this is terminating
    # leftovers from previous runs.
    mtr_kill_leftovers();
   }
}

#
# Remove var and any directories in var/ created by previous
# tests
#
sub remove_stale_vardir () {

  mtr_report("Removing Stale Files");

  # Safety!
  mtr_error("No, don't remove the vardir when running with --extern")
    if $opt_extern;

  mtr_verbose("opt_vardir: $opt_vardir");
  if ( $opt_vardir eq $default_vardir )
  {
    #
    # Running with "var" in mysql-test dir
    #
    if ( -l $opt_vardir)
    {
      # var is a symlink

      if ( $opt_mem and readlink($opt_vardir) eq $opt_mem )
      {
	# Remove the directory which the link points at
	mtr_verbose("Removing " . readlink($opt_vardir));
	rmtree(readlink($opt_vardir));

	# Remove the "var" symlink
	mtr_verbose("unlink($opt_vardir)");
	unlink($opt_vardir);
      }
      elsif ( $opt_mem )
      {
	# Just remove the "var" symlink
	mtr_report("WARNING: Removing '$opt_vardir' symlink it's wrong");

	mtr_verbose("unlink($opt_vardir)");
	unlink($opt_vardir);
      }
      else
      {
	# Some users creates a soft link in mysql-test/var to another area
	# - allow it, but remove all files in it

	mtr_report("WARNING: Using the 'mysql-test/var' symlink");

	# Make sure the directory where it points exist
	mtr_error("The destination for symlink $opt_vardir does not exist")
	  if ! -d readlink($opt_vardir);

	foreach my $bin ( glob("$opt_vardir/*") )
	{
	  mtr_verbose("Removing bin $bin");
	  rmtree($bin);
	}
      }
    }
    else
    {
      # Remove the entire "var" dir
      mtr_verbose("Removing $opt_vardir/");
      rmtree("$opt_vardir/");
    }
  }
  else
  {
    #
    # Running with "var" in some other place
    #

    # Remove the var/ dir in mysql-test dir if any
    # this could be an old symlink that shouldn't be there
    mtr_verbose("Removing $default_vardir");
    rmtree($default_vardir);

    # Remove the "var" dir
    mtr_verbose("Removing $opt_vardir/");
    rmtree("$opt_vardir/");
  }
}

#
# Create var and the directories needed in var
#
sub setup_vardir() {
  mtr_report("Creating Directories");

  if ( $opt_vardir eq $default_vardir )
  {
    #
    # Running with "var" in mysql-test dir
    #
    if ( -l $opt_vardir )
    {
      #  it's a symlink

      # Make sure the directory where it points exist
      mtr_error("The destination for symlink $opt_vardir does not exist")
	if ! -d readlink($opt_vardir);
    }
    elsif ( $opt_mem )
    {
      # Runinng with "var" as a link to some "memory" location, normally tmpfs
      mtr_verbose("Creating $opt_mem");
      mkpath($opt_mem);

      mtr_report("Symlinking 'var' to '$opt_mem'");
      symlink($opt_mem, $opt_vardir);
    }
  }

  if ( ! -d $opt_vardir )
  {
    mtr_verbose("Creating $opt_vardir");
    mkpath($opt_vardir);
  }

  # Ensure a proper error message if vardir couldn't be created
  unless ( -d $opt_vardir and -w $opt_vardir )
  {
    mtr_error("Writable 'var' directory is needed, use the " .
	      "'--vardir=<path>' option");
  }

  mkpath("$opt_vardir/log");
  mkpath("$opt_vardir/run");
  mkpath("$opt_vardir/tmp");
  mkpath($opt_tmpdir) if $opt_tmpdir ne "$opt_vardir/tmp";

  # Create new data dirs
  foreach my $data_dir (@data_dir_lst)
  {
    mkpath("$data_dir/mysql");
    mkpath("$data_dir/test");
  }

  # Make a link std_data_ln in var/ that points to std_data
  if ( ! $glob_win32 )
  {
    symlink("$glob_mysql_test_dir/std_data", "$opt_vardir/std_data_ln");
  }
  else
  {
    # on windows, copy all files from std_data into var/std_data_ln
    mkpath("$opt_vardir/std_data_ln");
    opendir(DIR, "$glob_mysql_test_dir/std_data")
      or mtr_error("Can't find the std_data directory: $!");
    for(readdir(DIR)) {
      next if -d "$glob_mysql_test_dir/std_data/$_";
      copy("$glob_mysql_test_dir/std_data/$_", "$opt_vardir/std_data_ln/$_");
    }
    closedir(DIR);
  }

  # Remove old log files
  foreach my $name (glob("r/*.progress r/*.log r/*.warnings"))
  {
    unlink($name);
  }
}


sub  check_running_as_root () {
  # Check if running as root
  # i.e a file can be read regardless what mode we set it to
  my $test_file= "$opt_vardir/test_running_as_root.txt";
  mtr_tofile($test_file, "MySQL");
  chmod(oct("0000"), $test_file);

  my $result="";
  if (open(FILE,"<",$test_file))
  {
    $result= join('', <FILE>);
    close FILE;
  }

  chmod(oct("0755"), $test_file);
  unlink($test_file);

  $ENV{'MYSQL_TEST_ROOT'}= "NO";
  if ($result eq "MySQL")
  {
    mtr_warning("running this script as _root_ will cause some " .
                "tests to be skipped");
    $ENV{'MYSQL_TEST_ROOT'}= "YES";
  }
}


sub check_ssl_support ($) {
  my $mysqld_variables= shift;

  if ($opt_skip_ssl || $opt_extern)
  {
    mtr_report("Skipping SSL");
    $opt_ssl_supported= 0;
    $opt_ssl= 0;
    return;
  }

  if ( ! $mysqld_variables->{'ssl'} )
  {
    if ( $opt_ssl)
    {
      mtr_error("Couldn't find support for SSL");
      return;
    }
    mtr_report("Skipping SSL, mysqld not compiled with SSL");
    $opt_ssl_supported= 0;
    $opt_ssl= 0;
    return;
  }
  mtr_report("Setting mysqld to support SSL connections");
  $opt_ssl_supported= 1;
}


sub check_debug_support ($) {
  my $mysqld_variables= shift;

  if ( ! $mysqld_variables->{'debug'} )
  {
    #mtr_report("Binaries are not debug compiled");
    $debug_compiled_binaries= 0;

    if ( $opt_debug )
    {
      mtr_error("Can't use --debug, binaries does not support it");
    }
    return;
  }
  mtr_report("Binaries are debug compiled");
  $debug_compiled_binaries= 1;
}

##############################################################################
#
# Helper function to handle configuration-based subdirectories which Visual
# Studio uses for storing binaries.  If opt_vs_config is set, this returns
# a path based on that setting; if not, it returns paths for the default
# /release/ and /debug/ subdirectories.
#
# $exe can be undefined, if the directory itself will be used
#
###############################################################################

sub vs_config_dirs ($$) {
  my ($path_part, $exe) = @_;

  $exe = "" if not defined $exe;

  if ($opt_vs_config)
  {
    return ("$glob_basedir/$path_part/$opt_vs_config/$exe");
  }

  return ("$glob_basedir/$path_part/release/$exe",
          "$glob_basedir/$path_part/debug/$exe");
}

##############################################################################
#
#  Start the ndb cluster
#
##############################################################################

sub check_ndbcluster_support ($) {
  my $mysqld_variables= shift;

  if ($opt_skip_ndbcluster)
  {
    mtr_report("Skipping ndbcluster");
    $opt_skip_ndbcluster_slave= 1;
    return;
  }

  if ( ! $mysqld_variables->{'ndb-connectstring'} )
  {
    mtr_report("Skipping ndbcluster, mysqld not compiled with ndbcluster");
    $opt_skip_ndbcluster= 1;
    $opt_skip_ndbcluster_slave= 1;
    return;
  }
  $glob_ndbcluster_supported= 1;
  mtr_report("Using ndbcluster when necessary, mysqld supports it");

  if ( $mysql_version_id < 50100 )
  {
    # Slave cluster is not supported until 5.1
    $opt_skip_ndbcluster_slave= 1;

  }

  return;
}


sub ndbcluster_start_install ($) {
  my $cluster= shift;

  mtr_report("Installing $cluster->{'name'} Cluster");

  mkdir($cluster->{'data_dir'});

  # Create a config file from template
  my $ndb_no_ord=512;
  my $ndb_no_attr=2048;
  my $ndb_con_op=105000;
  my $ndb_dmem="80M";
  my $ndb_imem="24M";
  my $ndb_pbmem="32M";
  my $nodes= $cluster->{'nodes'};
  my $ndb_host= "localhost";
  my $ndb_diskless= 0;

  if (!$opt_bench)
  {
    # Use a smaller configuration
    if (  $mysql_version_id < 50100 )
    {
      # 4.1 and 5.0 is using a "larger" --small configuration
      $ndb_no_ord=128;
      $ndb_con_op=10000;
      $ndb_dmem="40M";
      $ndb_imem="12M";
    }
    else
    {
      $ndb_no_ord=32;
      $ndb_con_op=5000;
      $ndb_dmem="20M";
      $ndb_imem="1M";
      $ndb_pbmem="4M";
    }
  }

  my $config_file_template=     "ndb/ndb_config_${nodes}_node.ini";
  my $config_file= "$cluster->{'data_dir'}/config.ini";

  open(IN, $config_file_template)
    or mtr_error("Can't open $config_file_template: $!");
  open(OUT, ">", $config_file)
    or mtr_error("Can't write to $config_file: $!");
  while (<IN>)
  {
    chomp;

    s/CHOOSE_MaxNoOfAttributes/$ndb_no_attr/;
    s/CHOOSE_MaxNoOfOrderedIndexes/$ndb_no_ord/;
    s/CHOOSE_MaxNoOfConcurrentOperations/$ndb_con_op/;
    s/CHOOSE_DataMemory/$ndb_dmem/;
    s/CHOOSE_IndexMemory/$ndb_imem/;
    s/CHOOSE_Diskless/$ndb_diskless/;
    s/CHOOSE_HOSTNAME_.*/$ndb_host/;
    s/CHOOSE_FILESYSTEM/$cluster->{'data_dir'}/;
    s/CHOOSE_PORT_MGM/$cluster->{'port'}/;
    if ( $mysql_version_id < 50000 )
    {
      my $base_port= $cluster->{'port'} + 1;
      s/CHOOSE_PORT_TRANSPORTER/$base_port/;
    }
    s/CHOOSE_DiskPageBufferMemory/$ndb_pbmem/;

    print OUT "$_ \n";
  }
  close OUT;
  close IN;


  # Start cluster with "--initial"

  ndbcluster_start($cluster, "--initial");

  return 0;
}


sub ndbcluster_wait_started($$){
  my $cluster= shift;
  my $ndb_waiter_extra_opt= shift;
  my $path_waiter_log= "$cluster->{'data_dir'}/ndb_waiter.log";
  my $args;

  mtr_init_args(\$args);

  mtr_add_arg($args, "--no-defaults");
  mtr_add_arg($args, "--core");
  mtr_add_arg($args, "--ndb-connectstring=%s", $cluster->{'connect_string'});
  mtr_add_arg($args, "--timeout=60");

  if ($ndb_waiter_extra_opt)
  {
    mtr_add_arg($args, "$ndb_waiter_extra_opt");
  }

  # Start the ndb_waiter which will connect to the ndb_mgmd
  # and poll it for state of the ndbd's, will return when
  # all nodes in the cluster is started
  my $res= mtr_run($exe_ndb_waiter, $args,
		   "", $path_waiter_log, $path_waiter_log, "");
  mtr_verbose("ndbcluster_wait_started, returns: $res") if $res;
  return $res;
}



sub mysqld_wait_started($){
  my $mysqld= shift;

  my $res= sleep_until_file_created($mysqld->{'path_pid'},
				    $mysqld->{'start_timeout'},
				    $mysqld->{'pid'});
  return $res == 0;
}


sub ndb_mgmd_wait_started($) {
  my ($cluster)= @_;

  my $retries= 100;
  while (ndbcluster_wait_started($cluster, "--no-contact") and
	 $retries)
  {
    # Millisceond sleep emulated with select
    select(undef, undef, undef, (0.1));

    $retries--;
  }

  return $retries == 0;

}

sub ndb_mgmd_start ($) {
  my $cluster= shift;

  my $args;                             # Arg vector
  my $pid= -1;

  mtr_init_args(\$args);
  mtr_add_arg($args, "--no-defaults");
  mtr_add_arg($args, "--core");
  mtr_add_arg($args, "--nodaemon");
  mtr_add_arg($args, "--config-file=%s", "$cluster->{'data_dir'}/config.ini");


  my $path_ndb_mgmd_log= "$cluster->{'data_dir'}/\l$cluster->{'name'}_ndb_mgmd.log";
  $pid= mtr_spawn($exe_ndb_mgmd, $args, "",
		  $path_ndb_mgmd_log,
		  $path_ndb_mgmd_log,
		  "",
		  { append_log_file => 1 });

  # FIXME Should not be needed
  # Unfortunately the cluster nodes will fail to start
  # if ndb_mgmd has not started properly
  if (ndb_mgmd_wait_started($cluster))
  {
    mtr_error("Failed to wait for start of ndb_mgmd");
  }

  # Remember pid of ndb_mgmd
  $cluster->{'pid'}= $pid;

  mtr_verbose("ndb_mgmd_start, pid: $pid");

  return $pid;
}


sub ndbd_start ($$$) {
  my $cluster= shift;
  my $idx= shift;
  my $extra_args= shift;

  my $args;                             # Arg vector
  my $pid= -1;

  mtr_init_args(\$args);
  mtr_add_arg($args, "--no-defaults");
  mtr_add_arg($args, "--core");
  mtr_add_arg($args, "--ndb-connectstring=%s", "$cluster->{'connect_string'}");
  if ( $mysql_version_id >= 50000)
  {
    mtr_add_arg($args, "--character-sets-dir=%s", "$path_charsetsdir");
  }
  mtr_add_arg($args, "--nodaemon");
  mtr_add_arg($args, "$extra_args");

  my $nodeid= $cluster->{'ndbds'}->[$idx]->{'nodeid'};
  my $path_ndbd_log= "$cluster->{'data_dir'}/ndb_${nodeid}.log";
  $pid= mtr_spawn($exe_ndbd, $args, "",
		  $path_ndbd_log,
		  $path_ndbd_log,
		  "",
		  { append_log_file => 1 });

  # Add pid to list of pids for this cluster
  $cluster->{'ndbds'}->[$idx]->{'pid'}= $pid;

  # Rememeber options used when starting
  $cluster->{'ndbds'}->[$idx]->{'start_extra_args'}= $extra_args;
  $cluster->{'ndbds'}->[$idx]->{'idx'}= $idx;

  mtr_verbose("ndbd_start, pid: $pid");

  return $pid;
}


sub ndbcluster_start ($$) {
  my $cluster= shift;
  my $extra_args= shift;

  mtr_verbose("ndbcluster_start '$cluster->{'name'}'");

  if ( $glob_use_running_ndbcluster )
  {
    return 0;
  }

  if ( $cluster->{'pid'} )
  {
    mtr_error("Cluster '$cluster->{'name'}' already started");
  }

  ndb_mgmd_start($cluster);

  for ( my $idx= 0; $idx < $cluster->{'nodes'}; $idx++ )
  {
    ndbd_start($cluster, $idx, $extra_args);
  }

  return 0;
}


sub rm_ndbcluster_tables ($) {
  my $dir=       shift;
  foreach my $bin ( glob("$dir/mysql/ndb_apply_status*"),
                    glob("$dir/mysql/ndb_schema*"))
  {
    unlink($bin);
  }
}


##############################################################################
#
#  Run the benchmark suite
#
##############################################################################

sub run_benchmarks ($) {
  my $benchmark=  shift;

  my $args;

  if ( ! $glob_use_embedded_server )
  {
    mysqld_start($master->[0],[],[]);
    if ( ! $master->[0]->{'pid'} )
    {
      mtr_error("Can't start the mysqld server");
    }
  }

  mtr_init_args(\$args);

  mtr_add_arg($args, "--socket=%s", $master->[0]->{'path_sock'});
  mtr_add_arg($args, "--user=%s", $opt_user);

  if ( $opt_small_bench )
  {
    mtr_add_arg($args, "--small-test");
    mtr_add_arg($args, "--small-tables");
  }

  if ( $opt_with_ndbcluster )
  {
    mtr_add_arg($args, "--create-options=TYPE=ndb");
  }

  chdir($glob_mysql_bench_dir)
    or mtr_error("Couldn't chdir to '$glob_mysql_bench_dir': $!");

  if ( ! $benchmark )
  {
    mtr_add_arg($args, "--log");
    mtr_run("$glob_mysql_bench_dir/run-all-tests", $args, "", "", "", "");
    # FIXME check result code?!
  }
  elsif ( -x $benchmark )
  {
    mtr_run("$glob_mysql_bench_dir/$benchmark", $args, "", "", "", "");
    # FIXME check result code?!
  }
  else
  {
    mtr_error("Benchmark $benchmark not found");
  }

  chdir($glob_mysql_test_dir);          # Go back

  if ( ! $glob_use_embedded_server )
  {
    stop_masters();
  }
}


##############################################################################
#
#  Run the test suite
#
##############################################################################

sub run_suite () {
  my ($suite, $tests)= @_;

  mtr_print_thick_line();

  mtr_timer_start($glob_timers,"suite", 60 * $opt_suite_timeout);

  mtr_report("Starting Tests in the '$suite' suite");

  mtr_report_tests_not_skipped_though_disabled($tests);

  mtr_print_header();

  foreach my $tinfo ( @$tests )
  {
    if (run_testcase_check_skip_test($tinfo))
    {
      next;
    }

    mtr_timer_start($glob_timers,"testcase", 60 * $opt_testcase_timeout);
    run_testcase($tinfo);
    mtr_timer_stop($glob_timers,"testcase");
  }

  mtr_print_line();

  if ( ! $glob_debugger and
       ! $opt_extern and
       ! $glob_use_embedded_server )
  {
    stop_all_servers();
  }

  if ( $opt_gcov )
  {
    gcov_collect(); # collect coverage information
  }
  if ( $opt_gprof )
  {
    gprof_collect(); # collect coverage information
  }

  mtr_report_stats($tests);

  mtr_timer_stop($glob_timers,"suite");
}


##############################################################################
#
#  Initiate the test databases
#
##############################################################################

sub initialize_servers () {

  datadir_list_setup();

  if ( $opt_extern )
  {
    # Running against an already started server, if the specified
    # vardir does not already exist it should be created
    if ( ! -d $opt_vardir )
    {
      mtr_report("Creating '$opt_vardir'");
      setup_vardir();
    }
    else
    {
      mtr_report("No need to create '$opt_vardir' it already exists");
    }
  }
  else
  {
    kill_running_servers();

    if ( ! $opt_start_dirty )
    {
      remove_stale_vardir();
      setup_vardir();

      mysql_install_db();
      if ( $opt_force )
      {
	# Save a snapshot of the freshly installed db
	# to make it possible to restore to a known point in time
	save_installed_db();
      }
    }
  }
  check_running_as_root();
}

sub mysql_install_db () {

  install_db('master', $master->[0]->{'path_myddir'});

  if ($max_master_num)
  {
    copy_install_db('master', $master->[1]->{'path_myddir'});
  }

  # Install the number of slave databses needed
  for (my $idx= 0; $idx < $max_slave_num; $idx++)
  {
    copy_install_db("slave".($idx+1), $slave->[$idx]->{'path_myddir'});
  }

  if ( ! $opt_skip_im )
  {
    im_prepare_env($instance_manager);
  }

  my $cluster_started_ok= 1; # Assume it can be started

  if ($opt_skip_ndbcluster || $glob_use_running_ndbcluster ||
      $clusters->[0]->{executable_setup_failed})
  {
    # Don't install master cluster
  }
  elsif (ndbcluster_start_install($clusters->[0]))
  {
    mtr_warning("Failed to start install of $clusters->[0]->{name}");
    $cluster_started_ok= 0;
  }

  if ($max_slave_num == 0 ||
      $opt_skip_ndbcluster_slave || $glob_use_running_ndbcluster_slave ||
      $clusters->[1]->{executable_setup_failed})
  {
    # Don't install slave cluster
  }
  elsif (ndbcluster_start_install($clusters->[1]))
  {
    mtr_warning("Failed to start install of $clusters->[1]->{name}");
    $cluster_started_ok= 0;
  }

  foreach my $cluster (@{$clusters})
  {

    next if !$cluster->{'pid'};

    $cluster->{'installed_ok'}= 1; # Assume install suceeds

    if (ndbcluster_wait_started($cluster, ""))
    {
      # failed to install, disable usage and flag that its no ok
      mtr_report("ndbcluster_install of $cluster->{'name'} failed");
      $cluster->{"installed_ok"}= 0;

      $cluster_started_ok= 0;
    }
  }

  if ( ! $cluster_started_ok )
  {
    if ( $opt_force)
    {
      # Continue without cluster
    }
    else
    {
      mtr_error("To continue, re-run with '--force'.");
    }
  }

  return 0;
}


sub copy_install_db ($$) {
  my $type=      shift;
  my $data_dir=  shift;

  mtr_report("Installing \u$type Database");

  # Just copy the installed db from first master
  mtr_copy_dir($master->[0]->{'path_myddir'}, $data_dir);

}


sub install_db ($$) {
  my $type=      shift;
  my $data_dir=  shift;

  my $init_db_sql=     "lib/init_db.sql";
  my $init_db_sql_tmp= "/tmp/init_db.sql$$";
  my $args;

  mtr_report("Installing \u$type Database");

  open(IN, $init_db_sql)
    or mtr_error("Can't open $init_db_sql: $!");
  open(OUT, ">", $init_db_sql_tmp)
    or mtr_error("Can't write to $init_db_sql_tmp: $!");
  while (<IN>)
  {
    chomp;
    s/\@HOSTNAME\@/$glob_hostname/;
    if ( /^\s*$/ )
    {
      print OUT "\n";
    }
    elsif (/;$/)
    {
      print OUT "$_\n";
    }
    else
    {
      print OUT "$_ ";
    }
  }
  close OUT;
  close IN;

  mtr_init_args(\$args);

  mtr_add_arg($args, "--no-defaults");
  mtr_add_arg($args, "--bootstrap");
  mtr_add_arg($args, "--console");
  mtr_add_arg($args, "--skip-grant-tables");
  mtr_add_arg($args, "--basedir=%s", $path_my_basedir);
  mtr_add_arg($args, "--datadir=%s", $data_dir);
  mtr_add_arg($args, "--skip-innodb");
  mtr_add_arg($args, "--skip-ndbcluster");
  mtr_add_arg($args, "--tmpdir=.");
  mtr_add_arg($args, "--core-file");

  if ( $opt_debug )
  {
    mtr_add_arg($args, "--debug=d:t:i:A,%s/log/bootstrap_%s.trace",
		$path_vardir_trace, $type);
  }

  if ( ! $glob_netware )
  {
    mtr_add_arg($args, "--language=%s", $path_language);
    mtr_add_arg($args, "--character-sets-dir=%s", $path_charsetsdir);
  }

  # If DISABLE_GRANT_OPTIONS is defined when the server is compiled (e.g.,
  # configure --disable-grant-options), mysqld will not recognize the
  # --bootstrap or --skip-grant-tables options.  The user can set
  # MYSQLD_BOOTSTRAP to the full path to a mysqld which does accept
  # --bootstrap, to accommodate this.
  my $exe_mysqld_bootstrap = $ENV{'MYSQLD_BOOTSTRAP'} || $exe_mysqld;

  # Log bootstrap command
  my $path_bootstrap_log= "$opt_vardir/log/bootstrap.log";
  mtr_tofile($path_bootstrap_log,
	     "$exe_mysqld_bootstrap " . join(" ", @$args) . "\n");

  if ( mtr_run($exe_mysqld_bootstrap, $args, $init_db_sql_tmp,
               $path_bootstrap_log, $path_bootstrap_log,
	       "", { append_log_file => 1 }) != 0 )

  {
    unlink($init_db_sql_tmp);
    mtr_error("Error executing mysqld --bootstrap\n" .
              "Could not install $type test DBs");
  }
  unlink($init_db_sql_tmp);
}


sub im_prepare_env($) {
  my $instance_manager = shift;

  im_create_passwd_file($instance_manager);
  im_prepare_data_dir($instance_manager);
}


sub im_create_passwd_file($) {
  my $instance_manager = shift;

  my $pwd_file_path = $instance_manager->{'password_file'};

  mtr_report("Creating IM password file ($pwd_file_path)");

  open(OUT, ">", $pwd_file_path)
    or mtr_error("Can't write to $pwd_file_path: $!");

  print OUT $instance_manager->{'admin_login'}, ":",
        $instance_manager->{'admin_sha1'}, "\n";

  close(OUT);
}


sub im_create_defaults_file($) {
  my $instance_manager = shift;

  my $defaults_file = $instance_manager->{'defaults_file'};

  open(OUT, ">", $defaults_file)
    or mtr_error("Can't write to $defaults_file: $!");

  print OUT <<EOF
[mysql]

[manager]
pid-file            = $instance_manager->{path_pid}
angel-pid-file      = $instance_manager->{path_angel_pid}
socket              = $instance_manager->{path_sock}
port                = $instance_manager->{port}
password-file       = $instance_manager->{password_file}
default-mysqld-path = $exe_mysqld

EOF
;

  foreach my $instance (@{$instance_manager->{'instances'}})
  {
    my $server_id = $instance->{'server_id'};

    print OUT <<EOF
[mysqld$server_id]
socket              = $instance->{path_sock}
pid-file            = $instance->{path_pid}
port                = $instance->{port}
datadir             = $instance->{path_datadir}
log                 = $instance->{path_datadir}/mysqld$server_id.log
log-error           = $instance->{path_datadir}/mysqld$server_id.err.log
log-slow-queries    = $instance->{path_datadir}/mysqld$server_id.slow.log
language            = $path_language
character-sets-dir  = $path_charsetsdir
basedir             = $path_my_basedir
server_id           = $server_id
skip-stack-trace
skip-innodb
skip-ndbcluster
EOF
;
    if ( $mysql_version_id < 50100 )
    {
      print OUT "skip-bdb\n";
    }
    print OUT "nonguarded\n" if $instance->{'nonguarded'};
    if ( $mysql_version_id >= 50100 )
    {
      print OUT "log-output=FILE\n" if $instance->{'old_log_format'};
    }
    print OUT "\n";
  }

  close(OUT);
}


sub im_prepare_data_dir($) {
  my $instance_manager = shift;

  foreach my $instance (@{$instance_manager->{'instances'}})
  {
    copy_install_db(
      'im_mysqld_' . $instance->{'server_id'},
      $instance->{'path_datadir'});
  }
}



#
# Restore snapshot of the installed slave databases
# if the snapshot exists
#
sub restore_slave_databases ($) {
  my ($num_slaves)= @_;

  if ( -d $path_snapshot)
  {
    for (my $idx= 0; $idx < $num_slaves; $idx++)
    {
      my $data_dir= $slave->[$idx]->{'path_myddir'};
      my $name= basename($data_dir);
      rmtree($data_dir);
      mtr_copy_dir("$path_snapshot/$name", $data_dir);
    }
  }
}


sub run_testcase_check_skip_test($)
{
  my ($tinfo)= @_;

  # ----------------------------------------------------------------------
  # If marked to skip, just print out and return.
  # Note that a test case not marked as 'skip' can still be
  # skipped later, because of the test case itself in cooperation
  # with the mysqltest program tells us so.
  # ----------------------------------------------------------------------

  if ( $tinfo->{'skip'} )
  {
    mtr_report_test_name($tinfo);
    mtr_report_test_skipped($tinfo);
    return 1;
  }

  if ($tinfo->{'ndb_test'})
  {
    foreach my $cluster (@{$clusters})
    {
      last if ($opt_skip_ndbcluster_slave and
	       $cluster->{'name'} eq 'Slave');

      # If test needs this cluster, check binaries was found ok
      if ( $cluster->{'executable_setup_failed'} )
      {
	mtr_report_test_name($tinfo);
	$tinfo->{comment}=
	  "Failed to find cluster binaries";
	mtr_report_test_failed($tinfo);
	return 1;
      }

      # If test needs this cluster, check it was installed ok
      if ( !$cluster->{'installed_ok'} )
      {
	mtr_report_test_name($tinfo);
	$tinfo->{comment}=
	  "Cluster $cluster->{'name'} was not installed ok";
	mtr_report_test_failed($tinfo);
	return 1;
      }

    }
  }

  if ( $tinfo->{'component_id'} eq 'im' )
  {
      # If test needs im, check binaries was found ok
    if ( $instance_manager->{'executable_setup_failed'} )
    {
      mtr_report_test_name($tinfo);
      $tinfo->{comment}=
	"Failed to find MySQL manager binaries";
      mtr_report_test_failed($tinfo);
      return 1;
    }
  }

  return 0;
}


sub do_before_run_mysqltest($)
{
  my $tinfo= shift;
  my $tname= $tinfo->{'name'};

  # Remove old files produced by mysqltest
  my $result_dir= "r";
  if ( $opt_suite ne "main" )
  {
    $result_dir= "suite/$opt_suite/r";
  }
  unlink("$result_dir/$tname.reject");
  unlink("$result_dir/$tname.progress");
  unlink("$result_dir/$tname.log");
  unlink("$result_dir/$tname.warnings");

  if ( $mysql_version_id < 50000 )
  {
    # Set environment variable NDB_STATUS_OK to 1
    # if script decided to run mysqltest cluster _is_ installed ok
    $ENV{'NDB_STATUS_OK'} = "1";
  }
  elsif ( $mysql_version_id < 50100 )
  {
    # Set environment variable NDB_STATUS_OK to YES
    # if script decided to run mysqltest cluster _is_ installed ok
    $ENV{'NDB_STATUS_OK'} = "YES";
  }
}

sub do_after_run_mysqltest($)
{
  my $tinfo= shift;
  my $tname= $tinfo->{'name'};

  # Save info from this testcase run to mysqltest.log
  mtr_appendfile_to_file($path_current_test_log, $path_mysqltest_log)
    if -f $path_current_test_log;
  mtr_appendfile_to_file($path_timefile, $path_mysqltest_log)
    if -f $path_timefile;
}


sub run_testcase_mark_logs($)
{
  my ($log_msg)= @_;

  # Write a marker to all log files

  # The file indicating current test name
  mtr_tonewfile($path_current_test_log, $log_msg);

  # each mysqld's .err file
  foreach my $mysqld (@{$master}, @{$slave})
  {
    mtr_tofile($mysqld->{path_myerr}, $log_msg);
  }

  # ndbcluster log file
  mtr_tofile($path_ndb_testrun_log, $log_msg);

}

sub find_testcase_skipped_reason($)
{
  my ($tinfo)= @_;

  # Open mysqltest-time
  my $F= IO::File->new($path_timefile) or
    mtr_error("can't open file \"$path_timefile\": $!");
  my $reason;

  while ( my $line= <$F> )
  {
    # Look for "reason: <reason for skipping test>"
    if ( $line =~ /reason: (.*)/ )
    {
      $reason= $1;
    }
  }

  if ( ! $reason )
  {
    mtr_warning("Could not find reason for skipping test in $path_timefile");
    $reason= "Detected by testcase(reason unknown) ";
  }
  $tinfo->{'comment'}= $reason;
}


sub analyze_testcase_failure_sync_with_master($)
{
  my ($tinfo)= @_;

  my $args;
  mtr_init_args(\$args);

  mtr_add_arg($args, "--no-defaults");
  mtr_add_arg($args, "--silent");
  mtr_add_arg($args, "--skip-safemalloc");
  mtr_add_arg($args, "--tmpdir=%s", $opt_tmpdir);
  mtr_add_arg($args, "--character-sets-dir=%s", $path_charsetsdir);

  mtr_add_arg($args, "--socket=%s", $master->[0]->{'path_sock'});
  mtr_add_arg($args, "--port=%d", $master->[0]->{'port'});
  mtr_add_arg($args, "--database=test");
  mtr_add_arg($args, "--user=%s", $opt_user);
  mtr_add_arg($args, "--password=");

  # Run the test file and append output to log file
  mtr_run_test($exe_mysqltest,$args,
	       "include/analyze_failure_sync_with_master.test",
	       "$path_timefile", "$path_timefile","",
	       { append_log_file => 1 });

}

sub analyze_testcase_failure($)
{
  my ($tinfo)= @_;

  # Open mysqltest.log
  my $F= IO::File->new($path_timefile) or
    mtr_error("can't open file \"$path_timefile\": $!");

  while ( my $line= <$F> )
  {
    # Look for "mysqltest: At line nnn: <error>
    if ( $line =~ /mysqltest: At line [0-9]*: (.*)/ )
    {
      my $error= $1;
      # Look for "could not sync with master"
      if ( $error =~ /could not sync with master/ )
      {
	analyze_testcase_failure_sync_with_master($tinfo);
      }
    }
  }
}

##############################################################################
#
#  Run a single test case
#
##############################################################################

# When we get here, we have already filtered out test cases that doesn't
# apply to the current setup, for example if we use a running server, test
# cases that restart the server are dropped. So this function should mostly
# be about doing things, not a lot of logic.

# We don't start and kill the servers for each testcase. But some
# testcases needs a restart, because they specify options to start
# mysqld with. After that testcase, we need to restart again, to set
# back the normal options.

sub run_testcase ($) {
  my $tinfo=  shift;

  # -------------------------------------------------------
  # Init variables that can change between each test case
  # -------------------------------------------------------

  $ENV{'TZ'}= $tinfo->{'timezone'};
  mtr_verbose("Setting timezone: $tinfo->{'timezone'}");

  my $master_restart= run_testcase_need_master_restart($tinfo);
  my $slave_restart= run_testcase_need_slave_restart($tinfo);

  if ($master_restart or $slave_restart)
  {
    # Can't restart a running server that may be in use
    if ( $opt_extern )
    {
      mtr_report_test_name($tinfo);
      $tinfo->{comment}= "Can't restart a running server";
      mtr_report_test_skipped($tinfo);
      return;
    }

    run_testcase_stop_servers($tinfo, $master_restart, $slave_restart);
  }

  # Write to all log files to indicate start of testcase
  run_testcase_mark_logs("CURRENT_TEST: $tinfo->{name}\n");

  my $died= mtr_record_dead_children();
  if ($died or $master_restart or $slave_restart)
  {
    if (run_testcase_start_servers($tinfo))
    {
      mtr_report_test_name($tinfo);
      report_failure_and_restart($tinfo);
      return 1;
    }
  }

  # ----------------------------------------------------------------------
  # If --start-and-exit or --start-dirty given, stop here to let user manually
  # run tests
  # ----------------------------------------------------------------------
  if ( $opt_start_and_exit or $opt_start_dirty )
  {
    mtr_timer_stop_all($glob_timers);
    mtr_report("\nServers started, exiting");
    exit(0);
  }

  {
    do_before_run_mysqltest($tinfo);

    my $res= run_mysqltest($tinfo);
    mtr_report_test_name($tinfo);

    do_after_run_mysqltest($tinfo);

    if ( $res == 0 )
    {
      mtr_report_test_passed($tinfo);
    }
    elsif ( $res == 62 )
    {
      # Testcase itself tell us to skip this one

      # Try to get reason from mysqltest.log
      find_testcase_skipped_reason($tinfo);
      mtr_report_test_skipped($tinfo);
    }
    elsif ( $res == 63 )
    {
      $tinfo->{'timeout'}= 1;           # Mark as timeout
      report_failure_and_restart($tinfo);
    }
    elsif ( $res == 1 )
    {
      if ( $opt_force )
      {
	analyze_testcase_failure($tinfo);
      }
      # Test case failure reported by mysqltest
      report_failure_and_restart($tinfo);
    }
    else
    {
      # mysqltest failed, probably crashed
      $tinfo->{comment}=
	"mysqltest returned unexpected code $res, it has probably crashed";
      report_failure_and_restart($tinfo);
    }
  }

  # Remove the file that mysqltest writes info to
  unlink($path_timefile);

  # ----------------------------------------------------------------------
  # Stop Instance Manager if we are processing an IM-test case.
  # ----------------------------------------------------------------------
  if ( $tinfo->{'component_id'} eq 'im' and
       !mtr_im_stop($instance_manager, $tinfo->{'name'}) )
  {
    mtr_error("Failed to stop Instance Manager.")
  }
}


#
# Save a snapshot of the installed test db(s)
# I.e take a snapshot of the var/ dir
#
sub save_installed_db () {

  mtr_report("Saving snapshot of installed databases");
  rmtree($path_snapshot);

  foreach my $data_dir (@data_dir_lst)
  {
    my $name= basename($data_dir);
    mtr_copy_dir("$data_dir", "$path_snapshot/$name");
  }
}


#
# Save any interesting files in the data_dir
# before the data dir is removed.
#
sub save_files_before_restore($$) {
  my $test_name= shift;
  my $data_dir= shift;
  my $save_name= "$opt_vardir/log/$test_name";

  # Look for core files
  foreach my $core_file ( glob("$data_dir/core*") )
  {
    last if $opt_max_save_core > 0 && $num_saved_cores >= $opt_max_save_core;
    my $core_name= basename($core_file);
    mtr_report("Saving $core_name");
    mkdir($save_name) if ! -d $save_name;
    rename("$core_file", "$save_name/$core_name");
    ++$num_saved_cores;
  }
}


#
# Restore snapshot of the installed test db(s)
# if the snapshot exists
#
sub restore_installed_db ($) {
  my $test_name= shift;

  if ( -d $path_snapshot)
  {
    mtr_report("Restoring snapshot of databases");

    foreach my $data_dir (@data_dir_lst)
    {
      my $name= basename($data_dir);
      save_files_before_restore($test_name, $data_dir);
      rmtree("$data_dir");
      mtr_copy_dir("$path_snapshot/$name", "$data_dir");
    }

    # Remove the ndb_*_fs dirs for all ndbd nodes
    # forcing a clean start of ndb
    foreach my $cluster (@{$clusters})
    {
      foreach my $ndbd (@{$cluster->{'ndbds'}})
      {
	rmtree("$ndbd->{'path_fs'}" );
      }
    }
  }
  else
  {
    # No snapshot existed
    mtr_error("No snapshot existed");
  }
}

sub report_failure_and_restart ($) {
  my $tinfo= shift;

  mtr_report_test_failed($tinfo);
  mtr_show_failed_diff($tinfo->{'result_file'});
  print "\n";
  if ( $opt_force )
  {
    # Stop all servers that are known to be running
    stop_all_servers();

    # Restore the snapshot of the installed test db
    restore_installed_db($tinfo->{'name'});
    print "Resuming Tests\n\n";
    return;
  }

  my $test_mode= join(" ", @::glob_test_mode) || "default";
  print "Aborting: $tinfo->{'name'} failed in $test_mode mode. ";
  print "To continue, re-run with '--force'.\n";
  if ( ! $glob_debugger and
       ! $opt_extern and
       ! $glob_use_embedded_server )
  {
    stop_all_servers();
  }
  mtr_exit(1);

}


##############################################################################
#
#  Start and stop servers
#
##############################################################################


sub do_before_start_master ($) {
  my ($tinfo)= @_;

  my $tname= $tinfo->{'name'};
  my $init_script= $tinfo->{'master_sh'};

  # FIXME what about second master.....

  foreach my $bin ( glob("$opt_vardir/log/master*-bin*") )
  {
    unlink($bin);
  }

  # FIXME only remove the ones that are tied to this master
  # Remove old master.info and relay-log.info files
  unlink("$master->[0]->{'path_myddir'}/master.info");
  unlink("$master->[0]->{'path_myddir'}/relay-log.info");
  unlink("$master->[1]->{'path_myddir'}/master.info");
  unlink("$master->[1]->{'path_myddir'}/relay-log.info");

  # Run master initialization shell script if one exists
  if ( $init_script )
  {
    my $ret= mtr_run("/bin/sh", [$init_script], "", "", "", "");
    if ( $ret != 0 )
    {
      # FIXME rewrite those scripts to return 0 if successful
      # mtr_warning("$init_script exited with code $ret");
    }
  }
}


sub do_before_start_slave ($) {
  my ($tinfo)= @_;

  my $tname= $tinfo->{'name'};
  my $init_script= $tinfo->{'master_sh'};

  foreach my $bin ( glob("$opt_vardir/log/slave*-bin*") )
  {
    unlink($bin);
  }

  unlink("$slave->[0]->{'path_myddir'}/master.info");
  unlink("$slave->[0]->{'path_myddir'}/relay-log.info");

  # Run slave initialization shell script if one exists
  if ( $init_script )
  {
    my $ret= mtr_run("/bin/sh", [$init_script], "", "", "", "");
    if ( $ret != 0 )
    {
      # FIXME rewrite those scripts to return 0 if successful
      # mtr_warning("$init_script exited with code $ret");
    }
  }

  foreach my $bin ( glob("$slave->[0]->{'path_myddir'}/log.*") )
  {
    unlink($bin);
  }
}


sub mysqld_arguments ($$$$$) {
  my $args=              shift;
  my $type=              shift;
  my $idx=               shift;
  my $extra_opt=         shift;
  my $slave_master_info= shift;

  my $sidx= "";                 # Index as string, 0 is empty string
  if ( $idx > 0 )
  {
    $sidx= "$idx";
  }

  my $prefix= "";               # If mysqltest server arg

  if ( $glob_use_embedded_server )
  {
    $prefix= "--server-arg=";
  }

  mtr_add_arg($args, "%s--no-defaults", $prefix);

  mtr_add_arg($args, "%s--console", $prefix);
  mtr_add_arg($args, "%s--basedir=%s", $prefix, $path_my_basedir);
  mtr_add_arg($args, "%s--character-sets-dir=%s", $prefix, $path_charsetsdir);

  if ( $mysql_version_id >= 50036)
  {
    # Prevent the started mysqld to access files outside of vardir
    mtr_add_arg($args, "%s--secure-file-priv=%s", $prefix, $opt_vardir);
  }

  if ( $mysql_version_id >= 50000 )
  {
    mtr_add_arg($args, "%s--log-bin-trust-function-creators", $prefix);
  }

  mtr_add_arg($args, "%s--default-character-set=latin1", $prefix);
  mtr_add_arg($args, "%s--language=%s", $prefix, $path_language);
  mtr_add_arg($args, "%s--tmpdir=$opt_tmpdir", $prefix);

  if ( $opt_valgrind_mysqld )
  {
    mtr_add_arg($args, "%s--skip-safemalloc", $prefix);

    if ( $mysql_version_id < 50100 )
    {
      mtr_add_arg($args, "%s--skip-bdb", $prefix);
    }
  }

  # Check if "extra_opt" contains --skip-log-bin
  my $skip_binlog= grep(/^--skip-log-bin/, @$extra_opt);

  if ( $type eq 'master' )
  {
    my $id= $idx > 0 ? $idx + 101 : 1;

    if (! ($opt_skip_master_binlog || $skip_binlog) )
    {
      mtr_add_arg($args, "%s--log-bin=%s/log/master-bin%s", $prefix,
                  $opt_vardir, $sidx);
    }
    mtr_add_arg($args, "%s--pid-file=%s", $prefix,
                $master->[$idx]->{'path_pid'});
    mtr_add_arg($args, "%s--port=%d", $prefix,
                $master->[$idx]->{'port'});
    mtr_add_arg($args, "%s--server-id=%d", $prefix, $id);
    mtr_add_arg($args, "%s--socket=%s", $prefix,
                $master->[$idx]->{'path_sock'});
    mtr_add_arg($args, "%s--innodb_data_file_path=ibdata1:10M:autoextend", $prefix);
    mtr_add_arg($args, "%s--local-infile", $prefix);
    mtr_add_arg($args, "%s--datadir=%s", $prefix,
                $master->[$idx]->{'path_myddir'});

    if ( $idx > 0 or !$use_innodb)
    {
      mtr_add_arg($args, "%s--skip-innodb", $prefix);
    }

    my $cluster= $clusters->[$master->[$idx]->{'cluster'}];
    if ( $opt_skip_ndbcluster ||
	 !$cluster->{'pid'})
    {
      mtr_add_arg($args, "%s--skip-ndbcluster", $prefix);
    }
    else
    {
      mtr_add_arg($args, "%s--ndbcluster", $prefix);
      mtr_add_arg($args, "%s--ndb-connectstring=%s", $prefix,
		  $cluster->{'connect_string'});
      if ( $mysql_version_id >= 50100 )
      {
	mtr_add_arg($args, "%s--ndb-extra-logging", $prefix);
      }
    }

    if ( $mysql_version_id <= 50106 )
    {
      # Force mysqld to use log files up until 5.1.6
      mtr_add_arg($args, "%s--log=%s", $prefix, $master->[0]->{'path_mylog'});
    }
    else
    {
      # Turn on logging, will be sent to tables
      mtr_add_arg($args, "%s--log=", $prefix);
    }

      mtr_add_arg($args, "%s--plugin_dir=%s", $prefix,
		  dirname($lib_example_plugin));
  }

  if ( $type eq 'slave' )
  {
    my $slave_server_id=  2 + $idx;
    my $slave_rpl_rank= $slave_server_id;

    mtr_add_arg($args, "%s--datadir=%s", $prefix,
                $slave->[$idx]->{'path_myddir'});
    mtr_add_arg($args, "%s--init-rpl-role=slave", $prefix);
    if (! ( $opt_skip_slave_binlog || $skip_binlog ))
    {
      mtr_add_arg($args, "%s--log-bin=%s/log/slave%s-bin", $prefix,
                  $opt_vardir, $sidx); # FIXME use own dir for binlogs
      mtr_add_arg($args, "%s--log-slave-updates", $prefix);
    }

    mtr_add_arg($args, "%s--master-retry-count=10", $prefix);
    mtr_add_arg($args, "%s--pid-file=%s", $prefix,
                $slave->[$idx]->{'path_pid'});
    mtr_add_arg($args, "%s--port=%d", $prefix,
                $slave->[$idx]->{'port'});
    mtr_add_arg($args, "%s--relay-log=%s/log/slave%s-relay-bin", $prefix,
                $opt_vardir, $sidx);
    mtr_add_arg($args, "%s--report-host=127.0.0.1", $prefix);
    mtr_add_arg($args, "%s--report-port=%d", $prefix,
                $slave->[$idx]->{'port'});
    mtr_add_arg($args, "%s--report-user=root", $prefix);
    mtr_add_arg($args, "%s--skip-innodb", $prefix);
    mtr_add_arg($args, "%s--skip-ndbcluster", $prefix);
    mtr_add_arg($args, "%s--skip-slave-start", $prefix);

    # Directory where slaves find the dumps generated by "load data"
    # on the server. The path need to have constant length otherwise
    # test results will vary, thus a relative path is used.
    my $slave_load_path= "../tmp";
    mtr_add_arg($args, "%s--slave-load-tmpdir=%s", $prefix,
                $slave_load_path);
    mtr_add_arg($args, "%s--socket=%s", $prefix,
                $slave->[$idx]->{'path_sock'});
    mtr_add_arg($args, "%s--set-variable=slave_net_timeout=10", $prefix);

    if ( @$slave_master_info )
    {
      foreach my $arg ( @$slave_master_info )
      {
        mtr_add_arg($args, "%s%s", $prefix, $arg);
      }
    }
    else
    {
      mtr_add_arg($args, "%s--master-user=root", $prefix);
      mtr_add_arg($args, "%s--master-connect-retry=1", $prefix);
      mtr_add_arg($args, "%s--master-host=127.0.0.1", $prefix);
      mtr_add_arg($args, "%s--master-password=", $prefix);
      mtr_add_arg($args, "%s--master-port=%d", $prefix,
                  $master->[0]->{'port'}); # First master
      mtr_add_arg($args, "%s--server-id=%d", $prefix, $slave_server_id);
      mtr_add_arg($args, "%s--rpl-recovery-rank=%d", $prefix, $slave_rpl_rank);
    }

    if ( $opt_skip_ndbcluster_slave ||
         $slave->[$idx]->{'cluster'} == -1 ||
	 !$clusters->[$slave->[$idx]->{'cluster'}]->{'pid'} )
    {
      mtr_add_arg($args, "%s--skip-ndbcluster", $prefix);
    }
    else
    {
      mtr_add_arg($args, "%s--ndbcluster", $prefix);
      mtr_add_arg($args, "%s--ndb-connectstring=%s", $prefix,
		  $clusters->[$slave->[$idx]->{'cluster'}]->{'connect_string'});
      if ( $mysql_version_id >= 50100 )
      {
	mtr_add_arg($args, "%s--ndb-extra-logging", $prefix);
      }
    }

    if ( $mysql_version_id <= 50106 )
    {
      # Force mysqld to use log files up until 5.1.6
      mtr_add_arg($args, "%s--log=%s", $prefix, $master->[0]->{'path_mylog'});
    }
    else
    {
      # Turn on logging, will be sent to tables
      mtr_add_arg($args, "%s--log=", $prefix);
    }

  } # end slave

  if ( $opt_debug )
  {
    if ( $type eq 'master' )
    {
      mtr_add_arg($args, "%s--debug=d:t:i:A,%s/log/master%s.trace",
                  $prefix, $path_vardir_trace, $sidx);
    }
    if ( $type eq 'slave' )
    {
      mtr_add_arg($args, "%s--debug=d:t:i:A,%s/log/slave%s.trace",
                  $prefix, $path_vardir_trace, $sidx);
    }
  }

  # FIXME always set nowdays??? SMALL_SERVER
  mtr_add_arg($args, "%s--key_buffer_size=1M", $prefix);
  mtr_add_arg($args, "%s--sort_buffer=256K", $prefix);
  mtr_add_arg($args, "%s--max_heap_table_size=1M", $prefix);

  if ( $opt_ssl_supported )
  {
    mtr_add_arg($args, "%s--ssl-ca=%s/std_data/cacert.pem", $prefix,
                $glob_mysql_test_dir);
    mtr_add_arg($args, "%s--ssl-cert=%s/std_data/server-cert.pem", $prefix,
                $glob_mysql_test_dir);
    mtr_add_arg($args, "%s--ssl-key=%s/std_data/server-key.pem", $prefix,
                $glob_mysql_test_dir);
  }

  if ( $opt_warnings )
  {
    mtr_add_arg($args, "%s--log-warnings", $prefix);
  }

  # Indicate to "mysqld" it will be debugged in debugger
  if ( $glob_debugger )
  {
    mtr_add_arg($args, "%s--gdb", $prefix);
  }

  # If we should run all tests cases, we will use a local server for that

  if ( -w "/" )
  {
    # We are running as root;  We need to add the --root argument
    mtr_add_arg($args, "%s--user=root", $prefix);
  }

  my $found_skip_core= 0;
  foreach my $arg ( @opt_extra_mysqld_opt, @$extra_opt )
  {
    # Allow --skip-core-file to be set in master.opt file
    if ($arg eq "--skip-core-file")
    {
      $found_skip_core= 1;
    }
    elsif ($skip_binlog and mtr_match_prefix($arg, "--binlog-format"))
    {
      ; # Dont add --binlog-format when running without binlog
    }
    else
    {
      mtr_add_arg($args, "%s%s", $prefix, $arg);
    }
  }
  if ( !$found_skip_core )
  {
    mtr_add_arg($args, "%s%s", $prefix, "--core-file");
  }

  if ( $opt_bench )
  {
    mtr_add_arg($args, "%s--rpl-recovery-rank=1", $prefix);
    mtr_add_arg($args, "%s--init-rpl-role=master", $prefix);
  }
  elsif ( $type eq 'master' )
  {
    mtr_add_arg($args, "%s--open-files-limit=1024", $prefix);
  }

  return $args;
}


##############################################################################
#
#  Start mysqld and return the PID
#
##############################################################################

sub mysqld_start ($$$) {
  my $mysqld=            shift;
  my $extra_opt=         shift;
  my $slave_master_info= shift;

  my $args;                             # Arg vector
  my $exe;
  my $pid= -1;
  my $wait_for_pid_file= 1;

  my $type= $mysqld->{'type'};
  my $idx= $mysqld->{'idx'};

  mtr_error("Internal error: mysqld should never be started for embedded")
    if $glob_use_embedded_server;

  if ( $type eq 'master' )
  {
    $exe= $exe_master_mysqld;
  }
  elsif ( $type eq 'slave' )
  {
    $exe= $exe_slave_mysqld;
  }
  else
  {
    mtr_error("Unknown 'type' \"$type\" passed to mysqld_start");
  }

  mtr_init_args(\$args);

  if ( $opt_valgrind_mysqld )
  {
    valgrind_arguments($args, \$exe);
  }

  mysqld_arguments($args,$type,$idx,$extra_opt,$slave_master_info);

  if ( $opt_gdb || $opt_manual_gdb)
  {
    gdb_arguments(\$args, \$exe, "$type"."_$idx");
  }
  elsif ( $opt_ddd || $opt_manual_ddd )
  {
    ddd_arguments(\$args, \$exe, "$type"."_$idx");
  }
  elsif ( $opt_debugger )
  {
    debugger_arguments(\$args, \$exe, "$type"."_$idx");
  }
  elsif ( $opt_manual_debug )
  {
     print "\nStart $type in your debugger\n" .
           "dir: $glob_mysql_test_dir\n" .
           "exe: $exe\n" .
	   "args:  " . join(" ", @$args)  . "\n\n" .
	   "Waiting ....\n";

     # Indicate the exe should not be started
    $exe= undef;
  }
  else
  {
    # Default to not wait until pid file has been created
    $wait_for_pid_file= 0;
  }

  if ( defined $exe )
  {
    $pid= mtr_spawn($exe, $args, "",
		    $mysqld->{'path_myerr'},
		    $mysqld->{'path_myerr'},
		    "",
		    { append_log_file => 1 });
  }


  if ( $wait_for_pid_file && !sleep_until_file_created($mysqld->{'path_pid'},
						       $mysqld->{'start_timeout'},
						       $pid))
  {

    mtr_error("Failed to start mysqld $mysqld->{'type'}");
  }


  # Remember pid of the started process
  $mysqld->{'pid'}= $pid;

  # Remember options used when starting
  $mysqld->{'start_opts'}= $extra_opt;
  $mysqld->{'start_slave_master_info'}= $slave_master_info;

  mtr_verbose("mysqld pid: $pid");
  return $pid;
}


sub stop_all_servers () {

  print  "Stopping All Servers\n";

  if ( ! $opt_skip_im )
  {
    print  "Shutting-down Instance Manager\n";
    unless (mtr_im_stop($instance_manager, "stop_all_servers"))
    {
      mtr_error("Failed to stop Instance Manager.")
    }
  }

  my %admin_pids; # hash of admin processes that requests shutdown
  my @kill_pids;  # list of processes to shutdown/kill
  my $pid;

  # Start shutdown of all started masters
  foreach my $mysqld (@{$master}, @{$slave})
  {
    if ( $mysqld->{'pid'} )
    {
      $pid= mtr_mysqladmin_start($mysqld, "shutdown", 70);
      $admin_pids{$pid}= 1;

      push(@kill_pids,{
		       pid      => $mysqld->{'pid'},
		       pidfile  => $mysqld->{'path_pid'},
		       sockfile => $mysqld->{'path_sock'},
		       port     => $mysqld->{'port'},
		      });

      $mysqld->{'pid'}= 0; # Assume we are done with it
    }
  }

  # Start shutdown of clusters
  foreach my $cluster (@{$clusters})
  {
    if ( $cluster->{'pid'} )
    {
      $pid= mtr_ndbmgm_start($cluster, "shutdown");
      $admin_pids{$pid}= 1;

      push(@kill_pids,{
		       pid      => $cluster->{'pid'},
		       pidfile  => $cluster->{'path_pid'}
		      });

      $cluster->{'pid'}= 0; # Assume we are done with it

      foreach my $ndbd (@{$cluster->{'ndbds'}})
      {
        if ( $ndbd->{'pid'} )
	{
	  push(@kill_pids,{
			   pid      => $ndbd->{'pid'},
			   pidfile  => $ndbd->{'path_pid'},
			  });
	  $ndbd->{'pid'}= 0;
	}
      }
    }
  }

  # Wait blocking until all shutdown processes has completed
  mtr_wait_blocking(\%admin_pids);

  # Make sure that process has shutdown else try to kill them
  mtr_check_stop_servers(\@kill_pids);

  foreach my $mysqld (@{$master}, @{$slave})
  {
    rm_ndbcluster_tables($mysqld->{'path_myddir'});
  }
}


sub run_testcase_need_master_restart($)
{
  my ($tinfo)= @_;

  # We try to find out if we are to restart the master(s)
  my $do_restart= 0;          # Assumes we don't have to

  if ( $glob_use_embedded_server )
  {
    mtr_verbose("Never start or restart for embedded server");
    return $do_restart;
  }
  elsif ( $tinfo->{'master_sh'} )
  {
    $do_restart= 1;           # Always restart if script to run
    mtr_verbose("Restart master: Always restart if script to run");
  }
  if ( $tinfo->{'force_restart'} )
  {
    $do_restart= 1; # Always restart if --force-restart in -opt file
    mtr_verbose("Restart master: Restart forced with --force-restart");
  }
  elsif ( ! $opt_skip_ndbcluster and
	  !$tinfo->{'ndb_test'} and
	  $clusters->[0]->{'pid'} != 0 )
  {
    $do_restart= 1;           # Restart without cluster
    mtr_verbose("Restart master: Test does not need cluster");
  }
  elsif ( ! $opt_skip_ndbcluster and
	  $tinfo->{'ndb_test'} and
	  $clusters->[0]->{'pid'} == 0 )
  {
    $do_restart= 1;           # Restart with cluster
    mtr_verbose("Restart master: Test need cluster");
  }
  elsif( $tinfo->{'component_id'} eq 'im' )
  {
    $do_restart= 1;
    mtr_verbose("Restart master: Always restart for im tests");
  }
  elsif ( $master->[0]->{'running_master_options'} and
	  $master->[0]->{'running_master_options'}->{'timezone'} ne
	  $tinfo->{'timezone'})
  {
    $do_restart= 1;
    mtr_verbose("Restart master: Different timezone");
  }
  # Check that running master was started with same options
  # as the current test requires
  elsif (! mtr_same_opts($master->[0]->{'start_opts'},
                         $tinfo->{'master_opt'}) )
  {
    $do_restart= 1;
    mtr_verbose("Restart master: running with different options '" .
	       join(" ", @{$tinfo->{'master_opt'}}) . "' != '" .
		join(" ", @{$master->[0]->{'start_opts'}}) . "'" );
  }
  elsif( ! $master->[0]->{'pid'} )
  {
    if ( $opt_extern )
    {
      $do_restart= 0;
      mtr_verbose("No restart: using extern master");
    }
    else
    {
      $do_restart= 1;
      mtr_verbose("Restart master: master is not started");
    }
  }
  return $do_restart;
}

sub run_testcase_need_slave_restart($)
{
  my ($tinfo)= @_;

  # We try to find out if we are to restart the slaves
  my $do_slave_restart= 0;     # Assumes we don't have to

  if ( $glob_use_embedded_server )
  {
    mtr_verbose("Never start or restart for embedded server");
    return $do_slave_restart;
  }
  elsif ( $max_slave_num == 0)
  {
    mtr_verbose("Skip slave restart: No testcase use slaves");
  }
  else
  {

    # Check if any slave is currently started
    my $any_slave_started= 0;
    foreach my $mysqld (@{$slave})
    {
      if ( $mysqld->{'pid'} )
      {
	$any_slave_started= 1;
	last;
      }
    }

    if ($any_slave_started)
    {
      mtr_verbose("Restart slave: Slave is started, always restart");
      $do_slave_restart= 1;
    }
    elsif ( $tinfo->{'slave_num'} )
    {
      mtr_verbose("Restart slave: Test need slave");
      $do_slave_restart= 1;
    }
  }

  return $do_slave_restart;

}

# ----------------------------------------------------------------------
# If not using a running servers we may need to stop and restart.
# We restart in the case we have initiation scripts, server options
# etc to run. But we also restart again after the test first restart
# and test is run, to get back to normal server settings.
#
# To make the code a bit more clean, we actually only stop servers
# here, and mark this to be done. Then a generic "start" part will
# start up the needed servers again.
# ----------------------------------------------------------------------

sub run_testcase_stop_servers($$$) {
  my ($tinfo, $do_restart, $do_slave_restart)= @_;
  my $pid;
  my %admin_pids; # hash of admin processes that requests shutdown
  my @kill_pids;  # list of processes to shutdown/kill

  # Remember if we restarted for this test case (count restarts)
  $tinfo->{'restarted'}= $do_restart;

  if ( $do_restart )
  {
    delete $master->[0]->{'running_master_options'}; # Forget history

    # Start shutdown of all started masters
    foreach my $mysqld (@{$master})
    {
      if ( $mysqld->{'pid'} )
      {
	$pid= mtr_mysqladmin_start($mysqld, "shutdown", 70);

	$admin_pids{$pid}= 1;

	push(@kill_pids,{
			 pid      => $mysqld->{'pid'},
			 pidfile  => $mysqld->{'path_pid'},
			 sockfile => $mysqld->{'path_sock'},
			 port     => $mysqld->{'port'},
			});

	$mysqld->{'pid'}= 0; # Assume we are done with it
      }
    }

    # Start shutdown of master cluster
    my $cluster= $clusters->[0];
    if ( $cluster->{'pid'} )
    {
      $pid= mtr_ndbmgm_start($cluster, "shutdown");
      $admin_pids{$pid}= 1;

      push(@kill_pids,{
		       pid      => $cluster->{'pid'},
		       pidfile  => $cluster->{'path_pid'}
		      });

      $cluster->{'pid'}= 0; # Assume we are done with it

      foreach my $ndbd (@{$cluster->{'ndbds'}})
      {
	push(@kill_pids,{
			 pid      => $ndbd->{'pid'},
			 pidfile  => $ndbd->{'path_pid'},
			});
	$ndbd->{'pid'}= 0; # Assume we are done with it
      }
    }
  }

  if ( $do_restart || $do_slave_restart )
  {

    delete $slave->[0]->{'running_slave_options'}; # Forget history

    # Start shutdown of all started slaves
    foreach my $mysqld (@{$slave})
    {
      if ( $mysqld->{'pid'} )
      {
	$pid= mtr_mysqladmin_start($mysqld, "shutdown", 70);

	$admin_pids{$pid}= 1;

	push(@kill_pids,{
			 pid      => $mysqld->{'pid'},
			 pidfile  => $mysqld->{'path_pid'},
			 sockfile => $mysqld->{'path_sock'},
			 port     => $mysqld->{'port'},
			});


	$mysqld->{'pid'}= 0; # Assume we are done with it
      }
    }

    # Start shutdown of slave cluster
    my $cluster= $clusters->[1];
    if ( $cluster->{'pid'} )
    {
      $pid= mtr_ndbmgm_start($cluster, "shutdown");

      $admin_pids{$pid}= 1;

      push(@kill_pids,{
		       pid      => $cluster->{'pid'},
		       pidfile  => $cluster->{'path_pid'}
		      });

      $cluster->{'pid'}= 0; # Assume we are done with it

      foreach my $ndbd (@{$cluster->{'ndbds'}} )
      {
	push(@kill_pids,{
			 pid      => $ndbd->{'pid'},
			 pidfile  => $ndbd->{'path_pid'},
			});
	$ndbd->{'pid'}= 0; # Assume we are done with it
      }
    }
  }

  # ----------------------------------------------------------------------
  # Shutdown has now been started and lists for the shutdown processes
  # and the processes to be killed has been created
  # ----------------------------------------------------------------------

  # Wait blocking until all shutdown processes has completed
  mtr_wait_blocking(\%admin_pids);


  # Make sure that process has shutdown else try to kill them
  mtr_check_stop_servers(\@kill_pids);

  foreach my $mysqld (@{$master}, @{$slave})
  {
    if ( ! $mysqld->{'pid'} )
    {
      # Remove ndbcluster tables if server is stopped
      rm_ndbcluster_tables($mysqld->{'path_myddir'});
    }
  }
}


#
# run_testcase_start_servers
#
# Start the servers needed by this test case
#
# RETURN
#  0 OK
#  1 Start failed
#

sub run_testcase_start_servers($) {
  my $tinfo= shift;
  my $tname= $tinfo->{'name'};

  if ( $tinfo->{'component_id'} eq 'mysqld' )
  {
    if ( ! $opt_skip_ndbcluster and
	 !$clusters->[0]->{'pid'} and
	 $tinfo->{'ndb_test'} )
    {
      # Test need cluster, cluster is not started, start it
      ndbcluster_start($clusters->[0], "");
    }

    if ( !$master->[0]->{'pid'} )
    {
      # Master mysqld is not started
      do_before_start_master($tinfo);

      mysqld_start($master->[0],$tinfo->{'master_opt'},[]);

    }

    if ( $clusters->[0]->{'pid'} and ! $master->[1]->{'pid'} and
	 $tinfo->{'master_num'} > 1 )
    {
      # Test needs cluster, start an extra mysqld connected to cluster

      if ( $mysql_version_id >= 50100 )
      {
	# First wait for first mysql server to have created ndb system
	# tables ok FIXME This is a workaround so that only one mysqld
	# create the tables
	if ( ! sleep_until_file_created(
		  "$master->[0]->{'path_myddir'}/mysql/ndb_apply_status.ndb",
					$master->[0]->{'start_timeout'},
					$master->[0]->{'pid'}))
	{

	  $tinfo->{'comment'}= "Failed to create 'mysql/ndb_apply_status' table";
	  return 1;
	}
      }
      mysqld_start($master->[1],$tinfo->{'master_opt'},[]);
    }

    # Save this test case information, so next can examine it
    $master->[0]->{'running_master_options'}= $tinfo;
  }
  elsif ( ! $opt_skip_im and $tinfo->{'component_id'} eq 'im' )
  {
    # We have to create defaults file every time, in order to ensure that it
    # will be the same for each test. The problem is that test can change the
    # file (by SET/UNSET commands), so w/o recreating the file, execution of
    # one test can affect the other.

    im_create_defaults_file($instance_manager);

    if  ( ! mtr_im_start($instance_manager, $tinfo->{im_opts}) )
    {
      $tinfo->{'comment'}= "Failed to start Instance Manager. ";
      return 1;
    }
  }

  # ----------------------------------------------------------------------
  # Start slaves - if needed
  # ----------------------------------------------------------------------
  if ( $tinfo->{'slave_num'} )
  {
    restore_slave_databases($tinfo->{'slave_num'});

    do_before_start_slave($tinfo);

    if ( ! $opt_skip_ndbcluster_slave and
	 !$clusters->[1]->{'pid'} and
	 $tinfo->{'ndb_test'} )
    {
      # Test need slave cluster, cluster is not started, start it
      ndbcluster_start($clusters->[1], "");
    }

    for ( my $idx= 0; $idx <  $tinfo->{'slave_num'}; $idx++ )
    {
      if ( ! $slave->[$idx]->{'pid'} )
      {
	mysqld_start($slave->[$idx],$tinfo->{'slave_opt'},
		     $tinfo->{'slave_mi'});

      }
    }

    # Save this test case information, so next can examine it
    $slave->[0]->{'running_slave_options'}= $tinfo;
  }

  # Wait for clusters to start
  foreach my $cluster (@{$clusters})
  {

    next if !$cluster->{'pid'};

    if (ndbcluster_wait_started($cluster, ""))
    {
      # failed to start
      $tinfo->{'comment'}= "Start of $cluster->{'name'} cluster failed";
      return 1;
    }
  }

  # Wait for mysqld's to start
  foreach my $mysqld (@{$master},@{$slave})
  {

    next if !$mysqld->{'pid'};

    if (mysqld_wait_started($mysqld))
    {
      # failed to start
      $tinfo->{'comment'}=
	"Failed to start $mysqld->{'type'} mysqld $mysqld->{'idx'}";
      return 1;
    }
  }
  return 0;
}

#
# Run include/check-testcase.test
# Before a testcase, run in record mode, save result file to var
# After testcase, run and compare with the recorded file, they should be equal!
#
# RETURN VALUE
#  0 OK
#  1 Check failed
#
sub run_check_testcase ($$) {

  my $mode=     shift;
  my $mysqld=   shift;

  my $name= "check-" . $mysqld->{'type'} . $mysqld->{'idx'};

  my $args;
  mtr_init_args(\$args);

  mtr_add_arg($args, "--no-defaults");
  mtr_add_arg($args, "--silent");
  mtr_add_arg($args, "--skip-safemalloc");
  mtr_add_arg($args, "--tmpdir=%s", $opt_tmpdir);
  mtr_add_arg($args, "--character-sets-dir=%s", $path_charsetsdir);

  mtr_add_arg($args, "--socket=%s", $mysqld->{'path_sock'});
  mtr_add_arg($args, "--port=%d", $mysqld->{'port'});
  mtr_add_arg($args, "--database=test");
  mtr_add_arg($args, "--user=%s", $opt_user);
  mtr_add_arg($args, "--password=");

  mtr_add_arg($args, "-R");
  mtr_add_arg($args, "$opt_vardir/tmp/$name.result");

  if ( $mode eq "before" )
  {
    mtr_add_arg($args, "--record");
  }

  my $res = mtr_run_test($exe_mysqltest,$args,
	        "include/check-testcase.test", "", "", "");

  if ( $res == 1  and $mode eq "after")
  {
    mtr_run("diff",["-u",
		    "$opt_vardir/tmp/$name.result",
		    "$opt_vardir/tmp/$name.reject"],
	    "", "", "", "");
  }
  elsif ( $res )
  {
    mtr_error("Could not execute 'check-testcase' $mode testcase");
  }
  return $res;
}

##############################################################################
#
#  Report the features that were compiled in
#
##############################################################################

sub run_report_features () {
  my $args;

  if ( ! $glob_use_embedded_server )
  {
    mysqld_start($master->[0],[],[]);
    if ( ! $master->[0]->{'pid'} )
    {
      mtr_error("Can't start the mysqld server");
    }
    mysqld_wait_started($master->[0]);
  }

  my $tinfo = {};
  $tinfo->{'name'} = 'report features';
  $tinfo->{'result_file'} = undef;
  $tinfo->{'component_id'} = 'mysqld';
  $tinfo->{'path'} = 'include/report-features.test';
  $tinfo->{'timezone'}=  "GMT-3";
  $tinfo->{'slave_num'} = 0;
  $tinfo->{'master_opt'} = [];
  $tinfo->{'slave_opt'} = [];
  $tinfo->{'slave_mi'} = [];
  $tinfo->{'comment'} = 'report server features';
  run_mysqltest($tinfo);

  if ( ! $glob_use_embedded_server )
  {
    stop_all_servers();
  }
}


sub run_mysqltest ($) {
  my ($tinfo)= @_;
  my $exe= $exe_mysqltest;
  my $args;

  mtr_init_args(\$args);

  mtr_add_arg($args, "--no-defaults");
  mtr_add_arg($args, "--silent");
  mtr_add_arg($args, "--skip-safemalloc");
  mtr_add_arg($args, "--tmpdir=%s", $opt_tmpdir);
  mtr_add_arg($args, "--character-sets-dir=%s", $path_charsetsdir);
  mtr_add_arg($args, "--logdir=%s/log", $opt_vardir);

  # Log line number and time  for each line in .test file
  mtr_add_arg($args, "--mark-progress")
    if $opt_mark_progress;

  if ($tinfo->{'component_id'} eq 'im')
  {
    mtr_add_arg($args, "--socket=%s", $instance_manager->{'path_sock'});
    mtr_add_arg($args, "--port=%d", $instance_manager->{'port'});
    mtr_add_arg($args, "--user=%s", $instance_manager->{'admin_login'});
    mtr_add_arg($args, "--password=%s", $instance_manager->{'admin_password'});
  }
  else # component_id == mysqld
  {
    mtr_add_arg($args, "--socket=%s", $master->[0]->{'path_sock'});
    mtr_add_arg($args, "--port=%d", $master->[0]->{'port'});
    mtr_add_arg($args, "--database=test");
    mtr_add_arg($args, "--user=%s", $opt_user);
    mtr_add_arg($args, "--password=");
  }

  if ( $opt_ps_protocol )
  {
    mtr_add_arg($args, "--ps-protocol");
  }

  if ( $opt_sp_protocol )
  {
    mtr_add_arg($args, "--sp-protocol");
  }

  if ( $opt_view_protocol )
  {
    mtr_add_arg($args, "--view-protocol");
  }

  if ( $opt_cursor_protocol )
  {
    mtr_add_arg($args, "--cursor-protocol");
  }

  if ( $opt_strace_client )
  {
    $exe=  "strace";            # FIXME there are ktrace, ....
    mtr_add_arg($args, "-o");
    mtr_add_arg($args, "%s/log/mysqltest.strace", $opt_vardir);
    mtr_add_arg($args, "$exe_mysqltest");
  }

  if ( $opt_timer )
  {
    mtr_add_arg($args, "--timer-file=%s/log/timer", $opt_vardir);
  }

  if ( $opt_compress )
  {
    mtr_add_arg($args, "--compress");
  }

  if ( $opt_sleep )
  {
    mtr_add_arg($args, "--sleep=%d", $opt_sleep);
  }

  if ( $opt_debug )
  {
    mtr_add_arg($args, "--debug=d:t:A,%s/log/mysqltest.trace",
		$path_vardir_trace);
  }

  if ( $opt_ssl_supported )
  {
    mtr_add_arg($args, "--ssl-ca=%s/std_data/cacert.pem",
	        $glob_mysql_test_dir);
    mtr_add_arg($args, "--ssl-cert=%s/std_data/client-cert.pem",
	        $glob_mysql_test_dir);
    mtr_add_arg($args, "--ssl-key=%s/std_data/client-key.pem",
	        $glob_mysql_test_dir);
  }

  if ( $opt_ssl )
  {
    # Turn on SSL for _all_ test cases if option --ssl was used
    mtr_add_arg($args, "--ssl");
  }
  elsif ( $opt_ssl_supported )
  {
    mtr_add_arg($args, "--skip-ssl");
  }

  # ----------------------------------------------------------------------
  # If embedded server, we create server args to give mysqltest to pass on
  # ----------------------------------------------------------------------

  if ( $glob_use_embedded_server )
  {
    mysqld_arguments($args,'master',0,$tinfo->{'master_opt'},[]);
  }

  # ----------------------------------------------------------------------
  # export MYSQL_TEST variable containing <path>/mysqltest <args>
  # ----------------------------------------------------------------------
  $ENV{'MYSQL_TEST'}=
    mtr_native_path($exe_mysqltest) . " " . join(" ", @$args);

  # ----------------------------------------------------------------------
  # Add arguments that should not go into the MYSQL_TEST env var
  # ----------------------------------------------------------------------

  if ( $opt_valgrind_mysqltest )
  {
    # Prefix the Valgrind options to the argument list.
    # We do this here, since we do not want to Valgrind the nested invocations
    # of mysqltest; that would mess up the stderr output causing test failure.
    my @args_saved = @$args;
    mtr_init_args(\$args);
    valgrind_arguments($args, \$exe);
    mtr_add_arg($args, "%s", $_) for @args_saved;
  }

  mtr_add_arg($args, "--test-file");
  mtr_add_arg($args, $tinfo->{'path'});

  if ( defined $tinfo->{'result_file'} ) {
    mtr_add_arg($args, "--result-file");
    mtr_add_arg($args, $tinfo->{'result_file'});
  }

  if ( $opt_record )
  {
    mtr_add_arg($args, "--record");
  }

  if ( $opt_client_gdb )
  {
    gdb_arguments(\$args, \$exe, "client");
  }
  elsif ( $opt_client_ddd )
  {
    ddd_arguments(\$args, \$exe, "client");
  }
  elsif ( $opt_client_debugger )
  {
    debugger_arguments(\$args, \$exe, "client");
  }

  if ( $opt_check_testcases )
  {
    foreach my $mysqld (@{$master}, @{$slave})
    {
      if ($mysqld->{'pid'})
      {
	run_check_testcase("before", $mysqld);
      }
    }
  }

  my $res = mtr_run_test($exe,$args,"","",$path_timefile,"");

  if ( $opt_check_testcases )
  {
    foreach my $mysqld (@{$master}, @{$slave})
    {
      if ($mysqld->{'pid'})
      {
	if (run_check_testcase("after", $mysqld))
	{
	  # Check failed, mark the test case with that info
	  $tinfo->{'check_testcase_failed'}= 1;
	}
      }
    }
  }

  return $res;

}


#
# Modify the exe and args so that program is run in gdb in xterm
#
sub gdb_arguments {
  my $args= shift;
  my $exe=  shift;
  my $type= shift;

  # Write $args to gdb init file
  my $str= join(" ", @$$args);
  my $gdb_init_file= "$opt_tmpdir/gdbinit.$type";

  # Remove the old gdbinit file
  unlink($gdb_init_file);

  if ( $type eq "client" )
  {
    # write init file for client
    mtr_tofile($gdb_init_file,
	       "set args $str\n" .
	       "break main\n");
  }
  else
  {
    # write init file for mysqld
    mtr_tofile($gdb_init_file,
	       "set args $str\n" .
	       "break mysql_parse\n" .
	       "commands 1\n" .
	       "disable 1\n" .
	       "end\n" .
	       "run");
  }

  if ( $opt_manual_gdb )
  {
     print "\nTo start gdb for $type, type in another window:\n";
     print "cd $glob_mysql_test_dir;\n";
     print "gdb -x $gdb_init_file $$exe\n";

     # Indicate the exe should not be started
     $$exe= undef;
     return;
  }

  $$args= [];
  mtr_add_arg($$args, "-title");
  mtr_add_arg($$args, "$type");
  mtr_add_arg($$args, "-e");

  if ( $exe_libtool )
  {
    mtr_add_arg($$args, $exe_libtool);
    mtr_add_arg($$args, "--mode=execute");
  }

  mtr_add_arg($$args, "gdb");
  mtr_add_arg($$args, "-x");
  mtr_add_arg($$args, "$gdb_init_file");
  mtr_add_arg($$args, "$$exe");

  $$exe= "xterm";
}


#
# Modify the exe and args so that program is run in ddd
#
sub ddd_arguments {
  my $args= shift;
  my $exe=  shift;
  my $type= shift;

  # Write $args to ddd init file
  my $str= join(" ", @$$args);
  my $gdb_init_file= "$opt_tmpdir/gdbinit.$type";

  # Remove the old gdbinit file
  unlink($gdb_init_file);

  if ( $type eq "client" )
  {
    # write init file for client
    mtr_tofile($gdb_init_file,
	       "set args $str\n" .
	       "break main\n");
  }
  else
  {
    # write init file for mysqld
    mtr_tofile($gdb_init_file,
	       "file $$exe\n" .
	       "set args $str\n" .
	       "break mysql_parse\n" .
	       "commands 1\n" .
	       "disable 1\n" .
	       "end");
  }

  if ( $opt_manual_ddd )
  {
     print "\nTo start ddd for $type, type in another window:\n";
     print "cd $glob_mysql_test_dir;\n";
     print "ddd -x $gdb_init_file $$exe\n";

     # Indicate the exe should not be started
     $$exe= undef;
     return;
  }

  my $save_exe= $$exe;
  $$args= [];
  if ( $exe_libtool )
  {
    $$exe= $exe_libtool;
    mtr_add_arg($$args, "--mode=execute");
    mtr_add_arg($$args, "ddd");
  }
  else
  {
    $$exe= "ddd";
  }
  mtr_add_arg($$args, "--command=$gdb_init_file");
  mtr_add_arg($$args, "$save_exe");
}


#
# Modify the exe and args so that program is run in the selected debugger
#
sub debugger_arguments {
  my $args= shift;
  my $exe=  shift;
  my $debugger= $opt_debugger || $opt_client_debugger;

  # FIXME Need to change the below "eq"'s to
  # "case unsensitive string contains"
  if ( $debugger eq "vcexpress" or $debugger eq "vc")
  {
    # vc[express] /debugexe exe arg1 .. argn

    # Add /debugexe and name of the exe before args
    unshift(@$$args, "/debugexe");
    unshift(@$$args, "$$exe");

  }
  elsif ( $debugger eq "windbg" )
  {
    # windbg exe arg1 .. argn

    # Add name of the exe before args
    unshift(@$$args, "$$exe");

  }
  else
  {
    mtr_error("Unknown argument \"$debugger\" passed to --debugger");
  }

  # Set exe to debuggername
  $$exe= $debugger;
}


#
# Modify the exe and args so that program is run in valgrind
#
sub valgrind_arguments {
  my $args= shift;
  my $exe=  shift;

  if ( $opt_callgrind)
  {
    mtr_add_arg($args, "--tool=callgrind");
    mtr_add_arg($args, "--base=$opt_vardir/log");
  }
  else
  {
    mtr_add_arg($args, "--tool=memcheck"); # From >= 2.1.2 needs this option
    mtr_add_arg($args, "--alignment=8");
    mtr_add_arg($args, "--leak-check=yes");
    mtr_add_arg($args, "--num-callers=16");
    mtr_add_arg($args, "--suppressions=%s/valgrind.supp", $glob_mysql_test_dir)
      if -f "$glob_mysql_test_dir/valgrind.supp";
  }

  # Add valgrind options, can be overriden by user
  mtr_add_arg($args, '%s', $_) for (split(' ', $opt_valgrind_options));

  mtr_add_arg($args, $$exe);

  $$exe= $opt_valgrind_path || "valgrind";

  if ($exe_libtool)
  {
    # Add "libtool --mode-execute" before the test to execute
    # if running in valgrind(to avoid valgrinding bash)
    unshift(@$args, "--mode=execute", $$exe);
    $$exe= $exe_libtool;
  }
}


##############################################################################
#
#  Usage
#
##############################################################################

sub usage ($) {
  my $message= shift;

  if ( $message )
  {
    print STDERR "$message \n";
  }

  print STDERR <<HERE;

$0 [ OPTIONS ] [ TESTCASE ]

Options to control what engine/variation to run

  embedded-server       Use the embedded server, i.e. no mysqld daemons
  ps-protocol           Use the binary protocol between client and server
  cursor-protocol       Use the cursor protocol between client and server
                        (implies --ps-protocol)
  view-protocol         Create a view to execute all non updating queries
  sp-protocol           Create a stored procedure to execute all queries
  compress              Use the compressed protocol between client and server
  ssl                   Use ssl protocol between client and server
  skip-ssl              Dont start server with support for ssl connections
  bench                 Run the benchmark suite
  small-bench           Run the benchmarks with --small-tests --small-tables
  with-ndbcluster       Use cluster as default table type for benchmark
  vs-config             Visual Studio configuration used to create executables
                        (default: MTR_VS_CONFIG environment variable)

Options to control directories to use
  benchdir=DIR          The directory where the benchmark suite is stored
                        (default: ../../mysql-bench)
  tmpdir=DIR            The directory where temporary files are stored
                        (default: ./var/tmp).
  vardir=DIR            The directory where files generated from the test run
                        is stored (default: ./var). Specifying a ramdisk or
                        tmpfs will speed up tests.
  mem                   Run testsuite in "memory" using tmpfs or ramdisk
                        Attempts to find a suitable location
                        using a builtin list of standard locations
                        for tmpfs (/dev/shm)
                        The option can also be set using environment
                        variable MTR_MEM=[DIR]

Options to control what test suites or cases to run

  force                 Continue to run the suite after failure
  with-ndbcluster-only  Run only tests that include "ndb" in the filename
  skip-ndb[cluster]     Skip all tests that need cluster
  skip-ndb[cluster]-slave Skip all tests that need a slave cluster
  ndb-extra             Run extra tests from ndb directory
  do-test=PREFIX        Run test cases which name are prefixed with PREFIX
  start-from=PREFIX     Run test cases starting from test prefixed with PREFIX
  suite=NAME            Run the test suite named NAME. The default is "main"
  skip-rpl              Skip the replication test cases.
  skip-im               Don't start IM, and skip the IM test cases
  skip-test=PREFIX      Skip test cases which name are prefixed with PREFIX
  big-test              Set the environment variable BIG_TEST, which can be
                        checked from test cases.

Options that specify ports

  master_port=PORT      Specify the port number used by the first master
  slave_port=PORT       Specify the port number used by the first slave
  ndbcluster-port=PORT  Specify the port number used by cluster
  ndbcluster-port-slave=PORT  Specify the port number used by slave cluster
  mtr-build-thread=#    Specify unique collection of ports. Can also be set by
                        setting the environment variable MTR_BUILD_THREAD.

Options for test case authoring

  record TESTNAME       (Re)genereate the result file for TESTNAME
  check-testcases       Check testcases for sideeffects
  mark-progress         Log line number and elapsed time to <testname>.progress

Options that pass on options

  mysqld=ARGS           Specify additional arguments to "mysqld"

Options to run test on running server

  extern                Use running server for tests
  ndb-connectstring=STR Use running cluster, and connect using STR
  ndb-connectstring-slave=STR Use running slave cluster, and connect using STR
  user=USER             User for connection to extern server
  socket=PATH           Socket for connection to extern server

Options for debugging the product

  client-ddd            Start mysqltest client in ddd
  client-debugger=NAME  Start mysqltest in the selected debugger
  client-gdb            Start mysqltest client in gdb
  ddd                   Start mysqld in ddd
  debug                 Dump trace output for all servers and client programs
  debugger=NAME         Start mysqld in the selected debugger
  gdb                   Start the mysqld(s) in gdb
  manual-debug          Let user manually start mysqld in debugger, before
                        running test(s)
  manual-gdb            Let user manually start mysqld in gdb, before running
                        test(s)
  master-binary=PATH    Specify the master "mysqld" to use
  slave-binary=PATH     Specify the slave "mysqld" to use
  strace-client         Create strace output for mysqltest client
  max-save-core         Limit the number of core files saved (to avoid filling
                        up disks for heavily crashing server). Defaults to
                        $opt_max_save_core, set to 0 for no limit.

Options for coverage, profiling etc

  gcov                  FIXME
  gprof                 FIXME
  valgrind              Run the "mysqltest" and "mysqld" executables using
                        valgrind with options($default_valgrind_options)
  valgrind-all          Synonym for --valgrind
  valgrind-mysqltest    Run the "mysqltest" and "mysql_client_test" executable
                        with valgrind
  valgrind-mysqld       Run the "mysqld" executable with valgrind
  valgrind-options=ARGS Options to give valgrind, replaces default options
  valgrind-path=[EXE]   Path to the valgrind executable
  callgrind             Instruct valgrind to use callgrind

Misc options

  comment=STR           Write STR to the output
  notimer               Don't show test case execution time
  script-debug          Debug this script itself
  verbose               More verbose output
  start-and-exit        Only initialize and start the servers, using the
                        startup settings for the specified test case (if any)
  start-dirty           Only start the servers (without initialization) for
                        the specified test case (if any)
  fast                  Don't try to clean up from earlier runs
  reorder               Reorder tests to get fewer server restarts
  help                  Get this help text
  unified-diff | udiff  When presenting differences, use unified diff

  testcase-timeout=MINUTES Max test case run time (default $default_testcase_timeout)
  suite-timeout=MINUTES Max test suite run time (default $default_suite_timeout)
  warnings | log-warnings Pass --log-warnings to mysqld

  sleep=SECONDS         Passed to mysqltest, will be used as fixed sleep time

Deprecated options
  with-openssl          Deprecated option for ssl


HERE
  mtr_exit(1);

}<|MERGE_RESOLUTION|>--- conflicted
+++ resolved
@@ -1570,12 +1570,8 @@
 sub generate_cmdline_mysqldump ($) {
   my($mysqld) = @_;
   return
-<<<<<<< HEAD
-    "$exe_mysqldump --no-defaults --debug-info -uroot " .
-=======
     mtr_native_path($exe_mysqldump) .
-      " --no-defaults -uroot " .
->>>>>>> 21c566b9
+      " --no-defaults -uroot --debug-info " .
       "--port=$mysqld->{'port'} " .
       "--socket=$mysqld->{'path_sock'} --password=";
 }
@@ -1821,16 +1817,10 @@
   # Setup env so childs can execute mysqlcheck
   # ----------------------------------------------------
   my $cmdline_mysqlcheck=
-<<<<<<< HEAD
-    "$exe_mysqlcheck --no-defaults --debug-info -uroot " .
+    mtr_native_path($exe_mysqlcheck) .
+    " --no-defaults --debug-info -uroot " .
     "--port=$master->[0]->{'port'} " .
     "--socket=$master->[0]->{'path_sock'} --password=";
-=======
-    mtr_native_path($exe_mysqlcheck) .
-      " --no-defaults -uroot " .
-      "--port=$master->[0]->{'port'} " .
-      "--socket=$master->[0]->{'path_sock'} --password=";
->>>>>>> 21c566b9
 
   if ( $opt_debug )
   {
@@ -1880,12 +1870,8 @@
   # Setup env so childs can execute mysqlimport
   # ----------------------------------------------------
   my $cmdline_mysqlimport=
-<<<<<<< HEAD
-    "$exe_mysqlimport --debug-info -uroot " .
-=======
     mtr_native_path($exe_mysqlimport) .
-    " -uroot " .
->>>>>>> 21c566b9
+    " -uroot --debug-info " .
     "--port=$master->[0]->{'port'} " .
     "--socket=$master->[0]->{'path_sock'} --password=";
 
@@ -1901,12 +1887,8 @@
   # Setup env so childs can execute mysqlshow
   # ----------------------------------------------------
   my $cmdline_mysqlshow=
-<<<<<<< HEAD
-    "$exe_mysqlshow --debug-info -uroot " .
-=======
     mtr_native_path($exe_mysqlshow) .
-    " -uroot " .
->>>>>>> 21c566b9
+    " -uroot --debug-info " .
     "--port=$master->[0]->{'port'} " .
     "--socket=$master->[0]->{'path_sock'} --password=";
 
@@ -1921,13 +1903,8 @@
   # Setup env so childs can execute mysqlbinlog
   # ----------------------------------------------------
   my $cmdline_mysqlbinlog=
-<<<<<<< HEAD
-    "$exe_mysqlbinlog" .
+    mtr_native_path($exe_mysqlbinlog) .
       " --no-defaults --disable-force-if-open --debug-info --local-load=$opt_tmpdir";
-=======
-    mtr_native_path($exe_mysqlbinlog) .
-      " --no-defaults --local-load=$opt_tmpdir";
->>>>>>> 21c566b9
   if ( $mysql_version_id >= 50000 )
   {
     $cmdline_mysqlbinlog .=" --character-sets-dir=$path_charsetsdir";
@@ -1944,12 +1921,8 @@
   # Setup env so childs can execute mysql
   # ----------------------------------------------------
   my $cmdline_mysql=
-<<<<<<< HEAD
-    "$exe_mysql --no-defaults --debug-info --host=localhost  --user=root --password= " .
-=======
     mtr_native_path($exe_mysql) .
-    " --no-defaults --host=localhost  --user=root --password= " .
->>>>>>> 21c566b9
+    " --no-defaults --debug-info --host=localhost  --user=root --password= " .
     "--port=$master->[0]->{'port'} " .
     "--socket=$master->[0]->{'path_sock'} ".
     "--character-sets-dir=$path_charsetsdir";
