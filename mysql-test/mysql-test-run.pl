#!/usr/bin/perl
# -*- cperl -*-

# Copyright (c) 2004, 2022, Oracle and/or its affiliates.
# Copyright (c) 2021, 2022, Hopsworks and/or its affiliates.
#
# This program is free software; you can redistribute it and/or modify
# it under the terms of the GNU General Public License, version 2.0,
# as published by the Free Software Foundation.
#
# This program is also distributed with certain software (including
# but not limited to OpenSSL) that is licensed under separate terms,
# as designated in a particular file or component or in included license
# documentation.  The authors of MySQL hereby grant you an additional
# permission to link the program and your derivative works with the
# separately licensed software that they have included with MySQL.
#
# This program is distributed in the hope that it will be useful,
# but WITHOUT ANY WARRANTY; without even the implied warranty of
# MERCHANTABILITY or FITNESS FOR A PARTICULAR PURPOSE.  See the
# GNU General Public License, version 2.0, for more details.
#
# You should have received a copy of the GNU General Public License
# along with this program; if not, write to the Free Software
# Foundation, Inc., 51 Franklin St, Fifth Floor, Boston, MA 02110-1301  USA

##############################################################################
#
#  mysql-test-run.pl
#
#  Tool used for executing a suite of .test files
#
#  See the "MySQL Test framework manual" for more information
#  https://dev.mysql.com/doc/dev/mysql-server/latest/PAGE_MYSQL_TEST_RUN.html
#
##############################################################################

use strict;
use warnings;

use lib "lib";
use lib "../internal/cloud/mysql-test/lib";

use Cwd;
use Cwd 'abs_path';
use File::Basename;
use File::Copy;
use File::Find;
use File::Spec::Functions qw/splitdir/;
use File::Temp qw/tempdir/;
use Getopt::Long;
use IO::Select;
use IO::Socket::INET;

push @INC, ".";

use My::ConfigFactory;
use My::CoreDump;
use My::File::Path;    # Patched version of File::Path
use My::Find;
use My::Options;
use My::Platform;
use My::SafeProcess;
use My::SysInfo;

use mtr_cases;
use mtr_cases_from_list;
use mtr_match;
use mtr_report;
use mtr_results;
use mtr_unique;

require "lib/mtr_gcov.pl";
require "lib/mtr_gprof.pl";
require "lib/mtr_io.pl";
require "lib/mtr_lock_order.pl";
require "lib/mtr_misc.pl";
require "lib/mtr_process.pl";

our $secondary_engine_support = eval 'use mtr_secondary_engine; 1';

# Global variable to keep track of completed test cases
my $completed = [];

$SIG{INT} = sub {
  if ($completed) {
    mtr_print_line();
    mtr_report_stats("Got ^C signal", $completed);
    mtr_error("Test suite aborted with ^C");
  }
  mtr_error("Got ^C signal");
};

sub env_or_val($$) { defined $ENV{ $_[0] } ? $ENV{ $_[0] } : $_[1] }

# Local variables
my $parent_pid;
my $opt_boot_dbx;
my $opt_boot_ddd;
my $opt_boot_gdb;
my $opt_callgrind;
my $opt_charset_for_testdb;
my $opt_compress;
my $opt_async_client;
my $opt_cursor_protocol;
my $opt_debug_common;
my $opt_do_suite;
my $opt_explain_protocol;
my $opt_helgrind;
my $opt_json_explain_protocol;
my $opt_mark_progress;
my $opt_max_connections;
my $opt_platform;
my $opt_platform_exclude;
my $opt_ps_protocol;
my $opt_report_features;
my $opt_skip_core;
my $opt_skip_test_list;
my $opt_sp_protocol;
my $opt_start;
my $opt_start_dirty;
my $opt_start_exit;
my $opt_strace_client;
my $opt_strace_server;
my @opt_perf_servers;
my $opt_stress;
my $opt_tmpdir;
my $opt_tmpdir_pid;
my $opt_trace_protocol;
my $opt_user_args;
my $opt_valgrind_path;
my $opt_view_protocol;
my $opt_wait_all;

my $opt_build_thread  = $ENV{'MTR_BUILD_THREAD'}  || "auto";
my $opt_colored_diff  = $ENV{'MTR_COLORED_DIFF'}  || 0;
my $opt_ctest_timeout = $ENV{'MTR_CTEST_TIMEOUT'} || 120;      # seconds
my $opt_debug_sync_timeout = 600;    # Default timeout for WAIT_FOR actions.
my $opt_do_test_list       = "";
my $opt_force_restart      = 0;
my $opt_include_ndbcluster = 0;
my $opt_lock_order         = env_or_val(MTR_LOCK_ORDER => 0);
my $opt_max_save_core      = env_or_val(MTR_MAX_SAVE_CORE => 5);
my $opt_max_save_datadir   = env_or_val(MTR_MAX_SAVE_DATADIR => 20);
my $opt_max_test_fail      = env_or_val(MTR_MAX_TEST_FAIL => 10);
my $opt_mysqlx_baseport    = $ENV{'MYSQLXPLUGIN_PORT'} || "auto";
my $opt_port_base          = $ENV{'MTR_PORT_BASE'} || "auto";
my $opt_port_exclude       = $ENV{'MTR_PORT_EXCLUDE'} || "none";
my $opt_reorder            = 1;
my $opt_retry              = 3;
my $opt_retry_failure      = env_or_val(MTR_RETRY_FAILURE => 2);
my $opt_skip_ndbcluster    = 0;
my $opt_skip_sys_schema    = 0;
my $opt_suite_timeout      = $ENV{MTR_SUITE_TIMEOUT} || 300;           # minutes
my $opt_testcase_timeout   = $ENV{MTR_TESTCASE_TIMEOUT} || 15;         # minutes
my $opt_valgrind_clients   = 0;
my $opt_valgrind_mysqld    = 0;
my $opt_valgrind_mysqltest = 0;

# Options used when connecting to an already running server
my %opts_extern;

my $auth_plugin;            # The path to the authentication test plugin
my $baseport;
my $ctest_parallel;         # Number of parallel jobs to run unit tests
my $ctest_report;           # Unit test report stored here for delayed printing
my $current_config_name;    # The currently running config file template
my $exe_ndb_mgm;
my $exe_ndb_mgmd;
my $exe_ndb_mgmd_v2;
my $exe_ndb_waiter;
my $exe_ndbmtd;
my $exe_ndbmtd_v2;
my $initial_bootstrap_cmd;
my $mysql_base_version;
my $mysqlx_baseport;
my $path_config_file;       # The generated config file, var/my.cnf
my $path_vardir_trace;
my $test_fail;

my $build_thread       = 0;
my $daemonize_mysqld   = 0;
my $debug_d            = "d";
my $exe_ndbmtd_counter = 0;
my $exe_ndb_mgmd_counter = 0;
my $source_dist        = 0;
my $shutdown_report    = 0;
my $valgrind_reports   = 0;

my @valgrind_args;

# Storage for changed environment variables
my %old_env;
my %visited_suite_names;

# Global variables
our $opt_client_dbx;
our $opt_client_ddd;
our $opt_client_debugger;
our $opt_client_gdb;
our $opt_client_lldb;
our $opt_ctest_report;
our $opt_dbx;
our $opt_ddd;
our $opt_debug;
our $opt_debug_server;
our $opt_debugger;
our $opt_force;
our $opt_gcov;
our $opt_gdb;
our $opt_gdb_secondary_engine;
our $opt_gprof;
our $opt_lldb;
our $opt_manual_boot_gdb;
our $opt_manual_dbx;
our $opt_manual_ddd;
our $opt_manual_debug;
our $opt_manual_gdb;
our $opt_manual_lldb;
our $opt_no_skip;
our $opt_record;
our $opt_report_unstable_tests;
our $opt_skip_combinations;
our $opt_suites;
our $opt_suite_opt;
our $opt_summary_report;
our $opt_vardir;
our $opt_xml_report;
our $ports_per_thread   = 30;

#
# Suites run by default (i.e. when invoking ./mtr without parameters)
#
our @DEFAULT_SUITES = qw(
  auth_sec
  binlog
  binlog_gtid
  binlog_nogtid
  clone
  collations
  connection_control
  encryption
  federated
  funcs_2
  gcol
  gis
  information_schema
  innodb
  innodb_fts
  innodb_gis
  innodb_undo
  innodb_zip
  interactive_utilities
  json
  main
  opt_trace
  parts
  perfschema
  query_rewrite_plugins
  rpl
  rpl_gtid
  rpl_nogtid
  secondary_engine
  service_status_var_registration
  service_sys_var_registration
  service_udf_registration
  sys_vars
  sysschema
  test_service_sql_api
  test_services
  x
  component_keyring_file
);

our $DEFAULT_SUITES = join ',', @DEFAULT_SUITES;

# End of list of default suites

our $opt_big_test                  = 0;
our $opt_check_testcases           = 1;
our $opt_clean_vardir              = $ENV{'MTR_CLEAN_VARDIR'};
our $opt_ctest                     = env_or_val(MTR_UNIT_TESTS => -1);
our $opt_fast                      = 0;
our $opt_gcov_err                  = "mysql-test-gcov.err";
our $opt_gcov_exe                  = "gcov";
our $opt_gcov_msg                  = "mysql-test-gcov.msg";
our $opt_hypergraph                = 0;
our $opt_keep_ndbfs                = 0;
our $opt_mem                       = $ENV{'MTR_MEM'} ? 1 : 0;
our $opt_only_big_test             = 0;
our $opt_parallel                  = $ENV{MTR_PARALLEL};
our $opt_quiet                     = $ENV{'MTR_QUIET'} || 0;
our $opt_repeat                    = 1;
our $opt_report_times              = 0;
our $opt_resfile                   = $ENV{'MTR_RESULT_FILE'} || 0;
our $opt_test_progress             = 1;
our $opt_sanitize                  = 0;
our $opt_shutdown_timeout          = $ENV{MTR_SHUTDOWN_TIMEOUT} || 20; # seconds
our $opt_start_timeout             = $ENV{MTR_START_TIMEOUT} || 180;   # seconds
our $opt_user                      = "root";
our $opt_valgrind                  = 0;
our $opt_valgrind_secondary_engine = 0;
our $opt_verbose                   = 0;
# Visual Studio produces executables in different sub-directories
# based on the configuration used to build them. To make life easier,
# an environment variable or command-line option may be specified to
# control which set of executables will be used by the test suite.
our $opt_vs_config = $ENV{'MTR_VS_CONFIG'};
our $opt_warnings  = 1;

our @opt_cases;
our @opt_combinations;
our @opt_extra_bootstrap_opt;
our @opt_extra_mysqld_opt;
our @opt_extra_mysqltest_opt;
our @opt_mysqld_envs;

our $basedir;
our $bindir;
our $build_thread_id_dir;
our $build_thread_id_file;
our $config;    # The currently running config
our $debug_compiled_binaries;
our $default_vardir;
our $excluded_string;
our $exe_libtool;
our $exe_mysql;
our $exe_mysql_ssl_rsa_setup;
our $exe_mysql_migrate_keyring;
our $exe_mysql_keyring_encryption_test;
our $exe_mysqladmin;
our $exe_mysqltest;
our $exe_openssl;
our $glob_mysql_test_dir;
our $mysql_version_extra;
our $mysql_version_id;
our $num_tests_for_report;    # for test-progress option
our $path_charsetsdir;
our $path_client_bindir;
our $path_client_libdir;
our $path_current_testlog;
our $path_language;
our $path_testlog;
our $secondary_engine_plugin_dir;
our $start_only;

our $glob_debugger       = 0;
our $group_replication   = 0;
our $ndbcluster_enabled  = 0;
our $ndbcluster_only     = $ENV{'MTR_NDB_ONLY'} || 0;
our $mysqlbackup_enabled = 0;

our @share_locations;

our %gprof_dirs;
our %logs;
our %mysqld_variables;

# This section is used to declare constants
use constant { MYSQLTEST_PASS        => 0,
               MYSQLTEST_FAIL        => 1,
               MYSQLTEST_SKIPPED     => 62,
               MYSQLTEST_NOSKIP_PASS => 63,
               MYSQLTEST_NOSKIP_FAIL => 64 };

sub check_timeout ($) { return testcase_timeout($_[0]) / 10; }

sub suite_timeout { return $opt_suite_timeout * 60; }

sub using_extern { return (keys %opts_extern > 0); }

# Return list of specific servers
sub _like { return $config ? $config->like($_[0]) : (); }

sub mysqlds     { return _like('mysqld.'); }
sub ndbds       { return _like('cluster_config.ndbd.'); }
sub ndb_mgmds   { return _like('cluster_config.ndb_mgmd.'); }
sub clusters    { return _like('mysql_cluster.'); }
sub all_servers { return (mysqlds(), ndb_mgmds(), ndbds()); }

# Return an object which refers to the group named '[mysqld]'
# from the my.cnf file. Options specified in the section can
# be accessed using it.
sub mysqld_group { return $config ? $config->group('mysqld') : (); }

sub testcase_timeout ($) {
  my ($tinfo) = @_;
  if (exists $tinfo->{'case-timeout'}) {
    # Return test specific timeout if *longer* that the general timeout
    my $test_to = $tinfo->{'case-timeout'};
    # Double the testcase timeout for sanitizer (ASAN/UBSAN) runs
    $test_to *= 2 if $opt_sanitize;
    # Multiply the testcase timeout by 10 for valgrind runs
    $test_to *= 10 if $opt_valgrind;
    return $test_to * 60 if $test_to > $opt_testcase_timeout;
  }
  return $opt_testcase_timeout * 60;
}

BEGIN {
  # Check that mysql-test-run.pl is started from mysql-test/
  unless (-f "mysql-test-run.pl") {
    print "**** ERROR **** ",
      "You must start mysql-test-run from the mysql-test/ directory\n";
    exit(1);
  }

  # Check that lib exist
  unless (-d "lib/") {
    print "**** ERROR **** ", "Could not find the lib/ directory \n";
    exit(1);
  }
}

END {
    my $current_id = $$;
    if ($parent_pid && $current_id == $parent_pid) {
        remove_redundant_thread_id_file_locations();
	clean_unique_id_dir();
    }
    if (defined $opt_tmpdir_pid and $opt_tmpdir_pid == $$) {
    if (!$opt_start_exit) {
      # Remove the tempdir this process has created
      mtr_verbose("Removing tmpdir $opt_tmpdir");
      rmtree($opt_tmpdir);
    } else {
      mtr_warning(
          "tmpdir $opt_tmpdir should be removed after the server has finished");
    }
  }
}

select(STDERR);
$| = 1;    # Automatically flush STDERR - output should be in sync with STDOUT
select(STDOUT);
$| = 1;    # Automatically flush STDOUT

main();

sub main {
  # Default, verbosity on
  report_option('verbose', 0);

  # This is needed for test log evaluation in "gen-build-status-page"
  # in all cases where the calling tool does not log the commands directly
  # before it executes them, like "make test-force-pl" in RPM builds.
  mtr_report("Logging: $0 ", join(" ", @ARGV));

  command_line_setup();

  # Create build thread id directory
  create_unique_id_dir();

  $build_thread_id_file = "$build_thread_id_dir/" . $$ . "_unique_ids.log";
  open(FH, ">>", $build_thread_id_file) or
    die "Can't open file $build_thread_id_file: $!";
  print FH "# Unique id file paths\n";
  close(FH);

  # --help will not reach here, so now it's safe to assume we have binaries
  My::SafeProcess::find_bin($bindir, $path_client_bindir);

  $secondary_engine_support =
    ($secondary_engine_support and find_secondary_engine($bindir)) ? 1 : 0;

  if ($secondary_engine_support) {
    check_secondary_engine_features(using_extern());
    # Append secondary engine test suite to list of default suites if found.
    add_secondary_engine_suite();
  }

  if ($opt_gcov) {
    gcov_prepare($basedir);
  }

  if ($opt_lock_order) {
    lock_order_prepare($bindir);
  }

  # Collect test cases from a file and put them into '@opt_cases'.
  if ($opt_do_test_list) {
    collect_test_cases_from_list(\@opt_cases, $opt_do_test_list, \$opt_ctest);
  }

  my $suite_set;
  if ($opt_suites) {
    # Collect suite set if passed through the MTR command line
    if ($opt_suites =~ /^default$/i) {
      $suite_set = 0;
    } elsif ($opt_suites =~ /^non[-]default$/i) {
      $suite_set = 1;
    } elsif ($opt_suites =~ /^all$/i) {
      $suite_set = 2;
    }
  } else {
    # Use all suites(suite set 2) in case the suite set isn't explicitly
    # specified and :-
    # a) A PREFIX or REGEX is specified using the --do-suite option
    # b) Test cases are passed on the command line
    # c) The --do-test or --do-test-list options are used
    #
    # If none of the above are used, use the default suite set (i.e.,
    # suite set 0)
    $suite_set = ($opt_do_suite or
                    @opt_cases  or
                    $::do_test  or
                    $opt_do_test_list
    ) ? 2 : 0;
  }

  # Ignore the suite set parameter in case a list of suites is explicitly
  # given
  if (defined $suite_set) {
    mtr_print(
         "Using '" . ("default", "non-default", "all")[$suite_set] . "' suites")
      if @opt_cases;

    if ($suite_set == 0) {
      # Run default set of suites
      $opt_suites = $DEFAULT_SUITES;
    } else {
      # Include the main suite by default when suite set is 'all'
      # since it does not have a directory structure like:
      # mysql-test/<suite_name>/[<t>,<r>,<include>]
      $opt_suites = ($suite_set == 2) ? "main" : "";

      # Scan all sub-directories for available test suites.
      # The variable $opt_suites is updated by get_all_suites()
      find(\&get_all_suites, "$glob_mysql_test_dir");
      find({ wanted => \&get_all_suites, follow => 1 }, "$basedir/internal")
        if (-d "$basedir/internal");

      if ($suite_set == 1) {
        # Run only with non-default suites
        for my $suite (split(",", $DEFAULT_SUITES)) {
          for ("$suite", "i_$suite") {
            remove_suite_from_list($_);
          }
        }
      }

      # Remove cluster test suites if ndb cluster is not enabled
      if (not $ndbcluster_enabled) {
        for my $suite (split(",", $opt_suites)) {
          next if not $suite =~ /ndb/;
          remove_suite_from_list($suite);
        }
      }

      # Remove secondary engine test suites if not supported
      if (defined $::secondary_engine and not $secondary_engine_support) {
        for my $suite (split(",", $opt_suites)) {
          next if not $suite =~ /$::secondary_engine/;
          remove_suite_from_list($suite);
        }
      }
    }
  }

  my $mtr_suites = $opt_suites;
  # Skip suites which don't match the --do-suite filter
  if ($opt_do_suite) {
    my $opt_do_suite_reg = init_pattern($opt_do_suite, "--do-suite");
    for my $suite (split(",", $opt_suites)) {
      if ($opt_do_suite_reg and not $suite =~ /$opt_do_suite_reg/) {
        remove_suite_from_list($suite);
      }
    }

    # Removing ',' at the end of $opt_suites if exists
    $opt_suites =~ s/,$//;
  }

  if ($opt_skip_sys_schema) {
    remove_suite_from_list("sysschema");
  }

  if ($opt_suites) {
    # Remove extended suite if the original suite is already in
    # the suite list
    for my $suite (split(",", $opt_suites)) {
      if ($suite =~ /^i_(.*)/) {
        my $orig_suite = $1;
        if ($opt_suites =~ /,$orig_suite,/ or
            $opt_suites =~ /^$orig_suite,/ or
            $opt_suites =~ /^$orig_suite$/ or
            $opt_suites =~ /,$orig_suite$/) {
          remove_suite_from_list($suite);
        }
      }
    }

    # Finally, filter out duplicate suite names if present,
    # i.e., using `--suite=ab,ab mytest` should not end up
    # running ab.mytest twice.
    my %unique_suites = map { $_ => 1 } split(",", $opt_suites);
    $opt_suites = join(",", sort keys %unique_suites);

    if (@opt_cases) {
      mtr_verbose("Using suite(s): $opt_suites");
    } else {
      mtr_report("Using suite(s): $opt_suites");
    }
  } else {
    if ($opt_do_suite) {
      mtr_error("The PREFIX/REGEX '$opt_do_suite' doesn't match any of " .
                "'$mtr_suites' suite(s)");
    }
  }

  # Environment variable to hold number of CPUs
  my $sys_info = My::SysInfo->new();
  $ENV{NUMBER_OF_CPUS} = $sys_info->num_cpus();

  if ($opt_parallel eq "auto") {
    # Try to find a suitable value for number of workers
    $opt_parallel = $ENV{NUMBER_OF_CPUS};
    if (defined $ENV{MTR_MAX_PARALLEL}) {
      my $max_par = $ENV{MTR_MAX_PARALLEL};
      $opt_parallel = $max_par if ($opt_parallel > $max_par);
    }
    $opt_parallel = 1 if ($opt_parallel < 1);
  }

  init_timers();

  mtr_report("Collecting tests");
  my $tests = collect_test_cases($opt_reorder, $opt_suites,
                                 \@opt_cases,  $opt_skip_test_list);
  mark_time_used('collect');
  # A copy of the tests list, that will not be modified even after the tests
  # are executed.
  my @tests_list = @{$tests};

  check_secondary_engine_option($tests) if $secondary_engine_support;

  if ($opt_report_features) {
    # Put "report features" as the first test to run. No result file,
    # prints the output on console.
    my $tinfo = My::Test->new(master_opt    => [],
                              name          => 'report_features',
                              path          => 'include/report-features.test',
                              shortname     => 'report_features',
                              slave_opt     => [],
                              template_path => "include/default_my.cnf",);
    unshift(@$tests, $tinfo);
  }

  my $num_tests = @$tests;
  if ($num_tests == 0) {
    mtr_report("No tests found, terminating");
    exit(0);
  }

  initialize_servers();

  # Run unit tests in parallel with the same number of workers as
  # specified to MTR.
  $ctest_parallel = $opt_parallel;

  # Limit parallel workers to the number of regular tests to avoid
  # idle workers.
  $opt_parallel = $num_tests if $opt_parallel > $num_tests;
  $ENV{MTR_PARALLEL} = $opt_parallel;
  mtr_report("Using parallel: $opt_parallel");

  my $is_option_mysqlx_port_set = $opt_mysqlx_baseport ne "auto";
  if ($opt_parallel > 1) {
    if ($opt_start_exit || $opt_stress || $is_option_mysqlx_port_set) {
      mtr_warning("Parallel cannot be used neither with --start-and-exit nor",
                  "--stress nor --mysqlx_port.\nSetting parallel value to 1.");
      $opt_parallel = 1;
    }
  }

  $num_tests_for_report = $num_tests;

  # Shutdown report is one extra test created to report
  # any failures or crashes during shutdown.
  $num_tests_for_report = $num_tests_for_report + 1;

  # When either --valgrind or --sanitize option is enabled, a dummy
  # test is created.
  if ($opt_valgrind_mysqld or $opt_sanitize) {
    $num_tests_for_report = $num_tests_for_report + 1;
  }

  # Please note, that disk_usage() will print a space to separate its
  # information from the preceding string, if the disk usage report is
  # enabled. Otherwise an empty string is returned.
  my $disk_usage = disk_usage();
  if ($disk_usage) {
    mtr_report(sprintf("Disk usage of vardir in MB:%s", $disk_usage));
  }

  # Create server socket on any free port
  my $server = new IO::Socket::INET(Listen    => $opt_parallel,
                                    LocalAddr => 'localhost',
                                    Proto     => 'tcp',);
  mtr_error("Could not create testcase server port: $!") unless $server;
  my $server_port = $server->sockport();

  if ($opt_resfile) {
    resfile_init("$opt_vardir/mtr-results.txt");
    print_global_resfile();
  }

  if ($secondary_engine_support) {
    secondary_engine_offload_count_report_init();
    # Create virtual environment
    create_virtual_env($bindir);
  }

  if ($opt_summary_report) {
    mtr_summary_file_init($opt_summary_report);
  }
  if ($opt_xml_report) {
    mtr_xml_init($opt_xml_report);
  }

  # Read definitions from include/plugin.defs
  read_plugin_defs("include/plugin.defs", 0);

 # Also read from plugin.defs files in internal and internal/cloud if they exist
  my @plugin_defs = ("$basedir/internal/mysql-test/include/plugin.defs",
                     "$basedir/internal/cloud/mysql-test/include/plugin.defs");

  for my $plugin_def (@plugin_defs) {
    read_plugin_defs($plugin_def) if -e $plugin_def;
  }

  # Simplify reference to semisync plugins
  $ENV{'SEMISYNC_PLUGIN_OPT'} = $ENV{'SEMISYNC_SOURCE_PLUGIN_OPT'};

  if (IS_WINDOWS) {
    $ENV{'PLUGIN_SUFFIX'} = "dll";
  } else {
    $ENV{'PLUGIN_SUFFIX'} = "so";
  }

  if ($group_replication) {
    $ports_per_thread = $ports_per_thread + 10;
  }

  if ($secondary_engine_support) {
    # Reserve 10 extra ports per worker process
    $ports_per_thread = $ports_per_thread + 10;
  }

  create_manifest_file();

  # Create child processes
  my %children;

  $parent_pid = $$;
  for my $child_num (1 .. $opt_parallel) {
    my $child_pid = My::SafeProcess::Base::_safe_fork();
    if ($child_pid == 0) {
      $server = undef;    # Close the server port in child
      $tests  = {};       # Don't need the tests list in child

      # Use subdir of var and tmp unless only one worker
      if ($opt_parallel > 1) {
        set_vardir("$opt_vardir/$child_num");
        $opt_tmpdir = "$opt_tmpdir/$child_num";
      }

      init_timers();
      run_worker($server_port, $child_num);
      exit(1);
    }

    $children{$child_pid} = 1;
  }

  mtr_print_header($opt_parallel > 1);

  mark_time_used('init');

  my $completed = run_test_server($server, $tests, $opt_parallel);

  exit(0) if $opt_start_exit;

  # Send Ctrl-C to any children still running
  kill("INT", keys(%children));

  if (!IS_WINDOWS) {
    # Wait for children to exit
    foreach my $pid (keys %children) {
      my $ret_pid = waitpid($pid, 0);
      if ($ret_pid != $pid) {
        mtr_report("Unknown process $ret_pid exited");
      } else {
        delete $children{$ret_pid};
      }
    }
  }

  # Remove config files for components
  read_plugin_defs("include/plugin.defs", 1);
  for my $plugin_def (@plugin_defs) {
    read_plugin_defs($plugin_def, 1) if -e $plugin_def;
  }

  remove_manifest_file();

  if (not $completed) {
    mtr_error("Test suite aborted");
  }

  if (@$completed != $num_tests) {
    # Not all tests completed, failure
    mtr_report();
    mtr_report("Only ", int(@$completed), " of $num_tests completed.");
    foreach (@tests_list) {
      $_->{key} = "$_" unless defined $_->{key};
    }
    my %is_completed_map = map { $_->{key} => 1 } @$completed;
    my @not_completed;
    foreach (@tests_list) {
      if (!exists $is_completed_map{$_->{key}}) {
        push (@not_completed, $_->{name});
      }
    }
    if (int(@not_completed) <= 100) {
      mtr_error("Not all tests completed:", join(" ", @not_completed));
    } else {
      mtr_error("Not all tests completed:", join(" ", @not_completed[0...49]), "... and", int(@not_completed)-50, "more");
    }
  }

  mark_time_used('init');

  push @$completed, run_ctest() if $opt_ctest;

  # Create minimalistic "test" for the reporting failures at shutdown
  my $tinfo = My::Test->new(name      => 'shutdown_report',
                            shortname => 'shutdown_report',);

  # Set dummy worker id to align report with normal tests
  $tinfo->{worker} = 0 if $opt_parallel > 1;
  if ($shutdown_report) {
    $tinfo->{result}   = 'MTR_RES_FAILED';
    $tinfo->{comment}  = "Mysqld reported failures at shutdown, see above";
    $tinfo->{failures} = 1;
  } else {
    $tinfo->{result} = 'MTR_RES_PASSED';
  }
  mtr_report_test($tinfo);
  report_option('prev_report_length', 0);
  push @$completed, $tinfo;

  if ($opt_valgrind_mysqld or $opt_sanitize) {
    # Create minimalistic "test" for the reporting
    my $tinfo = My::Test->new(
      name      => $opt_valgrind_mysqld ? 'valgrind_report' : 'sanitize_report',
      shortname => $opt_valgrind_mysqld ? 'valgrind_report' : 'sanitize_report',
    );

    # Set dummy worker id to align report with normal tests
    $tinfo->{worker} = 0 if $opt_parallel > 1;
    if ($valgrind_reports) {
      $tinfo->{result} = 'MTR_RES_FAILED';
      if ($opt_valgrind_mysqld) {
        $tinfo->{comment} = "Valgrind reported failures at shutdown, see above";
      } else {
        $tinfo->{comment} =
          "Sanitizer reported failures at shutdown, see above";
      }
      $tinfo->{failures} = 1;
    } else {
      $tinfo->{result} = 'MTR_RES_PASSED';
    }
    mtr_report_test($tinfo);
    report_option('prev_report_length', 0);
    push @$completed, $tinfo;
  }

  if ($opt_quiet) {
    my $last_test = $completed->[-1];
    mtr_report() if !$last_test->is_failed();
  }

  mtr_print_line();

  if ($opt_gcov) {
    gcov_collect($bindir, $opt_gcov_exe, $opt_gcov_msg, $opt_gcov_err);
  }

  if ($ctest_report) {
    print "$ctest_report\n";
    mtr_print_line();
  }

  # Cleanup the build thread id files
  remove_redundant_thread_id_file_locations();
  clean_unique_id_dir();

  # Cleanup the secondary engine environment
  if ($secondary_engine_support) {
    clean_virtual_env();
  }

  print_total_times($opt_parallel) if $opt_report_times;

  mtr_report_stats("Completed", $completed);

  remove_vardir_subs() if $opt_clean_vardir;

  exit(0);
}

# The word server here refers to the main control loop of MTR, not a
# mysqld server. Worker threads have already been started when this sub
# is called. The main loop wakes up once every second and checks for new
# messages from the workers. After some special handling of new/closed
# connections, the bulk of the loop is handling the different messages.
#
# The message starts with a codeword, which can be 'TESTRESULT',
# 'START', 'SPENT' or 'VALGREP'.
#
# After 'TESTRESULT' or 'START', the master thread finds the next test
# to run by this worker. It also contains the logic to find a more
# optimal ordering of tests per worker in order to reduce number of
# restarts. When a test has been identified, it's sent to the worker
# with a message tagged 'TESTCASE'.
#
# When all tests are completed or if we abort test runs early, a message
# 'BYE' is sent to the worker.
sub run_test_server ($$$) {
  my ($server, $tests, $childs) = @_;

  my $num_failed_test   = 0; # Number of tests failed so far
  my %saved_cores_paths;     # Paths of core files found in vardir/log/ so far
  my $num_saved_datadir = 0; # Number of datadirs saved in vardir/log/ so far.

  # Scheduler variables
  my $max_ndb = $ENV{MTR_MAX_NDB} || $childs / 2;
  $max_ndb = $childs if $max_ndb > $childs;
  $max_ndb = 1       if $max_ndb < 1;
  my $num_ndb_tests = 0;
  my %running;
  my $result;

  my $completed_wid_count = 0;
  my $non_parallel_tests  = [];
  my %closed_sock;

  my $suite_timeout = start_timer(suite_timeout());

  my $s = IO::Select->new();
  $s->add($server);

  while (1) {
    mark_time_used('admin');
    # # Wake up once every second
    my @ready = $s->can_read(1);
    mark_time_idle();

    foreach my $sock (@ready) {
      if ($sock == $server) {
        # New client connected
        my $child = $sock->accept();
        mtr_verbose("Client connected");
        $s->add($child);
        print $child "HELLO\n";
      } else {
        my $line = <$sock>;
        if (!defined $line) {
          # Client disconnected
          mtr_verbose("Child closed socket");
          $s->remove($sock);
          if (--$childs == 0) {
            report_option('prev_report_length', 0);
            return $completed;
          }
          next;
        }
        chomp($line);

        if ($line eq 'TESTRESULT') {
          $result = My::Test::read_test($sock);

          # Report test status
          mtr_report_test($result);

          if ($result->is_failed()) {
            # Save the workers "savedir" in var/log
            my $worker_savedir  = $result->{savedir};
            my $worker_savename = basename($worker_savedir);
            my $savedir         = "$opt_vardir/log/$worker_savename";

            if ($opt_max_save_datadir > 0 &&
                $num_saved_datadir >= $opt_max_save_datadir) {
              mtr_report(" - skipping '$worker_savedir/'");
              rmtree($worker_savedir);
            } else {
              rename($worker_savedir, $savedir) if $worker_savedir ne $savedir;

              # Look for the test log file and put that in savedir location
              my $logfile     = "$result->{shortname}" . ".log";
              my $logfilepath = dirname($worker_savedir) . "/" . $logfile;

              move($logfilepath, $savedir);
              $logfilepath = $savedir . "/" . $logfile;

              if ($opt_check_testcases &&
                  !defined $result->{'result_file'} &&
                  !$result->{timeout}) {
                mtr_report("Mysqltest client output from logfile");
                mtr_report("----------- MYSQLTEST OUTPUT START -----------\n");
                mtr_printfile($logfilepath);
                mtr_report("\n------------ MYSQLTEST OUTPUT END -----------\n");
              }

              mtr_report(" - the logfile can be found in '$logfilepath'\n");

              # Move any core files from e.g. mysqltest
              foreach my $coref (glob("core*"), glob("*.dmp")) {
                mtr_report(" - found '$coref', moving it to '$savedir'");
                move($coref, $savedir);
              }

              if ($opt_max_save_core > 0) {
                # Limit number of core files saved
                find(
                  { no_chdir => 1,
                    wanted   => sub {
                      my $core_file = $File::Find::name;
                      my $core_name = basename($core_file);

                      # Name beginning with core, not ending in .gz
                      if (($core_name =~ /^core/ and $core_name !~ /\.gz$/) or
                          (IS_WINDOWS and $core_name =~ /\.dmp$/)) {
                        # Ending with .dmp

                        if (exists $saved_cores_paths{$core_file}) {
                          mtr_report(" - found '$core_name' again, keeping it");
                          return;
                        }
                        my $num_saved_cores = keys %saved_cores_paths;
                        mtr_report(" - found '$core_name'",
                                   "($num_saved_cores/$opt_max_save_core)");

                        my $exe;
                        if (defined $result->{'secondary_engine_srv_crash'}) {
                          $exe = find_secondary_engine($bindir);
                        } else {
                          $exe = find_mysqld($basedir) || "";
                        }

                        My::CoreDump->show($core_file, $exe, $opt_parallel);

                        if ($num_saved_cores >= $opt_max_save_core) {
                          mtr_report(" - deleting it, already saved",
                                     "$opt_max_save_core");
                          unlink("$core_file");
                        } else {
                          mtr_compress_file($core_file) unless @opt_cases;
                          $saved_cores_paths{$core_file} = 1;
                        }
                      }
                    }
                  },
                  $savedir);
              }
            }

            resfile_print_test();
            $num_saved_datadir++;
            $num_failed_test++
              unless ($result->{retries} ||
                      $result->{exp_fail});

            if (!$opt_force) {
              # Test has failed, force is off
              push(@$completed, $result);
              return $completed unless $result->{'dont_kill_server'};
              # Prevent kill of server, to get valgrind report
              print $sock "BYE\n";
              next;
            } elsif ($opt_max_test_fail > 0 and
                     $num_failed_test >= $opt_max_test_fail) {
              push(@$completed, $result);
              mtr_report_stats("Too many failed", $completed, 1);
              mtr_report("Too many tests($num_failed_test) failed!",
                         "Terminating...");
              return undef;
            }
          } else {
            # Remove testcase .log file produce in var/log/ to save space, if
            # test has passed, since relevant part of logfile has already been
            # appended to master log
            my $logfile = "$opt_vardir/log/$result->{shortname}" . ".log";
            unlink($logfile);
          }

          resfile_print_test();

          # Retry test run after test failure
          my $retries         = $result->{retries}  || 2;
          my $test_has_failed = $result->{failures} || 0;

          if ($test_has_failed and $retries <= $opt_retry) {
            # Test should be run one more time unless it has failed
            # too many times already
            my $tname    = $result->{name};
            my $failures = $result->{failures};

            if ($opt_retry > 1 and $failures >= $opt_retry_failure) {
              mtr_report("Test $tname has failed $failures times,",
                         "no more retries.\n");
            } else {
              mtr_report(
                  "Retrying test $tname, " . "attempt($retries/$opt_retry).\n");
              delete($result->{result});
              $result->{retries} = $retries + 1;
              $result->write_test($sock, 'TESTCASE');
              next;
            }
          }

          # Remove from list of running
          mtr_error("'", $result->{name}, "' is not known to be running")
            unless delete $running{ $result->key() };

          # Update scheduler variables
          $num_ndb_tests-- if ($result->{ndb_test});

          # Save result in completed list
          push(@$completed, $result);

        } elsif ($line eq 'START') {
          # 'START' is the initial message from a new worker, send first test
          ;
        } elsif ($line =~ /^SPENT/) {
          # 'SPENT' comes with numbers for how much time the worker spent in
          # various phases of execution, to be used when 'report-times' option
          # is enabled.
          add_total_times($line);
        } elsif ($line eq 'VALGREP' && ($opt_valgrind or $opt_sanitize)) {
          # 'VALGREP' means that the worker found some valgrind reports in the
          # server logs. This will cause the master to flag the pseudo test
          # valgrind_report as failed.
          $valgrind_reports = 1;
        } elsif ($line eq 'SRV_CRASH') {
          # Mysqld detected crash during shutdown
          $shutdown_report = 1;
        } else {
          # Unknown message from worker
          mtr_error("Unknown response: '$line' from client");
        }
	# Thread has received 'BYE', no need to look for more tests
	if (exists $closed_sock{$sock}) {
	  next;
	}
        # Find next test to schedule
        # - Try to use same configuration as worker used last time
        # - Limit number of parallel ndb tests
        my $next;
        my $second_best;

        for (my $i = 0 ; $i <= @$tests ; $i++) {
          my $t = $tests->[$i];
          last unless defined $t;

          if (run_testcase_check_skip_test($t)) {
            # Move the test to completed list
            push(@$completed, splice(@$tests, $i, 1));

            # Since the test at pos $i was taken away, next
            # test will also be at $i -> redo
            redo;
          }

          # Create a separate list for tests sourcing 'not_parallel.inc'
          # include file.
          if ($t->{'not_parallel'}) {
            push(@$non_parallel_tests, splice(@$tests, $i, 1));
            # Search for the next available test.
            redo;
          }

          # Limit number of parallel NDB tests
          if ($t->{ndb_test} and $num_ndb_tests >= $max_ndb) {
            next;
          }

          # Second best choice is the first that does not fulfill
          # any of the above conditions
          if (!defined $second_best) {
            $second_best = $i;
          }

          # Smart allocation of next test within this thread.
          if ($opt_reorder and $opt_parallel > 1 and defined $result) {
            my $wid = $result->{worker};
            # Reserved for other thread, try next
            next if (defined $t->{reserved} and $t->{reserved} != $wid);

            # criteria will not be calculated for --start --start-and-exit or
            # --start-dirty options
            if (!defined $t->{reserved} && defined $t->{criteria}) {
              # Force-restart not relevant when comparing *next* test
              $t->{criteria} =~ s/force-restart$/no-restart/;
              my $criteria = $t->{criteria};
              # Reserve similar tests for this worker, but not too many
              my $maxres = (@$tests - $i) / $opt_parallel + 1;

              for (my $j = $i + 1 ; $j <= $i + $maxres ; $j++) {
                my $tt = $tests->[$j];
                last unless defined $tt;
                last if $tt->{criteria} ne $criteria;
		# Do not pick up not_parallel tests, they are run separately
		last if $tt->{'not_parallel'};
                $tt->{reserved} = $wid;
              }
            }
          }

          # At this point we have found next suitable test
          $next = splice(@$tests, $i, 1);
          last;
        }

        # Use second best choice if no other test has been found
        if (!$next and defined $second_best) {
          mtr_error("Internal error, second best too large($second_best)")
            if $second_best > $#$tests;
          $next = splice(@$tests, $second_best, 1);
          delete $next->{reserved};
        }

        if ($next) {
          # We don't need this any more
          delete $next->{criteria};
          $next->write_test($sock, 'TESTCASE');
          $running{ $next->key() } = $next;
          $num_ndb_tests++ if ($next->{ndb_test});
        } else {
          # Keep track of the number of child processes completed. Last
          # one will be used to run the non-parallel tests at the end.
          if ($completed_wid_count < $opt_parallel) {
            $completed_wid_count++;
          }

          # Check if there exist any non-parallel tests which should
          # be run using the last active worker process.
          if (int(@$non_parallel_tests) > 0 and
              $completed_wid_count == $opt_parallel) {
            # Fetch the next test to run from non_parallel_tests list
            $next = shift @$non_parallel_tests;

            # We don't need this any more
            delete $next->{criteria};

            $next->write_test($sock, 'TESTCASE');
            $running{ $next->key() } = $next;
            $num_ndb_tests++ if ($next->{ndb_test});
          } else {
            # No more test, tell child to exit
            print $sock "BYE\n";
	    # Mark socket as unused, no more tests will be allocated
	    $closed_sock{$sock} = 1;

          }
        }
      }
    }

    # Check if test suite timer expired
    if (has_expired($suite_timeout)) {
      mtr_report_stats("Timeout", $completed, 1);
      mtr_report("Test suite timeout! Terminating...");
      return undef;
    }
  }
}

# This is the main loop for the worker thread (which, as mentioned, is
# actually a separate process except on Windows).
#
# Its main loop reads messages from the main thread, which are either
# 'TESTCASE' with details on a test to run (also read with
# My::Test::read_test()) or 'BYE' which will make the worker clean up
# and send a 'SPENT' message. If running with valgrind, it also looks
# for valgrind reports and sends 'VALGREP' if any were found.
sub run_worker ($) {
  my ($server_port, $thread_num) = @_;

  $SIG{INT} = sub { exit(1); };

  # Connect to server
  my $server = new IO::Socket::INET(PeerAddr => 'localhost',
                                    PeerPort => $server_port,
                                    Proto    => 'tcp');
  mtr_error("Could not connect to server at port $server_port: $!")
    unless $server;

  # Set worker name
  report_option('name', "worker[$thread_num]");

  # Set different ports per thread
  set_build_thread_ports($thread_num);

  # Turn off verbosity in workers, unless explicitly specified
  report_option('verbose', undef) if ($opt_verbose == 0);

  environment_setup();

  # Read hello from server which it will send when shared
  # resources have been setup
  my $hello = <$server>;

  setup_vardir();
  check_running_as_root();

  if (using_extern()) {
    $ENV{'EXTERN'} = 1;
    create_config_file_for_extern(%opts_extern);
  }

  # Ask server for first test
  print $server "START\n";

  mark_time_used('init');

  while (my $line = <$server>) {
    chomp($line);
    if ($line eq 'TESTCASE') {
      my $test = My::Test::read_test($server);

      # Clear comment and logfile, to avoid reusing them from previous test
      delete($test->{'comment'});
      delete($test->{'logfile'});

      # A sanity check. Should this happen often we need to look at it.
      if (defined $test->{reserved} && $test->{reserved} != $thread_num) {
        my $tres = $test->{reserved};
        my $name = $test->{name};
        mtr_warning("Test $name reserved for w$tres picked up by w$thread_num");
      }
      $test->{worker} = $thread_num if $opt_parallel > 1;

      run_testcase($test);

      # Stop the secondary engine servers if started.
      stop_secondary_engine_servers() if $test->{'secondary-engine'};

      $ENV{'SECONDARY_ENGINE_TEST'} = 0;

      # Send it back, now with results set
      $test->write_test($server, 'TESTRESULT');
      mark_time_used('restart');
    } elsif ($line eq 'BYE') {
      mtr_report("Server said BYE");
      my $ret = stop_all_servers($opt_shutdown_timeout);
      if (defined $ret and $ret != 0) {
        shutdown_exit_reports();
        $shutdown_report = 1;
      }
      print $server "SRV_CRASH\n" if $shutdown_report;
      mark_time_used('restart');

      my $valgrind_reports = 0;
      if ($opt_valgrind_mysqld or $opt_sanitize) {
        $valgrind_reports = valgrind_exit_reports() if not $shutdown_report;
        print $server "VALGREP\n" if $valgrind_reports;
      }

      if ($opt_gprof) {
        gprof_collect(find_mysqld($basedir), keys %gprof_dirs);
      }

      mark_time_used('admin');
      print_times_used($server, $thread_num);
      exit($valgrind_reports);
    } else {
      mtr_error("Could not understand server, '$line'");
    }
  }

  stop_all_servers();
  exit(1);
}

# Search server logs for any crashes during mysqld shutdown
sub shutdown_exit_reports() {
  my $found_report   = 0;
  my $clean_shutdown = 0;

  foreach my $log_file (keys %logs) {
    my @culprits  = ();
    my $crash_rep = "";

    my $LOGF = IO::File->new($log_file) or
      mtr_error("Could not open file '$log_file' for reading: $!");

    while (my $line = <$LOGF>) {
      if ($line =~ /^CURRENT_TEST: (.+)$/) {
        my $testname = $1;
        # If we have a report, report it if needed and start new list of tests
        if ($found_report or $clean_shutdown) {
          # Make ready to collect new report
          @culprits       = ();
          $found_report   = 0;
          $clean_shutdown = 0;
          $crash_rep      = "";
        }
        push(@culprits, $testname);
        next;
      }

      # Clean shutdown
      $clean_shutdown = 1 if $line =~ /.*Shutdown completed.*/;

      # Mysqld crash at shutdown
      $found_report = 1
        if ($line =~ /.*Assertion.*/i or
            $line =~ /.*mysqld got signal.*/ or
            $line =~ /.*mysqld got exception.*/);

      if ($found_report) {
        $crash_rep .= $line;
      }
    }

    if ($found_report) {
      mtr_print("Shutdown report from $log_file after tests:\n", @culprits);
      mtr_print_line();
      print("$crash_rep\n");
    } else {
      # Print last 100 lines of log file since shutdown failed
      # for some reason.
      mtr_print("Shutdown report from $log_file after tests:\n", @culprits);
      mtr_print_line();
      my $reason = mtr_lastlinesfromfile($log_file, 100) . "\n";
      print("$reason");
    }
    $LOGF = undef;
  }
}

# Create a directory to store build thread id files
sub create_unique_id_dir() {
  if (IS_WINDOWS) {
    # Try to use machine-wide directory location for unique IDs,
    # $ALLUSERSPROFILE . IF it is not available, fallback to $TEMP
    # which is typically a per-user temporary directory
    if (exists $ENV{'ALLUSERSPROFILE'} && -w $ENV{'ALLUSERSPROFILE'}) {
      $build_thread_id_dir = $ENV{'ALLUSERSPROFILE'} . "/mysql-unique-ids";
    } else {
      $build_thread_id_dir = $ENV{'TEMP'} . "/mysql-unique-ids";
    }
  } else {
    if (exists $ENV{'MTR_UNIQUE_IDS_DIR'} && -w $ENV{'MTR_UNIQUE_IDS_DIR'}) {
      mtr_warning("Using a customized location for unique ids. Please use " .
                  "MTR_UNIQUE_IDS_DIR only if MTR is running in multiple " .
                  "environments on the same host and set it to one path " .
                  "which is accessible on all environments");
      $build_thread_id_dir = $ENV{'MTR_UNIQUE_IDS_DIR'} . "/mysql-unique-ids";
    } else {
      $build_thread_id_dir = "/tmp/mysql-unique-ids";
    }
  }

  # Check if directory already exists
  if (!-d $build_thread_id_dir) {
    # If there is a file with the reserved directory name, just
    # delete the file.
    if (-e $build_thread_id_dir) {
      unlink($build_thread_id_dir);
    }

    mkdir $build_thread_id_dir;
    chmod 0777, $build_thread_id_dir;

    die "Can't create directory $build_thread_id_dir: $!"
      if (!-d $build_thread_id_dir);
  }
}

# Remove all the unique files created to reserve ports.
sub clean_unique_id_dir () {
    if(-e $build_thread_id_file) {
    open(FH, "<", $build_thread_id_file) or
    die "Can't open file $build_thread_id_file: $!";

  while (<FH>) {
    chomp($_);
    next if ($_ =~ /# Unique id file paths/);
    unlink $_ or warn "Cannot unlink file $_ : $!";
  }

  close(FH);
  unlink($build_thread_id_file) or
    die "Can't delete file $build_thread_id_file: $!";
}
}
# Remove redundant entries from build thread id file.
sub remove_redundant_thread_id_file_locations() {
  if(-e $build_thread_id_file) {
    my $build_thread_id_tmp_file =
    "$build_thread_id_dir/" . $$ . "_unique_ids_tmp.log";

  open(RH, "<", $build_thread_id_file);
  open(WH, ">", $build_thread_id_tmp_file);

  my %file_location;
  while (<RH>) {
    print WH if not $file_location{$_}++;
  }

  close(RH);
  close(WH);

  File::Copy::move($build_thread_id_tmp_file, $build_thread_id_file);
}
}

sub ignore_option {
  my ($opt, $value) = @_;
  mtr_report("Ignoring option '$opt'");
}

# Setup any paths that are $opt_vardir related
sub set_vardir {
  my ($vardir) = @_;

  $opt_vardir        = $vardir;
  $path_vardir_trace = $opt_vardir;
  # Location of my.cnf that all clients use
  $path_config_file = "$opt_vardir/my.cnf";

  $path_testlog         = "$opt_vardir/log/mysqltest.log";
  $path_current_testlog = "$opt_vardir/log/current_test";
}

sub print_global_resfile {
  resfile_global("callgrind",        $opt_callgrind        ? 1 : 0);
  resfile_global("check-testcases",  $opt_check_testcases  ? 1 : 0);
  resfile_global("compress",         $opt_compress         ? 1 : 0);
  resfile_global("async-client",     $opt_async_client     ? 1 : 0);
  resfile_global("cursor-protocol",  $opt_cursor_protocol  ? 1 : 0);
  resfile_global("debug",            $opt_debug            ? 1 : 0);
  resfile_global("fast",             $opt_fast             ? 1 : 0);
  resfile_global("force-restart",    $opt_force_restart    ? 1 : 0);
  resfile_global("gcov",             $opt_gcov             ? 1 : 0);
  resfile_global("gprof",            $opt_gprof            ? 1 : 0);
  resfile_global("helgrind",         $opt_helgrind         ? 1 : 0);
  resfile_global("hypergraph",       $opt_hypergraph       ? 1 : 0);
  resfile_global("initialize",       \@opt_extra_bootstrap_opt);
  resfile_global("max-connections",  $opt_max_connections);
  resfile_global("mem",              $opt_mem              ? 1 : 0);
  resfile_global("mysqld",           \@opt_extra_mysqld_opt);
  resfile_global("mysqltest",        \@opt_extra_mysqltest_opt);
  resfile_global("no-skip",          $opt_no_skip          ? 1 : 0);
  resfile_global("parallel",         $opt_parallel);
  resfile_global("product",          "MySQL");
  resfile_global("ps-protocol",      $opt_ps_protocol      ? 1 : 0);
  resfile_global("reorder",          $opt_reorder          ? 1 : 0);
  resfile_global("repeat",           $opt_repeat);
  resfile_global("sanitize",         $opt_sanitize         ? 1 : 0);
  resfile_global("shutdown-timeout", $opt_shutdown_timeout ? 1 : 0);
  resfile_global("sp-protocol",      $opt_sp_protocol      ? 1 : 0);
  resfile_global("start_time",       isotime $^T);
  resfile_global("suite-opt",        $opt_suite_opt);
  resfile_global("suite-timeout",    $opt_suite_timeout);
  resfile_global("summary-report",   $opt_summary_report);
  resfile_global("test-progress",    $opt_test_progress    ? 1 : 0);
  resfile_global("testcase-timeout", $opt_testcase_timeout);
  resfile_global("tmpdir",           $opt_tmpdir);
  resfile_global("user",             $opt_user);
  resfile_global("user_id",          $<);
  resfile_global("valgrind",         $opt_valgrind         ? 1 : 0);
  resfile_global("vardir",           $opt_vardir);
  resfile_global("view-protocol",    $opt_view_protocol    ? 1 : 0);
  resfile_global("warnings",         $opt_warnings         ? 1 : 0);
  resfile_global("xml-report",       $opt_xml_report);

  # Somewhat hacky code to convert numeric version back to dot notation
  my $v1 = int($mysql_version_id / 10000);
  my $v2 = int(($mysql_version_id % 10000) / 100);
  my $v3 = $mysql_version_id % 100;
  resfile_global("version", "$v1.$v2.$v3");
}

# Parses the command line arguments.
#
# Any new options added must be listed in the %options hash table.
# After parsing, there's a long list of sanity checks, handling of
# option inter-dependencies and setting of global variables like
# $basedir and $bindir.
sub command_line_setup {
  my $opt_comment;
  my $opt_usage;
  my $opt_list_options;

  # Read the command line options
  # Note: Keep list in sync with usage at end of this file
  Getopt::Long::Configure("pass_through", "no_auto_abbrev");
  my %options = (
    # Control what engine/variation to run
    'compress'              => \$opt_compress,
    'async-client'          => \$opt_async_client,
    'cursor-protocol'       => \$opt_cursor_protocol,
    'explain-protocol'      => \$opt_explain_protocol,
    'hypergraph'            => \$opt_hypergraph,
    'json-explain-protocol' => \$opt_json_explain_protocol,
    'opt-trace-protocol'    => \$opt_trace_protocol,
    'ps-protocol'           => \$opt_ps_protocol,
    'sp-protocol'           => \$opt_sp_protocol,
    'view-protocol'         => \$opt_view_protocol,
    'vs-config=s'           => \$opt_vs_config,

    # Max number of parallel threads to use
    'parallel=s' => \$opt_parallel,

    # Config file to use as template for all tests
    'defaults-file=s' => \&collect_option,

    # Extra config file to append to all generated configs
    'defaults-extra-file=s' => \&collect_option,

    # Control what test suites or cases to run
    'big-test'                           => \$opt_big_test,
    'combination=s'                      => \@opt_combinations,
    'do-suite=s'                         => \$opt_do_suite,
    'do-test=s'                          => \&collect_option,
    'force'                              => \$opt_force,
    'ndb|include-ndbcluster'             => \$opt_include_ndbcluster,
    'no-skip'                            => \$opt_no_skip,
    'only-big-test'                      => \$opt_only_big_test,
    'platform=s'                         => \$opt_platform,
    'exclude-platform=s'                 => \$opt_platform_exclude,
    'skip-combinations'                  => \$opt_skip_combinations,
    'skip-im'                            => \&ignore_option,
    'skip-ndbcluster|skip-ndb'           => \$opt_skip_ndbcluster,
    'skip-rpl'                           => \&collect_option,
    'skip-sys-schema'                    => \$opt_skip_sys_schema,
    'skip-test=s'                        => \&collect_option,
    'start-from=s'                       => \&collect_option,
    'suite|suites=s'                     => \$opt_suites,
    'with-ndbcluster-only|with-ndb-only' => \$ndbcluster_only,

    # Specify ports
    'build-thread|mtr-build-thread=i' => \$opt_build_thread,
    'mysqlx-port=i'                   => \$opt_mysqlx_baseport,
    'port-base|mtr-port-base=i'       => \$opt_port_base,
    'port-exclude|mtr-port-exclude=s' => \$opt_port_exclude,

    # Test case authoring
    'check-testcases!' => \$opt_check_testcases,
    'mark-progress'    => \$opt_mark_progress,
    'record'           => \$opt_record,
    'test-progress:1'  => \$opt_test_progress,

    # Extra options used when starting mysqld
    'mysqld=s'     => \@opt_extra_mysqld_opt,
    'mysqld-env=s' => \@opt_mysqld_envs,

    # Extra options used when bootstrapping mysqld
    'initialize=s' => \@opt_extra_bootstrap_opt,

    # Run test on running server
    'extern=s' => \%opts_extern,    # Append to hash

    # Extra options used when running test clients
    'mysqltest=s' => \@opt_extra_mysqltest_opt,

    # Debugging
    'boot-dbx'             => \$opt_boot_dbx,
    'boot-ddd'             => \$opt_boot_ddd,
    'boot-gdb'             => \$opt_boot_gdb,
    'client-dbx'           => \$opt_client_dbx,
    'client-ddd'           => \$opt_client_ddd,
    'client-debugger=s'    => \$opt_client_debugger,
    'client-gdb'           => \$opt_client_gdb,
    'client-lldb'          => \$opt_client_lldb,
    'dbx'                  => \$opt_dbx,
    'ddd'                  => \$opt_ddd,
    'debug'                => \$opt_debug,
    'debug-common'         => \$opt_debug_common,
    'debug-server'         => \$opt_debug_server,
    'debugger=s'           => \$opt_debugger,
    'gdb'                  => \$opt_gdb,
    'gdb-secondary-engine' => \$opt_gdb_secondary_engine,
    'lldb'                 => \$opt_lldb,
    'manual-boot-gdb'      => \$opt_manual_boot_gdb,
    'manual-dbx'           => \$opt_manual_dbx,
    'manual-ddd'           => \$opt_manual_ddd,
    'manual-debug'         => \$opt_manual_debug,
    'manual-gdb'           => \$opt_manual_gdb,
    'manual-lldb'          => \$opt_manual_lldb,
    'max-save-core=i'      => \$opt_max_save_core,
    'max-save-datadir=i'   => \$opt_max_save_datadir,
    'max-test-fail=i'      => \$opt_max_test_fail,
    'strace-client'        => \$opt_strace_client,
    'strace-server'        => \$opt_strace_server,
    'perf:s'               => \@opt_perf_servers,

    # Coverage, profiling etc
    'callgrind'                 => \$opt_callgrind,
    'debug-sync-timeout=i'      => \$opt_debug_sync_timeout,
    'gcov'                      => \$opt_gcov,
    'gprof'                     => \$opt_gprof,
    'helgrind'                  => \$opt_helgrind,
    'lock-order=i'              => \$opt_lock_order,
    'sanitize'                  => \$opt_sanitize,
    'valgrind-clients'          => \$opt_valgrind_clients,
    'valgrind-mysqld'           => \$opt_valgrind_mysqld,
    'valgrind-mysqltest'        => \$opt_valgrind_mysqltest,
    'valgrind-option=s'         => \@valgrind_args,
    'valgrind-path=s'           => \$opt_valgrind_path,
    'valgrind-secondary-engine' => \$opt_valgrind_secondary_engine,
    'valgrind|valgrind-all'     => \$opt_valgrind,
    'valgrind-options=s'        => sub {
      my ($opt, $value) = @_;
      # Deprecated option unless it's what we know pushbuild uses
      if (option_equals($value, "--gen-suppressions=all --show-reachable=yes"))
      {
        push(@valgrind_args, $_) for (split(' ', $value));
        return;
      }
      die("--valgrind-options=s is deprecated. Use ",
          "--valgrind-option=s, to be specified several",
          " times if necessary");
    },

    # Directories
    'clean-vardir'    => \$opt_clean_vardir,
    'client-bindir=s' => \$path_client_bindir,
    'client-libdir=s' => \$path_client_libdir,
    'mem'             => \$opt_mem,
    'tmpdir=s'        => \$opt_tmpdir,
    'vardir=s'        => \$opt_vardir,

    # Misc
    'charset-for-testdb=s'  => \$opt_charset_for_testdb,
    'colored-diff'          => \$opt_colored_diff,
    'comment=s'             => \$opt_comment,
    'default-myisam!'       => \&collect_option,
    'disk-usage!'           => \&report_option,
    'enable-disabled'       => \&collect_option,
    'fast'                  => \$opt_fast,
    'force-restart'         => \$opt_force_restart,
    'help|h'                => \$opt_usage,
    'keep-ndbfs'            => \$opt_keep_ndbfs,
    'max-connections=i'     => \$opt_max_connections,
    'print-testcases'       => \&collect_option,
    'quiet'                 => \$opt_quiet,
    'reorder!'              => \$opt_reorder,
    'repeat=i'              => \$opt_repeat,
    'report-features'       => \$opt_report_features,
    'report-times'          => \$opt_report_times,
    'report-unstable-tests' => \$opt_report_unstable_tests,
    'result-file'           => \$opt_resfile,
    'retry-failure=i'       => \$opt_retry_failure,
    'retry=i'               => \$opt_retry,
    'shutdown-timeout=i'    => \$opt_shutdown_timeout,
    'start'                 => \$opt_start,
    'start-and-exit'        => \$opt_start_exit,
    'start-dirty'           => \$opt_start_dirty,
    'stress=s'              => \$opt_stress,
    'suite-opt=s'           => \$opt_suite_opt,
    'suite-timeout=i'       => \$opt_suite_timeout,
    'testcase-timeout=i'    => \$opt_testcase_timeout,
    'timediff'              => \&report_option,
    'timer!'                => \&report_option,
    'timestamp'             => \&report_option,
    'unit-tests!'           => \$opt_ctest,
    'unit-tests-report!'    => \$opt_ctest_report,
    'user-args'             => \$opt_user_args,
    'user=s'                => \$opt_user,
    'verbose'               => \$opt_verbose,
    'verbose-restart'       => \&report_option,
    'wait-all'              => \$opt_wait_all,
    'warnings!'             => \$opt_warnings,

    # list-options is internal, not listed in help
    'do-test-list=s'   => \$opt_do_test_list,
    'list-options'     => \$opt_list_options,
    'skip-test-list=s' => \$opt_skip_test_list,
    'summary-report=s' => \$opt_summary_report,
    'xml-report=s'     => \$opt_xml_report);

  GetOptions(%options) or usage("Can't read options");

  usage("") if $opt_usage;
  list_options(\%options) if $opt_list_options;

  check_platform() if defined $ENV{PB2WORKDIR};

  # Setup verbosity if verbose option is enabled.
  if ($opt_verbose) {
    report_option('verbose', $opt_verbose);
  }

  if (-d "../sql") {
    $source_dist = 1;
  }

  # Find the absolute path to the test directory
  $glob_mysql_test_dir = cwd();
  if ($glob_mysql_test_dir =~ / /) {
    die("Working directory \"$glob_mysql_test_dir\" contains space\n" .
        "Bailing out, cannot function properly with space in path");
  }

  if (IS_CYGWIN) {
    # Use mixed path format i.e c:/path/to/
    $glob_mysql_test_dir = mixed_path($glob_mysql_test_dir);
  }

  # In most cases, the base directory we find everything relative to,
  # is the parent directory of the "mysql-test" directory. For source
  # distributions, TAR binary distributions and some other packages.
  $basedir = dirname($glob_mysql_test_dir);

  # In the RPM case, binaries and libraries are installed in the
  # default system locations, instead of having our own private base
  # directory. And we install "/usr/share/mysql-test". Moving up one
  # more directory relative to "mysql-test" gives us a usable base
  # directory for RPM installs.
  if (!$source_dist and !-d "$basedir/bin") {
    $basedir = dirname($basedir);
  }

  # Respect MTR_BINDIR variable, which is typically set in to the
  # build directory in out-of-source builds.
  $bindir = $ENV{MTR_BINDIR} || $basedir;

  # Look for the client binaries directory
  if ($path_client_bindir) {
    # --client-bindir=path set on command line, check that the path exists
    $path_client_bindir = mtr_path_exists($path_client_bindir);
  } else {
    $path_client_bindir =
      mtr_path_exists(vs_config_dirs('runtime_output_directory', ''),
                      "$bindir/bin");
  }

  if (using_extern()) {
    # Connect to the running mysqld and find out what it supports
    collect_mysqld_features_from_running_server();
  } else {
    # Run the mysqld to find out what features are available
    collect_mysqld_features();
  }

  # Look for language files and charsetsdir, use same share
  $path_language = mtr_path_exists("$bindir/share/mysql", "$bindir/share");
  my $path_share = $path_language;

  @share_locations =
    ("share/mysql-" . $mysql_base_version, "share/mysql", "share");

  $path_charsetsdir = my_find_dir($basedir, \@share_locations, "charsets");

  ($auth_plugin) = find_plugin("auth_test_plugin", "plugin_output_directory");

  # On windows, backslashes in the file name argument to "load data
  # infile" statement should be specified either as forward slashes or
  # doubled backslashes. If vardir path contains backslashes,
  # "check-warnings.test" will fail with parallel > 1, because the
  # path to error log file is calculated using vardir path and this
  # path is used with "load data infile" statement.
  # Replace '\' with '/' on windows.
  $opt_vardir =~ s/\\/\//g if (defined $opt_vardir and IS_WINDOWS);

  # --debug[-common] implies we run debug server
  $opt_debug_server = 1 if $opt_debug || $opt_debug_common;

  if ($opt_comment) {
    mtr_report();
    mtr_print_thick_line('#');
    mtr_report("# $opt_comment");
    mtr_print_thick_line('#');
  }

  foreach my $arg (@ARGV) {
    if ($arg =~ /^--$/) {
      # It is an effect of setting 'pass_through' in option processing
      # that the lone '--' separating options from arguments survives,
      # simply ignore it.
    } elsif ($arg =~ /^-/) {
      usage("Invalid option \"$arg\"");
    } else {
      push(@opt_cases, $arg);
    }
  }

  # Find out type of logging that are being used
  foreach my $arg (@opt_extra_mysqld_opt) {
    if ($arg =~ /binlog[-_]format=(\S+)/) {
      # Save this for collect phase
      collect_option('binlog-format', $1);
      mtr_report("Using binlog format '$1'");
    }
  }

  # Disable --quiet option when verbose output is enabled.
  if ($opt_verbose and $opt_quiet) {
    $opt_quiet = 0;
    mtr_report("Turning off '--quiet' since verbose output is enabled.");
  }

  if ($opt_test_progress != 0 and $opt_test_progress != 1) {
    mtr_error("Invalid value '$opt_test_progress' for option 'test-progress'.");
  }

  # Read the file and store it in a string.
  if ($opt_no_skip) {
    $excluded_string = '';
    my @noskip_exclude_lists = ('include/excludenoskip.list');
    my $i_noskip_exclude_list =
      '../internal/mysql-test/include/i_excludenoskip.list';
    push(@noskip_exclude_lists, $i_noskip_exclude_list)
      if (-e $i_noskip_exclude_list);
    my $cloud_noskip_exclude_list =
      '../internal/cloud/mysql-test/include/cloud_excludenoskip.list';
    push(@noskip_exclude_lists, $cloud_noskip_exclude_list)
      if (-e $cloud_noskip_exclude_list);

    foreach my $excludedList (@noskip_exclude_lists) {
      open(my $fh, '<', $excludedList) or
        die "no-skip option cannot run without '$excludedList' $!";
      while (<$fh>) {
        chomp $_;
        $excluded_string .= $_ . "," unless ($_ =~ /^\s*$/ or $_ =~ /^#/);
      }
      close $fh;
    }
    chop $excluded_string;
  }

  # Find out default storage engine being used(if any)
  foreach my $arg (@opt_extra_mysqld_opt) {
    if ($arg =~ /default[-_]storage[-_]engine=(\S+)/) {
      # Save this for collect phase
      collect_option('default-storage-engine', $1);
      mtr_report("Using default engine '$1'");
    }
    if ($arg =~ /default[-_]tmp-storage[-_]engine=(\S+)/) {
      # Save this for collect phase
      collect_option('default-tmp-storage-engine', $1);
      mtr_report("Using default tmp engine '$1'");
    }
  }

  if ($opt_port_base ne "auto") {
    if (my $rem = $opt_port_base % 10) {
      mtr_warning("Port base $opt_port_base rounded down to multiple of 10");
      $opt_port_base -= $rem;
    }
    $opt_build_thread = $opt_port_base / 10 - 1000;
  }

  # Check if we should speed up tests by trying to run on tmpfs
  if ($opt_mem) {
    mtr_error("Can't use --mem and --vardir at the same time ")
      if $opt_vardir;

    mtr_error("Can't use --mem and --tmpdir at the same time ")
      if $opt_tmpdir;

    # Disable '--mem' option on Windows
    if (IS_WINDOWS) {
      mtr_report("Turning off '--mem' option since it is not supported " .
                 "on Windows.");
      $opt_mem = undef;
    }
    # Disable '--mem' option on MacOS
    elsif (IS_MAC) {
      mtr_report(
         "Turning off '--mem' option since it is not supported " . "on MacOS.");
      $opt_mem = undef;
    } else {
      # Search through the list of locations that are known
      # to be "fast disks" to find a suitable location.
      my @tmpfs_locations = ("/dev/shm", "/run/shm", "/tmp");

      # Value set for env variable MTR_MEM=[DIR] is looked as first location.
      unshift(@tmpfs_locations, $ENV{'MTR_MEM'}) if defined $ENV{'MTR_MEM'};

      foreach my $fs (@tmpfs_locations) {
        if (-d $fs and !-l $fs) {
          my $template = "var_${opt_build_thread}_XXXX";
          $opt_mem = tempdir($template, DIR => $fs, CLEANUP => 0);
          last;
        }
      }

      # Check if opt_mem is set to any of the built-in list of tmpfs
      # locations (/dev/shm, /run/shm, /tmp).
      if ($opt_mem eq 1) {
        mtr_report("Couldn't find any of the built-in list of tmpfs " .
                   "locations(/dev/shm, /run/shm, /tmp), turning off " .
                   "'--mem' option.");
        $opt_mem = undef;
      }
    }
  }

  # Set the "var/" directory, the base for everything else
  if (defined $ENV{MTR_BINDIR}) {
    $default_vardir = "$ENV{MTR_BINDIR}/mysql-test/var";
  } else {
    $default_vardir = "$glob_mysql_test_dir/var";
  }

  if (!$opt_vardir) {
    $opt_vardir = $default_vardir;
  }

  # We make the path absolute, as the server will do a chdir() before usage
  unless ($opt_vardir =~ m,^/, or
          (IS_WINDOWS and $opt_vardir =~ m,^[a-z]:[/\\],i)) {
    # Make absolute path, relative test dir
    $opt_vardir = "$glob_mysql_test_dir/$opt_vardir";
  }

  set_vardir($opt_vardir);

  # Check if "parallel" options is set
  if (not defined $opt_parallel) {
    # Set parallel value to 1
    $opt_parallel = 1;
  } else {
    my $valid_parallel_value = 1;
    # Check if parallel value is a positive number or "auto".
    if ($opt_parallel =~ /^[0-9]+$/) {
      # Numeric value, can't be less than '1'
      $valid_parallel_value = 0 if ($opt_parallel < 1);
    } else {
      # String value and should be "auto"
      $valid_parallel_value = 0 if ($opt_parallel ne "auto");
    }

    mtr_error("Invalid value '$opt_parallel' for '--parallel' option, " .
              "use 'auto' or a positive number.")
      if !$valid_parallel_value;
  }

  # Set the "tmp" directory
  if (!$opt_tmpdir) {
    $opt_tmpdir = "$opt_vardir/tmp" unless $opt_tmpdir;

    my $res =
      check_socket_path_length("$opt_tmpdir/mysqld.NN.sock", $opt_parallel);

    if ($res) {
      mtr_report("Too long tmpdir path '$opt_tmpdir'",
                 " creating a shorter one");

      # Create temporary directory in standard location for temporary files
      $opt_tmpdir = tempdir(TMPDIR => 1, CLEANUP => 0);
      mtr_report(" - Using tmpdir: '$opt_tmpdir'\n");

      # Remember pid that created dir so it's removed by correct process
      $opt_tmpdir_pid = $$;
    }
  }

  # Remove ending slash if any
  $opt_tmpdir =~ s,/+$,,;

  # fast option
  if ($opt_fast) {
    # Kill processes instead of nice shutdown
    $opt_shutdown_timeout = 0;
  }

  # Big test flags
  if ($opt_only_big_test and $opt_big_test) {
    # Disabling only-big-test option if both big-test and
    # only-big-test options are passed.
    mtr_report("Turning off --only-big-test");
    $opt_only_big_test = 0;
  }

  # Enable --big-test and option when test cases are specified command line.
  if (@opt_cases) {
    $opt_big_test = 1 if !$opt_big_test;
  }

  $ENV{'BIG_TEST'} = 1 if ($opt_big_test or $opt_only_big_test);

  # Gcov flag
  if (($opt_gcov or $opt_gprof) and !$source_dist) {
    mtr_error("Coverage test needs the source - please use source dist");
  }

  # Check debug related options
  if ($opt_gdb ||
      $opt_gdb_secondary_engine ||
      $opt_client_gdb           ||
      $opt_ddd                  ||
      $opt_client_ddd           ||
      $opt_manual_gdb           ||
      $opt_manual_lldb          ||
      $opt_manual_ddd           ||
      $opt_manual_debug         ||
      $opt_dbx                  ||
      $opt_client_dbx           ||
      $opt_manual_dbx           ||
      $opt_debugger             ||
      $opt_client_debugger      ||
      $opt_manual_boot_gdb) {
    # Indicate that we are using debugger
    $glob_debugger = 1;

    if (using_extern()) {
      mtr_error("Can't use --extern when using debugger");
    }

    # Set one week timeout (check-testcase timeout will be 1/10th)
    $opt_testcase_timeout = 7 * 24 * 60;
    $opt_suite_timeout    = 7 * 24 * 60;
    $opt_shutdown_timeout = 24 * 60;         # One day to shutdown
    $opt_shutdown_timeout = 24 * 60;
    $opt_start_timeout    = 24 * 60 * 60;    # One day for PID file creation
  }

  # Modified behavior with --start options
  if ($opt_start or $opt_start_dirty or $opt_start_exit) {
    collect_option('quick-collect', 1);
    $start_only = 1;
  }

  # Check use of user-args
  if ($opt_user_args) {
    mtr_error("--user-args only valid with --start options")
      unless $start_only;
    mtr_error("--user-args cannot be combined with named suites or tests")
      if $opt_suites || @opt_cases;
  }

  # Set default values for opt_ctest (--unit-tests)
  if ($opt_ctest == -1) {
    if (defined $opt_ctest_report && $opt_ctest_report) {
      # Turn on --unit-tests by default if --unit-tests-report is used
      $opt_ctest = 1;
    } elsif ($opt_suites || @opt_cases) {
      # Don't run ctest if tests or suites named
      $opt_ctest = 0;
    } elsif (defined $ENV{PB2WORKDIR}) {
      # Override: disable if running in the PB test environment
      $opt_ctest = 0;
    }
  }

  # Check use of wait-all
  if ($opt_wait_all && !$start_only) {
    mtr_error("--wait-all can only be used with --start options");
  }

  # Gather stress-test options and modify behavior
  if ($opt_stress) {
    $opt_stress =~ s/,/ /g;
    $opt_user_args = 1;
    mtr_error("--stress cannot be combined with named ordinary suites or tests")
      if $opt_suites || @opt_cases;

    $opt_suites       = "stress";
    @opt_cases        = ("wrapper");
    $ENV{MST_OPTIONS} = $opt_stress;
    $opt_ctest        = 0;
  }

  # Check timeout arguments
  mtr_error("Invalid value '$opt_testcase_timeout' supplied " .
            "for option --testcase-timeout")
    if ($opt_testcase_timeout <= 0);
  mtr_error("Invalid value '$opt_suite_timeout' supplied " .
            "for option --testsuite-timeout")
    if ($opt_suite_timeout <= 0);

  # Check trace protocol option
  if ($opt_trace_protocol) {
    push(@opt_extra_mysqld_opt, "--optimizer_trace=enabled=on,one_line=off");
    # Some queries yield big traces:
    push(@opt_extra_mysqld_opt, "--optimizer-trace-max-mem-size=1000000");
  }

  # Check valgrind arguments
  if ($opt_valgrind or $opt_valgrind_path or @valgrind_args) {
    mtr_report("Turning on valgrind for all executables");
    $opt_valgrind        = 1;
    $opt_valgrind_mysqld = 1;
    # Enable this when mysqlpump and mysqlbinlog are fixed.
    # $opt_valgrind_clients = 1;
    $opt_valgrind_mysqltest        = 1;
    $opt_valgrind_secondary_engine = 1;

    # Increase the timeouts when running with valgrind
    $opt_testcase_timeout   *= 10;
    $opt_suite_timeout      *= 6;
    $opt_start_timeout      *= 10;
    $opt_debug_sync_timeout *= 10;
  } elsif ($opt_valgrind_mysqld) {
    mtr_report("Turning on valgrind for mysqld(s) only");
    $opt_valgrind = 1;
  } elsif ($opt_valgrind_clients) {
    mtr_report("Turning on valgrind for test clients");
    $opt_valgrind = 1;
  } elsif ($opt_valgrind_mysqltest) {
    mtr_report("Turning on valgrind for mysqltest and mysql_client_test only");
    $opt_valgrind = 1;
  } elsif ($opt_valgrind_secondary_engine) {
    mtr_report("Turning on valgrind for secondary engine server(s) only.");
  }

  if ($opt_sanitize) {
    # Increase the timeouts when running with sanitizers (ASAN/UBSAN)
    $opt_testcase_timeout   *= 2;
    $opt_suite_timeout      *= 2;
    $opt_start_timeout      *= 2;
    $opt_debug_sync_timeout *= 2;
  }

  if ($opt_callgrind) {
    mtr_report("Turning on valgrind with callgrind for mysqld(s)");
    $opt_valgrind        = 1;
    $opt_valgrind_mysqld = 1;

    push(@valgrind_args, "--tool=callgrind", "--trace-children=yes");

    # Increase the timeouts when running with callgrind
    $opt_testcase_timeout   *= 10;
    $opt_suite_timeout      *= 6;
    $opt_start_timeout      *= 10;
    $opt_debug_sync_timeout *= 10;
  }

  if ($opt_helgrind) {
    mtr_report("Turning on valgrind with helgrind for mysqld(s)");
    $opt_valgrind        = 1;
    $opt_valgrind_mysqld = 1;

    push(@valgrind_args, "--tool=helgrind");

    # Checking for warnings takes too long time currently.
    mtr_report("Turning off --warnings to save time when helgrinding");
    $opt_warnings = 0;
  }

  if ($opt_valgrind) {
    # Default to --tool=memcheck if no other tool has been explicitly
    # specified. From >= 2.1.2, this option is needed
    if (!@valgrind_args or !grep(/^--tool=/, @valgrind_args)) {
      # Set default valgrind options for memcheck, can be overriden by user
      unshift(@valgrind_args,
              ("--tool=memcheck", "--num-callers=16", "--show-reachable=yes"));
    }

    # Add suppression file if not specified
    if (!grep(/^--suppressions=/, @valgrind_args)) {
      push(@valgrind_args,
           "--suppressions=${glob_mysql_test_dir}/valgrind.supp")
        if -f "$glob_mysql_test_dir/valgrind.supp";
    }

    # Don't add --quiet; you will loose the summary reports.
    mtr_report("Running valgrind with options \"",
               join(" ", @valgrind_args), "\"");

    # Turn off check testcases to save time
    mtr_report("Turning off --check-testcases to save time when valgrinding");
    $opt_check_testcases = 0;
  }

  if (defined $mysql_version_extra &&
      $mysql_version_extra =~ /-tsan/) {
    # Turn off check testcases to save time
    mtr_report(
      "Turning off --check-testcases to save time when using thread sanitizer");
    $opt_check_testcases = 0;
  }

  if ($opt_debug_common) {
    $opt_debug = 1;
    $debug_d   = "d,query,info,error,enter,exit";
  }

  if ($opt_strace_server && ($^O ne "linux")) {
    $opt_strace_server = 0;
    mtr_warning("Strace only supported in Linux ");
  }

  if ($opt_strace_client && ($^O ne "linux")) {
    $opt_strace_client = 0;
    mtr_warning("Strace only supported in Linux ");
  }

  if (@opt_perf_servers && $opt_shutdown_timeout == 0) {
    mtr_error("Using perf with --shutdown-timeout=0 produces empty perf.data");
  }

  mtr_report("Checking supported features");

  check_mysqlbackup_support();
  check_debug_support(\%mysqld_variables);
  check_ndbcluster_support(\%mysqld_variables);

  executable_setup();

  check_fips_support();
}

sub check_fips_support() {
  # Run $exe_mysqltest to see if FIPS mode is supported.
  my $args;
  mtr_init_args(\$args);
  mtr_add_arg($args, "--test-ssl-fips-mode");
  my $cmd = join(" ", $exe_mysqltest, @$args);
  my $result= `$cmd`;
  mtr_verbose("Testing FIPS: $result");
  if($result =~ /Success$/) {
    $ENV{'OPENSSL_FIPS_INSTALLED'} = 1;
  } else {
    $ENV{'OPENSSL_FIPS_INSTALLED'} = 0;
  }
}

# Create global manifest file
sub create_manifest_file {
  use strict;
  use File::Basename;
  my $config_content = "{ \"read_local_manifest\": true }";
  my $manifest_file_ext = ".my";
  my $exe_mysqld = find_mysqld($basedir);
  my ($exename, $path, $suffix) = fileparse($exe_mysqld, qr/\.[^.]*/);
  my $manifest_file_path = $path.$exename.$manifest_file_ext;
  open(my $mh, "> $manifest_file_path") or die;
  print $mh $config_content or die;
  close($mh);
}

# Delete global manifest file
sub remove_manifest_file {
  use strict;
  use File::Basename;
  my $manifest_file_ext = ".my";
  my $exe_mysqld = find_mysqld($basedir);
  my ($exename, $path, $suffix) = fileparse($exe_mysqld, qr/\.[^.]*/);
  my $manifest_file_path = $path.$exename.$manifest_file_ext;
  unlink $manifest_file_path;
}

# Create config for one component
sub create_one_config($$) {
  my($component, $location) = @_;
  use strict;
  my $config_content = "{ \"read_local_config\": true }";
  my $config_file_ext = ".cnf";
  my $config_file_path = $location."\/".$component.$config_file_ext;
  open(my $mh, "> $config_file_path") or die;
  print $mh $config_content or die;
  close($mh);
}

# Delete config for one component
sub remove_one_config($$) {
  my($component, $location) = @_;
  use strict;
  my $config_file_ext = ".cnf";
  my $config_file_path = $location."\/".$component.$config_file_ext;
  unlink $config_file_path;
}

# To make it easier for different devs to work on the same host, an
# environment variable can be used to control all ports. A small number
# is to be used, 0 - 16 or similar.
#
# Note the MASTER_MYPORT has to be set the same in all 4.x and 5.x
# versions of this script, else a 4.0 test run might conflict with a
# 5.1 test run, even if different MTR_BUILD_THREAD is used. This means
# all port numbers might not be used in this version of the script.
#
# Also note the limitation of ports we are allowed to hand out. This
# differs between operating systems and configuration, see
# http://www.ncftp.com/ncftpd/doc/misc/ephemeral_ports.html
# But a fairly safe range seems to be 5001 - 32767
sub set_build_thread_ports($) {
  my $thread = shift || 0;

  # Number of unique build threads needed per MTR thread.
  my $build_threads_per_thread = int($ports_per_thread / 10);

  if (lc($opt_build_thread) eq 'auto') {
    my $lower_bound = 0;
    my $upper_bound = 0;
    if ($opt_port_exclude ne 'none') {
      mtr_report("Port exclusion is $opt_port_exclude");
      ($lower_bound, $upper_bound) = split(/-/, $opt_port_exclude, 2);
      if (not(defined $lower_bound and defined $upper_bound)) {
        mtr_error("Port exclusion range must consist of two integers ",
                  "separated by '-'");
      }
      if ($lower_bound !~ /^\d+$/ || $upper_bound !~ /^\d+$/) {
        mtr_error("Port exclusion range $opt_port_exclude is not valid.",
                  "Range must be specified as integers");
      }
      $lower_bound = int($lower_bound / 10 - 1000);
      $upper_bound = int($upper_bound / 10 - 1000);
      mtr_report("$lower_bound to $upper_bound");
      if ($lower_bound > $upper_bound) {
        mtr_error("Port exclusion range $opt_port_exclude is not valid.",
                  "Lower bound is larger than upper bound");
      }
      mtr_report("Excluding unique ids $lower_bound to $upper_bound");
    }

    # Start searching for build thread ids from here
    $build_thread = 300;
    my $max_parallel = $opt_parallel * $build_threads_per_thread;

    # Calculate the upper limit value for build thread id
    my $build_thread_upper =
      $max_parallel > 79 ? $max_parallel + int($max_parallel / 2) : 99;

    # Check the number of available processors and accordingly set
    # the upper limit value for the build thread id.
    $build_thread_upper =
      $build_thread + ($ENV{NUMBER_OF_CPUS} > $build_thread_upper ?
                         $ENV{NUMBER_OF_CPUS} + int($ENV{NUMBER_OF_CPUS} / 2) :
                         $build_thread_upper);

    my $found_free = 0;
    while (!$found_free) {
      $build_thread = mtr_get_unique_id($build_thread,
                                        $build_thread_upper,
                                        $build_threads_per_thread,
                                        $lower_bound,
                                        $upper_bound);

      if (!defined $build_thread) {
        mtr_error("Could not get a unique build thread id");
      }

      for (my $i = 0 ; $i < $build_threads_per_thread ; $i++) {
        $found_free = check_ports_free($build_thread + $i);
        last if !$found_free;
      }

      # If not free, release and try from next number
      if (!$found_free) {
        mtr_release_unique_id();
        $build_thread++;
      }
    }
  } else {
    $build_thread =
      $opt_build_thread + ($thread - 1) * $build_threads_per_thread;
    for (my $i = 0 ; $i < $build_threads_per_thread ; $i++) {
      if (!check_ports_free($build_thread + $i)) {
        # Some port was not free(which one has already been printed)
        mtr_error("Some port(s) was not free");
      }
    }
  }

  $ENV{MTR_BUILD_THREAD} = $build_thread;

  # Calculate baseport
  $baseport = $build_thread * 10 + 10000;

  if (lc($opt_mysqlx_baseport) eq "auto") {
    # Reserving last 10 ports in the current port range for X plugin.
    $mysqlx_baseport = $baseport + $ports_per_thread - 10;
  } else {
    $mysqlx_baseport = $opt_mysqlx_baseport;
  }

  if ($secondary_engine_support) {
    # Reserve a port for secondary engine server
    if ($group_replication and $ports_per_thread == 50) {
      # When both group replication and secondary engine are enabled,
      # ports_per_thread value should be 50.
      # - First set of 20 ports are reserved for mysqld servers (10 each for
      #   standard and admin connections)
      # - Second set of 10 ports are reserver for Group replication
      # - Third set of 10 ports are reserved for secondary engine server
      # - Fourth and last set of 10 ports are reserved for X plugin
      $::secondary_engine_port = $baseport + 30;
    } else {
      # ports_per_thread value should be 40, reserve second set of
      # 10 ports for secondary engine server.
      $::secondary_engine_port = $baseport + 20;
    }
  }

  if ($baseport < 5001 or $baseport + $ports_per_thread - 1 >= 32767) {
    mtr_error("MTR_BUILD_THREAD number results in a port",
              "outside 5001 - 32767",
              "($baseport - $baseport + $ports_per_thread - 1)");
  }

  mtr_verbose("Using MTR_BUILD_THREAD $build_thread,",
       "with reserved ports $baseport.." . ($baseport + $ports_per_thread - 1));
}

# Runs a mysqld with options --verbose --help and extracts version
# number and variables from the output; variables are put into the
# $mysqld_variables hash to be used later, to determine if we have
# support for this or that feature.
sub collect_mysqld_features {
  my $found_variable_list_start = 0;
  my $use_tmpdir;
  if (defined $opt_tmpdir and -d $opt_tmpdir) {
    # Create the tempdir in $opt_tmpdir
    $use_tmpdir = $opt_tmpdir;
  }
  my $tmpdir = tempdir(CLEANUP => 0,
                       DIR     => $use_tmpdir);

  # Execute "mysqld --no-defaults --help --verbose" to get a list of
  # all features and settings. '--no-defaults' and '--skip-grant-tables'
  # are to avoid loading system-wide configs and plugins. '--datadir
  # must exist, mysqld will chdir into it.
  my $args;
  mtr_init_args(\$args);
  mtr_add_arg($args, "--no-defaults");
  mtr_add_arg($args, "--datadir=%s", mixed_path($tmpdir));
  mtr_add_arg($args, "--log-syslog=0");
  mtr_add_arg($args, "--secure-file-priv=\"\"");
  mtr_add_arg($args, "--skip-grant-tables");
  mtr_add_arg($args, "--help");
  mtr_add_arg($args, "--verbose");

  # Need --user=root if running as *nix root user
  if (!IS_WINDOWS and $> == 0) {
    mtr_add_arg($args, "--user=root");
  }

  my $exe_mysqld = find_mysqld($basedir);
  my $cmd        = join(" ", $exe_mysqld, @$args);
  my $list       = `$cmd`;

  foreach my $line (split('\n', $list)) {
    # First look for version
    if (!$mysql_version_id) {
      # Look for version
      my $exe_name = basename($exe_mysqld);
      mtr_verbose("exe_name: $exe_name");
      if ($line =~ /^\S*$exe_name\s\sVer\s([0-9]*)\.([0-9]*)\.([0-9]*)([^\s]*)/)
      {
        $mysql_version_id = $1 * 10000 + $2 * 100 + $3;
        # Some paths might be version specific
        $mysql_base_version =
          int($mysql_version_id / 10000) . "." .
          int(($mysql_version_id % 10000) / 100);
        mtr_report("RonDB Version $1.$2.$3");
        $mysql_version_extra = $4;
      }
    } else {
      if (!$found_variable_list_start) {
        # Look for start of variables list
        if ($line =~ /[\-]+\s[\-]+/) {
          $found_variable_list_start = 1;
        }
      } else {
        # Put variables into hash
        if ($line =~ /^([\S]+)[ \t]+(.*?)\r?$/) {
          # print "$1=\"$2\"\n";
          $mysqld_variables{$1} = $2;
        } else {
          # The variable list is ended with a blank line
          if ($line =~ /^[\s]*$/) {
            last;
          } else {
            # Send out a warning, we should fix the variables that has no
            # space between variable name and it's value or should it be
            # fixed width column parsing? It does not look like that in
            # function my_print_variables in my_getopt.c
            mtr_warning("Could not parse variable list line : $line");
          }
        }
      }
    }
  }

  rmtree($tmpdir);
  mtr_error("Could not find version of RonDB") unless $mysql_version_id;
  mtr_error("Could not find variabes list") unless $found_variable_list_start;

  # InnoDB is always enabled as of 5.7.
  $mysqld_variables{'innodb'} = "ON";
}

sub collect_mysqld_features_from_running_server () {
  my $mysql = mtr_exe_exists("$path_client_bindir/mysql");

  my $args;
  mtr_init_args(\$args);

  mtr_add_arg($args, "--no-defaults");
  mtr_add_arg($args, "--user=%s", $opt_user);

  while (my ($option, $value) = each(%opts_extern)) {
    mtr_add_arg($args, "--$option=$value");
  }

  mtr_add_arg($args, "--silent");    # Tab separated output
  mtr_add_arg($args, "--database=mysql");
  mtr_add_arg($args, '--execute="SHOW GLOBAL VARIABLES"');
  my $cmd = "$mysql " . join(' ', @$args);
  mtr_verbose("cmd: $cmd");

  my $list = `$cmd` or
    mtr_error("Could not connect to extern server using command: '$cmd'");
  foreach my $line (split('\n', $list)) {
    # Put variables into hash
    if ($line =~ /^([\S]+)[ \t]+(.*?)\r?$/) {
      # print "$1=\"$2\"\n";
      $mysqld_variables{$1} = $2;
    }
  }

  # InnoDB is always enabled as of 5.7.
  $mysqld_variables{'innodb'} = "ON";

  # Parse version
  my $version_str = $mysqld_variables{'version'};
  if ($version_str =~ /^([0-9]*)\.([0-9]*)\.([0-9]*)([^\s]*)/) {
    $mysql_version_id = $1 * 10000 + $2 * 100 + $3;
    # Some paths might be version specific
    $mysql_base_version =
      int($mysql_version_id / 10000) . "." .
      int(($mysql_version_id % 10000) / 100);
    mtr_report("RonDB Version $1.$2.$3");
    $mysql_version_extra = $4;
  }
  mtr_error("Could not find version of RonDB") unless $mysql_version_id;
}

sub find_mysqld {
  my ($mysqld_basedir) = $ENV{MTR_BINDIR} || @_;

  my @mysqld_names = ("mysqld");

  if ($opt_debug_server) {
    # Put mysqld-debug first in the list of binaries to look for
    mtr_verbose("Adding mysqld-debug first in list of binaries to look for");
    unshift(@mysqld_names, "mysqld-debug");
  }

  return
    my_find_bin($mysqld_basedir,
                [ "runtime_output_directory", "libexec", "sbin", "bin" ],
                [@mysqld_names]);
}

# Finds paths to various executables (other than mysqld) and sets
# the corresponding '$exe_xxx' variables.
sub executable_setup () {
  # Check if libtool is available in this distribution/clone
  # we need it when valgrinding or debugging non installed binary
  # Otherwise valgrind will valgrind the libtool wrapper or bash
  # and gdb will not find the real executable to debug
  if (-x "../libtool") {
    $exe_libtool = "../libtool";
    if ($opt_valgrind or $glob_debugger) {
      mtr_report("Using \"$exe_libtool\" when running valgrind or debugger");
    }
  }

  # Look for the client binaries
  $exe_mysqladmin = mtr_exe_exists("$path_client_bindir/mysqladmin");
  $exe_mysql      = mtr_exe_exists("$path_client_bindir/mysql");
  $exe_mysql_ssl_rsa_setup =
    mtr_exe_exists("$path_client_bindir/mysql_ssl_rsa_setup");
  $exe_mysql_migrate_keyring =
    mtr_exe_exists("$path_client_bindir/mysql_migrate_keyring");
  $exe_mysql_keyring_encryption_test =
    my_find_bin($bindir,
                [ "runtime_output_directory", "libexec", "sbin", "bin" ],
                "mysql_keyring_encryption_test");

  # For custom OpenSSL builds, look for the my_openssl executable.
  $exe_openssl =
    my_find_bin($bindir,
                [ "runtime_output_directory", "bin" ],
                "my_openssl", NOT_REQUIRED);
  # For system OpenSSL builds, use openssl found in PATH:
  if (!$exe_openssl) {
    if (IS_MAC) {
      # We use homebrew, rather than macOS SSL.
      # TODO(tdidriks) add an option to mysqltest to see whether we are using
      # openssl@1.1 or openssl@3
      my $machine_hw_name = `uname -m`;
      if ($machine_hw_name =~ "arm64") {
	$exe_openssl = "/opt/homebrew/opt/" . "openssl\@1.1" . "/bin/openssl";
      } else {
	$exe_openssl = "/usr/local/opt/" . "openssl\@1.1" . "/bin/openssl";
      }
    } else {
      # We could use File::Which('openssl'),
      # but we don't need to know the actual path.
      $exe_openssl = 'openssl';
    }
  }
  mtr_verbose("openssl is $exe_openssl");

  if ($ndbcluster_enabled) {
    # Look for multi threaded NDB
    $exe_ndbmtd =
      my_find_bin($bindir,
                  [ "runtime_output_directory", "libexec", "sbin", "bin" ],
                  "ndbmtd");
    $exe_ndbmtd_v2 =
      my_find_bin($bindir,
                  [ "runtime_output_directory", "libexec", "sbin", "bin" ],
                  "ndbmtd_v2", NOT_REQUIRED);

    $exe_ndb_mgmd =
      my_find_bin($bindir,
                  [ "runtime_output_directory", "libexec", "sbin", "bin" ],
                  "ndb_mgmd");

    $exe_ndb_mgmd_v2 =
      my_find_bin($bindir,
                  [ "runtime_output_directory", "libexec", "sbin", "bin" ],
                  "ndb_mgmd_v2", NOT_REQUIRED);

    $exe_ndb_mgm =
      my_find_bin($bindir, [ "runtime_output_directory", "bin" ], "ndb_mgm");

    $exe_ndb_waiter =
      my_find_bin($bindir, [ "runtime_output_directory", "bin" ], "ndb_waiter");

  }

  if (defined $ENV{'MYSQL_TEST'}) {
    $exe_mysqltest = $ENV{'MYSQL_TEST'};
    print "===========================================================\n";
    print "WARNING:The mysqltest binary is fetched from $exe_mysqltest\n";
    print "===========================================================\n";
  } else {
    $exe_mysqltest = mtr_exe_exists("$path_client_bindir/mysqltest");
  }
}

sub client_debug_arg($$) {
  my ($args, $client_name) = @_;

  # Workaround for Bug #50627: drop any debug opt
  return if $client_name =~ /^mysqlbinlog/;

  if ($opt_debug) {
    mtr_add_arg($args, "--loose-debug=$debug_d:t:A,%s/log/%s.trace",
                $path_vardir_trace, $client_name);
  }
}

sub client_arguments ($;$) {
  my $client_name  = shift;
  my $group_suffix = shift;
  my $client_exe   = mtr_exe_exists("$path_client_bindir/$client_name");

  my $args;
  mtr_init_args(\$args);
  if ($opt_valgrind_clients) {
    valgrind_client_arguments($args, \$client_exe);
  }
  mtr_add_arg($args, "--defaults-file=%s", $path_config_file);

  if (defined($group_suffix)) {
    mtr_add_arg($args, "--defaults-group-suffix=%s", $group_suffix);
    client_debug_arg($args, "$client_name-$group_suffix");
  } else {
    client_debug_arg($args, $client_name);
  }
  return mtr_args2str($client_exe, @$args);
}

sub client_arguments_no_grp_suffix($) {
  my $client_name = shift;
  my $client_exe  = mtr_exe_exists("$path_client_bindir/$client_name");
  my $args;
  mtr_init_args(\$args);
  if ($opt_valgrind_clients) {
    valgrind_client_arguments($args, \$client_exe);
  }
  return mtr_args2str($client_exe, @$args);
}

sub mysqlslap_arguments () {
  my $exe = mtr_exe_maybe_exists("$path_client_bindir/mysqlslap");
  if ($exe eq "") {
    # mysqlap was not found

    if (defined $mysql_version_id and $mysql_version_id >= 50100) {
      mtr_error("Could not find the mysqlslap binary");
    }
    return "";    # Don't care about mysqlslap
  }

  my $args;
  mtr_init_args(\$args);
  if ($opt_valgrind_clients) {
    valgrind_client_arguments($args, \$exe);
  }
  mtr_add_arg($args, "--defaults-file=%s", $path_config_file);
  client_debug_arg($args, "mysqlslap");
  return mtr_args2str($exe, @$args);
}

sub mysqldump_arguments ($) {
  my ($group_suffix) = @_;
  my $exe = mtr_exe_exists("$path_client_bindir/mysqldump");

  my $args;
  mtr_init_args(\$args);
  if ($opt_valgrind_clients) {
    valgrind_client_arguments($args, \$exe);
  }

  mtr_add_arg($args, "--defaults-file=%s",         $path_config_file);
  mtr_add_arg($args, "--defaults-group-suffix=%s", $group_suffix);
  client_debug_arg($args, "mysqldump-$group_suffix");
  return mtr_args2str($exe, @$args);
}

sub mysql_client_test_arguments() {
  my $exe;
  # mysql_client_test executable may _not_ exist
  $exe = mtr_exe_maybe_exists("$path_client_bindir/mysql_client_test");
  return "" unless $exe;

  my $args;
  mtr_init_args(\$args);
  if ($opt_valgrind_mysqltest) {
    valgrind_arguments($args, \$exe);
  }

  mtr_add_arg($args, "--defaults-file=%s", $path_config_file);
  mtr_add_arg($args, "--testcase");
  mtr_add_arg($args, "--vardir=$opt_vardir");
  client_debug_arg($args, "mysql_client_test");

  return mtr_args2str($exe, @$args);
}

sub mysqlxtest_arguments() {
  my $exe;
  # mysqlxtest executable may _not_ exist
  $exe = mtr_exe_maybe_exists("$path_client_bindir/mysqlxtest");
  return "" unless $exe;

  my $args;
  mtr_init_args(\$args);

  if ($opt_valgrind_clients) {
    valgrind_client_arguments($args, \$exe);
  }

  if ($opt_debug) {
    mtr_add_arg($args, "--debug=$debug_d:t:i:A,%s/log/%s.trace",
                $path_vardir_trace, "mysqlxtest");
  }

  mtr_add_arg($args, "--port=%d", $mysqlx_baseport);
  return mtr_args2str($exe, @$args);
}

sub mysql_pump_arguments ($) {
  my ($group_suffix) = @_;
  my $exe = mtr_exe_exists("$path_client_bindir/mysqlpump");

  my $args;
  mtr_init_args(\$args);
  if ($opt_valgrind_clients) {
    valgrind_client_arguments($args, \$exe);
  }

  mtr_add_arg($args, "--defaults-file=%s",         $path_config_file);
  mtr_add_arg($args, "--defaults-group-suffix=%s", $group_suffix);
  client_debug_arg($args, "mysqlpump-$group_suffix");
  return mtr_args2str($exe, @$args);
}

sub mysqlpump_arguments () {
  my $exe = mtr_exe_exists("$path_client_bindir/mysqlpump");

  my $args;
  mtr_init_args(\$args);
  if ($opt_valgrind_clients) {
    valgrind_client_arguments($args, \$exe);
  }

  return mtr_args2str($exe, @$args);
}

sub mysqlbackup_arguments () {
  my $exe =
    mtr_exe_maybe_exists(vs_config_dirs('runtime_output_directory',
                                        'mysqlbackup'
                         ),
                         "$path_client_bindir/mysqlbackup");
  return "" unless $exe;

  my $args;
  mtr_init_args(\$args);
  if ($opt_valgrind_clients) {
    valgrind_client_arguments($args, \$exe);
  }
  return mtr_args2str($exe, @$args);
}

sub mysqlbackup_plugin_dir () {
  my $fnm = find_plugin('mysqlbackup_sbt_test_mms', 'plugin_output_directory');
  return "" unless $fnm;

  return dirname($fnm);
}

# Set environment to be used by childs of this process for things that
# are constant during the whole lifetime of mysql-test-run.
sub find_plugin($$) {
  my ($plugin, $location) = @_;
  my $plugin_filename;

  if (IS_WINDOWS) {
    $plugin_filename = $plugin . ".dll";
  } else {
    $plugin_filename = $plugin . ".so";
  }

  my $lib_plugin =
    mtr_file_exists(vs_config_dirs($location, $plugin_filename),
                    "$basedir/lib/plugin/" . $plugin_filename,
                    "$basedir/lib64/plugin/" . $plugin_filename,
                    "$basedir/lib/mysql/plugin/" . $plugin_filename,
                    "$basedir/lib64/mysql/plugin/" . $plugin_filename,);
  return $lib_plugin;
}

# Read plugin defintions file
sub read_plugin_defs($$) {
  my ($defs_file, $remove_config) = @_;
  my $running_debug = 0;

  open(PLUGDEF, '<', $defs_file) or
    mtr_error("Can't read plugin defintions file $defs_file");

  # Need to check if we will be running mysqld-debug
  if ($opt_debug_server) {
    $running_debug = 1 if find_mysqld($basedir) =~ /mysqld-debug/;
  }

  while (<PLUGDEF>) {
    next if /^#/;
    my ($plug_file, $plug_loc, $requires_config, $plug_var, $plug_names) = split;

    # Allow empty lines
    next unless $plug_file;
    mtr_error("Lines in $defs_file must have 4 or 5 items") unless $plug_var;

    my $orig_plug_file = $plug_file;
    # If running debug server, plugins will be in 'debug' subdirectory
    $plug_file = "debug/$plug_file" if $running_debug && !$source_dist;

    my ($plugin) = find_plugin($plug_file, $plug_loc);

    # Set env. variables that tests may use, set to empty if plugin
    # listed in def. file but not found.
    if ($remove_config) {
      if ($plugin) {
        if ($requires_config =~ "yes") {
          my $component_location = dirname($plugin);
          remove_one_config($orig_plug_file, $component_location);
        }
      }
    } else {
      if ($plugin) {

        if ($requires_config =~ "yes") {
          my $component_location = dirname($plugin);
          create_one_config($orig_plug_file, $component_location);
        }

        $ENV{$plug_var}            = basename($plugin);
        $ENV{ $plug_var . '_DIR' } = dirname($plugin);
        $ENV{ $plug_var . '_OPT' } = "--plugin-dir=" . dirname($plugin);

        if ($plug_names) {
          my $lib_name       = basename($plugin);
          my $load_var       = "--plugin_load=";
          my $early_load_var = "--early-plugin_load=";
          my $load_add_var   = "--plugin_load_add=";
          my $semi           = '';

          foreach my $plug_name (split(',', $plug_names)) {
            $load_var       .= $semi . "$plug_name=$lib_name";
            $early_load_var .= $semi . "$plug_name=$lib_name";
            $load_add_var   .= $semi . "$plug_name=$lib_name";
            $semi = ';';
          }

          $ENV{ $plug_var . '_LOAD' }       = $load_var;
          $ENV{ $plug_var . '_LOAD_EARLY' } = $early_load_var;
          $ENV{ $plug_var . '_LOAD_ADD' }   = $load_add_var;
        }
      } else {
        $ENV{$plug_var}            = "";
        $ENV{ $plug_var . '_DIR' } = "";
        $ENV{ $plug_var . '_OPT' } = "";
        $ENV{ $plug_var . '_LOAD' }       = "" if $plug_names;
        $ENV{ $plug_var . '_LOAD_EARLY' } = "" if $plug_names;
        $ENV{ $plug_var . '_LOAD_ADD' }   = "" if $plug_names;
      }
    }
  }
  close PLUGDEF;
}

#
# Scan sub-directories in basedir and fetch all
# mysql-test suite names
#
sub get_all_suites {
  # Skip processing if path does not point to a directory
  return if not -d;

  # NB: suite/(.*)/t$ is required because of suites like
  #     'engines/funcs' and 'engines/iuds'
  my $suite_name = $1
    if ($File::Find::name =~ /mysql\-test[\/\\]suite[\/\\](.*)[\/\\]t$/ or
       $File::Find::name =~ /mysql\-test[\/\\]suite[\/\\]([^\/\\]*).*/     or
       $File::Find::name =~ /plugin[\/\\](.*)[\/\\]tests[\/\\]mtr[\/\\]t$/ or
       $File::Find::name =~ /components[\/\\](.*)[\/\\]tests[\/\\]mtr[\/\\]t$/);
  return if not defined $suite_name;

  # Skip extracting suite name if the path is already processed
  if (not $visited_suite_names{$suite_name}) {
    $visited_suite_names{$suite_name}++;
    $opt_suites = $opt_suites . ($opt_suites ? "," : "") . $suite_name;
  }
}

#
# Remove specified suite from the comma separated suite list
#
sub remove_suite_from_list {
  my $suite = shift;
  ($opt_suites =~ s/,$suite,/,/)  or
    ($opt_suites =~ s/^$suite,//) or
    ($opt_suites =~ s/^$suite$//) or
    ($opt_suites =~ s/,$suite$//);
}

# Sets a long list of environment variables. Those that begin with
# MYSQL_ are set with the the intent of being used in tests. The
# subroutine is called by each worker thread, since some of the
# MYSQLD_ variables refer to paths which will actually be worker
# specific.
sub environment_setup {
  umask(022);

  my @ld_library_paths;

  if ($path_client_libdir) {
    # Use the --client-libdir passed on commandline
    push(@ld_library_paths, "$path_client_libdir");
  }

  # Plugin settings should no longer be added here, instead place
  # definitions in include/plugin.defs.
  # See comment in that file for details.
  if (@ld_library_paths) {
    $ENV{'LD_LIBRARY_PATH'} = join(":",
            @ld_library_paths,
            $ENV{'LD_LIBRARY_PATH'} ? split(':', $ENV{'LD_LIBRARY_PATH'}) : ());
    mtr_warning("LD_LIBRARY_PATH: $ENV{'LD_LIBRARY_PATH'}");

    $ENV{'DYLD_LIBRARY_PATH'} = join(":",
        @ld_library_paths,
        $ENV{'DYLD_LIBRARY_PATH'} ? split(':', $ENV{'DYLD_LIBRARY_PATH'}) : ());
    mtr_verbose("DYLD_LIBRARY_PATH: $ENV{'DYLD_LIBRARY_PATH'}");
  }
  $ENV{'UMASK'}     = "0660";    # The octal *string*
  $ENV{'UMASK_DIR'} = "0770";    # The octal *string*

  # MySQL tests can produce output in various character sets
  # (especially, ctype_xxx.test). To avoid confusing Perl with output
  # which is incompatible with the current locale settings, we reset
  # the current values of LC_ALL and LC_CTYPE to "C". For details,
  # please see Bug#27636 tests fails if LC_* variables set to *_*.UTF-8
  $ENV{'LC_ALL'}     = "C";
  $ENV{'LC_COLLATE'} = "C";
  $ENV{'LC_CTYPE'}   = "C";

  # This might be set; remove to avoid warnings in error log and test failure
  delete $ENV{'NOTIFY_SOCKET'};

  $ENV{'DEFAULT_MASTER_PORT'} = $mysqld_variables{'port'};
  $ENV{'MYSQL_BINDIR'}        = "$bindir";
  $ENV{'MYSQL_BASEDIR'}       = $basedir;
  $ENV{'MYSQL_CHARSETSDIR'}   = $path_charsetsdir;
  $ENV{'MYSQL_SHAREDIR'}      = $path_language;
  $ENV{'MYSQL_TEST_DIR'}      = $glob_mysql_test_dir;
  $ENV{'MYSQL_TEST_DIR_ABS'}  = getcwd();
  $ENV{'MYSQL_TMP_DIR'}       = $opt_tmpdir;
  $ENV{'MYSQLTEST_VARDIR'}    = $opt_vardir;
  $ENV{'USE_RUNNING_SERVER'}  = using_extern();

  if (IS_WINDOWS) {
    $ENV{'SECURE_LOAD_PATH'}      = $glob_mysql_test_dir . "\\std_data";
    $ENV{'MYSQL_TEST_LOGIN_FILE'} = $opt_tmpdir . "\\.mylogin.cnf";
    $ENV{'MYSQLTEST_VARDIR_ABS'}  = $opt_vardir;
  } else {
    $ENV{'SECURE_LOAD_PATH'}      = $glob_mysql_test_dir . "/std_data";
    $ENV{'MYSQL_TEST_LOGIN_FILE'} = $opt_tmpdir . "/.mylogin.cnf";
    $ENV{'MYSQLTEST_VARDIR_ABS'}  = abs_path("$opt_vardir");
  }

  # Setup env for NDB
  if ($ndbcluster_enabled) {
    # Tools that supports --defaults-file=xxx
    # Define NDB_XXX as ndb_xxx --defaults-file=xxx
    # and NDB_XXX_EXE as ndb_xxx only.
    my @ndb_tools = qw(
      ndb_blob_tool
      ndb_config
      ndb_delete_all
      ndb_desc
      ndb_drop_index
      ndb_drop_table
      ndb_import
      ndb_index_stat
      ndbinfo_select_all
      ndb_mgm
      ndb_move_data
      ndb_perror
      ndb_print_backup_file
      ndb_restore
      ndb_select_all
      ndb_select_count
      ndb_show_tables
      ndb_waiter
      ndbxfrm
    );

    foreach my $tool ( @ndb_tools)
    {
      my $exe =
        my_find_bin($bindir, [ "runtime_output_directory", "bin" ], $tool);

      $ENV{uc($tool)} = "${exe} --defaults-file=${path_config_file}";
      $ENV{uc($tool)."_EXE"} = "${exe}";
    }

    # Tools not supporting --defaults-file=xxx, only define NDB_PROG_EXE
    @ndb_tools = qw(
      ndb_print_file
      ndb_print_sys_file
    );

    foreach my $tool ( @ndb_tools)
    {
      my $exe =
        my_find_bin($bindir, [ "runtime_output_directory", "bin" ], $tool);

      $ENV{uc($tool)} = "${exe}";
      $ENV{uc($tool)."_EXE"} = "${exe}";
    }

    # Management server
    $ENV{'NDB_MGMD_EXE'} =
      my_find_bin($bindir,
                  [ "runtime_output_directory", "libexec", "sbin", "bin" ],
                  "ndb_mgmd");

    $ENV{'NDB_MGMD'} = $ENV{'NDB_MGMD_EXE'} . " --defaults-file=${path_config_file}";

    my $ndbapi_examples_binary =
      my_find_bin($bindir, [ "storage/ndb/ndbapi-examples", "bin" ],
                  "ndb_ndbapi_simple", NOT_REQUIRED);

    if ($ndbapi_examples_binary) {
      $ENV{'NDB_EXAMPLES_BINARY'} = $ndbapi_examples_binary;
      $ENV{'NDB_EXAMPLES_DIR'}    = dirname($ndbapi_examples_binary);
      mtr_verbose("NDB_EXAMPLES_DIR: $ENV{'NDB_EXAMPLES_DIR'}");
    }

    my $path_ndb_testrun_log = "$opt_vardir/tmp/ndb_testrun.log";
    $ENV{'NDB_TOOLS_OUTPUT'} = $path_ndb_testrun_log;

    # We need to extend PATH to ensure we find libcrypto/libssl at runtime
    # (ndbclient.dll depends on them)
    # These .dlls are stored in runtime_output_directory/<config>/
    # or in bin/ after MySQL package installation.
    if (IS_WINDOWS) {
      my $bin_dir = dirname($ENV{NDB_MGM_EXE});
      $ENV{'PATH'} = "$ENV{'PATH'}" . ";" . $bin_dir;
    }

  }

  # mysql clients
  $ENV{'EXE_MYSQL'}           = $exe_mysql;
  $ENV{'MYSQL'}               = my $mysql_cmd = client_arguments("mysql");
  $ENV{'MYSQL_OPTIONS'}       = substr($mysql_cmd, index($mysql_cmd, " "));
  $ENV{'MYSQL_BINLOG'}        = client_arguments("mysqlbinlog");
  $ENV{'MYSQL_CHECK'}         = client_arguments("mysqlcheck");
  $ENV{'MYSQL_CLIENT_TEST'}   = mysql_client_test_arguments();
  $ENV{'MYSQL_DUMP'}          = mysqldump_arguments(".1");
  $ENV{'MYSQL_DUMP_SLAVE'}    = mysqldump_arguments(".2");
  $ENV{'MYSQL_IMPORT'}        = client_arguments("mysqlimport");
  $ENV{'MYSQL_PUMP'}          = mysql_pump_arguments(".1");
  $ENV{'MYSQLPUMP'}           = mysqlpump_arguments();
  $ENV{'MYSQL_SHOW'}          = client_arguments("mysqlshow");
  $ENV{'MYSQL_SLAP'}          = mysqlslap_arguments();
  $ENV{'MYSQL_SLAVE'}         = client_arguments("mysql", ".2");
  $ENV{'MYSQL_SSL_RSA_SETUP'} = $exe_mysql_ssl_rsa_setup;
  $ENV{'MYSQL_UPGRADE'}       = client_arguments("mysql_upgrade");
  $ENV{'MYSQLADMIN'}          = native_path($exe_mysqladmin);
  $ENV{'MYSQLXTEST'}          = mysqlxtest_arguments();
  $ENV{'MYSQL_MIGRATE_KEYRING'} = $exe_mysql_migrate_keyring;
  $ENV{'MYSQL_KEYRING_ENCRYPTION_TEST'} = $exe_mysql_keyring_encryption_test;
  $ENV{'PATH_CONFIG_FILE'}    = $path_config_file;
  $ENV{'MYSQL_CLIENT_BIN_PATH'}    = $path_client_bindir;
  $ENV{'MYSQLBACKUP_PLUGIN_DIR'} = mysqlbackup_plugin_dir()
    unless $ENV{'MYSQLBACKUP_PLUGIN_DIR'};
  $ENV{'MYSQL_CONFIG_EDITOR'} =
    client_arguments_no_grp_suffix("mysql_config_editor");
  $ENV{'MYSQL_SECURE_INSTALLATION'} =
    "$path_client_bindir/mysql_secure_installation";
  $ENV{'OPENSSL_EXECUTABLE'} = $exe_openssl;

  my $exe_mysqld = find_mysqld($basedir);
  $ENV{'MYSQLD'} = $exe_mysqld;

  my $extra_opts           = join(" ", @opt_extra_mysqld_opt);
  my $extra_bootstrap_opts = join(" ", @opt_extra_bootstrap_opt);
  $ENV{'MYSQLD_CMD'} =
    "$exe_mysqld --defaults-group-suffix=.1 " .
    "--defaults-file=$path_config_file $extra_bootstrap_opts $extra_opts";

  # bug25714 executable may _not_ exist in some versions, test using
  # it should be skipped.
  my $exe_bug25714 = mtr_exe_maybe_exists("$path_client_bindir/bug25714");
  $ENV{'MYSQL_BUG25714'} = native_path($exe_bug25714);

  # Get the bin dir
  $ENV{'MYSQL_BIN_PATH'} = native_path($bindir);

  if ($secondary_engine_support) {
    secondary_engine_environment_setup(\&find_plugin, $bindir);
    initialize_function_pointers(\&gdb_arguments,
                                 \&mark_log,
                                 \&mysqlds,
                                 \&report_failure_and_restart,
                                 \&run_query,
                                 \&valgrind_arguments);
  }

  # mysql_fix_privilege_tables.sql
  my $file_mysql_fix_privilege_tables =
    mtr_file_exists("$basedir/scripts/mysql_fix_privilege_tables.sql",
                    "$basedir/share/mysql_fix_privilege_tables.sql",
                    "$basedir/share/mysql/mysql_fix_privilege_tables.sql",
                    "$bindir/scripts/mysql_fix_privilege_tables.sql",
                    "$bindir/share/mysql_fix_privilege_tables.sql",
                    "$bindir/share/mysql/mysql_fix_privilege_tables.sql");
  $ENV{'MYSQL_FIX_PRIVILEGE_TABLES'} = $file_mysql_fix_privilege_tables;

  # my_print_defaults
  my $exe_my_print_defaults =
    mtr_exe_exists("$path_client_bindir/my_print_defaults");
  $ENV{'MYSQL_MY_PRINT_DEFAULTS'} = native_path($exe_my_print_defaults);

  # Setup env so childs can execute innochecksum
  my $exe_innochecksum = mtr_exe_exists("$path_client_bindir/innochecksum");
  $ENV{'INNOCHECKSUM'} = native_path($exe_innochecksum);
  if ($opt_valgrind_clients) {
    my $args;
    mtr_init_args(\$args);
    valgrind_client_arguments($args, \$exe_innochecksum);
    $ENV{'INNOCHECKSUM'} = mtr_args2str($exe_innochecksum, @$args);
  }

  # Setup env so childs can execute ibd2sdi
  my $exe_ibd2sdi = mtr_exe_exists("$path_client_bindir/ibd2sdi");
  $ENV{'IBD2SDI'} = native_path($exe_ibd2sdi);

  if ($opt_valgrind_clients) {
    my $args;
    mtr_init_args(\$args);
    valgrind_client_arguments($args, \$exe_ibd2sdi);
    $ENV{'IBD2SDI'} = mtr_args2str($exe_ibd2sdi, @$args);
  }

  # Setup env so childs can execute myisampack and myisamchk
  $ENV{'MYISAMCHK'} =
    native_path(mtr_exe_exists("$path_client_bindir/myisamchk"));
  $ENV{'MYISAMPACK'} =
    native_path(mtr_exe_exists("$path_client_bindir/myisampack"));

  # mysqld_safe
  my $mysqld_safe = mtr_pl_maybe_exists("$bindir/scripts/mysqld_safe") ||
    mtr_pl_maybe_exists("$path_client_bindir/mysqld_safe");

  if ($mysqld_safe) {
    $ENV{'MYSQLD_SAFE'} = $mysqld_safe;
  }

  # mysqldumpslow
  my $mysqldumpslow = mtr_pl_maybe_exists("$bindir/scripts/mysqldumpslow") ||
    mtr_pl_maybe_exists("$path_client_bindir/mysqldumpslow");

  if ($mysqldumpslow) {
    $ENV{'MYSQLDUMPSLOW'} = $mysqldumpslow;
  }

  # perror
  my $exe_perror = mtr_exe_exists("$path_client_bindir/perror");
  $ENV{'MY_PERROR'} = native_path($exe_perror);

  # mysql_tzinfo_to_sql is not used on Windows, but vs_config_dirs
  # is needed when building with Xcode on OSX.
  my $exe_mysql_tzinfo_to_sql =
    mtr_exe_exists("$path_client_bindir/mysql_tzinfo_to_sql");
  $ENV{'MYSQL_TZINFO_TO_SQL'} = native_path($exe_mysql_tzinfo_to_sql);

  # lz4_decompress
  my $exe_lz4_decompress =
    mtr_exe_maybe_exists("$path_client_bindir/lz4_decompress");
  $ENV{'LZ4_DECOMPRESS'} = native_path($exe_lz4_decompress);

  # zlib_decompress
  my $exe_zlib_decompress =
    mtr_exe_maybe_exists("$path_client_bindir/zlib_decompress");
  $ENV{'ZLIB_DECOMPRESS'} = native_path($exe_zlib_decompress);

  # Create an environment variable to make it possible
  # to detect that the hypergraph optimizer is being used from test cases
  $ENV{'HYPERGRAPH_TEST'} = $opt_hypergraph;

  # Create an environment variable to make it possible
  # to detect that valgrind is being used from test cases
  $ENV{'VALGRIND_TEST'} = $opt_valgrind;

  # Create an environment variable to make it possible
  # to detect if valgrind is being used on the server
  # for test cases
  $ENV{'VALGRIND_SERVER_TEST'} = $opt_valgrind_mysqld;

  # Ask UBSAN to print stack traces, and to be fail-fast.
  $ENV{'UBSAN_OPTIONS'} = "print_stacktrace=1,halt_on_error=1" if $opt_sanitize;

  # Make sure LeakSanitizer exits if leaks are found
  # We may get "Suppressions used:" reports in .result files, do not print them.
  $ENV{'LSAN_OPTIONS'} =
    "exitcode=42,suppressions=${glob_mysql_test_dir}/lsan.supp" .
    ",print_suppressions=0"
    if $opt_sanitize;

  $ENV{'ASAN_OPTIONS'} = "suppressions=${glob_mysql_test_dir}/asan.supp"
    if $opt_sanitize;

# The Thread Sanitizer allocator should return NULL instead of crashing on out-of-memory.
  $ENV{'TSAN_OPTIONS'} = $ENV{'TSAN_OPTIONS'} . ",allocator_may_return_null=1"
    if $opt_sanitize;

  # Add dir of this perl to aid mysqltest in finding perl
  my $perldir = dirname($^X);
  my $pathsep = ":";
  $pathsep = ";" if IS_WINDOWS && !IS_CYGWIN;
  $ENV{'PATH'} = "$ENV{'PATH'}" . $pathsep . $perldir;
}

sub remove_vardir_subs() {
  foreach my $sdir (glob("$opt_vardir/*")) {
    mtr_verbose("Removing subdir $sdir");
    rmtree($sdir);
  }
}

# Remove var and any directories in var/ created by previous tests
sub remove_stale_vardir () {
  mtr_report("Removing old var directory");

  mtr_error("No, don't remove the vardir when running with --extern")
    if using_extern();

  mtr_verbose("opt_vardir: $opt_vardir");
  if ($opt_vardir eq $default_vardir) {
    # Running with "var" in mysql-test dir
    if (-l $opt_vardir) {
      # var is a symlink
      if ($opt_mem) {
        # Remove the directory which the link points at
        mtr_verbose("Removing " . readlink($opt_vardir));
        rmtree(readlink($opt_vardir));

        # Remove the "var" symlink
        mtr_verbose("unlink($opt_vardir)");
        unlink($opt_vardir);
      } else {
        # Some users creates a soft link in mysql-test/var to another area
        # - allow it, but remove all files in it
        mtr_report(" - WARNING: Using the 'mysql-test/var' symlink");

        # Make sure the directory where it points exist
        mtr_error("The destination for symlink $opt_vardir does not exist")
          if !-d readlink($opt_vardir);

        remove_vardir_subs();
      }
    } else {
      # Remove the entire "var" dir
      mtr_verbose("Removing $opt_vardir/");
      rmtree("$opt_vardir/");
    }

    if ($opt_mem) {
      # A symlink from var/ to $opt_mem will be set up remove the
      # $opt_mem dir to assure the symlink won't point at an old
      # directory.
      mtr_verbose("Removing $opt_mem");
      rmtree($opt_mem);
    }

  } else {
    # Running with "var" in some other place. Remove the var/ dir in
    # mysql-test dir if any this could be an old symlink that shouldn't
    # be there.
    mtr_verbose("Removing $default_vardir");
    rmtree($default_vardir);

    # Remove the "var" dir
    mtr_verbose("Removing $opt_vardir/");
    rmtree("$opt_vardir/");
  }
  # Remove the "tmp" dir
  mtr_verbose("Removing $opt_tmpdir/");
  rmtree("$opt_tmpdir/");
}

# Create var and the directories needed in var
sub setup_vardir() {
  mtr_report("Creating var directory '$opt_vardir'");

  if ($opt_vardir eq $default_vardir) {
    # Running with "var" in mysql-test dir
    if (-l $opt_vardir) {
      #  It's a symlink, make sure the directory where it points exist
      mtr_error("The destination for symlink $opt_vardir does not exist")
        if !-d readlink($opt_vardir);
    } elsif ($opt_mem) {
      # Runinng with "var" as a link to some "memory" location, normally tmpfs
      mtr_verbose("Creating $opt_mem");
      mkpath($opt_mem);

      mtr_report(" - symlinking 'var' to '$opt_mem'");
      symlink($opt_mem, $opt_vardir);
    }
  }

  if (!-d $opt_vardir) {
    mtr_verbose("Creating $opt_vardir");
    mkpath($opt_vardir);
  }

  # Ensure a proper error message if vardir couldn't be created
  unless (-d $opt_vardir and -w $opt_vardir) {
    mtr_error("Writable 'var' directory is needed, use the " .
              "'--vardir=<path>' option");
  }

  mkpath("$opt_vardir/log");
  mkpath("$opt_vardir/run");

  # Create var/tmp and tmp - they might be different
  mkpath("$opt_vardir/tmp");
  mkpath($opt_tmpdir) if ($opt_tmpdir ne "$opt_vardir/tmp");

  # On some operating systems, there is a limit to the length of a
  # UNIX domain socket's path far below PATH_MAX. Don't allow that
  # to happen.
  my $res =
    check_socket_path_length("$opt_tmpdir/mysqld.NN.sock", $opt_parallel);
  if ($res) {
    mtr_error("Socket path '$opt_tmpdir' too long, it would be ",
              "truncated and thus not possible to use for connection to ",
              "MySQL Server. Set a shorter with --tmpdir=<path> option");
  }

  # Copy all files from std_data into var/std_data
  # and make them world readable
  copytree("$glob_mysql_test_dir/std_data", "$opt_vardir/std_data", "0022");

  # Remove old log files
  foreach my $name (glob("r/*.progress r/*.log r/*.warnings")) {
    unlink($name);
  }
}

# Check if detected platform conforms to the rules specified
# by options --platform and --exclude-platform.
# Note: These two options are no-op's when MTR is not running
#       in the pushbuild test environment.
sub check_platform {
  my $platform = $ENV{PRODUCT_ID} || "";
  if (defined $opt_platform and $platform !~ $opt_platform) {
    print STDERR "mysql-test-run: Detected platform '$platform' does not " .
      "match specified platform '$opt_platform', terminating.\n";
    exit(0);
  }
  if (defined $opt_platform_exclude and $platform =~ $opt_platform_exclude) {
    print STDERR "mysql-test-run: Detected platform '$platform' matches " .
      "excluded platform '$opt_platform_exclude', terminating.\n";
    exit(0);
  }
}

# Check if running as root i.e a file can be read regardless what mode
# we set it to.
sub check_running_as_root () {
  my $test_file = "$opt_vardir/test_running_as_root.txt";
  mtr_tofile($test_file, "MySQL");
  chmod(oct("0000"), $test_file);

  my $result = "";
  if (open(FILE, "<", $test_file)) {
    $result = join('', <FILE>);
    close FILE;
  }

  # Some filesystems( for example CIFS) allows reading a file although
  # mode was set to 0000, but in that case a stat on the file will not
  # return 0000.
  my $file_mode = (stat($test_file))[2] & 07777;

  mtr_verbose("result: $result, file_mode: $file_mode");
  if ($result eq "MySQL" && $file_mode == 0) {
    mtr_warning(
      "running this script as _root_ will cause some " . "tests to be skipped");
    $ENV{'MYSQL_TEST_ROOT'} = "YES";
  }

  chmod(oct("0755"), $test_file);
  unlink($test_file);
}

sub check_mysqlbackup_support() {
  $ENV{'MYSQLBACKUP'} = mysqlbackup_arguments()
    unless $ENV{'MYSQLBACKUP'};
  if ($ENV{'MYSQLBACKUP'}) {
    $mysqlbackup_enabled = 1;
  } else {
    $mysqlbackup_enabled = 0;
  }
}

sub check_debug_support ($) {
  my $mysqld_variables = shift;

  if (not exists $mysqld_variables->{'debug'}) {
    $debug_compiled_binaries = 0;

    if ($opt_debug) {
      mtr_error("Can't use --debug, binary does not support it");
    }
    if ($opt_debug_server) {
      mtr_warning("Ignoring --debug-server, binary does not support it");
    }
    return;
  }
  mtr_report(" - Binaries are debug compiled");
  $debug_compiled_binaries = 1;
}

# Helper function to handle configuration-based subdirectories which
# Visual Studio or XCode uses for storing binaries.  If opt_vs_config
# is set, this returns a path based on that setting; if not, it
# returns paths for the default /release/ and /debug/ subdirectories.
# $exe can be undefined, if the directory itself will be used
sub vs_config_dirs ($$) {
  my ($path_part, $exe) = @_;

  $exe = "" if not defined $exe;

  if (IS_WINDOWS or IS_MAC) {
    if ($opt_vs_config) {
      return ("$bindir/$path_part/$opt_vs_config/$exe");
    }

    return ("$bindir/$path_part/Release/$exe",
            "$bindir/$path_part/RelWithDebinfo/$exe",
            "$bindir/$path_part/Debug/$exe",
            "$bindir/$path_part/$exe");
  }

  return ("$bindir/$path_part/$exe");
}

sub check_ndbcluster_support ($) {
  my $mysqld_variables = shift;

  if ($ndbcluster_only) {
    $DEFAULT_SUITES = "";
  }

  my $ndbcluster_supported = 0;
  if ($mysqld_variables{'ndb-connectstring'}) {
    $ndbcluster_supported = 1;
  }

  if ($opt_skip_ndbcluster && $opt_include_ndbcluster) {
    # User is ambivalent. Theoretically the arg which was
    # given last on command line should win, but that order is
    # unknown at this time.
    mtr_error("Ambigous command, both --include-ndbcluster " .
              " and --skip-ndbcluster was specified");
  }

  # Check if this is RonDB, ie. mysql version extra string
  # contains -cluster
  if (defined $mysql_version_extra &&
      $mysql_version_extra =~ /-cluster/) {
    # RonDB tree
    mtr_report(" - RonDB detected");

    if ($opt_skip_ndbcluster) {
      mtr_report(" - skipping ndbcluster(--skip-ndbcluster)");
      return;
    }

    if (!$ndbcluster_supported) {
      # RonDB tree, but mysqld was not compiled with
      # ndbcluster -> fail unless --skip-ndbcluster was used
      mtr_error("This is RonDB but mysqld does not " .
                "support ndbcluster. Use --skip-ndbcluster to " .
                "force mtr to run without it.");
    }

    # mysqld was compiled with ndbcluster -> auto enable
  } else {
    # Not a RonDB tree
    if (!$ndbcluster_supported) {
      if ($opt_include_ndbcluster) {
        mtr_error("Could not detect ndbcluster support " .
                  "requested with --[ndb|include-ndbcluster]");
      }

      # Silently skip, mysqld was compiled without ndbcluster
      # which is the default case
      return;
    }

    if ($opt_skip_ndbcluster) {
      # Compiled with ndbcluster but ndbcluster skipped
      mtr_report(" - skipping ndbcluster(--skip-ndbcluster)");
      return;
    }

    if (!$opt_include_ndbcluster) {
      # Add only the test suite for ndbcluster integration check
      mtr_report(" - enabling ndbcluster(for integration checks)");
      $ndbcluster_enabled = 1;
      $DEFAULT_SUITES .= "," if $DEFAULT_SUITES;
      $DEFAULT_SUITES .= "ndbcluster";
      return;
    }
  }

  mtr_report(" - enabling ndbcluster");
  $ndbcluster_enabled = 1;
  # Add RonDB test suites
  $DEFAULT_SUITES .= "," if $DEFAULT_SUITES;
  $DEFAULT_SUITES .= "ndb,ndb_binlog,rpl_ndb,ndb_rpl,ndbcluster,ndb_ddl,".
                     "gcol_ndb,json_ndb,ndb_opt";
  # Increase the suite timeout when running with default ndb suites
  $opt_suite_timeout *= 2;
  return;
}

sub ndbcluster_wait_started($$) {
  my $cluster              = shift;
  my $ndb_waiter_extra_opt = shift;
  my $path_waitlog = join('/', $opt_vardir, $cluster->name(), "ndb_waiter.log");

  my $args;
  mtr_init_args(\$args);
  mtr_add_arg($args, "--defaults-file=%s",         $path_config_file);
  mtr_add_arg($args, "--defaults-group-suffix=%s", $cluster->suffix());
  mtr_add_arg($args, "--timeout=%d",               $opt_start_timeout);

  if ($ndb_waiter_extra_opt) {
    mtr_add_arg($args, "$ndb_waiter_extra_opt");
  }

  # Start the ndb_waiter which will connect to the ndb_mgmd
  # and poll it for state of the ndbd's, will return when
  # all nodes in the cluster is started
  my $res = My::SafeProcess->run(name   => "ndb_waiter " . $cluster->name(),
                                 path   => $exe_ndb_waiter,
                                 args   => \$args,
                                 output => $path_waitlog,
                                 error  => $path_waitlog,
                                 append => 1,);

  # Check that ndb_mgmd(s) are still alive
  foreach my $ndb_mgmd (in_cluster($cluster, ndb_mgmds())) {
    my $proc = $ndb_mgmd->{proc};
    next unless defined $proc;
    if (!$proc->wait_one(0)) {
      mtr_warning("$proc died");
      return 2;
    }
  }

  # Check that all started ndbd(s) are still alive
  foreach my $ndbd (in_cluster($cluster, ndbds())) {
    my $proc = $ndbd->{proc};
    next unless defined $proc;
    if (!$proc->wait_one(0)) {
      mtr_warning("$proc died");
      return 3;
    }
  }

  if ($res) {
    mtr_verbose("ndbcluster_wait_started failed");
    return 1;
  }
  return 0;
}

sub ndbcluster_dump($) {
  my ($cluster) = @_;

  print "\n== Dumping cluster log files\n\n";

  # ndb_mgmd(s)
  foreach my $ndb_mgmd (in_cluster($cluster, ndb_mgmds())) {
    my $datadir = $ndb_mgmd->value('DataDir');

    # Should find ndb_<nodeid>_cluster.log and ndb_mgmd.log
    foreach my $file (glob("$datadir/ndb*.log")) {
      print "$file:\n";
      mtr_printfile("$file");
      print "\n";
    }
  }

  # ndb(s)
  foreach my $ndbd (in_cluster($cluster, ndbds())) {
    my $datadir = $ndbd->value('DataDir');

    # Should find ndbd.log
    foreach my $file (glob("$datadir/ndbd.log")) {
      print "$file:\n";
      mtr_printfile("$file");
      print "\n";
    }
  }
}

sub ndb_mgmd_wait_started($) {
  my ($cluster) = @_;

  my $retries = 100;
  while ($retries) {
    my $result = ndbcluster_wait_started($cluster, "--no-contact");
    if ($result == 0) {
      # ndb_mgmd is started
      mtr_verbose("ndb_mgmd is started");
      return 0;
    } elsif ($result > 1) {
      mtr_warning("Cluster process failed while waiting for start");
      return $result;
    }

    mtr_milli_sleep(100);
    $retries--;
  }

  return 1;
}

sub ndb_mgmd_stop {
  my $ndb_mgmd = shift or die "usage: ndb_mgmd_stop(<ndb_mgmd>)";

  my $host = $ndb_mgmd->value('HostName');
  my $port = $ndb_mgmd->value('PortNumber');
  mtr_verbose("Stopping cluster '$host:$port'");

  my $args;
  mtr_init_args(\$args);
  mtr_add_arg($args, "--defaults-file=%s",        $path_config_file);
  mtr_add_arg($args, "--ndb-connectstring=%s:%s", $host, $port);
  mtr_add_arg($args, "-e");
  mtr_add_arg($args, "shutdown");

  My::SafeProcess->run(name   => "ndb_mgm shutdown $host:$port",
                       path   => $exe_ndb_mgm,
                       args   => \$args,
                       output => "/dev/null",);
}

sub ndb_mgmd_start ($$) {
  my ($cluster, $ndb_mgmd) = @_;

  mtr_verbose("ndb_mgmd_start");

  my $dir = $ndb_mgmd->value("DataDir");
  mkpath($dir) unless -d $dir;

  my $args;
  mtr_init_args(\$args);
  mtr_add_arg($args, "--defaults-file=%s",         $path_config_file);
  mtr_add_arg($args, "--defaults-group-suffix=%s",
              $ndb_mgmd->after('cluster_config.ndb_mgmd'));
  mtr_add_arg($args, "--mycnf");
  mtr_add_arg($args, "--nodaemon");
  mtr_add_arg($args, "--configdir=%s",             "$dir");

  my $exe = $exe_ndb_mgmd;
  if ($exe_ndb_mgmd_v2) {
    if ($ENV{MTR_RONDB_V2}) {
      # Use two versions for ndbmtd to test upgrade/downgrade
      $exe = $exe_ndb_mgmd_v2;
    }
    if (($exe_ndb_mgmd_counter++ % 2) == 0) {
      # Use ndb_mgmd every other time
      $exe = $exe_ndb_mgmd;
    }
  }

  my $path_ndb_mgmd_log = "$dir/ndb_mgmd.log";

  $ndb_mgmd->{'proc'} =
    My::SafeProcess->new(name     => $ndb_mgmd->after('cluster_config.'),
                         path     => $exe,
                         args     => \$args,
                         output   => $path_ndb_mgmd_log,
                         error    => $path_ndb_mgmd_log,
                         append   => 1,
                         verbose  => $opt_verbose,
                         shutdown => sub { ndb_mgmd_stop($ndb_mgmd) },);
  mtr_verbose("Started $ndb_mgmd->{proc}");

  # FIXME Should not be needed
  # Unfortunately the cluster nodes will fail to start
  # if ndb_mgmd has not started properly
  if (ndb_mgmd_wait_started($cluster)) {
    mtr_warning("Failed to wait for start of ndb_mgmd");
    return 1;
  }

  return 0;
}

sub ndbd_stop {
  # Intentionally left empty, ndbd nodes will be shutdown
  # by sending "shutdown" to ndb_mgmd
}

# Modify command line so that program is bound to given list of CPUs
sub cpubind_arguments {
  my $args          = shift;
  my $exe           = shift;
  my $cpu_list      = shift;

  # Prefix args with 'taskset -c <cpulist> <exe> ...'
  my $prefix_args;
  mtr_init_args(\$prefix_args);
  mtr_add_arg($prefix_args, "-c");
  mtr_add_arg($prefix_args, $cpu_list);
  mtr_add_arg($prefix_args, $$exe);
  unshift(@$args, @$prefix_args);

  $$exe = "taskset";
}

sub ndbd_start {
  my ($cluster, $ndbd) = @_;

  mtr_verbose("ndbd_start");

  my $dir = $ndbd->value("DataDir");
  mkpath($dir) unless -d $dir;

<<<<<<< HEAD
  my $exe = $exe_ndbmtd;
  if ($exe_ndbmtd_v2) {
    if ($ENV{MTR_RONDB_V2}) {
      # Use two versions for ndbmtd to test upgrade/downgrade
      $exe = $exe_ndbmtd_v2;
=======
  my $exe = $exe_ndbd;
  if ($exe_ndbmtd) {
    if ($ENV{MTR_NDBMTD}) {
      # ndbmtd forced by env var MTR_NDBMTD
      $exe = $exe_ndbmtd;
>>>>>>> 780282ae
    }
    if (($exe_ndbmtd_counter++ % 2) == 0) {
      # Use ndbmtd every other time
      $exe = $exe_ndbmtd;
    }
  }

  my $args;
  mtr_init_args(\$args);

  my $cpu_list = $ndbd->if_exist('#cpubind');
  if (defined $cpu_list) {
    mtr_print("Applying cpu binding '$cpu_list' for: ", $ndbd->name());
    cpubind_arguments($args, \$exe, $cpu_list);
  }

  mtr_add_arg($args, "--defaults-file=%s", $path_config_file);
  mtr_add_arg($args, "--defaults-group-suffix=%s",
              $ndbd->after('cluster_config.ndbd'));
  mtr_add_arg($args, "--nodaemon");
<<<<<<< HEAD
  mtr_add_arg($args, "--core-file");
=======
>>>>>>> 780282ae

  my $path_ndbd_log = "$dir/ndbd.log";
  my $proc = My::SafeProcess->new(name     => $ndbd->after('cluster_config.'),
                                  path     => $exe,
                                  args     => \$args,
                                  output   => $path_ndbd_log,
                                  error    => $path_ndbd_log,
                                  append   => 1,
                                  verbose  => $opt_verbose,
                                  shutdown => sub { ndbd_stop($ndbd) },);
  mtr_verbose("Started $proc");

  $ndbd->{proc} = $proc;

  return;
}

sub ndbcluster_start ($) {
  my $cluster = shift;

  mtr_verbose("ndbcluster_start '" . $cluster->name() . "'");

  foreach my $ndb_mgmd (in_cluster($cluster, ndb_mgmds())) {
    next if started($ndb_mgmd);
    ndb_mgmd_start($cluster, $ndb_mgmd);
  }

  foreach my $ndbd (in_cluster($cluster, ndbds())) {
    next if started($ndbd);
    ndbd_start($cluster, $ndbd);
  }

  return 0;
}

sub create_config_file_for_extern {
  my %opts = (socket   => '/tmp/mysqld.sock',
              port     => 3306,
              user     => $opt_user,
              password => '',
              @_);

  mtr_report("Creating my.cnf file for extern server...");
  my $F = IO::File->new($path_config_file, "w") or
    mtr_error("Can't write to $path_config_file: $!");

  print $F "[client]\n";
  while (my ($option, $value) = each(%opts)) {
    print $F "$option= $value\n";
    mtr_report(" $option= $value");
  }

  print $F <<EOF
# binlog reads from [client] and [mysqlbinlog]
[mysqlbinlog]
character-sets-dir= $path_charsetsdir
local-load= $opt_tmpdir
EOF
    ;

  # Close the file
  $F = undef;
}

# Kill processes left from previous runs, normally there should be
# none so make sure to warn if there is one.
sub kill_leftovers ($) {
  my $rundir = shift;
  return unless (-d $rundir);

  mtr_report("Checking leftover processes");

  # Scan the "run" directory for process id's to kill
  opendir(RUNDIR, $rundir) or
    mtr_error("kill_leftovers, can't open dir \"$rundir\": $!");

  while (my $elem = readdir(RUNDIR)) {
    # Only read pid from files that end with .pid
    if ($elem =~ /.*[.]pid$/) {
      my $pidfile = "$rundir/$elem";
      next unless -f $pidfile;
      my $pid = mtr_fromfile($pidfile);
      unlink($pidfile);

      unless ($pid =~ /^(\d+)/) {
        # The pid was not a valid number
        mtr_warning("Got invalid pid '$pid' from '$elem'");
        next;
      }

      mtr_report(" - found old pid $pid in '$elem', killing it...");
      my $ret = kill("KILL", $pid);
      if ($ret == 0) {
        mtr_report("   process did not exist!");
        next;
      }

      my $check_counter = 100;
      while ($ret > 0 and $check_counter--) {
        mtr_milli_sleep(100);
        $ret = kill(0, $pid);
      }
      mtr_report($check_counter ? "   ok!" : "   failed!");
    } else {
      mtr_warning("Found non pid file '$elem' in '$rundir'")
        if -f "$rundir/$elem";
    }
  }
  closedir(RUNDIR);
}

# Check that all the ports that are going to be used are free.
sub check_ports_free ($) {
  my $bthread  = shift;
  my $portbase = $bthread * 10 + 10000;

  for ($portbase .. $portbase + 9) {
    if (mtr_ping_port($_)) {
      mtr_report(" - 'localhost:$_' was not free");
      # One port was not free
      return 0;
    }
  }

  # All ports free
  return 1;
}

sub initialize_servers {
  if (using_extern()) {
    # Running against an already started server, if the specified
    # vardir does not already exist it should be created
    if (!-d $opt_vardir) {
      setup_vardir();
    } else {
      mtr_verbose("No need to create '$opt_vardir' it already exists");
    }
  } else {
    # Kill leftovers from previous run using any pidfiles found in var/run
    kill_leftovers("$opt_vardir/run");

    if (!$opt_start_dirty) {
      remove_stale_vardir();
      setup_vardir();

      mysql_install_db(default_mysqld(), "$opt_vardir/data/");

      # Save the value of MYSQLD_BOOTSTRAP_CMD before a test with bootstrap
      # options in the opt file runs, so that its original value is restored
      # later.
      $initial_bootstrap_cmd = $ENV{'MYSQLD_BOOTSTRAP_CMD'};
    }
  }
}

# Remove all newline characters expect after semicolon
sub sql_to_bootstrap {
  my ($sql) = @_;

  my @lines     = split(/\n/, $sql);
  my $result    = "\n";
  my $delimiter = ';';

  foreach my $line (@lines) {
    # Change current delimiter if line starts with "delimiter"
    if ($line =~ /^delimiter (.*)/) {
      my $new = $1;
      # Remove old delimiter from end of new
      $new =~ s/\Q$delimiter\E$//;
      $delimiter = $new;
      # No need to add the delimiter to result
      next;
    }

    # Add newline if line ends with $delimiter and convert the current
    # delimiter to semicolon
    if ($line =~ /\Q$delimiter\E$/) {
      $line =~ s/\Q$delimiter\E$/;/;
      $result .= "$line\n";
      next;
    }

    # Remove comments starting with '--'
    next if ($line =~ /^\s*--/);

    # Replace @HOSTNAME with localhost
    $line =~ s/\'\@HOSTNAME\@\'/localhost/;

    # Default, just add the line without newline but with a space
    # as separator
    $result .= "$line ";
  }

  return $result;
}

sub default_mysqld {
  # Generate new config file from template
  my $config =
    My::ConfigFactory->new_config({ basedir       => $basedir,
                                    testdir       => $glob_mysql_test_dir,
                                    template_path => "include/default_my.cnf",
                                    vardir        => $opt_vardir,
                                    tmpdir        => $opt_tmpdir,
                                    baseport      => 0,
                                    user          => $opt_user,
                                    password      => '',
                                  });

  my $mysqld = $config->group('mysqld.1') or
    mtr_error("Couldn't find mysqld.1 in default config");
  return $mysqld;
}

# Runs mysqld --initialize (and various other options) to create an
# installed database. It concatenates a number of SQL files and
# provides this as standard input to the mysqld. The database files
# thus created will later be used for a quick "boot" whenever the
# server is restarted.
sub mysql_install_db {
  my ($mysqld, $datadir, $bootstrap_opts) = @_;

  my $install_basedir = $mysqld->value('#mtr_basedir');
  my $install_chsdir  = $mysqld->value('character-sets-dir');
  my $install_datadir = $datadir || $mysqld->value('datadir');

  mtr_report("Installing system database");

  my $args;
  mtr_init_args(\$args);
  mtr_add_arg($args, "--no-defaults");
  mtr_add_arg($args, "--initialize-insecure");
  mtr_add_arg($args, "--loose-skip-ndbcluster");
  mtr_add_arg($args, "--tmpdir=%s", "$opt_vardir/tmp/");
  mtr_add_arg($args, "--core-file");
  mtr_add_arg($args, "--datadir=%s", "$install_datadir");
  mtr_add_arg($args, "--secure-file-priv=%s", "$opt_vardir");

  # Overwrite the buffer size to 24M for certain tests to pass
  mtr_add_arg($args, "--innodb_buffer_pool_size=24M");
  mtr_add_arg($args, "--innodb-redo-log-capacity=10M");

  # Overwrite innodb_autoextend_increment to 8 for reducing the
  # ibdata1 file size.
  mtr_add_arg($args, "--innodb_autoextend_increment=8");

  if ($opt_debug) {
    mtr_add_arg($args, "--debug=$debug_d:t:i:A,%s/log/bootstrap.trace",
                $path_vardir_trace);
  }

  mtr_add_arg($args, "--character-sets-dir=%s", $install_chsdir);

  # Do not generate SSL/RSA certificates automatically.
  mtr_add_arg($args, "--loose-auto_generate_certs=OFF");
  mtr_add_arg($args, "--loose-sha256_password_auto_generate_rsa_keys=OFF");
  mtr_add_arg($args,
              "--loose-caching_sha2_password_auto_generate_rsa_keys=OFF");

  # Arguments to bootstrap process.
  my $init_file;
  foreach my $extra_opt (@opt_extra_bootstrap_opt) {
    # If init-file is passed, get the file path to merge the contents
    # of the file with bootstrap.sql
    if ($extra_opt =~ /--init[-_]file=(.*)/) {
      $init_file = get_bld_path($1);
    }
    mtr_add_arg($args, $extra_opt);
  }

  # Add bootstrap arguments from the opt file, if any
  push(@$args, @$bootstrap_opts) if $bootstrap_opts;

  # The user can set MYSQLD_BOOTSTRAP to the full path to a mysqld
  # to run a different mysqld during --initialize.
  my $exe_mysqld_bootstrap =
    $ENV{'MYSQLD_BOOTSTRAP'} || find_mysqld($install_basedir);

  # Export MYSQLD_BOOTSTRAP_CMD variable containing <path>/mysqld <args>
  $ENV{'MYSQLD_BOOTSTRAP_CMD'} = "$exe_mysqld_bootstrap " . join(" ", @$args);

  # Export MYSQLD_INSTALL_CMD variable containing <path>/mysqld <args>
  $ENV{'MYSQLD_INSTALL_CMD'} = "$exe_mysqld_bootstrap " . join(" ", @$args);

  # Create the bootstrap.sql file
  my $bootstrap_sql_file = "$opt_vardir/tmp/bootstrap.sql";

  #Add the init-file to --initialize-insecure process
  mtr_add_arg($args, "--init-file=$bootstrap_sql_file");

  if ($opt_boot_gdb || $opt_manual_boot_gdb) {
    gdb_arguments(\$args,          \$exe_mysqld_bootstrap,
                  $mysqld->name(), $bootstrap_sql_file);
  }

  if ($opt_boot_dbx) {
    dbx_arguments(\$args,          \$exe_mysqld_bootstrap,
                  $mysqld->name(), $bootstrap_sql_file);
  }

  if ($opt_boot_ddd) {
    ddd_arguments(\$args,          \$exe_mysqld_bootstrap,
                  $mysqld->name(), $bootstrap_sql_file);
  }

  if (-f "include/mtr_test_data_timezone.sql") {
    # Add the official mysql system tables in a production system.
    mtr_tofile($bootstrap_sql_file, "use mysql;\n");

    # Add test data for timezone - this is just a subset, on a real
    # system these tables will be populated either by mysql_tzinfo_to_sql
    # or by downloading the timezone table package from our website
    mtr_appendfile_to_file("include/mtr_test_data_timezone.sql",
                           $bootstrap_sql_file);
  } else {
    mtr_error(
       "Error: The test_data_timezone.sql not found" . "in working directory.");
  }

  if ($opt_skip_sys_schema) {
    mtr_tofile($bootstrap_sql_file, "DROP DATABASE sys;\n");
  }

  # Update table with better values making it easier to restore when changed
  mtr_tofile(
    $bootstrap_sql_file,
    "UPDATE mysql.tables_priv SET
               timestamp = CURRENT_TIMESTAMP,
               Grantor= 'root\@localhost'
               WHERE USER= 'mysql.session';\n");

  # Make sure no anonymous accounts exists as a safety precaution
  mtr_tofile($bootstrap_sql_file, "DELETE FROM mysql.user where user= '';\n");

  # Create test database
  if (defined $opt_charset_for_testdb) {
    mtr_tofile($bootstrap_sql_file,
               "CREATE DATABASE test CHARACTER SET $opt_charset_for_testdb;\n");
  } else {
    mtr_tofile($bootstrap_sql_file, "CREATE DATABASE test;\n");
  }

  # Create mtr database
  mtr_tofile($bootstrap_sql_file, "CREATE DATABASE mtr;\n");

  mtr_tofile(
    $bootstrap_sql_file,
    "insert into mysql.db values('%','test','','Y','Y','Y','Y','Y',
            'Y','N','Y','Y','Y','Y','Y','Y','Y','Y','N','N','Y','Y'); \n");

  # Inserting in acl table generates a timestamp and conventional way
  # generates a null timestamp.
  mtr_tofile($bootstrap_sql_file,
             "DELETE FROM mysql.proxies_priv where user='root';\n");
  mtr_tofile(
    $bootstrap_sql_file,
    "INSERT INTO mysql.proxies_priv VALUES ('localhost', 'root',
              '', '', TRUE, '', now());\n");

  # Add help tables and data for warning detection and suppression
  mtr_tofile($bootstrap_sql_file, mtr_grab_file("include/mtr_warnings.sql"));

  # Add procedures for checking server is restored after testcase
  mtr_tofile($bootstrap_sql_file, mtr_grab_file("include/mtr_check.sql"));

  if (defined $init_file) {
    # Append the contents of the init-file to the end of bootstrap.sql
    mtr_tofile($bootstrap_sql_file, "use test;\n");
    mtr_appendfile_to_file($init_file, $bootstrap_sql_file);
  }

  if ($opt_sanitize) {
    if ($ENV{'TSAN_OPTIONS'}) {
      # Don't want TSAN_OPTIONS to start with a leading separator. XSanitizer
      # options are pretty relaxed about what to use as a
      # separator: ',' ':' and ' ' all work.
      $ENV{'TSAN_OPTIONS'} .= ",";
    } else {
      $ENV{'TSAN_OPTIONS'} = "";
    }
    # Append TSAN_OPTIONS already present in the environment
    # Set blacklist option early so it works during bootstrap
    $ENV{'TSAN_OPTIONS'} .= "suppressions=${glob_mysql_test_dir}/tsan.supp";
  }

  if ($opt_manual_boot_gdb) {
    # The configuration has been set up and user has been prompted for
    # how to start the servers manually in the requested debugger.
    # At this time mtr.pl have no knowledge about the server processes
    # and thus can't wait for them to finish, mtr exits at this point.
    exit(0);
  }

  # Log bootstrap command
  my $path_bootstrap_log = "$opt_vardir/log/bootstrap.log";
  mtr_tofile($path_bootstrap_log,
             "$exe_mysqld_bootstrap " . join(" ", @$args) . "\n");

  my $res = My::SafeProcess->run(name    => "initialize",
                                 path    => $exe_mysqld_bootstrap,
                                 args    => \$args,
                                 input   => $bootstrap_sql_file,
                                 output  => $path_bootstrap_log,
                                 error   => $path_bootstrap_log,
                                 append  => 1,
                                 verbose => $opt_verbose,);

  if ($res != 0) {
    mtr_error("Error executing mysqld --initialize\n" .
              "Could not install system database from $bootstrap_sql_file\n" .
              "see $path_bootstrap_log for errors");
  }

  # Remove the auto.cnf so that a new auto.cnf is generated for master
  # and slaves when the server is restarted
  if (-f "$datadir/auto.cnf") {
    unlink "$datadir/auto.cnf";
  }
}

sub run_testcase_check_skip_test($) {
  my ($tinfo) = @_;

  # If marked to skip, just print out and return. Note that a test case
  # not marked as 'skip' can still be skipped later, because of the test
  # case itself in cooperation with the mysqltest program tells us so.
  if ($tinfo->{'skip'}) {
    mtr_report_test_skipped($tinfo) unless $start_only;
    return 1;
  }

  return 0;
}

sub run_query {
  my ($mysqld, $query, $outfile, $errfile) = @_;

  my $args;
  mtr_init_args(\$args);
  mtr_add_arg($args, "--defaults-file=%s",         $path_config_file);
  mtr_add_arg($args, "--defaults-group-suffix=%s", $mysqld->after('mysqld'));
  mtr_add_arg($args, "-e %s",                      $query);
  mtr_add_arg($args, "--skip-column-names");

  $outfile = "/dev/null" if not defined $outfile;
  $errfile = "/dev/null" if not defined $errfile;

  my $res = My::SafeProcess->run(name   => "run_query -> " . $mysqld->name(),
                                 path   => $exe_mysql,
                                 args   => \$args,
                                 output => $outfile,
                                 error  => $errfile);

  return $res;
}

sub do_before_run_mysqltest($) {
  my $tinfo = shift;

  # Remove old files produced by mysqltest
  my $base_file =
    mtr_match_extension($tinfo->{result_file}, "result");    # Trim extension

  if (defined $base_file) {
    unlink("$base_file.reject");
    unlink("$base_file.progress");
    unlink("$base_file.log");
    unlink("$base_file.warnings");
  }
}

# Check all server for sideffects. Run include/check-testcase.test via
# start_check_testcase(). It's run before and after each test with
# mode set to "before" or "after". In before mode, it records a result
# file, in after mode it checks against it and cleans up the temporary
# files.
#
# RETURN VALUE
#   0  Ok
#   1  Check failed
#   >1 Fatal errro
sub check_testcase($$) {
  my ($tinfo, $mode) = @_;
  my $tname = $tinfo->{name};

  # Start the mysqltest processes in parallel to save time also makes
  # it possible to wait for any process to exit during the check.
  my %started;
  foreach my $mysqld (mysqlds()) {
    # Skip if server has been restarted with additional options
    if (defined $mysqld->{'proc'} && !exists $mysqld->{'restart_opts'}) {
      my $proc = start_check_testcase($tinfo, $mode, $mysqld);
      $started{ $proc->pid() } = $proc;
    }
  }

  # Return immediately if no check proceess was started
  return 0 unless (keys %started);

  my $timeout = start_timer(check_timeout($tinfo));

  while (1) {
    my $result;
    my $proc = My::SafeProcess->wait_any_timeout($timeout);
    mtr_report("Got $proc");

    if (delete $started{ $proc->pid() }) {
      my $err_file = $proc->user_data();
      my $base_file = mtr_match_extension($err_file, "err");    # Trim extension

      # One check testcase process returned
      my $res = $proc->exit_status();

      if ($res == MYSQLTEST_PASS or $res == MYSQLTEST_NOSKIP_PASS) {
        # Check completed without problem, remove the .err file the
        # check generated
        unlink($err_file);

        # Remove the .result file the check generated
        if ($mode eq 'after') {
          unlink("$base_file.result");
        }

        if (keys(%started) == 0) {
          # All checks completed
          mark_time_used('check');
          return 0;
        }

        # Wait for next process to exit
        next;
      } else {
        if ($mode eq "after" and
            ($res == MYSQLTEST_FAIL or $res == MYSQLTEST_NOSKIP_FAIL)) {
          # Test failed, grab the report mysqltest has created
          my $report = mtr_grab_file($err_file);
          my $message =
            "\nMTR's internal check of the test case '$tname' failed.
This means that the test case does not preserve the state that existed
before the test case was executed.  Most likely the test case did not
do a proper clean-up. It could also be caused by the previous test run
by this thread, if the server wasn't restarted.
This is the diff of the states of the servers before and after the
test case was executed:\n";

          $tinfo->{comment} .= $message;
          $tinfo->{comment} .= $report;

          # Do not grab the log file since the test actually passed
          $tinfo->{logfile} = "";

          # Check failed, mark the test case with that info
          $tinfo->{'check_testcase_failed'} = 1;
          $result = 1;
        } elsif ($res) {
          my $report = mtr_grab_file($err_file);
          $tinfo->{comment} .=
            "Could not execute 'check-testcase' $mode " .
            "testcase '$tname' (res: $res):\n";
          $tinfo->{comment} .= $report;
          $result = 2;
        }

        # Remove the .result file the check generated
        unlink("$base_file.result");
      }
    } elsif ($proc->{timeout}) {
      $tinfo->{comment} .= "Timeout for 'check-testcase' expired after " .
        check_timeout($tinfo) . " seconds";
      $result = 4;
    } else {
      # Unknown process returned, most likley a crash, abort everything
      $tinfo->{comment} =
        "The server $proc crashed while running " .
        "'check testcase $mode test'" .
        get_log_from_proc($proc, $tinfo->{name});
      $result = 3;
    }

    # Kill any check processes still running
    map($_->kill(), values(%started));

    mtr_warning("Check-testcase failed, this could also be caused by the" .
                " previous test run by this worker thread")
      if $result > 1 && $mode eq "before";
    mark_time_used('check');

    return $result;
  }

  mtr_error("INTERNAL_ERROR: check_testcase");
}

# Start run mysqltest on one server
#
# RETURN VALUE
#   0 OK
#   1 Check failed
sub start_run_one ($$) {
  my ($mysqld, $run) = @_;

  my $args;
  mtr_init_args(\$args);

  mtr_add_arg($args, "--defaults-file=%s",         $path_config_file);
  mtr_add_arg($args, "--defaults-group-suffix=%s", $mysqld->after('mysqld'));
  mtr_add_arg($args, "--logdir=%s/tmp",            $opt_vardir);
  mtr_add_arg($args, "--test-file=%s",             "include/$run.test");
  mtr_add_arg($args, "--silent");

  my $name    = "$run-" . $mysqld->name();
  my $errfile = "$opt_vardir/tmp/$name.err";
  my $proc = My::SafeProcess->new(name      => $name,
                                  path      => $exe_mysqltest,
                                  error     => $errfile,
                                  output    => $errfile,
                                  args      => \$args,
                                  user_data => $errfile,
                                  verbose   => $opt_verbose,);

  mtr_verbose("Started $proc");
  return $proc;
}

# Run script on all servers, collect results
#
# RETURN VALUE
#   0 ok
#   1 Failure
sub run_on_all($$) {
  my ($tinfo, $run) = @_;

  # Start the mysqltest processes in parallel to save time also makes
  # it possible to wait for any process to exit during the check and
  # to have a timeout process.
  my %started;
  foreach my $mysqld (mysqlds()) {
    if (defined $mysqld->{'proc'}) {
      my $proc = start_run_one($mysqld, $run);
      $started{ $proc->pid() } = $proc;
    }
  }

  # Return immediately if no check proceess was started
  return 0 unless (keys %started);

  my $timeout = start_timer(check_timeout($tinfo));

  while (1) {
    my $result;
    my $proc = My::SafeProcess->wait_any_timeout($timeout);
    mtr_report("Got $proc");

    if (delete $started{ $proc->pid() }) {
      # One mysqltest process returned
      my $err_file = $proc->user_data();
      my $res      = $proc->exit_status();

      # Append the report from .err file
      $tinfo->{comment} .= " == $err_file ==\n";
      $tinfo->{comment} .= mtr_grab_file($err_file);
      $tinfo->{comment} .= "\n";

      # Remove the .err file
      unlink($err_file);

      if (keys(%started) == 0) {
        # All completed
        return 0;
      }

      # Wait for next process to exit
      next;
    } elsif ($proc->{timeout}) {
      $tinfo->{comment} .= "Timeout for '$run' expired after " .
        check_timeout($tinfo) . " seconds\n";
    } else {
      # Unknown process returned, most likley a crash, abort everything
      $tinfo->{comment} .=
        "The server $proc crashed while running '$run'" .
        get_log_from_proc($proc, $tinfo->{name});
    }

    # Kill any check processes still running
    map($_->kill(), values(%started));

    return 1;
  }
  mtr_error("INTERNAL_ERROR: run_on_all");
}

sub mark_log($$) {
  my ($log, $tinfo) = @_;
  my $log_msg = "\nCURRENT_TEST: $tinfo->{name}\n";
  mtr_tofile($log, $log_msg);
}

sub mark_testcase_start_in_logs($$) {
  my ($mysqld, $tinfo) = @_;

  # Write start of testcase to the default log file
  mark_log($mysqld->value('#log-error'), $tinfo);

  # Look for custom log file specified in the extra options.
  my $extra_opts = get_extra_opts($mysqld, $tinfo);
  my ($extra_log_found, $extra_log) =
    My::Options::find_option_value($extra_opts, "log-error");
  my ($console_option_found, $console_option_value) =
    My::Options::find_option_value($extra_opts, "console");

  # --console overrides the --log-error option.
  if ($console_option_found) {
    return;
  }
  # no --log-error option specified
  if (!$extra_log_found) {
    return;
  }
  # --log-error without the value specified - we ignore the default name for the
  # log file.
  if (!defined $extra_log) {
    return;
  }
  # --log-error=0 turns logging off
  if ($extra_log eq "0") {
    return;
  }
  # if specified log file does not have any extension then .err is added. We
  # instead ignore such file - tests should not use such values.
  if ($extra_log !~ '\.') {
    return;
  }
  # if it is specified the same as the default log file, we would mark the log
  # for second time.
  if ($extra_log eq $mysqld->value('#log-error')) {
    return;
  }
  mark_log($extra_log, $tinfo);
}

sub find_testcase_skipped_reason($) {
  my ($tinfo) = @_;

  # Set default message
  $tinfo->{'comment'} = "Detected by testcase(no log file)";

  # Open the test log file
  my $F = IO::File->new($path_current_testlog) or return;

  my $reason;
  while (my $line = <$F>) {
    # Look for "reason: <reason for skipping test>"
    if ($line =~ /reason: (.*)/) {
      $reason = $1;
    }
  }

  if (!$reason) {
    mtr_warning(
            "Could not find reason for skipping test in $path_current_testlog");
    $reason = "Detected by testcase(reason unknown) ";
  }
  $tinfo->{'comment'} = $reason;
}

sub find_analyze_request {
  # Open the test log file
  my $F = IO::File->new($path_current_testlog) or
    return;
  my $analyze;

  while (my $line = <$F>) {
    # Look for "reason: <reason for skipping test>"
    if ($line =~ /analyze: (.*)/) {
      $analyze = $1;
    }
  }

  return $analyze;
}

# The test can leave a file in var/tmp/ to signal that all servers
# should be restarted.
sub restart_forced_by_test($) {
  my $file = shift;

  my $restart = 0;
  foreach my $mysqld (mysqlds()) {
    my $datadir            = $mysqld->value('datadir');
    my $force_restart_file = "$datadir/mtr/$file";

    if (-f $force_restart_file) {
      mtr_verbose("Restart of servers forced by test");
      $restart = 1;
      last;
    }
  }
  return $restart;
}

# Return timezone value of tinfo or default value
sub timezone {
  my ($tinfo) = @_;
  return $tinfo->{timezone} || "GMT-3";
}

sub resfile_report_test ($) {
  my $tinfo = shift;
  resfile_new_test();
  resfile_test_info("name",      $tinfo->{name});
  resfile_test_info("variation", $tinfo->{combination})
    if $tinfo->{combination};
  resfile_test_info("start_time", isotime time);
}

# Extracts bootstrap options from opt file.
sub extract_bootstrap_opts {
  my ($option, $bootstrap_opts, $i, $command_boot_opts, $opt_file_options) = @_;

  # If the same option is being passed multiple times in the opt file,
  # consider only the last value that is set.
  my ($option_name, $value) = My::Options::split_option($option);
  $option_name =~ s/_/-/g;
  @$bootstrap_opts = grep { !/$option_name/ } @$bootstrap_opts;

  # Do not add the bootstrap option if it is already being passed on
  # the command line.
  if (defined $command_boot_opts->{$option_name} and
      defined $value and
      ($command_boot_opts->{$option_name} ne $value)) {
    push(@$bootstrap_opts, "--" . $option_name . "=" . $value);
    splice(@$opt_file_options, $i, 1);
    $i--;
  } elsif (defined $command_boot_opts->{$option_name} and not defined $value) {
    push(@$bootstrap_opts, "--" . $option_name);
    splice(@$opt_file_options, $i, 1);
    $i--;
  } elsif (not defined $command_boot_opts->{$option_name} and
           defined $value) {
    push(@$bootstrap_opts, "--" . $option_name . "=" . $value);
    splice(@$opt_file_options, $i, 1);
    $i--;
  } elsif (defined $command_boot_opts->{$option_name} and
           defined $value and
           ($command_boot_opts->{$option_name} eq $value)) {
    splice(@$opt_file_options, $i, 1);
    $i--;
  } elsif (!grep($option_name eq $_, keys %$command_boot_opts) and
           not defined $value) {
    push(@$bootstrap_opts, "--" . $option_name);
    splice(@$opt_file_options, $i, 1);
    $i--;
  } elsif (not defined $command_boot_opts->{$option_name} and
           not defined $value) {
    splice(@$opt_file_options, $i, 1);
    $i--;
  }
  return $bootstrap_opts, $i;
}

# Search the opt file for '--initialize' key word. For each instance of
# '--initialize', save the option immediately after it into an array so
# that datadir can be reinitialized with those options.
sub find_bootstrap_opts {
  my ($opt_file_options) = @_;

  # Remove duplicate options from the command line options
  # passed to initialize, and keep only the last one.
  my %command_boot_opts;
  foreach my $opt (@opt_extra_bootstrap_opt) {
    my ($option_name, $value) = My::Options::split_option($opt);
    $option_name =~ s/_/-/g;
    $command_boot_opts{$option_name} = $value;
  }

  my $bootstrap_opts;

  for (my $i = 0 ; $i <= $#$opt_file_options ; $i++) {
    my $option = $opt_file_options->[$i];
    # Check both "--initialize --option" and "--initialize=--option" formats.
    if ($option =~ /^--initialize=/) {
      $option =~ s/--initialize=//;
      ($bootstrap_opts, $i) =
        extract_bootstrap_opts($option, $bootstrap_opts, $i,
                               \%command_boot_opts, $opt_file_options);
    } elsif ($option eq "--initialize") {
      splice(@$opt_file_options, $i, 1);
      $option = $opt_file_options->[$i];
      ($bootstrap_opts, $i) =
        extract_bootstrap_opts($option, $bootstrap_opts, $i,
                               \%command_boot_opts, $opt_file_options);
    }
  }

  # Ensure that the bootstrap options are at the beginning of the array
  # so that mysqld options have precedence over bootstrap options.
  if (defined $bootstrap_opts and @$bootstrap_opts) {
    unshift(@$opt_file_options, @$bootstrap_opts);
  }

  # Command line mysqld options should not have precedence over the opt
  # file options.
  unshift(@$opt_file_options, @opt_extra_mysqld_opt);

  return $bootstrap_opts if (defined $bootstrap_opts and @$bootstrap_opts);
}

# This involves checking if the server needs to be restarted after the
# previous test run by this worker, and stopping and restarting them
# if needed.  Contains some complex logic here to take care of
# unexpected failures, skips, server processes dying but the test
# having indicated it is expected, timeouts etc.
#
# RETURN VALUE
#   0 OK
#   > 0 failure
sub run_testcase ($) {
  my $tinfo = shift;

  my $print_freq = 20;

  mtr_verbose("Running test:", $tinfo->{name});
  resfile_report_test($tinfo) if $opt_resfile;

  # Skip secondary engine tests if the support doesn't exist.
  if (defined $tinfo->{'secondary-engine'} and !$secondary_engine_support) {
    $tinfo->{'skip'}    = 1;
    $tinfo->{'comment'} = "Test needs secondary engine support.";
    mtr_report_test_skipped($tinfo);
    return;
  }

  # Allow only alpanumerics pluss _ - + . in combination names, or
  # anything beginning with -- (the latter comes from --combination).
  my $combination = $tinfo->{combination};
  if ($combination &&
      $combination !~ /^\w[-\w\.\+]+$/ &&
      $combination !~ /^--/) {
    mtr_error("Combination '$combination' contains illegal characters");
  }

  # Init variables that can change between each test case
  my $timezone = timezone($tinfo);
  $ENV{'TZ'} = $timezone;
  mtr_verbose("Setting timezone: $timezone");

  if (!using_extern()) {
    # If there are bootstrap options in the opt file, add them. On retry,
    # bootstrap_master_opt will already be set, so do not call
    # find_bootstrap_opts again.
    $tinfo->{bootstrap_master_opt} = find_bootstrap_opts($tinfo->{master_opt})
      if (!$tinfo->{bootstrap_master_opt});
    $tinfo->{bootstrap_slave_opt} = find_bootstrap_opts($tinfo->{slave_opt})
      if (!$tinfo->{bootstrap_slave_opt});

    # Check if servers need to be reinitialized for the test.
    my $server_need_reinit = servers_need_reinitialization($tinfo);

    my @restart = servers_need_restart($tinfo);
    if (@restart != 0) {
      stop_secondary_engine_servers() if $tinfo->{'secondary-engine'};
      stop_servers($tinfo, @restart);
    }

    if (started(all_servers()) == 0) {
      # Remove old datadirs
      clean_datadir($tinfo) unless $opt_start_dirty;

      # Restore old ENV
      while (my ($option, $value) = each(%old_env)) {
        if (defined $value) {
          mtr_verbose("Restoring $option to $value");
          $ENV{$option} = $value;

        } else {
          mtr_verbose("Removing $option");
          delete($ENV{$option});
        }
      }
      %old_env = ();

      mtr_verbose("Generating my.cnf from '$tinfo->{template_path}'");

      # Generate new config file from template
      $config =
        My::ConfigFactory->new_config(
                         { basedir             => $basedir,
                           baseport            => $baseport,
                           extra_template_path => $tinfo->{extra_template_path},
                           mysqlxbaseport      => $mysqlx_baseport,
                           password            => '',
                           template_path       => $tinfo->{template_path},
                           testdir             => $glob_mysql_test_dir,
                           tmpdir              => $opt_tmpdir,
                           user                => $opt_user,
                           vardir              => $opt_vardir,
                         });

      # Write the new my.cnf
      $config->save($path_config_file);

      # Remember current config so a restart can occur when a test need
      # to use a different one
      $current_config_name = $tinfo->{template_path};

      # Set variables in the ENV section
      foreach my $option ($config->options_in_group("ENV")) {
        # Save old value to restore it before next time
        $old_env{ $option->name() } = $ENV{ $option->name() };
        mtr_verbose($option->name(), "=", $option->value());
        $ENV{ $option->name() } = $option->value();
      }

      # Restore the value of the reinitialization flag after new config
      # is generated.
      foreach my $mysqld (mysqlds()) {
        if (!defined $server_need_reinit) {
          $mysqld->{need_reinitialization} = undef;
        } else {
          $mysqld->{need_reinitialization} = $server_need_reinit;
        }
        # If server has been started for the first time,
        # set a flag to check if reinitialization is needed.
        if (!defined $mysqld->{need_reinitialization}) {
          # If master needs reinitialization, then even the slave should
          # be reinitialized, and vice versa.
          if ($tinfo->{bootstrap_slave_opt} or $tinfo->{bootstrap_master_opt}) {
            $mysqld->{need_reinitialization} = 1;
          }
        }
      }
    }

    # Write start of testcase to log
    mark_log($path_current_testlog, $tinfo);

    if (start_servers($tinfo)) {
      report_failure_and_restart($tinfo);
      return 1;
    }
  }
  mark_time_used('restart');

  # If '--start' or '--start-dirty' given, stop here to let user manually
  # run tests. If '--wait-all' is also given, do the same, but don't die
  # if one server exits.
  if ($start_only) {
    mtr_print("\nStarted",    started(all_servers()));
    mtr_print("Using config", $tinfo->{template_path});
    mtr_print("Port and socket path for server(s):");

    foreach my $mysqld (mysqlds()) {
      mtr_print($mysqld->name() .
               "  " . $mysqld->value('port') . "  " . $mysqld->value('socket'));
    }

    if ($opt_start_exit) {
      mtr_print("Server(s) started, not waiting for them to finish");
      if (IS_WINDOWS) {
        POSIX::_exit(0);    # exit hangs here in ActiveState Perl
      } else {
        exit(0);
      }
    }

    if ($opt_manual_gdb ||
        $opt_manual_lldb  ||
        $opt_manual_ddd   ||
        $opt_manual_debug ||
        $opt_manual_dbx) {
      # The configuration has been set up and user has been prompted for
      # how to start the servers manually in the requested debugger.
      # At this time mtr.pl have no knowledge about the server processes
      # and thus can't wait for them to finish or anything. In order to make
      # it apparent to user what to do next, just print message and hang
      # around until user kills mtr.pl
      mtr_print("User prompted how to start server(s) manually in debugger");
      while (1) {
        mtr_milli_sleep(100);
      }
      exit(0);    # Never reached
    }

    mtr_print("Waiting for server(s) to exit...");

    if ($opt_wait_all) {
      My::SafeProcess->wait_all();
      mtr_print("All servers exited");
      exit(1);
    } else {
      my $proc = My::SafeProcess->wait_any();
      if (grep($proc eq $_, started(all_servers()))) {
        mtr_print("Server $proc died");
        exit(1);
      }
      mtr_print("Unknown process $proc died");
      exit(1);
    }
  }

  if ($opt_manual_gdb ||
      $opt_manual_lldb  ||
      $opt_manual_ddd   ||
      $opt_manual_debug ||
      $opt_manual_dbx) {
    # Set $MTR_MANUAL_DEBUG environment variable
    $ENV{'MTR_MANUAL_DEBUG'} = 1;
  }

  my $test_timeout = start_timer(testcase_timeout($tinfo));

  do_before_run_mysqltest($tinfo);

  mark_time_used('admin');

  if ($opt_check_testcases and check_testcase($tinfo, "before")) {
    # Failed to record state of server or server crashed
    report_failure_and_restart($tinfo);

    return 1;
  }

  my $test = start_mysqltest($tinfo, $config->group('mysqltest'));

  # Maintain a queue to keep track of server processes which have
  # died expectedly in order to wait for them to be restarted.
  my @waiting_procs = ();
  my $print_timeout = start_timer($print_freq * 60);

  while (1) {
    my $proc;
    if (scalar(@waiting_procs)) {
      # Any other process exited?
      $proc = My::SafeProcess->check_any();
      if ($proc) {
        mtr_verbose("Found exited process $proc");

        # Insert the process into waiting queue and pick an other
        # process which needs to be checked. This is done to avoid
        # starvation.
        unshift @waiting_procs, $proc;
        $proc = pop @waiting_procs;
      } else {
        # Pick a process from the waiting queue
        $proc = pop @waiting_procs;

        # Also check if timer has expired, if so cancel waiting
        if (has_expired($test_timeout)) {
          $proc          = undef;
          @waiting_procs = ();
        }
      }
    }

    # Check for test timeout if the waiting queue is empty and no
    # process needs to be checked if it has been restarted.
    if (not scalar(@waiting_procs) and not defined $proc) {
      if ($test_timeout > $print_timeout) {
        my $timer = $ENV{'MTR_MANUAL_DEBUG'} ? start_timer(2) : $print_timeout;
        $proc = My::SafeProcess->wait_any_timeout($timer);
        if ($proc->{timeout}) {
          if (has_expired($print_timeout)) {
            # Print out that the test is still on
            mtr_print("Test still running: $tinfo->{name}");
            # Reset the timer
            $print_timeout = start_timer($print_freq * 60);
            next;
          } elsif ($ENV{'MTR_MANUAL_DEBUG'}) {
            my $check_crash = check_expected_crash_and_restart($proc);
            if ($check_crash) {
              # Add process to the waiting queue if the check returns 2
              # or stop waiting if it returns 1.
              unshift @waiting_procs, $proc if $check_crash == 2;
              next;
            }
          }
        }
      } else {
        $proc = My::SafeProcess->wait_any_timeout($test_timeout);
      }
    }

    unless (defined $proc) {
      mtr_error("wait_any failed");
    }

    next if ($ENV{'MTR_MANUAL_DEBUG'} and $proc->{'SAFE_NAME'} eq 'timer');

    mtr_verbose("Got $proc");
    mark_time_used('test');

    # Was it the test program that exited
    if ($proc eq $test) {
      my $res = $test->exit_status();

      if ($res == MYSQLTEST_NOSKIP_PASS or $res == MYSQLTEST_NOSKIP_FAIL) {
        $tinfo->{'skip_ignored'} = 1;    # Mark test as noskip pass or fail
      }

      if (($res == MYSQLTEST_PASS or $res == MYSQLTEST_NOSKIP_PASS) and
          $opt_warnings and
          not defined $tinfo->{'skip_check_warnings'} and
          check_warnings($tinfo)) {
        # Test case succeeded, but it has produced unexpected warnings,
        # continue in $res == 1
        $res = ($res == MYSQLTEST_NOSKIP_PASS) ? MYSQLTEST_NOSKIP_FAIL :
          MYSQLTEST_FAIL;
        resfile_output($tinfo->{'warnings'}) if $opt_resfile;
      }

      my $check_res;
      my $message =
        "Skip condition should be checked in the beginning of a test case,\n" .
        "before modifying any database objects. Most likely the test case\n" .
        "is skipped with the current server configuration after altering\n" .
        "system status. Please fix the test case to perform the skip\n" .
        "condition check before modifying the system status.";

      if (($res == MYSQLTEST_PASS or $res == MYSQLTEST_NOSKIP_PASS) or
          $res == MYSQLTEST_SKIPPED) {
        if ($tinfo->{'no_result_file'}) {
          # Test case doesn't have it's corresponding result file, marking
          # the test case as failed.
          $tinfo->{comment} =
            "Result file '$tinfo->{'no_result_file'}' doesn't exist.\n" .
            "Either create a result file or disable check-testcases and " .
            "run the test case. Use --nocheck-testcases option to " .
            "disable check-testcases.\n";
          $res = ($res == MYSQLTEST_NOSKIP_PASS) ? MYSQLTEST_NOSKIP_FAIL :
            MYSQLTEST_FAIL;
        }
      } elsif ($res == MYSQLTEST_FAIL or $res == MYSQLTEST_NOSKIP_FAIL) {
        # Test case has failed, delete 'no_result_file' key and its
        # associated value from the test object to avoid any unknown error.
        delete $tinfo->{'no_result_file'} if $tinfo->{'no_result_file'};
      }

      # Check if check-testcase should be run
      if ($opt_check_testcases) {
        if ((($res == MYSQLTEST_PASS or $res == MYSQLTEST_NOSKIP_PASS) and
             !restart_forced_by_test('force_restart')
            ) or
            ($res == MYSQLTEST_SKIPPED and
             !restart_forced_by_test('force_restart_if_skipped'))
          ) {
          $check_res = check_testcase($tinfo, "after");

          # Test run succeeded but failed in check-testcase, marking
          # the test case as failed.
          if (defined $check_res and $check_res == 1) {
            $tinfo->{comment} .= "\n$message" if ($res == MYSQLTEST_SKIPPED);
            $res = ($res == MYSQLTEST_NOSKIP_PASS) ? MYSQLTEST_NOSKIP_FAIL :
              MYSQLTEST_FAIL;
          }
        }
      }

      if ($res == MYSQLTEST_PASS or $res == MYSQLTEST_NOSKIP_PASS) {
        if (restart_forced_by_test('force_restart')) {
          my $ret = stop_all_servers($opt_shutdown_timeout);
          if ($ret != 0) {
            shutdown_exit_reports();
            $shutdown_report = 1;
          }
        } elsif ($opt_check_testcases and $check_res) {
          # Test case check failed fatally, probably a server crashed
          report_failure_and_restart($tinfo);
          return 1;
        }
        mtr_report_test_passed($tinfo);
      } elsif ($res == MYSQLTEST_SKIPPED) {
        if (defined $check_res and $check_res == 1) {
          # Test case had side effects, not fatal error, just continue
          $tinfo->{check} .= "\n$message";
          stop_all_servers($opt_shutdown_timeout);
          mtr_report("Resuming tests...\n");
          resfile_output($tinfo->{'check'}) if $opt_resfile;
          mtr_report_test_passed($tinfo);
        } else {
          # Testcase itself tell us to skip this one
          $tinfo->{skip_detected_by_test} = 1;

          # Try to get reason from test log file
          find_testcase_skipped_reason($tinfo);
          mtr_report_test_skipped($tinfo);

          # Restart if skipped due to missing perl, it may have had side effects
          if (restart_forced_by_test('force_restart_if_skipped') ||
              $tinfo->{'comment'} =~ /^perl not found/) {
            stop_all_servers($opt_shutdown_timeout);
          }
        }
      } elsif ($res == 65) {
        # Testprogram killed by signal
        $tinfo->{comment} = "testprogram crashed(returned code $res)";
        report_failure_and_restart($tinfo);
      } elsif ($res == MYSQLTEST_FAIL or $res == MYSQLTEST_NOSKIP_FAIL) {
        # Check if the test tool requests that an analyze script should be run
        my $analyze = find_analyze_request();
        if ($analyze) {
          run_on_all($tinfo, "analyze-$analyze");
        }

        # Wait a bit and see if a server died, if so report that instead
        mtr_milli_sleep(100);
        my $srvproc = My::SafeProcess::check_any();
        if ($srvproc && grep($srvproc eq $_, started(all_servers()))) {
          $proc = $srvproc;
          goto SRVDIED;
        }

        # Test case failure reported by mysqltest
        report_failure_and_restart($tinfo);
      } else {
        # mysqltest failed, probably crashed
        $tinfo->{comment} =
          "mysqltest failed with unexpected return code $res\n";
        report_failure_and_restart($tinfo);
      }

      # Save info from this testcase run to mysqltest.log
      if (-f $path_current_testlog) {
        if ($opt_resfile && $res && $res != MYSQLTEST_SKIPPED) {
          resfile_output_file($path_current_testlog);
        }
        mtr_appendfile_to_file($path_current_testlog, $path_testlog);
        unlink($path_current_testlog);
      }

      return ($res == MYSQLTEST_SKIPPED) ? 0 : $res;
    }

    # Check if it was an expected crash
    my $check_crash = check_expected_crash_and_restart($proc, $tinfo);
    if ($check_crash) {
      # Add process to the waiting queue if the check returns 2
      # or stop waiting if it returns 1
      unshift @waiting_procs, $proc if $check_crash == 2;
      next;
    }

  SRVDIED:
    # Stop the test case timer
    $test_timeout = 0;

    # Check if it was secondary engine server that died
    if ($tinfo->{'secondary-engine'} and
        grep($proc eq $_, started(secondary_engine_servers()))) {
      # Secondary engine server is shutdown automatically when
      # mysqld server is shutdown.
      next if ($proc->{EXIT_STATUS} == 0);
      # Secondary engine server crashed or died
      $tinfo->{'secondary_engine_srv_crash'} = 1;
      $tinfo->{'comment'} =
        "Secondary engine server $proc crashed or failed during test run." .
        get_secondary_engine_server_log();

      # Kill the test process
      $test->kill();

      # Report the failure and restart the server(s).
      report_failure_and_restart($tinfo);
      return 1;
    }

    my $driver_ret = check_secondary_driver_crash($tinfo, $proc, $test)
      if $tinfo->{'secondary-engine'};
    return 1 if $driver_ret;

    # Check if it was a server that died
    if (grep($proc eq $_, started(all_servers()))) {
      # Server failed, probably crashed
      $tinfo->{comment} =
        "Server $proc failed during test run" .
        get_log_from_proc($proc, $tinfo->{name});

      # It's not mysqltest that has exited, kill it
      mtr_report("Killing mysqltest pid $test");
      $test->kill();

      report_failure_and_restart($tinfo);
      return 1;
    }

    if (!IS_WINDOWS) {
      # Try to dump core for mysqltest and all servers
      foreach my $proc ($test, started(all_servers())) {
        mtr_print("Trying to dump core for $proc");
        if ($proc->dump_core()) {
          $proc->wait_one(20);
        }
      }
    } else {
      # kill mysqltest process
      $test->kill();

      # Try to dump core for all servers
      foreach my $mysqld (mysqlds()) {
        mtr_print("Trying to dump core for $mysqld->{'proc'}");

        # There is high a risk of MTR hanging by calling external programs
        # like 'cdb' on windows with multi-threaded runs(i.e $parallel > 1).
        # Calling cdb only if parallel value is 1.
        my $call_cdb = 1 if ($opt_parallel == 1);
        $mysqld->{'proc'}->dump_core_windows($mysqld, $call_cdb);
        $mysqld->{'proc'}->wait_one(20);
      }
    }

    # It's not mysqltest that has exited, kill it
    mtr_report("Killing mysqltest pid $test");
    $test->kill();

    # Check if testcase timer expired
    if ($proc->{timeout}) {
      $tinfo->{comment} =
        "Test case timeout after " . testcase_timeout($tinfo) . " seconds\n\n";

      # Fetch mysqltest client callstack information
      if (-e $path_current_testlog) {
        $tinfo->{comment} .= mtr_callstack_info($path_current_testlog) . "\n";
      }

      # Add 20 last executed commands from test case log file
      my $log_file_name = $opt_vardir . "/log/" . $tinfo->{shortname} . ".log";
      if (-e $log_file_name) {
        $tinfo->{comment} .=
          "== $log_file_name == \n" .
          mtr_lastlinesfromfile($log_file_name, 20) . "\n";
      }

      # Mark as timeout
      $tinfo->{'timeout'} = testcase_timeout($tinfo);
      run_on_all($tinfo, 'analyze-timeout');

      # Save timeout information for this testcase to mysqltest.log
      if (-f $path_current_testlog) {
        mtr_appendfile_to_file($path_current_testlog, $path_testlog);
        unlink($path_current_testlog) or
          die "Can't unlink file $path_current_testlog : $!";
      }

      report_failure_and_restart($tinfo);
      return 1;
    }

    mtr_error("Unhandled process $proc exited");
  }
  mtr_error("Should never come here");
}

# Extract server log from after the last occurrence of named test
# Return as an array of lines
sub extract_server_log ($$) {
  my ($error_log, $tname) = @_;

  # Open the servers .err log file and read all lines
  # belonging to current tets into @lines
  my $Ferr = IO::File->new($error_log) or
    mtr_error("Could not open file '$error_log' for reading: $!");

  my @lines;
  my $found_test = 0;    # Set once we've found the log of this test

  while (my $line = <$Ferr>) {
    if ($found_test) {
      # If test wasn't last after all, discard what we found, test again.
      if ($line =~ /^CURRENT_TEST:/) {
        @lines      = ();
        $found_test = $line =~ /^CURRENT_TEST: $tname$/;
      } else {
        push(@lines, $line);
        if (scalar(@lines) > 1000000) {
          $Ferr = undef;
          mtr_warning("Too much log from test, bailing out from extracting");
          return ();
        }
      }
    } else {
      # Search for beginning of test, until found
      $found_test = 1 if ($line =~ /^CURRENT_TEST: $tname$/);
    }
  }
  $Ferr = undef;    # Close error log file

  return @lines;
}

# Get a subset of the lines from a log file
# Returns the first start_lines, and the last end_lines
# of the file, with a <  Snip  > line in the middle if
# there is a gap.
sub ndb_get_log_lines( $$$ ) {
  my ($log_file_name, $start_lines, $end_lines) = @_;

  my $log_file = IO::File->new($log_file_name) or
    mtr_error("Could not open file '$log_file_name' for reading: $!");

  my $total_lines = 0;

  # First pass, get number of lines in the file
  while (my $line = <$log_file>) {
    $total_lines = $total_lines + 1;
  }
  undef $log_file;

  # Now take the lines we want
  my @log_lines;
  my $line_num = 0;

  $log_file = IO::File->new($log_file_name) or
    mtr_error("Could not open file '$log_file_name' for reading: $!");

  while (my $line = <$log_file>) {
    if ($line_num < $start_lines) {
      # Start lines
      push(@log_lines, $line);
    } elsif ($line_num > ($total_lines - $end_lines)) {
      # End lines
      push(@log_lines, $line);
    } elsif ($line_num == $start_lines) {
      # First line in the 'gap'
      my $gap_text = "<  Snip  >";
      push(@log_lines, $gap_text);
    }

    $line_num = $line_num + 1;
  }
  undef $log_file;

  return @log_lines;
}

# Get an ndb crash trace number from a crash trace file name
sub ndb_get_trace_num_from_filename ($) {
  my $trace_file_fq_name = shift;

  # Format is : /basepath/ndb_<id>_trace.log.<trace num>[_t<thread_num>]
  my $trace_file_name      = basename($trace_file_fq_name);
  my @parts                = split(/\./, $trace_file_name);
  my $trace_num_and_thread = $parts[2];

  if ($trace_num_and_thread eq "next") {
    $trace_num_and_thread = 0;
  }

  my @trace_num_and_thread_parts = split(/_/, $trace_num_and_thread);
  my $trace_num = $trace_num_and_thread_parts[0];

  return $trace_num;
}

# Return array of lines containing failed ndbd log info
sub ndb_extract_ndbd_log_info($$) {
  my ($ndbd_log_path, $dump_out_file) = @_;

  my $ndbd_log = "";

  if ($dump_out_file) {
    my $ndbd_log_file_start_lines = 100;
    my $ndbd_log_file_end_lines   = 200;
    my $ndbd_log_file_name        = "$ndbd_log_path/ndbd.log";
    my @log_lines = ndb_get_log_lines($ndbd_log_file_name,
                                      $ndbd_log_file_start_lines,
                                      $ndbd_log_file_end_lines);
    $ndbd_log =
      $ndbd_log . "\nFailed data node output log ($ndbd_log_file_name):\n" .
      "-----------FAILED DATA NODE OUTPUT LOG START--------\n" .
      join("", @log_lines) .
      "-----------FAILED DATA NODE OUTPUT LOG END----------\n";
  }

  # For all ndbds, we look for error and trace files
  #
  my @ndb_error_files = glob("$ndbd_log_path/ndb_*_error.log");
  my $num_error_files = scalar @ndb_error_files;
  if ($num_error_files) {
    # Found an error file, let's go further
    if ($num_error_files > 1) {
      mtr_error(
             "More than one error file found : " . join(" ", @ndb_error_files));
    }

    my $ndbd_error_file_name = $ndb_error_files[0];
    my @log_lines = ndb_get_log_lines($ndbd_error_file_name, 10000, 10000)
      ;    # Get everything from the error file.
    $ndbd_log =
      $ndbd_log . "\nFound data node error log ($ndbd_error_file_name):\n" .
      "\n-----------DATA NODE ERROR LOG START--------\n" .
      join("", @log_lines) . "\n-----------DATA NODE ERROR LOG END----------\n";

    my @ndb_trace_files = glob("$ndbd_log_path/ndb_*_trace*");
    my $num_trace_files = scalar @ndb_trace_files;
    if ($num_trace_files) {
      $ndbd_log = $ndbd_log . "\nFound crash trace files :\n  " .
        join("\n  ", @ndb_trace_files) . "\n\n";

      # Now find most recent set of trace files..
      my $max_trace_num = 0;
      foreach my $trace_file (@ndb_trace_files) {
        my $trace_num = ndb_get_trace_num_from_filename($trace_file);
        if ($trace_num > $max_trace_num) {
          $max_trace_num = $trace_num;
        }
      }

      $ndbd_log =
        $ndbd_log . "\nDumping excerpts from crash number $max_trace_num\n";

      # Now print a chunk of em
      foreach my $trace_file (@ndb_trace_files) {
        if (ndb_get_trace_num_from_filename($trace_file) eq $max_trace_num) {
          my $ndbd_trace_file_start_lines = 2500;
          my $ndbd_trace_file_end_lines   = 0;
          @log_lines =
            ndb_get_log_lines($trace_file, $ndbd_trace_file_start_lines,
                              $ndbd_trace_file_end_lines);

          $ndbd_log =
            $ndbd_log . "\nData node trace file : $trace_file\n" .
            "\n-----------DATA NODE TRACE LOG START--------\n" .
            join("", @log_lines) .
            "\n-----------DATA NODE TRACE LOG END----------\n";
        }
      }
    } else {
      $ndbd_log = $ndbd_log . "\n No trace files! \n";
    }
  }

  return $ndbd_log;
}

# Get log from server identified from its $proc object, from named test
# Return as a single string
sub get_log_from_proc ($$) {
  my ($proc, $name) = @_;
  my $srv_log = "";
  my $found_error = 0;
  foreach my $mysqld (mysqlds()) {
    if ($mysqld->{proc} eq $proc) {
      my @srv_lines = extract_server_log($mysqld->value('#log-error'), $name);
      $srv_log =
        "\nServer log from this test:\n" .
        "----------SERVER LOG START-----------\n" ;
      if ($opt_valgrind) {
	foreach my $line(@srv_lines) {
	  $found_error = 1 if ($line =~ /.*Assertion.*/i
            or $line =~ /.*mysqld got signal.*/
	    or $line =~ /.*mysqld got exception.*/);
          if ($found_error and $line =~ /.*HEAP SUMMARY.*/) {
	    $srv_log = $srv_log . "Found server crash, skipping the memory usage report.\n";
	    last;
	  }
	  $srv_log = $srv_log . $line;
	}
      }
      else
      {
        $srv_log = $srv_log . join("",@srv_lines);
      }
      $srv_log = $srv_log . "----------SERVER LOG END-------------\n";
      last;
    }
  }

  # ndbds are started in a directory according to their
  # MTR process 'ids'.  Their ndbd.log files are
  # placed in these directories.
  # Then they allocate a nodeid from mgmd which is really
  # a race, and choose a datadirectory based on the nodeid
  # This can mean that they use a different ndbd.X directory
  # for their ndb_Z_fs files and error + trace log file writing.
  # This could be worked around by setting the ndbd node ids
  # up front, but in the meantime, we will attempt to
  # find error and trace files here.
  foreach my $ndbd (ndbds()) {
    my $ndbd_log_path = $ndbd->value('DataDir');

    my $dump_out_file = ($ndbd->{proc} eq $proc);
    my $ndbd_log_info =
      ndb_extract_ndbd_log_info($ndbd_log_path, $dump_out_file);
    $srv_log = $srv_log . $ndbd_log_info;
  }

  return $srv_log;
}

# Perform a rough examination of the servers error log and write all
# lines that look suspicious into $error_log.warnings file.
sub extract_warning_lines ($$) {
  my ($error_log, $tname) = @_;

  my @lines = extract_server_log($error_log, $tname);

  # Write all suspicious lines to $error_log.warnings file
  my $warning_log = "$error_log.warnings";
  my $Fwarn = IO::File->new($warning_log, "w") or
    die("Could not open file '$warning_log' for writing: $!");
  print $Fwarn "Suspicious lines from $error_log\n";

  my @patterns = (qr/^Warning:|mysqld: Warning|\[Warning\]/,
                  qr/^Error:|\[ERROR\]/,
                  qr/^==\d+==\s+\S/,                           # valgrind errors
                  qr/InnoDB: Warning|InnoDB: Error/,
                  qr/^safe_mutex:|allocated at line/,
                  qr/missing DBUG_RETURN/,
                  qr/Attempting backtrace/,
                  qr/Assertion .* failed/,);

  my $skip_valgrind = 0;
  my $last_pat      = "";
  my $num_rep       = 0;

  foreach my $line (@lines) {
    if ($opt_valgrind_mysqld) {
      # Skip valgrind summary from tests where server has been restarted
      # Should this contain memory leaks, the final report will find it
      # Use a generic pattern for summaries
      $skip_valgrind = 1 if $line =~ /^==\d+== [A-Z ]+ SUMMARY:/;
      $skip_valgrind = 0 unless $line =~ /^==\d+==/;
      next if $skip_valgrind;
    }

    foreach my $pat (@patterns) {
      if ($line =~ /$pat/) {
        # Remove initial timestamp and look for consecutive identical lines
        my $line_pat = $line;
        $line_pat =~ s/^[0-9:\-\+\.TZ ]*//;
        if ($line_pat eq $last_pat) {
          $num_rep++;
        } else {
          # Previous line had been repeated, report that first
          if ($num_rep) {
            print $Fwarn ".... repeated $num_rep times: $last_pat";
            $num_rep = 0;
          }
          $last_pat = $line_pat;
          print $Fwarn $line;
        }
        last;
      }
    }
  }

  # Catch the case of last warning being repeated
  if ($num_rep) {
    print $Fwarn ".... repeated $num_rep times: $last_pat";
  }

  $Fwarn = undef;    # Close file

}

# Run include/check-warnings.test
#
# RETURN VALUE
#   0 OK
#   1 Check failed
sub start_check_warnings ($$) {
  my $tinfo = shift;
  my $exe   = shift;

  my $name      = "warnings-" . $exe->name();
  my $log_error = $exe->value('#log-error');
  my ($group_prefix) = split(/\./, $exe->name());    # First part of name

  # To be communicated to the test
  $ENV{MTR_LOG_ERROR} = $log_error;
  extract_warning_lines($log_error, $tinfo->{name});

  my $args;
  mtr_init_args(\$args);

  mtr_add_arg($args, "--defaults-file=%s",         $path_config_file);
  mtr_add_arg($args, "--defaults-group-suffix=%s", $exe->after($group_prefix));
  mtr_add_arg($args, "--test-file=%s",  "include/check-warnings.test");
  mtr_add_arg($args, "--logdir=%s/tmp", $opt_vardir);

  my $errfile = "$opt_vardir/tmp/$name.err";
  my $proc = My::SafeProcess->new(name      => $name,
                                  path      => $exe_mysqltest,
                                  error     => $errfile,
                                  output    => $errfile,
                                  args      => \$args,
                                  user_data => $errfile,
                                  verbose   => $opt_verbose,);
  mtr_verbose("Started $proc");
  return $proc;
}

## Wait till check-warnings.test process spawned is finished and
## and report the result based on the exit code returned.
##
## Arguments:
##   $started List of check-warnings.test processes
##   $tinfo   Test object
sub wait_for_check_warnings ($$) {
  my $started = shift;
  my $tinfo   = shift;

  my $res   = 0;
  my $tname = $tinfo->{name};

  # Start the timer for check-warnings.test
  my $timeout = start_timer(testcase_timeout($tinfo));

  while (1) {
    my $result = 0;
    my $proc   = My::SafeProcess->wait_any_timeout($timeout);
    mtr_report("Got $proc");

    # Delete the 'check-warnings.log' file generated after
    # check-warnings.test run is completed.
    my $check_warnings_log_file = "$opt_vardir/tmp/check-warnings.log";
    if (-e $check_warnings_log_file) {
      unlink($check_warnings_log_file);
    }

    if (delete $started->{ $proc->pid() }) {
      # One check warning process returned
      my $res      = $proc->exit_status();
      my $err_file = $proc->user_data();

      if ($res == MYSQLTEST_PASS or
          $res == MYSQLTEST_NOSKIP_PASS or
          $res == MYSQLTEST_SKIPPED) {
        if ($res == MYSQLTEST_PASS or $res == MYSQLTEST_NOSKIP_PASS) {
          # Check completed with problem
          my $report = mtr_grab_file($err_file);

          # In rare cases on Windows, exit code 62 is lost, so check output
          if (IS_WINDOWS and
              $report =~ /^The test .* is not supported by this installation/) {
            # Extra sanity check
            if ($report =~ /^reason: OK$/m) {
              $res = 62;
              mtr_print("Seems to have lost exit code 62, assume no warn\n");
              goto LOST62;
            }
          }

          # Log to var/log/warnings file
          mtr_tofile("$opt_vardir/log/warnings", $tname . "\n" . $report);

          $tinfo->{'warnings'} .= $report;
          $result = 1;
        }
      LOST62:
        if ($res == MYSQLTEST_SKIPPED) {
          # Test case was ok and called "skip", remove the .err file
          # the check generated.
          unlink($err_file);
        }

        if (keys(%{$started}) == 0) {
          # All checks completed
          mark_time_used('ch-warn');
          return $result;
        }

        # Wait for next process to exit
        next if not $result;
      } else {
        my $report = mtr_grab_file($err_file);
        $tinfo->{comment} .=
          "Could not execute 'check-warnings' for " .
          "testcase '$tname' (res: $res):\n";
        $tinfo->{comment} .= $report;
        $result = 2;
      }
    } elsif ($proc->{timeout}) {
      $tinfo->{comment} .= "Timeout for 'check warnings' expired after " .
        testcase_timeout($tinfo) . " seconds\n";
      $result = 4;
    } else {
      # Unknown process returned, most likley a crash, abort everything
      $tinfo->{comment} =
        "The server $proc crashed while running 'check warnings'" .
        get_log_from_proc($proc, $tinfo->{name});
      $result = 3;
    }

    # Kill any check processes still running
    map($_->kill(), values(%{$started}));

    mark_time_used('ch-warn');
    return $result;
  }

  mtr_error("INTERNAL_ERROR: check_warnings");
}

# Loop through our list of processes and check the error log
# for unexepcted errors and warnings.
sub check_warnings ($) {
  my ($tinfo) = @_;

  # Clear previous warnings
  delete($tinfo->{warnings});

  # Start the mysqltest processes in parallel to save time also makes
  # it possible to wait for any process to exit during the check.
  my %started;
  foreach my $mysqld (mysqlds()) {
    if (defined $mysqld->{'proc'}) {
      my $proc = start_check_warnings($tinfo, $mysqld);
      $started{ $proc->pid() } = $proc;
      if ($opt_valgrind_mysqld and clusters()) {
        # In an ndbcluster enabled mysqld, calling mtr.check_warnings()
        # involves acquiring the global schema lock(GSL) during execution.
        # And when running with valgrind, if multiple check warnings are run
        # in parallel, there is a chance that few of them might timeout
        # without acquiring the GSL and thus failing the test. To avoid that,
        # run them one by one if the mysqld is running with valgrind and
        # ndbcluster.
        my $res = wait_for_check_warnings(\%started, $tinfo);
        return $res if $res;
      }
    }
  }

  # Return immediately if no check proceess was started
  return 0 unless (keys %started);
  my $res = wait_for_check_warnings(\%started, $tinfo);
  return $res if $res;

  if ($tinfo->{'secondary-engine'}) {
    # Search for unexpected warnings in secondary engine server error
    # log file. Start the mysqltest processes in parallel to save time
    # also makes it possible to wait for any process to exit during
    # the check.
    foreach my $secondary_engine_server (secondary_engine_servers()) {
      if (defined $secondary_engine_server->{'proc'}) {
        my $proc = start_check_warnings($tinfo, $secondary_engine_server);
        $started{ $proc->pid() } = $proc;
      }
    }
  }

  # Return immediately if no check proceess was started
  return 0 unless (keys %started);
  $res = wait_for_check_warnings(\%started, $tinfo);
  return $res if $res;
}

# Loop through our list of processes and look for an entry with the
# provided pid, if found check for the file indicating expected crash
# and restart it.
sub check_expected_crash_and_restart($$) {
  my $proc  = shift;
  my $tinfo = shift;

  foreach my $mysqld (mysqlds()) {
    next
      unless (($mysqld->{proc} and $mysqld->{proc} eq $proc) or
              ($ENV{'MTR_MANUAL_DEBUG'} and $proc->{'SAFE_NAME'} eq 'timer'));

    # If a test was started with bootstrap options, make sure
    # the restart happens with the same options.
    my $bootstrap_opts = get_bootstrap_opts($mysqld, $tinfo);

    # Check if crash expected by looking at the .expect file in var/tmp
    my $expect_file = "$opt_vardir/tmp/" . $mysqld->name() . ".expect";
    if (-f $expect_file) {
      mtr_verbose("Crash was expected, file '$expect_file' exists");
      for (my $waits = 0 ; $waits < 50 ; mtr_milli_sleep(100), $waits++) {
        # Race condition seen on Windows: try again until file not empty
        next if -z $expect_file;
        # If last line in expect file starts with "wait" sleep a little
        # and try again, thus allowing the test script to control when
        # the server should start up again. Keep trying for up to 5 seconds
        # at a time.
        my $last_line = mtr_lastlinesfromfile($expect_file, 1);
        if ($last_line =~ /^wait/) {
          mtr_verbose("Test says wait before restart") if $waits == 0;
          next;
        }

        # Ignore any partial or unknown command
        next unless $last_line =~ /^restart/;

        # If last line begins "restart:", the rest of the line is read as
        # extra command line options to add to the restarted mysqld.
        # Anything other than 'wait' or 'restart:' (with a colon) will
        # result in a restart with original mysqld options.
        if ($last_line =~ /restart:(.+)/) {
          my @rest_opt = split(' ', $1);
          $mysqld->{'restart_opts'} = \@rest_opt;
        } else {
          delete $mysqld->{'restart_opts'};
        }

        # Attempt to remove the .expect file. If it fails in
        # windows, retry removal after a sleep.
        my $retry = 1;
        while (
          unlink($expect_file) == 0 &&
          $! == 13 &&    # Error = 13, Permission denied
          IS_WINDOWS && $retry-- >= 0
          ) {
          # Permission denied to unlink.
          # Race condition seen on windows. Wait and retry.
          mtr_milli_sleep(1000);
        }

        # Start server with same settings as last time
        mysqld_start($mysqld, $mysqld->{'started_opts'},
                     $tinfo, $bootstrap_opts);

        if ($tinfo->{'secondary-engine'}) {
          my $restart_flag = 1;
          # Start secondary engine servers.
          start_secondary_engine_servers($tinfo, $restart_flag);
        }

        return 1;
      }

      # Loop ran through: we should keep waiting after a re-check
      return 2;
    }
  }

  if ($tinfo->{'secondary-engine'}) {
    return check_expected_secondary_server_crash_and_restart($proc, $tinfo);
  }

  # Not an expected crash
  return 0;
}

# Remove all files and subdirectories of a directory
sub clean_dir {
  my ($dir) = @_;
  mtr_verbose("clean_dir: $dir");

  finddepth(
    { no_chdir => 1,
      wanted   => sub {
        if (-d $_) {
          # A dir
          if ($_ eq $dir) {
            # The dir to clean
            return;
          } else {
            mtr_verbose("rmdir: '$_'");
            rmdir($_) or mtr_warning("rmdir($_) failed: $!");
          }
        } else {
          # Hopefully a file
          mtr_verbose("unlink: '$_'");
          unlink($_) or mtr_warning("unlink($_) failed: $!");
        }
      }
    },
    $dir);
}

sub clean_datadir {
  my ($tinfo) = @_;

  mtr_verbose("Cleaning datadirs...");

  if (started(all_servers()) != 0) {
    mtr_error("Trying to clean datadir before all servers stopped");
  }

  foreach my $cluster (clusters()) {
    my $cluster_dir = "$opt_vardir/" . $cluster->{name};
    mtr_verbose(" - removing '$cluster_dir'");
    rmtree($cluster_dir);
  }

  foreach my $mysqld (mysqlds()) {
    my $bootstrap_opts = get_bootstrap_opts($mysqld, $tinfo);
    my $mysqld_dir = dirname($mysqld->value('datadir'));

    # Clean datadir if server is restarted between tests
    # that do not have bootstrap options.
    if (-d $mysqld_dir and
        !$mysqld->{need_reinitialization} and
        !$bootstrap_opts) {
      mtr_verbose(" - removing '$mysqld_dir'");
      rmtree($mysqld_dir);
    }
  }

  # Remove all files in tmp and var/tmp
  clean_dir("$opt_vardir/tmp");
  if ($opt_tmpdir ne "$opt_vardir/tmp") {
    clean_dir($opt_tmpdir);
  }

  if (-e "$default_vardir/tmp/bootstrap.sql") {
    unlink("$default_vardir/tmp/bootstrap.sql");
  }
}

# Save datadir before it's removed
sub save_datadir_after_failure($$) {
  my ($dir, $savedir) = @_;

  mtr_report(" - saving '$dir'");
  my $dir_name = basename($dir);
  rename("$dir", "$savedir/$dir_name");
}

sub remove_ndbfs_from_ndbd_datadir {
  my ($ndbd_datadir) = @_;
  # Remove the ndb_*_fs directory from ndbd.X/ dir
  foreach my $ndbfs_dir (glob("$ndbd_datadir/ndb_*_fs")) {
    next unless -d $ndbfs_dir;    # Skip if not a directory
    rmtree($ndbfs_dir);
  }
}

sub after_failure ($) {
  my ($tinfo) = @_;

  mtr_report("Saving datadirs...");

  my $save_dir = "$opt_vardir/log/";
  $save_dir .= $tinfo->{name};

  # Add combination name if any
  $save_dir .= "-$tinfo->{combination}" if defined $tinfo->{combination};

  # Save savedir  path for server
  $tinfo->{savedir} = $save_dir;

  mkpath($save_dir) if !-d $save_dir;

  # Save the used my.cnf file
  copy($path_config_file, $save_dir);

  # Copy the tmp dir
  copytree("$opt_vardir/tmp/", "$save_dir/tmp/");

  if (clusters()) {
    foreach my $cluster (clusters()) {
      my $cluster_dir = "$opt_vardir/" . $cluster->{name};

      # Remove the fileystem of each ndbd
      if (!$opt_keep_ndbfs) {
        foreach my $ndbd (in_cluster($cluster, ndbds())) {
          my $ndbd_datadir = $ndbd->value("DataDir");
          remove_ndbfs_from_ndbd_datadir($ndbd_datadir);
        }
      }

      save_datadir_after_failure($cluster_dir, $save_dir);
    }
  } else {
    foreach my $mysqld (mysqlds()) {
      my $data_dir = $mysqld->value('datadir');
      save_datadir_after_failure(dirname($data_dir), $save_dir);
      save_secondary_engine_logdir($save_dir) if $tinfo->{'secondary-engine'};
    }
  }
}

sub report_failure_and_restart ($) {
  my $tinfo = shift;

  if ($opt_valgrind_mysqld && ($tinfo->{'warnings'} || $tinfo->{'timeout'})) {
    # In these cases we may want valgrind report from normal termination
    $tinfo->{'dont_kill_server'} = 1;
  }

  # Shutdown properly if not to be killed (for valgrind)
  stop_all_servers($tinfo->{'dont_kill_server'} ? $opt_shutdown_timeout : 0);

  $tinfo->{'result'} = 'MTR_RES_FAILED';

  my $test_failures = $tinfo->{'failures'} || 0;
  $tinfo->{'failures'} = $test_failures + 1;

  if ($tinfo->{comment}) {
    # The test failure has been detected by mysql-test-run.pl
    # when starting the servers or due to other error, the reason for
    # failing the test is saved in "comment"
    ;
  }

  if (!defined $tinfo->{logfile} and !$tinfo->{'no_result_file'}) {
    my $logfile = $path_current_testlog;
    if (defined $logfile) {
      if (-f $logfile) {
        # Test failure was detected by test tool and its report
        # about what failed has been saved to file. Save the report
        # in tinfo
        $tinfo->{logfile} = mtr_fromfile($logfile);
        # If no newlines in the test log:
        # (it will contain the CURRENT_TEST written by mtr, so is not empty)
        if ($tinfo->{logfile} !~ /\n/) {
          # Show how far it got before suddenly failing
          $tinfo->{comment} .= "mysqltest failed but provided no output\n";
          my $log_file_name =
            $opt_vardir . "/log/" . $tinfo->{shortname} . ".log";
          if (-e $log_file_name) {
            $tinfo->{comment} .=
              "The result from queries just before the failure was:" .
              "\n< snip >\n" . mtr_lastlinesfromfile($log_file_name, 20) . "\n";
          }
        }
      } else {
        # The test tool report didn't exist, display an error message
        $tinfo->{logfile} = "Could not open test tool report '$logfile'";
      }
    }
  }

  $test_fail = $tinfo->{'result'};
  after_failure($tinfo);
  mtr_report_test($tinfo);
}

sub run_sh_script {
  my ($script) = @_;
  return 0 unless defined $script;
  mtr_verbose("Running '$script'");
  my $ret = system("/bin/sh $script") >> 8;
  return $ret;
}

sub mysqld_stop {
  my $mysqld = shift or die "usage: mysqld_stop(<mysqld>)";

  my $args;
  mtr_init_args(\$args);

  mtr_add_arg($args, "--defaults-file=%s",         $path_config_file);
  mtr_add_arg($args, "--defaults-group-suffix=%s", $mysqld->after('mysqld'));
  mtr_add_arg($args, "--connect-timeout=20");
  if (IS_WINDOWS) {
    mtr_add_arg($args, "--protocol=pipe");
  }
  mtr_add_arg($args, "--shutdown-timeout=$opt_shutdown_timeout");
  mtr_add_arg($args, "shutdown");

  My::SafeProcess->run(name  => "mysqladmin shutdown " . $mysqld->name(),
                       path  => $exe_mysqladmin,
                       args  => \$args);
}

# This subroutine is added to handle option file options which always
# have to be passed before any other variables or command line options.
sub arrange_option_files_options {
  my ($args, $mysqld, $extra_opts, @options) = @_;

  my @optionfile_options;
  foreach my $arg (@$extra_opts) {
    if (grep { $arg =~ $_ } @options) {
      push(@optionfile_options, $arg);
    }
  }

  my $opt_no_defaults    = grep(/^--no-defaults/,         @optionfile_options);
  my $opt_defaults_extra = grep(/^--defaults-extra-file/, @optionfile_options);
  my $opt_defaults       = grep(/^--defaults-file/,       @optionfile_options);

  if (!$opt_defaults_extra && !$opt_defaults && !$opt_no_defaults) {
    mtr_add_arg($args, "--defaults-file=%s", $path_config_file);
  }

  push(@$args, @optionfile_options);

  # no-defaults has to be the first option provided to mysqld.
  if ($opt_no_defaults) {
    @$args = grep { !/^--defaults-group-suffix/ } @$args;
  }
}

sub mysqld_arguments ($$$) {
  my $args       = shift;
  my $mysqld     = shift;
  my $extra_opts = shift;

  my @options = ("--no-defaults",   "--defaults-extra-file",
                 "--defaults-file", "--login-path",
                 "--print-defaults");

  arrange_option_files_options($args, $mysqld, $extra_opts, @options);

  # When mysqld is run by a root user(euid is 0), it will fail
  # to start unless we specify what user to run as, see BUG#30630
  my $euid = $>;
  if (!IS_WINDOWS and $euid == 0 and (grep(/^--user/, @$extra_opts)) == 0) {
    mtr_add_arg($args, "--user=root");
  }

  if ($opt_valgrind_mysqld) {
    if ($mysql_version_id < 50100) {
      mtr_add_arg($args, "--skip-bdb");
    }
  }

  if ($opt_lock_order) {
    my $lo_dep_1 = "$basedir/mysql-test/lock_order_dependencies.txt";
    my $lo_dep_2 =
      "$basedir/internal/mysql-test/lock_order_extra_dependencies.txt";
    my $lo_out = "$bindir/lock_order";
    mtr_verbose("lock_order dep_1 = $lo_dep_1");
    mtr_verbose("lock_order dep_2 = $lo_dep_2");
    mtr_verbose("lock_order out = $lo_out");

    mtr_add_arg($args, "--loose-lock_order");
    mtr_add_arg($args, "--loose-lock_order_dependencies=$lo_dep_1");
    if (-e $lo_dep_2) {
      # mtr_add_arg($args, "--loose-lock_order_extra_dependencies=$lo_dep_2");
    }
    mtr_add_arg($args, "--loose-lock_order_output_directory=$lo_out");
  }

  if ($mysql_version_id >= 50106 && !$opt_user_args) {
    # Turn on logging to file
    mtr_add_arg($args, "--log-output=file");
  }

  # Indicate to mysqld it will be debugged in debugger
  if ($glob_debugger) {
    mtr_add_arg($args, "--gdb");
  }

  # Enable the debug sync facility, set default wait timeout.
  # Facility stays disabled if timeout value is zero.
  mtr_add_arg($args, "--loose-debug-sync-timeout=%s", $opt_debug_sync_timeout)
    unless $opt_user_args;

  # Options specified in .opt files should be added last so they can
  # override defaults above.

  my $found_skip_core  = 0;
  my $found_no_console = 0;
  my $found_log_error  = 0;

  # Check if the option 'log-error' is found in the .cnf file
  # In the group defined for the server
  $found_log_error = 1
    if defined $mysqld->option("log-error") or
    defined $mysqld->option("log_error");

  # In the [mysqld] section
  $found_log_error = 1
    if !$found_log_error   and
    defined mysqld_group() and
    (defined mysqld_group()->option("log-error") or
     defined mysqld_group()->option("log_error"));

  foreach my $arg (@$extra_opts) {
    # Skip option file options because they are handled above
    next if (grep { $arg =~ $_ } @options);

    if ($arg =~ /--init[-_]file=(.*)/) {
      # If the path given to the init file is relative
      # to an out of source build, the file should
      # be looked for in the MTR_BINDIR.
      $arg = "--init-file=" . get_bld_path($1);
    } elsif ($arg =~ /--log[-_]error=/ or $arg =~ /--log[-_]error$/) {
      $found_log_error = 1;
    } elsif ($arg eq "--skip-core-file") {
      # Allow --skip-core-file to be set in <testname>-[master|slave].opt file
      $found_skip_core = 1;
      next;
    } elsif ($arg eq "--no-console") {
      $found_no_console = 1;
      next;
    } elsif ($arg =~ /--loose[-_]skip[-_]log[-_]bin/ and
             $mysqld->option("log-replica-updates")) {
      # Dont add --skip-log-bin when mysqld has --log-replica-updates in config
      next;
    } elsif ($arg eq "") {
      # We can get an empty argument when  we set environment variables to ""
      # (e.g plugin not found). Just skip it.
      next;
    } elsif ($arg eq "--daemonize") {
      $mysqld->{'daemonize'} = 1;
    }

    mtr_add_arg($args, "%s", $arg);
  }

  $opt_skip_core = $found_skip_core;
  if (IS_WINDOWS && !$found_no_console && !$found_log_error) {
    # Trick the server to send output to stderr, with --console
    mtr_add_arg($args, "--console");
  }

  if (!$found_skip_core && !$opt_user_args) {
    mtr_add_arg($args, "%s", "--core-file");
  }

  return $args;
}

sub mysqld_start ($$$$) {
  my $mysqld         = shift;
  my $extra_opts     = shift;
  my $tinfo          = shift;
  my $bootstrap_opts = shift;

  # Give precedence to opt file bootstrap options over command line
  # bootstrap options.
  if (@opt_extra_bootstrap_opt) {
    @opt_extra_bootstrap_opt = grep { !/--init-file/ } @opt_extra_bootstrap_opt;
    unshift(@$extra_opts, @opt_extra_bootstrap_opt);
  }

  mtr_verbose(My::Options::toStr("mysqld_start", @$extra_opts));

  my $exe               = find_mysqld($mysqld->value('#mtr_basedir'));
  my $wait_for_pid_file = 1;

  my $args;
  mtr_init_args(\$args);

  # Implementation for strace-server
  if ($opt_strace_server) {
    strace_server_arguments($args, \$exe, $mysqld->name());
  }

  foreach my $arg (@$extra_opts) {
    $daemonize_mysqld = 1 if ($arg eq "--daemonize");
  }

  if ($opt_valgrind_mysqld) {
    valgrind_arguments($args, \$exe, $mysqld->name());
  }

  # Implementation for --perf[=<mysqld_name>]
  if (@opt_perf_servers) {
    my $name = $mysqld->name();
    if (grep($_ eq "" || $name =~ /^$_/, @opt_perf_servers)) {
      mtr_print("Using perf for: ", $name);
      perf_arguments($args, \$exe, $name);
    }
  }

  my $cpu_list = $mysqld->if_exist('#cpubind');
  if (defined $cpu_list) {
    mtr_print("Applying cpu binding '$cpu_list' for: ", $mysqld->name());
    cpubind_arguments($args, \$exe, $cpu_list);
  }

  mtr_add_arg($args, "--defaults-group-suffix=%s", $mysqld->after('mysqld'));

  # Add any additional options from an in-test restart
  my @all_opts;
  if (exists $mysqld->{'restart_opts'}) {
    foreach my $extra_opt (@$extra_opts) {
      next if $extra_opt eq '';
      my ($opt_name1, $value1) = My::Options::split_option($extra_opt);
      my $found = 0;
      foreach my $restart_opt (@{ $mysqld->{'restart_opts'} }) {
        next if $restart_opt eq '';
        my ($opt_name2, $value2) = My::Options::split_option($restart_opt);
        $found = 1 if (My::Options::option_equals($opt_name1, $opt_name2));
        last if $found == 1;
      }
      push(@all_opts, $extra_opt) if $found == 0;
    }
    push(@all_opts, @{ $mysqld->{'restart_opts'} });
    mtr_verbose(
       My::Options::toStr("mysqld_start restart", @{ $mysqld->{'restart_opts'} }
       ));
  } else {
    @all_opts = @$extra_opts;
  }

  mysqld_arguments($args, $mysqld, \@all_opts);

  if ($opt_debug) {
    mtr_add_arg($args, "--debug=$debug_d:t:i:A,%s/log/%s.trace",
                $path_vardir_trace, $mysqld->name());
  }

  if (IS_WINDOWS) {
    mtr_add_arg($args, "--enable-named-pipe");
  }

  my $pid_file;
  foreach my $arg (@$args) {
    $pid_file = mtr_match_prefix($arg, "--pid-file=");
    last if defined $pid_file;
  }

  $pid_file = $mysqld->value('pid-file') if not defined $pid_file;

  if ($opt_gdb || $opt_manual_gdb) {
    gdb_arguments(\$args, \$exe, $mysqld->name());
  } elsif ($opt_lldb || $opt_manual_lldb) {
    lldb_arguments(\$args, \$exe, $mysqld->name());
  } elsif ($opt_ddd || $opt_manual_ddd) {
    ddd_arguments(\$args, \$exe, $mysqld->name());
  } elsif ($opt_dbx || $opt_manual_dbx) {
    dbx_arguments(\$args, \$exe, $mysqld->name());
  } elsif ($opt_debugger) {
    debugger_arguments(\$args, \$exe, $mysqld->name());
  } elsif ($opt_manual_debug) {
    print "\nStart " . $mysqld->name() . " in your debugger\n" .
      "dir: $glob_mysql_test_dir\n" . "exe: $exe\n" . "args:  " .
      join(" ", @$args) . "\n\n" . "Waiting ....\n";

    # Indicate the exe should not be started
    $exe = undef;
  } elsif ($tinfo->{'secondary-engine'}) {
    # Wait for the PID file to be created if secondary engine
    # is enabled.
  } else {
    # Default to not wait until pid file has been created
    $wait_for_pid_file = 0;
  }

  # Remove the old pidfile if any
  unlink($pid_file) if -e $pid_file;

  my $output = $mysqld->value('#log-error');

  # Remember this log file for valgrind/shutdown error report search.
  $logs{$output} = 1;

  # Remember data dir for gmon.out files if using gprof
  $gprof_dirs{ $mysqld->value('datadir') } = 1 if $opt_gprof;

  if (defined $exe) {
    $mysqld->{'proc'} =
      My::SafeProcess->new(name        => $mysqld->name(),
                           path        => $exe,
                           args        => \$args,
                           output      => $output,
                           error       => $output,
                           append      => 1,
                           verbose     => $opt_verbose,
                           nocore      => $opt_skip_core,
                           host        => undef,
                           shutdown    => sub { mysqld_stop($mysqld) },
                           envs        => \@opt_mysqld_envs,
                           pid_file    => $pid_file,
                           daemon_mode => $mysqld->{'daemonize'});

    mtr_verbose("Started $mysqld->{proc}");
  }

  if ($wait_for_pid_file &&
      !sleep_until_pid_file_created($pid_file, $opt_start_timeout,
                                    $mysqld->{'proc'})
    ) {
    my $mname = $mysqld->name();
    mtr_error("Failed to start mysqld $mname with command $exe");
  }

  # Remember options used when starting
  $mysqld->{'started_opts'} = $extra_opts;

  # Save the bootstrap options to compare with the next run.
  # Reinitialization of the datadir should happen only if
  # the bootstrap options of the next test are different.
  $mysqld->{'save_bootstrap_opts'} = $bootstrap_opts;
  return;
}

sub stop_all_servers () {
  my $shutdown_timeout = $_[0] or 0;

  mtr_verbose("Stopping all servers...");

  # Kill all started servers
  my $ret =
    My::SafeProcess::shutdown($shutdown_timeout, started(all_servers()));

  # Remove pidfiles
  foreach my $server (all_servers()) {
    my $pid_file = $server->if_exist('pid-file');
    unlink($pid_file) if defined $pid_file;
  }

  # Mark servers as stopped
  map($_->{proc} = undef, all_servers());
  return $ret;
}

sub is_slave {
  my ($server) = @_;
  # There isn't really anything in a configuration which tells if a
  # mysqld is master or slave. Best guess is to treat all which haven't
  # got '#!use-slave-opt' as masters. At least be consistent.
  return $server->option('#!use-slave-opt');
}

# Get the bootstrap options from the opt file depending on
# whether it is a master or a slave.
sub get_bootstrap_opts {
  my ($server, $tinfo) = @_;

  my $bootstrap_opts = (is_slave($server) ? $tinfo->{bootstrap_slave_opt} :
                          $tinfo->{bootstrap_master_opt});
  return $bootstrap_opts;
}

# Determine whether the server needs to be reinitialized.
sub server_need_reinitialization {
  my ($tinfo, $server) = @_;
  my $bootstrap_opts = get_bootstrap_opts($server, $tinfo);
  my $started_boot_opts = $server->{'save_bootstrap_opts'};

  # If previous test and current test have the same bootstrap
  # options, do not reinitialize.
  if ($bootstrap_opts and $started_boot_opts) {
    if (My::Options::same($started_boot_opts, $bootstrap_opts)) {
      if (defined $test_fail and $test_fail eq 'MTR_RES_FAILED') {
        $server->{need_reinitialization} = 1;
      } else {
        $server->{need_reinitialization} = 0;
      }
    } else {
      $server->{need_reinitialization} = 1;
    }
  } elsif ($bootstrap_opts) {
    $server->{need_reinitialization} = 1;
  } else {
    $server->{need_reinitialization} = undef;
  }
}

# Check whether the server needs to be reinitialized.
sub servers_need_reinitialization {
  my ($tinfo) = @_;
  my $server_need_reinit;

  foreach my $mysqld (mysqlds()) {
    server_need_reinitialization($tinfo, $mysqld);
    if (defined $mysqld->{need_reinitialization} and
        $mysqld->{need_reinitialization} eq 1) {
      $server_need_reinit = 1;
      last if $tinfo->{rpl_test};
    } elsif (defined $mysqld->{need_reinitialization} and
             $mysqld->{need_reinitialization} eq 0) {
      $server_need_reinit = 0 if !$server_need_reinit;
    }
  }

  return $server_need_reinit;
}

# Find out if server should be restarted for this test
sub server_need_restart {
  my ($tinfo, $server, $master_restarted) = @_;

  if (using_extern()) {
    mtr_verbose_restart($server, "no restart for --extern server");
    return 0;
  }

  if ($tinfo->{'force_restart'}) {
    mtr_verbose_restart($server, "forced in .opt file");
    return 1;
  }

  if ($opt_force_restart) {
    mtr_verbose_restart($server, "forced restart turned on");
    return 1;
  }

  if ($tinfo->{template_path} ne $current_config_name) {
    mtr_verbose_restart($server, "using different config file");
    return 1;
  }

  if ($tinfo->{'master_sh'} || $tinfo->{'slave_sh'}) {
    mtr_verbose_restart($server, "sh script to run");
    return 1;
  }

  if (!started($server)) {
    mtr_verbose_restart($server, "not started");
    return 1;
  }

  my $started_tinfo = $server->{'started_tinfo'};
  if (defined $started_tinfo) {
    # Check if timezone of  test that server was started
    # with differs from timezone of next test
    if (timezone($started_tinfo) ne timezone($tinfo)) {
      mtr_verbose_restart($server, "different timezone");
      return 1;
    }
  }
  my $is_mysqld = grep ($server eq $_, mysqlds());
  if ($is_mysqld) {
    # Check that running process was started with same options
    # as the current test requires
    my $extra_opts = get_extra_opts($server, $tinfo);
    my $started_opts = $server->{'started_opts'};

    # Also, always restart if server had been restarted with additional
    # options within test.
    if (!My::Options::same($started_opts, $extra_opts) ||
        exists $server->{'restart_opts'}) {
      my $use_dynamic_option_switch = 0;
      if (!$use_dynamic_option_switch) {
        mtr_verbose_restart($server,
                            "running with different options '" .
                              join(" ", @{$extra_opts}) . "' != '" .
                              join(" ", @{$started_opts}) . "'");
        return 1;
      }

      mtr_verbose(My::Options::toStr("started_opts", @$started_opts));
      mtr_verbose(My::Options::toStr("extra_opts",   @$extra_opts));

      # Get diff and check if dynamic switch is possible
      my @diff_opts = My::Options::diff($started_opts, $extra_opts);
      mtr_verbose(My::Options::toStr("diff_opts", @diff_opts));

      my $query = My::Options::toSQL(@diff_opts);
      mtr_verbose("Attempting dynamic switch '$query'");
      if (run_query($server, $query)) {
        mtr_verbose("Restart: running with different options '" .
                    join(" ", @{$extra_opts}) . "' != '" .
                    join(" ", @{$started_opts}) . "'");
        return 1;
      }

      # Remember the dynamically set options
      $server->{'started_opts'} = $extra_opts;
    }

    if (is_slave($server) && $master_restarted) {
      # At least one master restarted and this is a slave, restart
      mtr_verbose_restart($server, " master restarted");
      return 1;
    }
  }

  # Default, no restart
  return 0;
}

sub servers_need_restart($) {
  my ($tinfo) = @_;
  my @restart_servers;

  # Build list of master and slave mysqlds to be able to restart
  # all slaves whenever a master restarts.
  my @masters;
  my @slaves;

  foreach my $server (mysqlds()) {
    if (is_slave($server)) {
      push(@slaves, $server);
    } else {
      push(@masters, $server);
    }
  }

  # Check masters
  my $master_restarted = 0;
  foreach my $master (@masters) {
    if (server_need_restart($tinfo, $master, $master_restarted)) {
      $master_restarted = 1;
      push(@restart_servers, $master);
    }
  }

  # Check slaves
  foreach my $slave (@slaves) {
    if (server_need_restart($tinfo, $slave, $master_restarted)) {
      push(@restart_servers, $slave);
    }
  }

  # Check if any remaining servers need restart
  foreach my $server (ndb_mgmds(), ndbds()) {
    if (server_need_restart($tinfo, $server, $master_restarted)) {
      push(@restart_servers, $server);
    }
  }

  return @restart_servers;
}

# Filter a list of servers and return only those that are part
# of the specified cluster
sub in_cluster {
  my ($cluster) = shift;
  # Return only processes for a specific cluster
  return grep { $_->suffix() eq $cluster->suffix() } @_;
}

# Filter a list of servers and return the SafeProcess
# for only those that are started or stopped
sub started { return grep(defined $_,  map($_->{proc}, @_)); }
sub stopped { return grep(!defined $_, map($_->{proc}, @_)); }

sub envsubst {
  my $string = shift;

  # Check for the ? symbol in the var name and remove it.
  if ($string =~ s/^\?//) {
    if (!defined $ENV{$string}) {
      return "";
    }
  } else {
    if (!defined $ENV{$string}) {
      mtr_error(".opt file references '$string' which is not set");
    }
  }

  return $ENV{$string};
}

sub get_extra_opts {
  # No extra options if --user-args
  return \@opt_extra_mysqld_opt if $opt_user_args;

  my ($mysqld, $tinfo) = @_;

  my $opts =
    $mysqld->option("#!use-slave-opt") ? $tinfo->{slave_opt} :
    $tinfo->{master_opt};

  # Expand environment variables
  foreach my $opt (@$opts) {
    $opt =~ s/\$\{(\??\w+)\}/envsubst($1)/ge;
    $opt =~ s/\$(\??\w+)/envsubst($1)/ge;
  }
  return $opts;
}

# Collect client options from client.opt file
sub get_client_options($$) {
  my ($args, $tinfo) = @_;

  foreach my $opt (@{ $tinfo->{client_opt} }) {
    # Expand environment variables
    $opt =~ s/\$\{(\??\w+)\}/envsubst($1)/ge;
    $opt =~ s/\$(\??\w+)/envsubst($1)/ge;
    mtr_add_arg($args, $opt);
  }
}

sub stop_servers($$) {
  my ($tinfo, @servers) = @_;

  # Remember if we restarted for this test case (count restarts)
  $tinfo->{'restarted'} = 1;
  my $ret;

  if (join('|', @servers) eq join('|', all_servers())) {
    # All servers are going down, use some kind of order to
    # avoid too many warnings in the log files

    mtr_report("Restarting all servers");

    # mysqld processes
    $ret = My::SafeProcess::shutdown($opt_shutdown_timeout, started(mysqlds()));

    # cluster processes
    My::SafeProcess::shutdown($opt_shutdown_timeout,
                              started(ndbds(), ndb_mgmds()));
  } else {
    mtr_report("Restarting ", started(@servers));

    # Stop only some servers
    $ret = My::SafeProcess::shutdown($opt_shutdown_timeout, started(@servers));
  }

  if ($ret) {
    shutdown_exit_reports();
    $shutdown_report = 1;
  }

  foreach my $server (@servers) {
    # Mark server as stopped
    $server->{proc} = undef;

    # Forget history
    delete $server->{'started_tinfo'};
    delete $server->{'started_opts'};
    delete $server->{'started_cnf'};
    delete $server->{'restart_opts'};
  }
}

# Start servers not already started
#
# RETURN
#   0 OK
#   1 Start failed
sub start_servers($) {
  my ($tinfo) = @_;

  # Make sure the safe_process also exits from now on.  Could not be
  # done before, as we don't want this for the bootstrap.
  if ($opt_start_exit) {
    My::SafeProcess->start_exit();
  }

  # Start clusters
  foreach my $cluster (clusters()) {
    ndbcluster_start($cluster);
  }

  my $server_id = 0;
  # Start mysqlds

  foreach my $mysqld (mysqlds()) {
    # Group Replication requires a local port to be open on each server
    # in order to receive messages from the group, Store the reserved
    # port in an environment variable SERVER_GR_PORT_X(where X is the
    # server number).
    $server_id++;
    my $xcom_server = "SERVER_GR_PORT_" . $server_id;

    if (!$group_replication) {
      # Assigning error value '-1' to SERVER_GR_PORT_X environment
      # variable, since the number of ports reserved per thread is not
      # enough for allocating extra Group replication ports.
      $ENV{$xcom_server} = -1;
    } else {
      my $xcom_port = $baseport + 19 + $server_id;
      $ENV{$xcom_server} = $xcom_port;
    }

    if ($mysqld->{proc}) {
      # Already started, write start of testcase to log file
      mark_testcase_start_in_logs($mysqld, $tinfo);
      next;
    }

    my $bootstrap_opts = get_bootstrap_opts($mysqld, $tinfo);
    my $datadir = $mysqld->value('datadir');
    if ($opt_start_dirty) {
      # Don't delete anything if starting dirty
      ;
    } else {
      my @options = ('log-bin', 'relay-log');
      foreach my $option_name (@options) {
        next unless $mysqld->option($option_name);

        my $file_name = $mysqld->value($option_name);
        next unless defined $file_name and -e $file_name;

        mtr_verbose(" -removing '$file_name'");
        unlink($file_name) or die("unable to remove file '$file_name'");
      }

      # Clean datadir if server is restarted between tests
      # that do not have bootstrap options.
      if (-d $datadir and
          !$mysqld->{need_reinitialization} and
          !$bootstrap_opts) {
        mtr_verbose(" - removing '$datadir'");
        rmtree($datadir);
      }
    }

    my $mysqld_basedir = $mysqld->value('#mtr_basedir');
    if ($basedir eq $mysqld_basedir) {
      # If dirty, keep possibly grown system db
      if (!$opt_start_dirty) {
        # Copy datadir from installed system db
        my $path = ($opt_parallel == 1) ? "$opt_vardir" : "$opt_vardir/..";
        my $install_db = "$path/data/";
        if (!-d $datadir or
            (!$bootstrap_opts and
             !$mysqld->{need_reinitialization})
          ) {
          copytree($install_db, $datadir) if -d $install_db;
          mtr_error("Failed to copy system db to '$datadir'")
            unless -d $datadir;
        }

        # Restore the value of bootstrap command for the next run.
        if ($initial_bootstrap_cmd ne $ENV{'MYSQLD_BOOTSTRAP_CMD'}) {
          $ENV{'MYSQLD_BOOTSTRAP_CMD'} = $initial_bootstrap_cmd;
        }
      }
    } else {
      mysql_install_db($mysqld);    # For versional testing
      mtr_error("Failed to install system db to '$datadir'")
        unless -d $datadir;
    }

    # Reinitialize the data directory if there are bootstrap options
    # in the opt file.
    if ($mysqld->{need_reinitialization}) {
      clean_dir($datadir);
      mysql_install_db($mysqld, $datadir, $bootstrap_opts);
      $tinfo->{'reinitialized'} = 1;
      # Remove the bootstrap.sql file so that a duplicate set of
      # SQL statements do not get written to the same file.
      unlink("$opt_vardir/tmp/bootstrap.sql")
        if (-f "$opt_vardir/tmp/bootstrap.sql");
    }

    # Create the servers tmpdir
    my $tmpdir = $mysqld->value('tmpdir');
    mkpath($tmpdir) unless -d $tmpdir;

    # Run <tname>-master.sh
    if ($mysqld->option('#!run-master-sh') and
        run_sh_script($tinfo->{master_sh})) {
      $tinfo->{'comment'} = "Failed to execute '$tinfo->{master_sh}'";
      return 1;
    }

    # Run <tname>-slave.sh
    if ($mysqld->option('#!run-slave-sh') and
        run_sh_script($tinfo->{slave_sh})) {
      $tinfo->{'comment'} = "Failed to execute '$tinfo->{slave_sh}'";
      return 1;
    }

    # It's safe to not write log mark if the above sh scripts failed and
    # caused the flow to not reach here, the test will be reported as failed and
    # log will not be needed.

    # Write start of testcase to log files.
    mark_testcase_start_in_logs($mysqld, $tinfo);

    my $extra_opts = get_extra_opts($mysqld, $tinfo);
    mysqld_start($mysqld, $extra_opts, $tinfo, $bootstrap_opts);

    # Save this test case information, so next can examine it
    $mysqld->{'started_tinfo'} = $tinfo;
  }

  # Wait for clusters to start
  foreach my $cluster (clusters()) {
    if (ndbcluster_wait_started($cluster, "")) {
      # failed to start
      $tinfo->{'comment'} =
        "Start of '" . $cluster->name() . "' cluster failed";

      # Dump cluster log files to log file to help analyze the
      # cause of the failed start
      ndbcluster_dump($cluster);

      return 1;
    }
  }

  # Wait for mysqlds to start
  foreach my $mysqld (mysqlds()) {
    next if !started($mysqld);

    if (!sleep_until_pid_file_created($mysqld->value('pid-file'),
                                      $opt_start_timeout,
                                      $mysqld->{'proc'})
      ) {
      $tinfo->{comment} = "Failed to start " . $mysqld->name();
      my $logfile = $mysqld->value('#log-error');
      if (defined $logfile and -f $logfile) {
        my @srv_lines = extract_server_log($logfile, $tinfo->{name});
        $tinfo->{logfile} = "Server log is:\n" . join("", @srv_lines);
      } else {
        $tinfo->{logfile} = "Could not open server logfile: '$logfile'";
      }
      return 1;
    }
  }

  if ($tinfo->{'secondary-engine'}) {
    # Start secondary engine servers.
    start_secondary_engine_servers($tinfo);

    # Set an environment variable to indicate that the test needs
    # secondary engine.
    $ENV{'SECONDARY_ENGINE_TEST'} = 1;

    # Install secondary engine plugin on all running mysqld servers.
    foreach my $mysqld (mysqlds()) {
      install_secondary_engine_plugin($mysqld);
    }
  }

  return 0;
}

# Run include/check-testcase.test. Before a testcase, run in record
# mode and save result file to var/tmp. After testcase, run and compare
# with the recorded file, they should be equal.
#
# RETURN VALUE
#   The newly started process
sub start_check_testcase ($$$) {
  my $tinfo  = shift;
  my $mode   = shift;
  my $mysqld = shift;

  my $name = "check-" . $mysqld->name();
  # Replace dots in name with underscore to avoid that mysqltest
  # misinterpret's what the filename extension is :(
  $name =~ s/\./_/g;

  my $args;
  mtr_init_args(\$args);

  mtr_add_arg($args, "--defaults-file=%s",         $path_config_file);
  mtr_add_arg($args, "--defaults-group-suffix=%s", $mysqld->after('mysqld'));
  mtr_add_arg($args, "--result-file=%s", "$opt_vardir/tmp/$name.result");
  mtr_add_arg($args, "--test-file=%s",   "include/check-testcase.test");
  mtr_add_arg($args, "--verbose");
  mtr_add_arg($args, "--logdir=%s/tmp",  $opt_vardir);

  if (IS_WINDOWS) {
    mtr_add_arg($args, "--protocol=pipe");
  }

  if ($mode eq "before") {
    mtr_add_arg($args, "--record");
  }

  my $errfile = "$opt_vardir/tmp/$name.err";
  my $proc = My::SafeProcess->new(name      => $name,
                                  path      => $exe_mysqltest,
                                  error     => $errfile,
                                  output    => $errfile,
                                  args      => \$args,
                                  user_data => $errfile,
                                  verbose   => $opt_verbose,);

  mtr_report("Started $proc");
  return $proc;
}

# Run mysqltest and wait for it to finish
# - this function is currently unused
sub run_mysqltest ($$) {
  my $proc = start_mysqltest(@_);
  $proc->wait();
}

<<<<<<< HEAD
sub start_mysqltest ($) {
  my $tinfo = shift;
=======
sub start_mysqltest ($$) {
  my $tinfo = shift;
  my $mysqltest = shift;
>>>>>>> 780282ae

  my $exe = $exe_mysqltest;
  my $args;

  mark_time_used('admin');

  mtr_init_args(\$args);

<<<<<<< HEAD
  # Extract settings for [mysqltest] section that always exist in generated
  # config, the exception here is with extern server there is no config.
  if (defined $config) {
    my $mysqltest = $config->group('mysqltest');
    my $cpu_list = $mysqltest->if_exist('#cpubind');
    if (defined $cpu_list) {
      mtr_print("Applying cpu binding '$cpu_list' for mysqltest");
      cpubind_arguments($args, \$exe, $cpu_list);
    }
=======
  my $cpu_list = $mysqltest->if_exist('#cpubind');
  if (defined $cpu_list) {
    mtr_print("Applying cpu binding '$cpu_list' for mysqltest");
    cpubind_arguments($args, \$exe, $cpu_list);
>>>>>>> 780282ae
  }

  if ($opt_strace_client) {
    $exe = "strace";
    mtr_add_arg($args, "-o");
    mtr_add_arg($args, "%s/log/mysqltest.strace", $opt_vardir);
    mtr_add_arg($args, "-f");
    mtr_add_arg($args, "$exe_mysqltest");
  }

  mtr_add_arg($args, "--defaults-file=%s",      $path_config_file);
  mtr_add_arg($args, "--silent");
  mtr_add_arg($args, "--tmpdir=%s",             $opt_tmpdir);
  mtr_add_arg($args, "--character-sets-dir=%s", $path_charsetsdir);
  mtr_add_arg($args, "--logdir=%s/log",         $opt_vardir);
  mtr_add_arg($args, "--database=test");

  if ($auth_plugin) {
    mtr_add_arg($args, "--plugin_dir=%s", dirname($auth_plugin));
  }

  # Log line number and time  for each line in .test file
  if ($opt_mark_progress) {
    mtr_add_arg($args, "--mark-progress");
  }

  if ($opt_ps_protocol) {
    mtr_add_arg($args, "--ps-protocol");
  }

  if ($opt_no_skip) {
    mtr_add_arg($args, "--no-skip");
    mtr_add_arg($args, "--no-skip-exclude-list=$excluded_string");
  }

  if ($opt_sp_protocol) {
    mtr_add_arg($args, "--sp-protocol");
  }

  if ($opt_explain_protocol) {
    mtr_add_arg($args, "--explain-protocol");
  }

  if ($opt_json_explain_protocol) {
    mtr_add_arg($args, "--json-explain-protocol");
  }

  if ($opt_view_protocol) {
    mtr_add_arg($args, "--view-protocol");
  }

  if ($opt_trace_protocol) {
    mtr_add_arg($args, "--opt-trace-protocol");
  }

  if ($opt_cursor_protocol) {
    mtr_add_arg($args, "--cursor-protocol");
  }

  mtr_add_arg($args, "--timer-file=%s/log/timer", $opt_vardir);

  if ($opt_compress) {
    mtr_add_arg($args, "--compress");
  }

  if ($opt_async_client) {
    mtr_add_arg($args, "--async-client");
  }

  if ($opt_max_connections) {
    mtr_add_arg($args, "--max-connections=%d", $opt_max_connections);
  }

  if ($opt_colored_diff) {
    mtr_add_arg($args, "--colored-diff", $opt_colored_diff);
  }

  if ($opt_hypergraph) {
    mtr_add_arg($args, "--hypergraph");
  }

  foreach my $arg (@opt_extra_mysqltest_opt) {
    mtr_add_arg($args, $arg);
  }

  # Check for any client options
  get_client_options($args, $tinfo) if $tinfo->{client_opt};

  # Export MYSQL_TEST variable containing <path>/mysqltest <args>
  $ENV{'MYSQL_TEST'} = mtr_args2str($exe_mysqltest, @$args);

  # Add arguments that should not go into the MYSQL_TEST env var
  if ($opt_valgrind_mysqltest) {
    # Prefix the Valgrind options to the argument list. We do this
    # here, since we do not want to Valgrind the nested invocations
    # of mysqltest; that would mess up the stderr output causing
    # test failure.
    my @args_saved = @$args;
    mtr_init_args(\$args);
    valgrind_arguments($args, \$exe);
    mtr_add_arg($args, "%s", $_) for @args_saved;
  }

  add_secondary_engine_options($tinfo, $args) if $tinfo->{'secondary-engine'};

  mtr_add_arg($args, "--test-file=%s", $tinfo->{'path'});

  # Number of lines of resut to include in failure report
  mtr_add_arg($args, "--tail-lines=20");

  if (defined $tinfo->{'result_file'}) {
    mtr_add_arg($args, "--result-file=%s", $tinfo->{'result_file'});
  }

  client_debug_arg($args, "mysqltest");

  if ($opt_record) {
    $ENV{'MTR_RECORD'} = 1;
    mtr_add_arg($args, "--record");

    # When recording to a non existing result file the name of that
    # file is in "record_file".
    if (defined $tinfo->{'record_file'}) {
      mtr_add_arg($args, "--result-file=%s", $tinfo->{record_file});
    }
  } else {
    $ENV{'MTR_RECORD'} = 0;
  }

  if ($opt_client_gdb) {
    gdb_arguments(\$args, \$exe, "client");
  } elsif ($opt_client_lldb) {
    lldb_arguments(\$args, \$exe, "client");
  } elsif ($opt_client_ddd) {
    ddd_arguments(\$args, \$exe, "client");
  } elsif ($opt_client_dbx) {
    dbx_arguments(\$args, \$exe, "client");
  } elsif ($opt_client_debugger) {
    debugger_arguments(\$args, \$exe, "client");
  }

  my @redirect_output;
  if ($opt_check_testcases && !defined $tinfo->{'result_file'}) {
    @redirect_output = (output => "/dev/null");
  }

  my $proc = My::SafeProcess->new(name   => "mysqltest",
                                  path   => $exe,
                                  args   => \$args,
                                  append => 1,
                                  @redirect_output,
                                  error   => $path_current_testlog,
                                  verbose => $opt_verbose,);
  mtr_verbose("Started $proc");
  return $proc;
}

sub create_debug_statement {
  my $args  = shift;
  my $input = shift;

  # Put arguments into a single string and enclose values which
  # contain metacharacters in quotes
  my $runline;
  for my $arg (@$$args) {
    $runline .= ($arg =~ /^(--[a-z0-9_-]+=)(.*[^A-Za-z_0-9].*)$/ ? "$1\"$2\"" :
                   $arg
      ) .
      " ";
  }

  $runline = $input ? "run $runline < $input" : "run $runline";
  return $runline;
}

# Modify the exe and args so that program is run in gdb in xterm
sub gdb_arguments {
  my $args  = shift;
  my $exe   = shift;
  my $type  = shift;
  my $input = shift;

  my $gdb_init_file = "$opt_vardir/tmp/gdbinit.$type";

  # Remove the old gdbinit file
  unlink($gdb_init_file);

  my $runline = create_debug_statement($args, $input);

  # write init file for mysqld or client
  mtr_tofile($gdb_init_file, "break main\n" . $runline);

  if ($opt_manual_gdb || $opt_manual_boot_gdb) {
    print "\nTo start gdb for $type, type in another window:\n";
    print "gdb -cd $glob_mysql_test_dir -x $gdb_init_file $$exe\n";

    # Indicate the exe should not be started
    $$exe = undef;
    return;
  }

  $$args = [];
  mtr_add_arg($$args, "-title");
  mtr_add_arg($$args, "$type");
  mtr_add_arg($$args, "-e");

  if ($exe_libtool) {
    mtr_add_arg($$args, $exe_libtool);
    mtr_add_arg($$args, "--mode=execute");
  }

  mtr_add_arg($$args, "gdb");
  mtr_add_arg($$args, "-x");
  mtr_add_arg($$args, "$gdb_init_file");
  mtr_add_arg($$args, "$$exe");

  $$exe = "xterm";
}

# Modify the exe and args so that program is run in lldb
sub lldb_arguments {
  my $args  = shift;
  my $exe   = shift;
  my $type  = shift;
  my $input = shift;

  my $lldb_init_file = "$opt_vardir/tmp/$type.lldbinit";
  unlink($lldb_init_file);

  my $str = join(" ", @$$args);

  # write init file for mysqld or client
  mtr_tofile($lldb_init_file, "process launch --stop-at-entry -- " . $str);

  if ($opt_manual_lldb) {
    print "\nTo start lldb for $type, type in another window:\n";
    print "cd $glob_mysql_test_dir && lldb -s $lldb_init_file $$exe\n";

    # Indicate the exe should not be started
    $$exe = undef;
    return;
  }

  $$args = [];
  mtr_add_arg($$args, "-title");
  mtr_add_arg($$args, "$type");
  mtr_add_arg($$args, "-e");

  mtr_add_arg($$args, "lldb");
  mtr_add_arg($$args, "-s");
  mtr_add_arg($$args, "$lldb_init_file");
  mtr_add_arg($$args, "$$exe");

  $$exe = "xterm";
}

# Modify the exe and args so that program is run in ddd
sub ddd_arguments {
  my $args  = shift;
  my $exe   = shift;
  my $type  = shift;
  my $input = shift;

  my $gdb_init_file = "$opt_vardir/tmp/gdbinit.$type";

  # Remove the old gdbinit file
  unlink($gdb_init_file);

  my $runline = create_debug_statement($args, $input);

  # Write init file for mysqld or client
  mtr_tofile($gdb_init_file, "file $$exe\n" . "break main\n" . $runline);

  if ($opt_manual_ddd) {
    print "\nTo start ddd for $type, type in another window:\n";
    print "ddd -cd $glob_mysql_test_dir -x $gdb_init_file $$exe\n";

    # Indicate the exe should not be started
    $$exe = undef;
    return;
  }

  my $save_exe = $$exe;
  $$args = [];
  if ($exe_libtool) {
    $$exe = $exe_libtool;
    mtr_add_arg($$args, "--mode=execute");
    mtr_add_arg($$args, "ddd");
  } else {
    $$exe = "ddd";
  }
  mtr_add_arg($$args, "--command=$gdb_init_file");
  mtr_add_arg($$args, "$save_exe");
}

# Modify the exe and args so that program is run in dbx in xterm
sub dbx_arguments {
  my $args  = shift;
  my $exe   = shift;
  my $type  = shift;
  my $input = shift;

  # Put $args into a single string
  my $str = join " ", @$$args;
  my $runline = $input ? "run $str < $input" : "run $str";

  if ($opt_manual_dbx) {
    print "\nTo start dbx for $type, type in another window:\n";
    print "cd $glob_mysql_test_dir; dbx -c \"stop in main; " .
      "$runline\" $$exe\n";

    # Indicate the exe should not be started
    $$exe = undef;
    return;
  }

  $$args = [];
  mtr_add_arg($$args, "-title");
  mtr_add_arg($$args, "$type");
  mtr_add_arg($$args, "-e");

  if ($exe_libtool) {
    mtr_add_arg($$args, $exe_libtool);
    mtr_add_arg($$args, "--mode=execute");
  }

  mtr_add_arg($$args, "dbx");
  mtr_add_arg($$args, "-c");
  mtr_add_arg($$args, "stop in main; $runline");
  mtr_add_arg($$args, "$$exe");

  $$exe = "xterm";
}

# Modify the exe and args so that program is run in the selected debugger
sub debugger_arguments {
  my $args     = shift;
  my $exe      = shift;
  my $debugger = $opt_debugger || $opt_client_debugger;

  if ($debugger =~ /vcexpress|vc|devenv/) {
    # vc[express] /debugexe exe arg1 .. argn, add name of the exe
    # and /debugexe before args
    unshift(@$$args, "$$exe");
    unshift(@$$args, "/debugexe");

    # Set exe to debuggername
    $$exe = $debugger;

  } elsif ($debugger =~ /windbg|vsjitdebugger/) {
    # windbg exe arg1 .. argn, add name of the exe before args
    # the same applies for the VS JIT debugger.
    unshift(@$$args, "$$exe");

    # Set exe to debuggername
    $$exe = $debugger;

  } else {
    mtr_error("Unknown argument \"$debugger\" passed to --debugger");
  }
}

# Modify the exe and args so that program is run with "perf record"
#
sub perf_arguments {
  my $args = shift;
  my $exe  = shift;
  my $type = shift;

  mtr_add_arg($args, "record");
  mtr_add_arg($args, "-o");
  mtr_add_arg($args, "%s/log/%s.perf.data", $opt_vardir, $type);
  mtr_add_arg($args, "-g"); # --call-graph
  mtr_add_arg($args, $$exe);
  $$exe = "perf";
}

# Modify the exe and args so that program is run in strace
sub strace_server_arguments {
  my $args = shift;
  my $exe  = shift;
  my $type = shift;

  mtr_add_arg($args, "-o");
  mtr_add_arg($args, "%s/log/%s.strace", $opt_vardir, $type);
  mtr_add_arg($args, "-f");
  mtr_add_arg($args, $$exe);
  $$exe = "strace";
}

# Modify the exe and args so that client program is run in valgrind
sub valgrind_client_arguments {
  my $args = shift;
  my $exe  = shift;

  mtr_add_arg($args, "--tool=memcheck");
  mtr_add_arg($args, "--quiet");
  mtr_add_arg($args, "--leak-check=full");
  mtr_add_arg($args, "--show-leak-kinds=definite,indirect");
  mtr_add_arg($args, "--errors-for-leak-kinds=definite,indirect");
  mtr_add_arg($args, "--num-callers=16");
  mtr_add_arg($args, "--error-exitcode=42");
  mtr_add_arg($args, "--suppressions=%s/valgrind.supp", $glob_mysql_test_dir)
    if -f "$glob_mysql_test_dir/valgrind.supp";

  mtr_add_arg($args, $$exe);
  $$exe = $opt_valgrind_path || "valgrind";
}

# Modify the exe and args so that program is run in valgrind
sub valgrind_arguments {
  my $args          = shift;
  my $exe           = shift;
  my $report_prefix = shift;

  my @tool_list = grep(/^--tool=(memcheck|callgrind|massif)/, @valgrind_args);

  if (@tool_list) {
    # Get the value of the last specified --tool=<> argument to valgrind
    my ($tool_name) = $tool_list[-1] =~ /(memcheck|callgrind|massif)$/;
    if ($tool_name =~ /memcheck/) {
      $daemonize_mysqld ? mtr_add_arg($args, "--leak-check=no") :
        mtr_add_arg($args, "--leak-check=yes");
    } else {
      $$exe =~ /.*[\/](.*)$/;
      my $report_prefix = defined $report_prefix ? $report_prefix : $1;
      mtr_add_arg($args,
                  "--$tool_name-out-file=$opt_vardir/log/" .
                    "$report_prefix" . "_$tool_name.out.%%p");
    }
  }

  # Add valgrind options, can be overriden by user
  mtr_add_arg($args, '%s', $_) for (@valgrind_args);

  # Non-zero exit code, to ensure failure is reported.
  mtr_add_arg($args, "--error-exitcode=42");

  mtr_add_arg($args, $$exe);

  $$exe = $opt_valgrind_path || "valgrind";

  if ($exe_libtool) {
    # Add "libtool --mode-execute" before the test to execute
    # if running in valgrind(to avoid valgrinding bash)
    unshift(@$args, "--mode=execute", $$exe);
    $$exe = $exe_libtool;
  }
}

# Search server logs for valgrind reports printed at mysqld termination
# Also search for sanitize reports.
sub valgrind_exit_reports() {
  my $found_err = 0;

  foreach my $log_file (keys %logs) {
    my @culprits      = ();
    my $valgrind_rep  = "";
    my $found_report  = 0;
    my $err_in_report = 0;
    my $ignore_report = 0;
    my $tool_name     = $opt_sanitize ? "Sanitizer" : "Valgrind";

    my $LOGF = IO::File->new($log_file) or
      mtr_error("Could not open file '$log_file' for reading: $!");

    while (my $line = <$LOGF>) {
      if ($line =~ /^CURRENT_TEST: (.+)$/) {
        my $testname = $1;
        # If we have a report, report it if needed and start new list of tests
        if ($found_report) {
          if ($err_in_report) {
            mtr_print("$tool_name report from $log_file after tests:\n",
                      @culprits);
            mtr_print_line();
            print("$valgrind_rep\n");
            $found_err     = 1;
            $err_in_report = 0;
          }
          # Make ready to collect new report
          @culprits     = ();
          $found_report = 0;
          $valgrind_rep = "";
        }
        push(@culprits, $testname);
        next;
      }

      # This line marks a report to be ignored
      $ignore_report = 1 if $line =~ /VALGRIND_DO_QUICK_LEAK_CHECK/;

      # This line marks the start of a valgrind report
      $found_report = 1 if $line =~ /^==\d+== .* SUMMARY:/;

      # This line marks the start of UBSAN memory leaks
      $found_report = 1 if $line =~ /^==\d+==ERROR:.*/;

      # Various UBSAN runtime errors
      $found_report = 1 if $line =~ /.*runtime error: .*/;

      # TSAN errors
      $found_report = 1 if $line =~ /^WARNING: ThreadSanitizer: .*/;

      if ($ignore_report && $found_report) {
        $ignore_report = 0;
        $found_report  = 0;
      }

      if ($found_report) {
        $line =~ s/^==\d+== //;
        $valgrind_rep .= $line;
        $err_in_report = 1 if $line =~ /ERROR SUMMARY: [1-9]/;
        $err_in_report = 1 if $line =~ /^==\d+==ERROR:.*/;
        $err_in_report = 1 if $line =~ /definitely lost: [1-9]/;
        $err_in_report = 1 if $line =~ /possibly lost: [1-9]/;
        $err_in_report = 1 if $line =~ /still reachable: [1-9]/;
        $err_in_report = 1 if $line =~ /.*runtime error: .*/;
        $err_in_report = 1 if $line =~ /^WARNING: ThreadSanitizer: .*/;
      }
    }

    $LOGF = undef;

    if ($err_in_report) {
      mtr_print("$tool_name report from $log_file after tests:\n", @culprits);
      mtr_print_line();
      print("$valgrind_rep\n");
      $found_err = 1;
    }
  }

  return $found_err;
}

sub run_ctest() {
  my $olddir = getcwd();
  chdir($bindir) or die("Could not chdir to $bindir");

  my $tinfo;
  my $no_ctest = (IS_WINDOWS) ? 256 : -1;
  my $ctest_vs = "";

  # Just ignore if not configured/built to run ctest
  if (!-f "CTestTestfile.cmake") {
    mtr_report("No unit tests found.");
    chdir($olddir);
    return;
  }

  # Add vs-config option if needed
  $ctest_vs = "-C $opt_vs_config" if $opt_vs_config;

  # Also silently ignore if we don't have ctest and didn't insist.
  # Special override: also ignore in Pushbuild, some platforms may
  # not have it. Now, run ctest and collect output.
  $ENV{CTEST_OUTPUT_ON_FAILURE} = 1;

  $ENV{CTEST_PARALLEL_LEVEL} = $ctest_parallel;
  mtr_report("Running ctest parallel=$ctest_parallel");

  my $ctest_opts = "";
  if ($ndbcluster_only) {
    # Run only tests with label NDB
    $ctest_opts .= "-L " . ((IS_WINDOWS) ? "^^NDB\$" : "^NDB\\\$");
  }
  if ($opt_skip_ndbcluster) {
    # Skip tests with label NDB
    $ctest_opts .= "-LE " . ((IS_WINDOWS) ? "^^NDB\$" : "^NDB\\\$");
  }
  my $ctest_out = `ctest $ctest_opts --test-timeout $opt_ctest_timeout $ctest_vs 2>&1`;
  if ($? == $no_ctest && ($opt_ctest == -1 || defined $ENV{PB2WORKDIR})) {
    chdir($olddir);
    return;
  }

  # Create minimalistic "test" for the reporting
  $tinfo = My::Test->new(name      => 'unit_tests',
                         shortname => 'unit_tests',);

  # Set dummy worker id to align report with normal tests
  $tinfo->{worker} = 0 if $opt_parallel > 1;

  my $ctfail = 0;    # Did ctest fail?
  if ($?) {
    $ctfail           = 1;
    $tinfo->{result}  = 'MTR_RES_FAILED';
    $tinfo->{comment} = "ctest failed with exit code $?, see result below";
    $ctest_out        = "" unless $ctest_out;
  }

  my $ctfile = "$opt_vardir/ctest.log";
  my $ctres  = 0;                         # Did ctest produce report summary?

  open(CTEST, " > $ctfile") or die("Could not open output file $ctfile");

  $ctest_report .= $ctest_out if $opt_ctest_report;

  # Put ctest output in log file, while analyzing results
  for (split('\n', $ctest_out)) {
    print CTEST "$_\n";
    if (/tests passed/) {
      $ctres = 1;
      $ctest_report .= "\nUnit tests: $_\n";
    }

    if (/FAILED/ or /\(Failed\)/) {
      $ctfail = 1;
      $ctest_report .= "  $_\n";
    }
  }
  close CTEST;

  # Set needed 'attributes' for test reporting
  $tinfo->{comment} .= "\nctest did not pruduce report summary" if !$ctres;
  $tinfo->{result} = ($ctres && !$ctfail) ? 'MTR_RES_PASSED' : 'MTR_RES_FAILED';
  $ctest_report .= "Report from unit tests in $ctfile";
  $tinfo->{failures} = ($tinfo->{result} eq 'MTR_RES_FAILED');

  mark_time_used('test');
  mtr_report_test($tinfo);
  chdir($olddir);
  return $tinfo;
}

# Usage
sub usage ($) {
  my ($message) = @_;

  if ($message) {
    print STDERR "$message\n";
  }

  print <<HERE;

$0 [ OPTIONS ] [ TESTCASE ]

Options to control what engine/variation to run

  combination=<opt>     Use at least twice to run tests with specified
                        options to mysqld.
  compress              Use the compressed protocol between client and server.
  async-client          Use async-client with select() to run the test case
  cursor-protocol       Use the cursor protocol between client and server
                        (implies --ps-protocol).
  defaults-extra-file=<config template>
                        Extra config template to add to all generated configs.
  defaults-file=<config template>
                        Use fixed config template for all tests.
  explain-protocol      Run 'EXPLAIN EXTENDED' on all SELECT, INSERT,
                        REPLACE, UPDATE and DELETE queries.
  hypergraph            Set the 'hypergraph_optimizer=on' optimizer switch.
  json-explain-protocol Run 'EXPLAIN FORMAT=JSON' on all SELECT, INSERT,
                        REPLACE, UPDATE and DELETE queries.
  opt-trace-protocol    Print optimizer trace.
  ps-protocol           Use the binary protocol between client and server.
  skip-combinations     Ignore combination file (or options).
  sp-protocol           Create a stored procedure to execute all queries.
  view-protocol         Create a view to execute all non updating queries.
  vs-config             Visual Studio configuration used to create executables
                        (default: MTR_VS_CONFIG environment variable).

Options to control directories to use

  clean-vardir          Clean vardir if tests were successful and if running in
                        "memory". Otherwise this option is ignored.
  client-bindir=PATH    Path to the directory where client binaries are located.
  client-libdir=PATH    Path to the directory where client libraries are
                        located.
  mem                   Run testsuite in "memory" using tmpfs or ramdisk.
                        Attempts to find a suitable location using a builtin
                        list of standard locations for tmpfs (/dev/shm,
                        /run/shm, /tmp). The option can also be set using
                        an environment variable MTR_MEM=[DIR].
  tmpdir=DIR            The directory where temporary files are stored
                        (default: ./var/tmp).
  vardir=DIR            The directory where files generated from the test run
                        is stored (default: ./var). Specifying a ramdisk or
                        tmpfs will speed up tests.

Options to control what test suites or cases to run

  big-test              Also run tests marked as "big".
  do-suite=PREFIX or REGEX
                        Run tests from suites whose name is prefixed with
                        PREFIX or fulfills REGEX.
  do-test-list=FILE     Run the tests listed in FILE. The tests should be
                        listed one per line in the file. "#" as first
                        character marks a comment and is ignored. Similary
                        an empty line in the file is also ignored.
  do-test=PREFIX or REGEX
                        Run test cases which name are prefixed with PREFIX
                        or fulfills REGEX.
  enable-disabled       Run also tests marked as disabled.
  force                 Continue to run the suite after failure.
  include-ndb[cluster]  Enable all tests that need cluster.
  only-big-test         Run only big tests and skip the normal(non-big) tests.
  print-testcases       Don't run the tests but print details about all the
                        selected tests, in the order they would be run.
  skip-ndb[cluster]     Skip all tests that need cluster. This setting is
                        enabled by default.
  skip-rpl              Skip the replication test cases.
  skip-sys-schema       Skip loading of the sys schema, and running the
                        sysschema test suite. An empty sys database is
                        still created.
  skip-test-list=FILE   Skip the tests listed in FILE. Each line in the file
                        is an entry and should be formatted as:
                        <TESTNAME> : <COMMENT>
  skip-test=PREFIX or REGEX
                        Skip test cases which name are prefixed with PREFIX
                        or fulfills REGEX.
  start-from=PREFIX     Run test cases starting test prefixed with PREFIX where
                        prefix may be suite.testname or just testname.
  suite[s]=NAME1,..,NAMEN or [default|all|non-default]
                        Collect tests in suites from the comma separated
                        list of suite names.
                        The default is: "$DEFAULT_SUITES"
                        It can also be used to specify which set of suites set
                        to run. Suite sets take the below values -
                        'default'    - will run the default suites.
                        'all'        - will scan the mysql directory and run
                                       all available suites.
                        'non-default'- will scan the mysql directory for
                                       available suites and runs only the
                                       non-default suites.
  with-ndb[cluster]-only  Run only ndb tests. If no suites are explicitly given,
                        this option also skip all non ndb suites without
                        checking individual test names.

Options that specify ports

  build-thread=#        Can be set in environment variable MTR_BUILD_THREAD.
                        Set MTR_BUILD_THREAD="auto" to automatically aquire
                        a build thread id that is unique to current host.
  mtr-build-thread=#    Specify unique number to calculate port number(s) from.
  mtr-port-base=#       Base for port numbers.
  mtr-port-exclude=#-#  Specify the range of ports to exclude when searching
                        for available port ranges to use.
  mysqlx-port           Specify the port number to be used for mysqlxplugin.
                        Can be set in environment variable MYSQLXPLUGIN_PORT.
                        If not specified will create its own ports. This option
                        will not work for parallel servers.
  port-base=#           number+9 are reserved. Should be divisible by 10, if not
                        it will be rounded down. Value can be set with
                        environment variable MTR_PORT_BASE. If this value is set
                        and is not "auto", it overrides build-thread.
  port-exclude=#-#      Specify the range of ports to exclude when searching
                        for available port ranges to use.

Options for test case authoring

  check-testcases       Check testcases for side effects. If there is any
                        difference in system state before and after the test
                        run, the test case is marked as failed. When this option
                        is enabled, MTR does additional check for missing
                        '.result' file and a test case not having its
                        corresponding '.result' file is marked as failed.
                        To disable this check, use '--nocheck-testcases' option.
  mark-progress         Log line number and elapsed time to <testname>.progress
                        file.
  record TESTNAME       (Re)genereate the result file for TESTNAME.
  test-progress[={0|1}] Print the percentage of tests completed. This setting
                        is enabled by default. To disable it, set the value to
                        0. Argument to '--test-progress' is optional.


Options that pass on options (these may be repeated)

  initialize=ARGS       Specify additional arguments that will be used to
                        initialize and start the mysqld server.

  mysqld=ARGS           Specify additional arguments to "mysqld"
  mysqld-env=VAR=VAL    Specify additional environment settings for "mysqld"

Options for mysqltest
  mysqltest=ARGS        Extra options used when running test clients.

Options to run test on running server

  extern option=value   Run only the tests against an already started server
                        the options to use for connection to the extern server
                        must be specified using name-value pair notation.
                        For example:
                         ./$0 --extern socket=/tmp/mysqld.sock

Options for debugging the product

  boot-dbx              Start bootstrap server in dbx.
  boot-ddd              Start bootstrap server in ddd.
  boot-gdb              Start bootstrap server in gdb.
  client-dbx            Start mysqltest client in dbx.
  client-ddd            Start mysqltest client in ddd.
  client-debugger=NAME  Start mysqltest in the selected debugger.
  client-gdb            Start mysqltest client in gdb.
  client-lldb           Start mysqltest client in lldb.
  dbx                   Start the mysqld(s) in dbx.
  ddd                   Start the mysqld(s) in ddd.
  debug                 Dump trace output for all servers and client programs.
  debug-common          Same as debug, but sets 'd' debug flags to
                        "query,info,error,enter,exit"; you need this if you
                        want both to see debug printouts and to use
                        DBUG_EXECUTE_IF.
  debug-server          Use debug version of server, but without turning on
                        tracing.
  debugger=NAME         Start mysqld in the selected debugger.
  gdb                   Start the mysqld(s) in gdb.
  lldb                  Start the mysqld(s) in lldb.
  manual-boot-gdb       Let user manually start mysqld in gdb, during initialize
                        process.
  manual-dbx            Let user manually start mysqld in dbx, before running
                        test(s).
  manual-ddd            Let user manually start mysqld in ddd, before running
                        test(s).
  manual-debug          Let user manually start mysqld in debugger, before
                        running test(s).
  manual-gdb            Let user manually start mysqld in gdb, before running
                        test(s).
  manual-lldb           Let user manually start mysqld in lldb, before running
                        test(s).
  max-save-core         Limit the number of core files saved (to avoid filling
                        up disks for heavily crashing server). Defaults to
                        $opt_max_save_core, set to 0 for no limit. Set it's
                        default with MTR_MAX_SAVE_CORE.
  max-save-datadir      Limit the number of datadir saved (to avoid filling up
                        disks for heavily crashing server). Defaults to
                        $opt_max_save_datadir, set to 0 for no limit. Set it's
                        default with MTR_MAX_SAVE_DATDIR.
  max-test-fail         Limit the number of test failurs before aborting the
                        current test run. Defaults to $opt_max_test_fail, set to
                        0 for no limit. Set it's default with MTR_MAX_TEST_FAIL.
  strace-client         Create strace output for mysqltest client.
  strace-server         Create strace output for mysqltest server.
  perf[=<mysqld_name>]  Run mysqld with "perf record" saving profile data
                        as var/log/<mysqld_name>.perf.data, The option can be
                        specified more than once and otionally specify
                        the name of mysqld to profile. i.e like this:
                          --perf                           # Profile all
                          --perf=mysqld.1 --perf=mysqld.5  # Profile only named
                        Analyze profile data with:
                         `perf report -i var/log/<mysqld_name>.perf.data`

Options for lock_order

  lock-order            Run tests under the lock_order tool.
                        Set to 1 to enable, 0 to disable.
                        Defaults to $opt_lock_order, set it's default with MTR_LOCK_ORDER.

Options for valgrind

  callgrind             Instruct valgrind to use callgrind.
  helgrind              Instruct valgrind to use helgrind.
  valgrind              Run the "mysqltest" and "mysqld" executables using
                        valgrind with default options.
  valgrind-all          Synonym for --valgrind.
  valgrind-clients      Run clients started by .test files with valgrind.
  valgrind-mysqld       Run the "mysqld" executable with valgrind.
  valgrind-mysqltest    Run the "mysqltest" and "mysql_client_test" executable
                        with valgrind.
  valgrind-option=ARGS  Option to give valgrind, replaces default option(s), can
                        be specified more then once.
  valgrind-options=ARGS Deprecated, use --valgrind-option.
  valgrind-path=<EXE>   Path to the valgrind executable.

Misc options

  charset-for-testdb    CREATE DATABASE test CHARACTER SET <option value>.
  colored-diff          Colorize the diff part of the output.
  comment=STR           Write STR to the output.
  debug-sync-timeout=NUM
                        Set default timeout for WAIT_FOR debug sync
                        actions. Disable facility with NUM=0.
  default-myisam        Set default storage engine to MyISAM for non-innodb
                        tests. This is needed after switching default storage
                        engine to InnoDB.
  disk-usage            Show disk usage of vardir after each test.
  fast                  Run as fast as possible, dont't wait for servers
                        to shutdown etc.
  force-restart         Always restart servers between tests.
  gcov                  Collect coverage information after the test.
                        The result is a gcov file per source and header file.
  gprof                 Collect profiling information using gprof.
  help                  Get this help text.
  keep-ndbfs            Keep ndbfs files when saving files on test failures.
  max-connections=N     Max number of open connection to server in mysqltest.
  no-skip               This option is used to run all MTR tests even if the
                        condition required for running the test as specified
                        by inc files are not satisfied. The option mandatorily
                        requires an excluded list at include/excludenoskip.list
                        which contains inc files which should continue to skip.
  nounit-tests          Do not run unit tests. Normally run if configured
                        and if not running named tests/suites.
  parallel=N            Run tests in N parallel threads. The default value is 1.
                        Use parallel=auto for auto-setting of N.
  quiet                 Reuse the output buffer and maintain a single line for
                        reporting successful tests, skipped tests and disabled
                        tests. Failed tests and the necessary information about
                        the failure will be printed on a separate line.
  reorder               Reorder tests to get fewer server restarts.
  repeat=N              Run each test N number of times, in parallel if
                        --parallel option value is > 1.
  report-features       First run a "test" that reports mysql features.
  report-times          Report how much time has been spent on different.
  report-unstable-tests Mark tests which fail initially but pass on at least
                        one retry attempt as unstable tests and report them
                        separately in the end summary. If all failures
                        encountered are due to unstable tests, MTR will print
                        a warning and exit with a zero status code.
  retry-failure=N       Limit number of retries for a failed test.
  retry=N               Retry tests that fail N times, limit number of failures
                        to $opt_retry_failure.
  sanitize              Scan server log files for warnings from various
                        sanitizers. Assumes that you have built with
                        -DWITH_ASAN or -DWITH_UBSAN.
  shutdown-timeout=SECONDS
                        Max number of seconds to wait for server shutdown
                        before killing servers (default $opt_shutdown_timeout).
  start                 Only initialize and start the servers. If a testcase is
                        mentioned server is started with startup settings of the
                        testcase. If a --suite option is specified the
                        configurations of the my.cnf of the specified suite is
                        used. If no suite or testcase is mentioned, settings
                        from include/default_my.cnf is used.
                        Example:
                          $0 --start alias &
  start-and-exit        Same as --start, but mysql-test-run terminates and
                        leaves just the server running.
  start-dirty           Only start the servers (without initialization) for
                        the first specified test case.
  stress=ARGS           Run stress test, providing options to
                        mysql-stress-test.pl. Options are separated by comma.
  suite-opt             Run the particular file in the suite as the suite.opt.
  suite-timeout=MINUTES Max test suite run time (default $opt_suite_timeout).
  summary-report=FILE   Generate a plain text file of the test summary only,
                        suitable for sending by email.
  testcase-timeout=MINUTES
                        Max test case run time (default $opt_testcase_timeout).
  timediff              With --timestamp, also print time passed since
                        *previous* test started.
  timer                 Show test case execution time.
  timestamp             Print timestamp before each test report line.
  unit-tests            Run unit tests even if they would otherwise not be run.
  unit-tests-report     Include report of every test included in unit tests.
  user-args             In combination with start* and no test name, drops
                        arguments to mysqld except those specified with
                        --mysqld (if any).
  user=USER             User for connecting to mysqld(default: $opt_user).
  verbose               More verbose output.
  verbose-restart       Write when and why servers are restarted.
  wait-all              If --start or --start-dirty option is used, wait for all
                        servers to exit before finishing the process.
  warnings              Scan the log files for warnings. Use --nowarnings
                        to turn off.
  xml-report=FILE       Generate a XML report file compatible with JUnit.

Some options that control enabling a feature for normal test runs,
can be turned off by prepending 'no' to the option, e.g. --notimer.
This applies to reorder, timer, check-testcases and warnings.

HERE
  exit(1);

}

sub list_options ($) {
  my $hash = shift;

  for (keys %$hash) {
    s/([:=].*|[+!])$//;
    s/\|/\n--/g;
    print "--$_\n" unless /list-options/;
  }

  exit(1);
}<|MERGE_RESOLUTION|>--- conflicted
+++ resolved
@@ -3886,19 +3886,11 @@
   my $dir = $ndbd->value("DataDir");
   mkpath($dir) unless -d $dir;
 
-<<<<<<< HEAD
   my $exe = $exe_ndbmtd;
   if ($exe_ndbmtd_v2) {
     if ($ENV{MTR_RONDB_V2}) {
       # Use two versions for ndbmtd to test upgrade/downgrade
       $exe = $exe_ndbmtd_v2;
-=======
-  my $exe = $exe_ndbd;
-  if ($exe_ndbmtd) {
-    if ($ENV{MTR_NDBMTD}) {
-      # ndbmtd forced by env var MTR_NDBMTD
-      $exe = $exe_ndbmtd;
->>>>>>> 780282ae
     }
     if (($exe_ndbmtd_counter++ % 2) == 0) {
       # Use ndbmtd every other time
@@ -3919,10 +3911,7 @@
   mtr_add_arg($args, "--defaults-group-suffix=%s",
               $ndbd->after('cluster_config.ndbd'));
   mtr_add_arg($args, "--nodaemon");
-<<<<<<< HEAD
   mtr_add_arg($args, "--core-file");
-=======
->>>>>>> 780282ae
 
   my $path_ndbd_log = "$dir/ndbd.log";
   my $proc = My::SafeProcess->new(name     => $ndbd->after('cluster_config.'),
@@ -7058,14 +7047,9 @@
   $proc->wait();
 }
 
-<<<<<<< HEAD
-sub start_mysqltest ($) {
-  my $tinfo = shift;
-=======
 sub start_mysqltest ($$) {
   my $tinfo = shift;
   my $mysqltest = shift;
->>>>>>> 780282ae
 
   my $exe = $exe_mysqltest;
   my $args;
@@ -7074,7 +7058,6 @@
 
   mtr_init_args(\$args);
 
-<<<<<<< HEAD
   # Extract settings for [mysqltest] section that always exist in generated
   # config, the exception here is with extern server there is no config.
   if (defined $config) {
@@ -7084,12 +7067,6 @@
       mtr_print("Applying cpu binding '$cpu_list' for mysqltest");
       cpubind_arguments($args, \$exe, $cpu_list);
     }
-=======
-  my $cpu_list = $mysqltest->if_exist('#cpubind');
-  if (defined $cpu_list) {
-    mtr_print("Applying cpu binding '$cpu_list' for mysqltest");
-    cpubind_arguments($args, \$exe, $cpu_list);
->>>>>>> 780282ae
   }
 
   if ($opt_strace_client) {
