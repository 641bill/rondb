--- conflicted
+++ resolved
@@ -700,9 +700,6 @@
 	      my $logf= "$result->{shortname}" . ".log";
               my $logfilepath= dirname($worker_savedir); 
               move($logfilepath . "/" . $logf, $savedir);
-<<<<<<< HEAD
-	      mtr_report(" - the logfile can be found in '$savedir/$logf'");
-=======
 
               if ($opt_check_testcases && !defined $result->{'result_file'})
               {
@@ -714,7 +711,6 @@
 
               mtr_report(" - the logfile can be found in '$savedir/$logf'");
 
->>>>>>> f7825ac7
 	      # Move any core files from e.g. mysqltest
 	      foreach my $coref (glob("core*"), glob("*.dmp"))
 	      {
