update performance_schema.setup_instruments set enabled='NO';
update performance_schema.setup_instruments set enabled='YES'
  where name like "wait/io/file/myisam/%";
update performance_schema.setup_consumers
set enabled='YES';
truncate table performance_schema.events_waits_history_long;
flush status;
drop table if exists test.no_index_tab;
create table test.no_index_tab ( a varchar(255), b int ) engine=myisam;
insert into no_index_tab set a = 'foo', b = 1;
insert into no_index_tab set a = 'foo', b = 1;
insert into no_index_tab set a = 'foo', b = 1;
select event_name,
left(source, locate(":", source)) as short_source,
operation, number_of_bytes,
substring(object_name, locate("no_index_tab", object_name)) as short_name
from performance_schema.events_waits_history_long
<<<<<<< HEAD
where event_name like 'wait/io/file/%'
  and operation not like "tell"
=======
where operation not like "tell"
  and event_name like "wait/io/file/myisam/%"
>>>>>>> 5dd0cf1c
  order by thread_id, event_id;
event_name	short_source	operation	number_of_bytes	short_name
wait/io/file/myisam/kfile	mi_create.c:	create	NULL	no_index_tab.MYI
wait/io/file/myisam/dfile	mi_create.c:	create	NULL	no_index_tab.MYD
wait/io/file/myisam/kfile	mi_open.c:	write	176	no_index_tab.MYI
wait/io/file/myisam/kfile	mi_open.c:	write	100	no_index_tab.MYI
wait/io/file/myisam/kfile	mi_open.c:	write	7	no_index_tab.MYI
wait/io/file/myisam/kfile	mi_open.c:	write	7	no_index_tab.MYI
wait/io/file/myisam/kfile	mi_open.c:	write	7	no_index_tab.MYI
wait/io/file/myisam/kfile	mi_create.c:	chsize	1024	no_index_tab.MYI
wait/io/file/myisam/dfile	mi_create.c:	close	NULL	no_index_tab.MYD
wait/io/file/myisam/kfile	mi_create.c:	close	NULL	no_index_tab.MYI
wait/io/file/myisam/kfile	mi_open.c:	open	NULL	no_index_tab.MYI
wait/io/file/myisam/kfile	mi_open.c:	read	24	no_index_tab.MYI
wait/io/file/myisam/kfile	mi_open.c:	seek	NULL	no_index_tab.MYI
wait/io/file/myisam/kfile	mi_open.c:	read	297	no_index_tab.MYI
wait/io/file/myisam/dfile	mi_open.c:	open	NULL	no_index_tab.MYD
wait/io/file/myisam/kfile	mi_locking.c:	write	3	no_index_tab.MYI
wait/io/file/myisam/dfile	mi_dynrec.c:	write	20	no_index_tab.MYD
wait/io/file/myisam/kfile	mi_open.c:	write	124	no_index_tab.MYI
wait/io/file/myisam/dfile	mi_dynrec.c:	write	20	no_index_tab.MYD
wait/io/file/myisam/kfile	mi_open.c:	write	124	no_index_tab.MYI
wait/io/file/myisam/dfile	mi_dynrec.c:	write	20	no_index_tab.MYD
wait/io/file/myisam/kfile	mi_open.c:	write	124	no_index_tab.MYI
show status like 'performance_schema_%';
Variable_name	Value
Performance_schema_cond_classes_lost	0
Performance_schema_cond_instances_lost	0
Performance_schema_file_classes_lost	0
Performance_schema_file_handles_lost	0
Performance_schema_file_instances_lost	0
Performance_schema_locker_lost	0
Performance_schema_mutex_classes_lost	0
Performance_schema_mutex_instances_lost	0
Performance_schema_rwlock_classes_lost	0
Performance_schema_rwlock_instances_lost	0
Performance_schema_table_handles_lost	0
Performance_schema_table_instances_lost	0
Performance_schema_thread_classes_lost	0
Performance_schema_thread_instances_lost	0
update performance_schema.setup_instruments set enabled='YES';
drop table test.no_index_tab;<|MERGE_RESOLUTION|>--- conflicted
+++ resolved
@@ -15,13 +15,8 @@
 operation, number_of_bytes,
 substring(object_name, locate("no_index_tab", object_name)) as short_name
 from performance_schema.events_waits_history_long
-<<<<<<< HEAD
-where event_name like 'wait/io/file/%'
-  and operation not like "tell"
-=======
 where operation not like "tell"
   and event_name like "wait/io/file/myisam/%"
->>>>>>> 5dd0cf1c
   order by thread_id, event_id;
 event_name	short_source	operation	number_of_bytes	short_name
 wait/io/file/myisam/kfile	mi_create.c:	create	NULL	no_index_tab.MYI
