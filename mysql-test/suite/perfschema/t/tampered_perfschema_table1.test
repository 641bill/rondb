--- conflicted
+++ resolved
@@ -27,17 +27,8 @@
 --source include/not_embedded.inc
 --source include/have_perfschema.inc
 
-<<<<<<< HEAD
 call mtr.add_suppression(
-"Column count of performance_schema.SETUP_INSTRUMENTS is wrong. "
-=======
-# The message prints 'mysql.setup_instruments'
-# instead of 'performance_schema.setup_instruments',
-# due to Bug#46792
-
-call mtr.add_suppression(
-"Column count of mysql.setup_instruments is wrong. "
->>>>>>> 42ea2a6b
+"Column count of performance_schema.setup_instruments is wrong. "
 "Expected 4, found 3. The table is probably corrupted");
 
 --error ER_WRONG_NATIVE_TABLE_STRUCTURE
