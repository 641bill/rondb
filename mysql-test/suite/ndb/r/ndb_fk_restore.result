drop table if exists t2, t1;
# bug#16285826
create table t1 (
a1 int primary key
) engine ndb;
insert into t1 (a1) values
(1),(2),(3),(4),(5),(6),(7),(8),(9);
create table t2 (
a2 int primary key auto_increment,
b2 int not null,
key xb2 (b2),
foreign key fkb2a1 (b2) references t1 (a1)
) engine ndb;
# TEST: basic meta
# show meta
show create table t2;
Table	Create Table
t2	CREATE TABLE `t2` (
  `a2` int(11) NOT NULL AUTO_INCREMENT,
  `b2` int(11) NOT NULL,
  PRIMARY KEY (`a2`),
  KEY `xb2` (`b2`),
  CONSTRAINT `fkb2a1` FOREIGN KEY (`b2`) REFERENCES `t1` (`a1`) ON DELETE NO ACTION ON UPDATE NO ACTION
) ENGINE=ndbcluster DEFAULT CHARSET=latin1

ndb_show_tables completed.....

select type,name from ndb_show_tables_results
where type in ('''ForeignKey''','''FKParentTrigger''','''FKChildTrigger''');
type	name
'FKChildTrigger'	'NDB$FK_XX_CHILD_XX'
'FKParentTrigger'	'NDB$FK_XX_PARENT_XX'
'ForeignKey'	'XX/XX/fkb2a1'
# show counts
select count(*) from t1;
count(*)
9
select count(*) from t2;
count(*)
0
# run backup
# drop tables
drop table t2, t1;
# restore meta
# restore data
# show meta
show create table t2;
Table	Create Table
t2	CREATE TABLE `t2` (
  `a2` int(11) NOT NULL AUTO_INCREMENT,
  `b2` int(11) NOT NULL,
  PRIMARY KEY (`a2`),
  KEY `xb2` (`b2`),
  CONSTRAINT `fkb2a1` FOREIGN KEY (`b2`) REFERENCES `t1` (`a1`) ON DELETE NO ACTION ON UPDATE NO ACTION
) ENGINE=ndbcluster DEFAULT CHARSET=latin1

ndb_show_tables completed.....

select type,name from ndb_show_tables_results
where type in ('''ForeignKey''','''FKParentTrigger''','''FKChildTrigger''');
type	name
'FKChildTrigger'	'NDB$FK_XX_CHILD_XX'
'FKParentTrigger'	'NDB$FK_XX_PARENT_XX'
'ForeignKey'	'XX/XX/fkb2a1'
# show counts
select count(*) from t1;
count(*)
9
select count(*) from t2;
count(*)
0
# TEST: basic data
insert into t2 (b2) select x.a1 from t1 x,t1 y;
insert into t2 (b2) values (10);
ERROR 23000: Cannot add or update a child row: a foreign key constraint fails (`test`.`t2`, CONSTRAINT `fkb2a1` FOREIGN KEY (`b2`) REFERENCES `t1` (`a1`) ON DELETE NO ACTION ON UPDATE NO ACTION)
delete from t1 where a1 = 1;
ERROR 23000: Cannot delete or update a parent row: a foreign key constraint fails (`test`.`t2`, CONSTRAINT `fkb2a1` FOREIGN KEY (`b2`) REFERENCES `t1` (`a1`) ON DELETE NO ACTION ON UPDATE NO ACTION)
# show meta
show create table t2;
Table	Create Table
t2	CREATE TABLE `t2` (
  `a2` int(11) NOT NULL AUTO_INCREMENT,
  `b2` int(11) NOT NULL,
  PRIMARY KEY (`a2`),
  KEY `xb2` (`b2`),
  CONSTRAINT `fkb2a1` FOREIGN KEY (`b2`) REFERENCES `t1` (`a1`) ON DELETE NO ACTION ON UPDATE NO ACTION
) ENGINE=ndbcluster AUTO_INCREMENT=83 DEFAULT CHARSET=latin1

ndb_show_tables completed.....

select type,name from ndb_show_tables_results
where type in ('''ForeignKey''','''FKParentTrigger''','''FKChildTrigger''');
type	name
'FKChildTrigger'	'NDB$FK_XX_CHILD_XX'
'FKParentTrigger'	'NDB$FK_XX_PARENT_XX'
'ForeignKey'	'XX/XX/fkb2a1'
# show counts
select count(*) from t1;
count(*)
9
select count(*) from t2;
count(*)
81
# run backup
# drop tables
drop table t2, t1;
# restore meta
# restore data
# show meta
show create table t2;
Table	Create Table
t2	CREATE TABLE `t2` (
  `a2` int(11) NOT NULL AUTO_INCREMENT,
  `b2` int(11) NOT NULL,
  PRIMARY KEY (`a2`),
  KEY `xb2` (`b2`),
  CONSTRAINT `fkb2a1` FOREIGN KEY (`b2`) REFERENCES `t1` (`a1`) ON DELETE NO ACTION ON UPDATE NO ACTION
) ENGINE=ndbcluster AUTO_INCREMENT=97 DEFAULT CHARSET=latin1

ndb_show_tables completed.....

select type,name from ndb_show_tables_results
where type in ('''ForeignKey''','''FKParentTrigger''','''FKChildTrigger''');
type	name
'FKChildTrigger'	'NDB$FK_XX_CHILD_XX'
'FKParentTrigger'	'NDB$FK_XX_PARENT_XX'
'ForeignKey'	'XX/XX/fkb2a1'
# show counts
select count(*) from t1;
count(*)
9
select count(*) from t2;
count(*)
81
insert into t2 (b2) values (10);
ERROR 23000: Cannot add or update a child row: a foreign key constraint fails (`test`.`t2`, CONSTRAINT `fkb2a1` FOREIGN KEY (`b2`) REFERENCES `t1` (`a1`) ON DELETE NO ACTION ON UPDATE NO ACTION)
delete from t1 where a1 = 1;
ERROR 23000: Cannot delete or update a parent row: a foreign key constraint fails (`test`.`t2`, CONSTRAINT `fkb2a1` FOREIGN KEY (`b2`) REFERENCES `t1` (`a1`) ON DELETE NO ACTION ON UPDATE NO ACTION)
# TEST: child part key
drop table t2;
create table t2 (
a2 int primary key auto_increment,
b2 int not null,
c2 int not null,
key xb2c2 (b2,c2),
foreign key fkb2a1 (b2) references t1 (a1)
) engine ndb;
insert into t2 (b2,c2) select x.a1,99 from t1 x,t1 y;
insert into t2 (b2,c2) values (10,99);
ERROR 23000: Cannot add or update a child row: a foreign key constraint fails (`test`.`t2`, CONSTRAINT `fkb2a1` FOREIGN KEY (`b2`) REFERENCES `t1` (`a1`) ON DELETE NO ACTION ON UPDATE NO ACTION)
delete from t1 where a1 = 1;
ERROR 23000: Cannot delete or update a parent row: a foreign key constraint fails (`test`.`t2`, CONSTRAINT `fkb2a1` FOREIGN KEY (`b2`) REFERENCES `t1` (`a1`) ON DELETE NO ACTION ON UPDATE NO ACTION)
# show meta
show create table t2;
Table	Create Table
t2	CREATE TABLE `t2` (
  `a2` int(11) NOT NULL AUTO_INCREMENT,
  `b2` int(11) NOT NULL,
  `c2` int(11) NOT NULL,
  PRIMARY KEY (`a2`),
  KEY `xb2c2` (`b2`,`c2`),
  CONSTRAINT `fkb2a1` FOREIGN KEY (`b2`) REFERENCES `t1` (`a1`) ON DELETE NO ACTION ON UPDATE NO ACTION
) ENGINE=ndbcluster AUTO_INCREMENT=83 DEFAULT CHARSET=latin1

ndb_show_tables completed.....

select type,name from ndb_show_tables_results
where type in ('''ForeignKey''','''FKParentTrigger''','''FKChildTrigger''');
type	name
'FKChildTrigger'	'NDB$FK_XX_CHILD_XX'
'FKParentTrigger'	'NDB$FK_XX_PARENT_XX'
'ForeignKey'	'XX/XX/fkb2a1'
# show counts
select count(*) from t1;
count(*)
9
select count(*) from t2;
count(*)
81
# run backup
# drop tables
drop table t2, t1;
# restore meta
# restore data
# show meta
show create table t2;
Table	Create Table
t2	CREATE TABLE `t2` (
  `a2` int(11) NOT NULL AUTO_INCREMENT,
  `b2` int(11) NOT NULL,
  `c2` int(11) NOT NULL,
  PRIMARY KEY (`a2`),
  KEY `xb2c2` (`b2`,`c2`),
  CONSTRAINT `fkb2a1` FOREIGN KEY (`b2`) REFERENCES `t1` (`a1`) ON DELETE NO ACTION ON UPDATE NO ACTION
) ENGINE=ndbcluster AUTO_INCREMENT=97 DEFAULT CHARSET=latin1

ndb_show_tables completed.....

select type,name from ndb_show_tables_results
where type in ('''ForeignKey''','''FKParentTrigger''','''FKChildTrigger''');
type	name
'FKChildTrigger'	'NDB$FK_XX_CHILD_XX'
'FKParentTrigger'	'NDB$FK_XX_PARENT_XX'
'ForeignKey'	'XX/XX/fkb2a1'
# show counts
select count(*) from t1;
count(*)
9
select count(*) from t2;
count(*)
81
insert into t2 (b2,c2) values (10,99);
ERROR 23000: Cannot add or update a child row: a foreign key constraint fails (`test`.`t2`, CONSTRAINT `fkb2a1` FOREIGN KEY (`b2`) REFERENCES `t1` (`a1`) ON DELETE NO ACTION ON UPDATE NO ACTION)
delete from t1 where a1 = 1;
ERROR 23000: Cannot delete or update a parent row: a foreign key constraint fails (`test`.`t2`, CONSTRAINT `fkb2a1` FOREIGN KEY (`b2`) REFERENCES `t1` (`a1`) ON DELETE NO ACTION ON UPDATE NO ACTION)
# TEST: column order
drop table t2,t1;
create table t1 (
a1 int primary key,
b1 int not null,
c1 int not null,
unique key (b1,c1) using hash
) engine ndb;
insert into t1 (a1,b1,c1) values
(1,11,12),(2,21,22),(3,31,32),(4,41,42),(5,51,52),(6,61,62);
create table t2 (
a2 int primary key auto_increment,
b2 int not null,
c2 int not null,
key xb2c2 (b2,c2),
foreign key fkb2c2c1b1 (b2,c2) references t1 (c1,b1)
) engine ndb;
insert into t2 (b2,c2) select x.c1,x.b1 from t1 x,t1 y;
insert into t2 (b2,c2) values (61,62);
ERROR 23000: Cannot add or update a child row: a foreign key constraint fails (`test`.`t2`, CONSTRAINT `fkb2c2c1b1` FOREIGN KEY (`b2`,`c2`) REFERENCES `t1` (`c1`,`b1`) ON DELETE NO ACTION ON UPDATE NO ACTION)
delete from t1 where b1=61 and c1=62;
ERROR 23000: Cannot delete or update a parent row: a foreign key constraint fails (`test`.`t2`, CONSTRAINT `fkb2c2c1b1` FOREIGN KEY (`b2`,`c2`) REFERENCES `t1` (`c1`,`b1`) ON DELETE NO ACTION ON UPDATE NO ACTION)
# show meta
show create table t2;
Table	Create Table
t2	CREATE TABLE `t2` (
  `a2` int(11) NOT NULL AUTO_INCREMENT,
  `b2` int(11) NOT NULL,
  `c2` int(11) NOT NULL,
  PRIMARY KEY (`a2`),
  KEY `xb2c2` (`b2`,`c2`),
  CONSTRAINT `fkb2c2c1b1` FOREIGN KEY (`b2`,`c2`) REFERENCES `t1` (`c1`,`b1`) ON DELETE NO ACTION ON UPDATE NO ACTION
) ENGINE=ndbcluster AUTO_INCREMENT=38 DEFAULT CHARSET=latin1

ndb_show_tables completed.....

select type,name from ndb_show_tables_results
where type in ('''ForeignKey''','''FKParentTrigger''','''FKChildTrigger''');
type	name
'FKChildTrigger'	'NDB$FK_XX_CHILD_XX'
'FKParentTrigger'	'NDB$FK_XX_PARENT_XX'
'ForeignKey'	'XX/XX/fkb2c2c1b1'
# show counts
select count(*) from t1;
count(*)
6
select count(*) from t2;
count(*)
36
# run backup
# drop tables
drop table t2, t1;
# restore meta
# restore data
# show meta
show create table t2;
Table	Create Table
t2	CREATE TABLE `t2` (
  `a2` int(11) NOT NULL AUTO_INCREMENT,
  `b2` int(11) NOT NULL,
  `c2` int(11) NOT NULL,
  PRIMARY KEY (`a2`),
  KEY `xb2c2` (`b2`,`c2`),
  CONSTRAINT `fkb2c2c1b1` FOREIGN KEY (`b2`,`c2`) REFERENCES `t1` (`c1`,`b1`) ON DELETE NO ACTION ON UPDATE NO ACTION
) ENGINE=ndbcluster AUTO_INCREMENT=65 DEFAULT CHARSET=latin1

ndb_show_tables completed.....

select type,name from ndb_show_tables_results
where type in ('''ForeignKey''','''FKParentTrigger''','''FKChildTrigger''');
type	name
'FKChildTrigger'	'NDB$FK_XX_CHILD_XX'
'FKParentTrigger'	'NDB$FK_XX_PARENT_XX'
'ForeignKey'	'XX/XX/fkb2c2c1b1'
# show counts
select count(*) from t1;
count(*)
6
select count(*) from t2;
count(*)
36
insert into t2 (b2,c2) values (61,62);
ERROR 23000: Cannot add or update a child row: a foreign key constraint fails (`test`.`t2`, CONSTRAINT `fkb2c2c1b1` FOREIGN KEY (`b2`,`c2`) REFERENCES `t1` (`c1`,`b1`) ON DELETE NO ACTION ON UPDATE NO ACTION)
delete from t1 where b1=61 and c1=62;
ERROR 23000: Cannot delete or update a parent row: a foreign key constraint fails (`test`.`t2`, CONSTRAINT `fkb2c2c1b1` FOREIGN KEY (`b2`,`c2`) REFERENCES `t1` (`c1`,`b1`) ON DELETE NO ACTION ON UPDATE NO ACTION)
# TEST: disable indexes
# show meta
show create table t2;
Table	Create Table
t2	CREATE TABLE `t2` (
  `a2` int(11) NOT NULL AUTO_INCREMENT,
  `b2` int(11) NOT NULL,
  `c2` int(11) NOT NULL,
  PRIMARY KEY (`a2`),
  KEY `xb2c2` (`b2`,`c2`),
  CONSTRAINT `fkb2c2c1b1` FOREIGN KEY (`b2`,`c2`) REFERENCES `t1` (`c1`,`b1`) ON DELETE NO ACTION ON UPDATE NO ACTION
) ENGINE=ndbcluster AUTO_INCREMENT=66 DEFAULT CHARSET=latin1

ndb_show_tables completed.....

select type,name from ndb_show_tables_results
where type in ('''ForeignKey''','''FKParentTrigger''','''FKChildTrigger''');
type	name
'FKChildTrigger'	'NDB$FK_XX_CHILD_XX'
'FKParentTrigger'	'NDB$FK_XX_PARENT_XX'
'ForeignKey'	'XX/XX/fkb2c2c1b1'
# show counts
select count(*) from t1;
count(*)
6
select count(*) from t2;
count(*)
36
# run backup
# drop tables
drop table t2, t1;
# restore meta (disable indexes)
# restore data (disable indexes)
# show meta

ndb_show_tables completed.....

select type,name from ndb_show_tables_results
where type in ('''ForeignKey''','''FKParentTrigger''','''FKChildTrigger''');
type	name
# show counts
# TEST: rebuild indexes meta
drop table t2, t1;
create table t1 (
a1 int primary key,
b1 int not null,
c1 int not null,
unique key (b1,c1) using hash
) engine ndb;
create table t2 (
a2 int primary key auto_increment,
b2 int not null,
c2 int not null,
key xb2c2 (b2,c2),
foreign key fkb2c2c1b1 (b2,c2) references t1 (c1,b1)
) engine ndb;
# show meta
show create table t2;
Table	Create Table
t2	CREATE TABLE `t2` (
  `a2` int(11) NOT NULL AUTO_INCREMENT,
  `b2` int(11) NOT NULL,
  `c2` int(11) NOT NULL,
  PRIMARY KEY (`a2`),
  KEY `xb2c2` (`b2`,`c2`),
  CONSTRAINT `fkb2c2c1b1` FOREIGN KEY (`b2`,`c2`) REFERENCES `t1` (`c1`,`b1`) ON DELETE NO ACTION ON UPDATE NO ACTION
) ENGINE=ndbcluster DEFAULT CHARSET=latin1

ndb_show_tables completed.....

select type,name from ndb_show_tables_results
where type in ('''ForeignKey''','''FKParentTrigger''','''FKChildTrigger''');
type	name
'FKChildTrigger'	'NDB$FK_XX_CHILD_XX'
'FKParentTrigger'	'NDB$FK_XX_PARENT_XX'
'ForeignKey'	'XX/XX/fkb2c2c1b1'
# show counts
select count(*) from t1;
count(*)
0
select count(*) from t2;
count(*)
0
# run backup
# drop tables
drop table t2, t1;
# restore meta (disable indexes)
# restore data (disable indexes)
# rebuild indexes
# show meta
show create table t2;
Table	Create Table
t2	CREATE TABLE `t2` (
  `a2` int(11) NOT NULL AUTO_INCREMENT,
  `b2` int(11) NOT NULL,
  `c2` int(11) NOT NULL,
  PRIMARY KEY (`a2`),
  KEY `xb2c2` (`b2`,`c2`),
  CONSTRAINT `fkb2c2c1b1` FOREIGN KEY (`b2`,`c2`) REFERENCES `t1` (`c1`,`b1`) ON DELETE NO ACTION ON UPDATE NO ACTION
) ENGINE=ndbcluster DEFAULT CHARSET=latin1

ndb_show_tables completed.....

select type,name from ndb_show_tables_results
where type in ('''ForeignKey''','''FKParentTrigger''','''FKChildTrigger''');
type	name
'FKChildTrigger'	'NDB$FK_XX_CHILD_XX'
'FKParentTrigger'	'NDB$FK_XX_PARENT_XX'
'ForeignKey'	'XX/XX/fkb2c2c1b1'
# show counts
select count(*) from t1;
count(*)
0
select count(*) from t2;
count(*)
0
# TEST: rebuild indexes data
alter table t2 algorithm=inplace,
drop foreign key fkb2c2c1b1;
alter table t2 algorithm=inplace,
add foreign key fkb2c2b1c1 (b2,c2) references t1 (b1,c1);
insert into t1 (a1,b1,c1) values
(1,11,12),(2,21,22),(3,31,32),(4,41,42),(5,51,52),(6,61,62);
insert into t2 (b2,c2) select x.b1,x.c1 from t1 x,t1 y;
insert into t2 (b2,c2) values (62,61);
ERROR 23000: Cannot add or update a child row: a foreign key constraint fails (`test`.`t2`, CONSTRAINT `fkb2c2b1c1` FOREIGN KEY (`b2`,`c2`) REFERENCES `t1` (`b1`,`c1`) ON DELETE NO ACTION ON UPDATE NO ACTION)
delete from t1 where b1=61 and c1=62;
ERROR 23000: Cannot delete or update a parent row: a foreign key constraint fails (`test`.`t2`, CONSTRAINT `fkb2c2b1c1` FOREIGN KEY (`b2`,`c2`) REFERENCES `t1` (`b1`,`c1`) ON DELETE NO ACTION ON UPDATE NO ACTION)
# show meta
show create table t2;
Table	Create Table
t2	CREATE TABLE `t2` (
  `a2` int(11) NOT NULL AUTO_INCREMENT,
  `b2` int(11) NOT NULL,
  `c2` int(11) NOT NULL,
  PRIMARY KEY (`a2`),
  KEY `xb2c2` (`b2`,`c2`),
  CONSTRAINT `fkb2c2b1c1` FOREIGN KEY (`b2`,`c2`) REFERENCES `t1` (`b1`,`c1`) ON DELETE NO ACTION ON UPDATE NO ACTION
) ENGINE=ndbcluster AUTO_INCREMENT=38 DEFAULT CHARSET=latin1

ndb_show_tables completed.....

select type,name from ndb_show_tables_results
where type in ('''ForeignKey''','''FKParentTrigger''','''FKChildTrigger''');
type	name
'FKChildTrigger'	'NDB$FK_XX_CHILD_XX'
'FKParentTrigger'	'NDB$FK_XX_PARENT_XX'
'ForeignKey'	'XX/XX/fkb2c2b1c1'
# show counts
select count(*) from t1;
count(*)
6
select count(*) from t2;
count(*)
36
# run backup
# drop tables
drop table t2, t1;
# restore meta (disable indexes)
# restore data (disable indexes)
# rebuild indexes
# show meta
show create table t2;
Table	Create Table
t2	CREATE TABLE `t2` (
  `a2` int(11) NOT NULL AUTO_INCREMENT,
  `b2` int(11) NOT NULL,
  `c2` int(11) NOT NULL,
  PRIMARY KEY (`a2`),
  KEY `xb2c2` (`b2`,`c2`),
  CONSTRAINT `fkb2c2b1c1` FOREIGN KEY (`b2`,`c2`) REFERENCES `t1` (`b1`,`c1`) ON DELETE NO ACTION ON UPDATE NO ACTION
) ENGINE=ndbcluster AUTO_INCREMENT=65 DEFAULT CHARSET=latin1

ndb_show_tables completed.....

select type,name from ndb_show_tables_results
where type in ('''ForeignKey''','''FKParentTrigger''','''FKChildTrigger''');
type	name
'FKChildTrigger'	'NDB$FK_XX_CHILD_XX'
'FKParentTrigger'	'NDB$FK_XX_PARENT_XX'
'ForeignKey'	'XX/XX/fkb2c2b1c1'
# show counts
select count(*) from t1;
count(*)
6
select count(*) from t2;
count(*)
36
insert into t2 (b2,c2) values (62,61);
ERROR 23000: Cannot add or update a child row: a foreign key constraint fails (`test`.`t2`, CONSTRAINT `fkb2c2b1c1` FOREIGN KEY (`b2`,`c2`) REFERENCES `t1` (`b1`,`c1`) ON DELETE NO ACTION ON UPDATE NO ACTION)
delete from t1 where b1=61 and c1=62;
<<<<<<< HEAD
ERROR 23000: Cannot delete or update a parent row: a foreign key constraint fails (Unknown error code)
=======
ERROR 23000: Cannot delete or update a parent row: a foreign key constraint fails (`test`.`t2`, CONSTRAINT `fkb2c2b1c1` FOREIGN KEY (`b2`,`c2`) REFERENCES `t1` (`b1`,`c1`) ON DELETE NO ACTION ON UPDATE NO ACTION)
>>>>>>> ee0adc2a
drop table t2, t1;
#
# BUG#18560951 NDB_RESTORE INCLUDES FK FOR ALL DATABASES WHEN USING --INCLUDE-* OR --EXCLUDE
#
# create database db1 with tables t1,t2
create database db1;
create table db1.t1 (
a1 int primary key
) engine ndb;
create table db1.t2 (
a1 int,
foreign key fk1(a1) references t1(a1)
) engine ndb;
# create database db2 with table tb1
create database db2;
create table db2.t1 (
a1 int primary key
) engine ndb;
# take backup and drop the tables
drop table db1.t2, db1.t1, db2.t1;
# now try restoring only the database db2
# verify the tables present
show tables from db2;
Tables_in_db2
t1
show create table db2.t1;
Table	Create Table
t1	CREATE TABLE `t1` (
  `a1` int(11) NOT NULL,
  PRIMARY KEY (`a1`)
) ENGINE=ndbcluster DEFAULT CHARSET=latin1
drop table db2.t1;
# restore particular table and check for fk problem
# verify the tables present
show tables from db1;
Tables_in_db1
t1
show tables from db2;
Tables_in_db2
t1
show create table db1.t1;
Table	Create Table
t1	CREATE TABLE `t1` (
  `a1` int(11) NOT NULL,
  PRIMARY KEY (`a1`)
) ENGINE=ndbcluster DEFAULT CHARSET=latin1
show create table db2.t1;
Table	Create Table
t1	CREATE TABLE `t1` (
  `a1` int(11) NOT NULL,
  PRIMARY KEY (`a1`)
) ENGINE=ndbcluster DEFAULT CHARSET=latin1
drop table db1.t1, db2.t1;
# verify that restoring table with FK whose parent doesn't exist, fails
# cleanup
drop database db1;
drop database db2;<|MERGE_RESOLUTION|>--- conflicted
+++ resolved
@@ -489,11 +489,7 @@
 insert into t2 (b2,c2) values (62,61);
 ERROR 23000: Cannot add or update a child row: a foreign key constraint fails (`test`.`t2`, CONSTRAINT `fkb2c2b1c1` FOREIGN KEY (`b2`,`c2`) REFERENCES `t1` (`b1`,`c1`) ON DELETE NO ACTION ON UPDATE NO ACTION)
 delete from t1 where b1=61 and c1=62;
-<<<<<<< HEAD
-ERROR 23000: Cannot delete or update a parent row: a foreign key constraint fails (Unknown error code)
-=======
 ERROR 23000: Cannot delete or update a parent row: a foreign key constraint fails (`test`.`t2`, CONSTRAINT `fkb2c2b1c1` FOREIGN KEY (`b2`,`c2`) REFERENCES `t1` (`b1`,`c1`) ON DELETE NO ACTION ON UPDATE NO ACTION)
->>>>>>> ee0adc2a
 drop table t2, t1;
 #
 # BUG#18560951 NDB_RESTORE INCLUDES FK FOR ALL DATABASES WHEN USING --INCLUDE-* OR --EXCLUDE
