--- conflicted
+++ resolved
@@ -143,29 +143,19 @@
 partition_name	table_rows
 pX	1
 explain partitions select * from partitioned where server_id=1;
-<<<<<<< HEAD
 id	select_type	table	partitions	type	possible_keys	key	key_len	ref	rows	filtered	Extra
-1	SIMPLE	partitioned	p19	eq_ref	PRIMARY	PRIMARY	4	const	1	100.00	NULL
+1	SIMPLE	partitioned	pX	eq_ref	PRIMARY	PRIMARY	4	const	1	100.00	NULL
 Warnings:
 Warning	1681	'PARTITIONS' is deprecated and will be removed in a future release.
 Note	1003	/* select#1 */ select `test`.`partitioned`.`server_id` AS `server_id`,`test`.`partitioned`.`t12counter` AS `t12counter`,`test`.`partitioned`.`pt12counter` AS `pt12counter`,`test`.`partitioned`.`updatetime` AS `updatetime` from `test`.`partitioned` where (`test`.`partitioned`.`server_id` = 1)
-=======
-id	select_type	table	partitions	type	possible_keys	key	key_len	ref	rows	Extra
-1	SIMPLE	partitioned	pX	eq_ref	PRIMARY	PRIMARY	4	const	1	NULL
->>>>>>> 52e84c13
 insert into partitioned values (2,0,0,NULL);
 select partition_name,table_rows from information_schema.PARTITIONS where  table_name='partitioned' and table_rows>0 order by partition_name limit 1;
 partition_name	table_rows
 pY	1
 explain partitions select * from partitioned where server_id=2;
-<<<<<<< HEAD
 id	select_type	table	partitions	type	possible_keys	key	key_len	ref	rows	filtered	Extra
-1	SIMPLE	partitioned	p1	eq_ref	PRIMARY	PRIMARY	4	const	1	100.00	NULL
+1	SIMPLE	partitioned	pY	eq_ref	PRIMARY	PRIMARY	4	const	1	100.00	NULL
 Warnings:
 Warning	1681	'PARTITIONS' is deprecated and will be removed in a future release.
 Note	1003	/* select#1 */ select `test`.`partitioned`.`server_id` AS `server_id`,`test`.`partitioned`.`t12counter` AS `t12counter`,`test`.`partitioned`.`pt12counter` AS `pt12counter`,`test`.`partitioned`.`updatetime` AS `updatetime` from `test`.`partitioned` where (`test`.`partitioned`.`server_id` = 2)
-=======
-id	select_type	table	partitions	type	possible_keys	key	key_len	ref	rows	Extra
-1	SIMPLE	partitioned	pY	eq_ref	PRIMARY	PRIMARY	4	const	1	NULL
->>>>>>> 52e84c13
 drop table partitioned;