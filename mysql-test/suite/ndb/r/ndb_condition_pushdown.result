--- conflicted
+++ resolved
@@ -2365,13 +2365,8 @@
 1	SIMPLE	t2	p0,p1,p2,p3,p4,p5,p6,p7	ref	PRIMARY	PRIMARY	4	const	#	#	Using where; Using filesort
 1	SIMPLE	tx	p0,p1,p2,p3,p4,p5,p6,p7	eq_ref	PRIMARY	PRIMARY	8	test.t2.c,test.t2.d	#	#	NULL
 Warnings:
-<<<<<<< HEAD
 Warning	1681	'EXTENDED' is deprecated and will be removed in a future release.
-Note	1003	Table 't2' is not pushable: GROUP BY cannot be done using index on grouped columns.
-Note	1003	Table 'tx' is not pushable: GROUP BY cannot be done using index on grouped columns.
-=======
 Note	1003	Table 't2' is not pushable, need filesort before joining child tables
->>>>>>> 9cf8a0b6
 Note	1003	/* select#1 */ select `test`.`t2`.`c` AS `c`,count(distinct `test`.`t2`.`a`) AS `count(distinct t2.a)` from `test`.`tx` join `test`.`tx` `t2` where ((`test`.`tx`.`b` = `test`.`t2`.`d`) and (`test`.`tx`.`a` = `test`.`t2`.`c`) and (`test`.`t2`.`a` = 4)) group by `test`.`t2`.`c`
 explain extended select * from tx join tx as t2 on tx.c=1 where t2.c=1;
 id	select_type	table	partitions	type	possible_keys	key	key_len	ref	rows	filtered	Extra
@@ -2391,13 +2386,8 @@
 1	SIMPLE	t2	p0,p1,p2,p3,p4,p5,p6,p7	ref	PRIMARY	PRIMARY	4	const	#	#	Using where; Using filesort
 1	SIMPLE	tx	p0,p1,p2,p3,p4,p5,p6,p7	eq_ref	PRIMARY	PRIMARY	8	test.t2.c,test.t2.d	#	#	NULL
 Warnings:
-<<<<<<< HEAD
 Warning	1681	'EXTENDED' is deprecated and will be removed in a future release.
-Note	1003	Table 't2' is not pushable: GROUP BY cannot be done using index on grouped columns.
-Note	1003	Table 'tx' is not pushable: GROUP BY cannot be done using index on grouped columns.
-=======
 Note	1003	Table 't2' is not pushable, need filesort before joining child tables
->>>>>>> 9cf8a0b6
 Note	1003	/* select#1 */ select `test`.`t2`.`c` AS `c`,count(distinct `test`.`t2`.`a`) AS `count(distinct t2.a)` from `test`.`tx` join `test`.`tx` `t2` where ((`test`.`tx`.`b` = `test`.`t2`.`d`) and (`test`.`tx`.`a` = `test`.`t2`.`c`) and (`test`.`t2`.`a` = 4)) group by `test`.`t2`.`c`
 drop table tx;
 set @@optimizer_switch = 'engine_condition_pushdown=on';
