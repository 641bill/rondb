--- conflicted
+++ resolved
@@ -5290,18 +5290,12 @@
 
 --echo ##################
 --echo #
-<<<<<<< HEAD
 --echo # Bug #29501263 CRASH IN SPJ BLOCK, ILLEGAL ACCESS
 --echo #               TO ARRAYPOOL<T>::GETPTR
-=======
---echo # Bug#32203548 REQUIRE_FAILED WHEN COMPARE_NDBRECORD()
---echo #                SORT-MERGE SPJ RESULTS FROM INDEX
->>>>>>> d369bddf
 --echo #
 --echo ##################
 
 create table t1 (
-<<<<<<< HEAD
   pk int primary key,
   i1 int
 ) engine = ndb;
@@ -5325,7 +5319,18 @@
       join t1 as t3 on t3.pk = t2.i2
         left join t1 as t4 on t4.pk = t3.i3
         left join t1 as t5 on t5.i4 = t2.i4 and t5.i5 = t1.i5;
-=======
+
+drop table t1;
+
+
+--echo ##################
+--echo #
+--echo # Bug#32203548 REQUIRE_FAILED WHEN COMPARE_NDBRECORD()
+--echo #                SORT-MERGE SPJ RESULTS FROM INDEX
+--echo #
+--echo ##################
+
+create table t1 (
   a int not null,
   b int not null,
   c varchar(1) not null,
@@ -5354,7 +5359,6 @@
 select t1.d from t1 FORCE INDEX FOR ORDER BY (ix2)
 straight_join t1 as t2 on t2.a = t1.a
   order by t1.d;
->>>>>>> d369bddf
 
 drop table t1;
 
