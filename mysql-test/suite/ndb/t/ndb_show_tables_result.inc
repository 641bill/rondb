--- conflicted
+++ resolved
@@ -1,10 +1,6 @@
 --disable_query_log
 let $dump_file = $MYSQLTEST_VARDIR/tmp/ndb_show_tables.txt;
 
-<<<<<<< HEAD
-# Dump the output of ndb_show_tables to file
---exec $NDB_SHOW_TABLES --no-defaults -p > $dump_file
-=======
 # Build the string used for executing ndb_show_tables
 let $show_cmd = $NDB_SHOW_TABLES --no-defaults;
 let $show_cmd = $show_cmd -p;  # parsable format
@@ -12,7 +8,6 @@
 
 # Run ndb_show_tables and dump output to file
 --exec $show_cmd > $dump_file
->>>>>>> ff6e55b5
 
 TRUNCATE ndb_show_tables_results;
 
