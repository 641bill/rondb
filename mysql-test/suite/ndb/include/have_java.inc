--perl
use strict;
use File::Basename;
use IO::File;
use lib "lib/";
use My::Platform;
use My::Find;

require "lib/mtr_misc.pl";

#
# Looks for java executable (/bin/java) in several locations:
# - MTR_JAVA environment variable
# - Other architecture-dependent locations (see below)
# - $PATH environment variable
#
# If java executable is found, MTR_JAVA will be set to reflect this location
# If no java executable is found, fail the test in which this is included
my $java_args = "";
my @arch_paths = ();

my $pathsep = "/";
my $bits = $ENV{MYSQL_SYSTEM_ARCHITECTURE};

# Architecture dependent paths

if(!IS_WINDOWS)
{
  push(@arch_paths, ('/usr/bin', '/usr/lib/jvm/java/bin', '/usr/lib64/jvm/java/bin'));
  push(@arch_paths, ('/usr/lib/jvm/default-java/bin'));
  push(@arch_paths, ('/usr/local/jdk/bin', '/usr/local/java/bin', '/usr/local/java/jdk/bin'));

  $java_args = "-d32";
  if ($bits == 64) {
    $java_args = "-d64";
    push(@arch_paths, ('/usr/java-local/jdk-64/bin', '/usr/local/jdk-64/bin', '/usr/local/java/jdk-64/bin'));
  }
}
else
# IS_WINDOWS
{
  if ($bits == 64) {
    push(@arch_paths, 'C:\java\jdk-64\bin');
    $java_args = "-server";
  } else {
    push(@arch_paths, 'C:\java\jdk\bin');
    $java_args = "-client"; 
  }
<<<<<<< HEAD
=======
  push(@arch_paths, 'C:\Windows\SysWOW64');
  push(@arch_paths, 'C:\Windows\System32');
>>>>>>> e6ffef75
}

my @java_paths = ($ENV{MTR_JAVA} . $pathsep . "bin");
push(@java_paths, @arch_paths);
push(@java_paths, "*"); # last resort: empty path marker for "java on PATH variable"

my $java_loc = "";
our $java_version = "";

sub java_exists {
   my ($path, $exe) = @_;

   $exe .= ".exe" if IS_WINDOWS;
   $path .= $pathsep if length($path) > 0;
   my $exists = $path . $exe;
   my $devnull = "/dev/null";
   $devnull = "NUL" if IS_WINDOWS;

<<<<<<< HEAD
=======
   system("echo trying: $exists");
>>>>>>> e6ffef75
   system("\"$exists\" " . $java_args . " -version > " . $devnull);
  
   my $ret =  $exists if ($? == 0);
   if($? == 0) {
     my $ret = $exists;
     open(VER, "\"$exists\"  -version 2>&1 |");
     $java_version = <VER>;
     close(VER);
   }
   
   return $ret;
}

system("echo Looking for a suitable Java...");
foreach my $path (@java_paths) 
{
  if (!defined $path || $path eq ($pathsep . "bin")) {
    # no MTR_JAVA case
    next;
  }
  if ($path eq "*" ) {
   # java on PATH env case
   $path = "";
  }

  my $tmp = java_exists($path, "java");

  if ($tmp ne "") 
  {
     $java_loc = $tmp;
     last;
   }
}

my $vardir = $ENV{MYSQLTEST_VARDIR} or die "Need MYSQLTEST_VARDIR";
my $F = IO::File->new("$vardir/tmp/have_java_result.inc", "w") or die;
if ($java_loc eq '') {
  print $F "--die Could not find Java executable; please install Java in one of the above paths or set env MTR_JAVA to the preferred JAVA HOME;\n";
} else {
  print $F "--let \MTR_JAVA= $java_loc\n";
  print $F "--let \MTR_JAVA_ARGS= $java_args\n";
  print $F "--let \MTR_JAVA_VERSION= $java_version\n";
  print $F "--echo Found Java: '\$MTR_JAVA'\n";
  print $F "--echo Java version: '\$MTR_JAVA_VERSION'\n";
}
$F->close();

EOF

--source $MYSQLTEST_VARDIR/tmp/have_java_result.inc<|MERGE_RESOLUTION|>--- conflicted
+++ resolved
@@ -46,11 +46,8 @@
     push(@arch_paths, 'C:\java\jdk\bin');
     $java_args = "-client"; 
   }
-<<<<<<< HEAD
-=======
   push(@arch_paths, 'C:\Windows\SysWOW64');
   push(@arch_paths, 'C:\Windows\System32');
->>>>>>> e6ffef75
 }
 
 my @java_paths = ($ENV{MTR_JAVA} . $pathsep . "bin");
@@ -69,10 +66,7 @@
    my $devnull = "/dev/null";
    $devnull = "NUL" if IS_WINDOWS;
 
-<<<<<<< HEAD
-=======
    system("echo trying: $exists");
->>>>>>> e6ffef75
    system("\"$exists\" " . $java_args . " -version > " . $devnull);
   
    my $ret =  $exists if ($? == 0);
