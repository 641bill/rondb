###############################################################################
# Perform some tests about getting/setting communication_protocol when there
# are different member states in the group.
#
# This test uses 3 servers.
#
# Test:
#  1. Start 3 servers and add them into group replication group.
#  2. Check that it is *not* possible to modify the communication_protocol
#     value via an ONLINE member when some other member is in RECOVERING state.
#  3. Check that it is *not* possible to modify the communication_protocol
#     value via a RECOVERING member.
#  4. Check that it is possible to query the communication_protocol value via
#     an ONLINE member when some other members are in RECOVERING state.
#  5. Check that it is *not* possible to query the communication_protocol
#     value via a RECOVERING member.
#  6. Check that it is *not* possible to modify the communication_protocol
#     value via an ONLINE member when some member is in UNREACHABLE state.
#  7. Check that it is possible to query the communication_protocol value via
#     an ONLINE member when a minority of members are UNREACHABLE.
#  8. Check that it is *not* possible to query the communication_protocol
#     value via an ONLINE member when a majority of members are UNREACHABLE.
################################################################################
# This test crashes servers, thence we skip it on valgrind.
--source include/not_valgrind.inc
--source include/big_test.inc
--source include/have_debug_sync.inc
--source include/force_restart.inc
--source include/have_group_replication_plugin.inc
--let $rpl_server_count= 3
--source include/group_replication.inc

--let $rpl_connection_name= server2
--source include/connection.inc

# Will be used to recover server2 later on.
--let $local_address_server2= `SELECT @@GLOBAL.group_replication_local_address`
--let $group_seeds_server2= `SELECT @@GLOBAL.group_replication_group_seeds`

--let $rpl_connection_name= server3
--source include/connection.inc
# Will be used to recover server3 later on.
--let $local_address_server3= `SELECT @@GLOBAL.group_replication_local_address`
--let $group_seeds_server3= `SELECT @@GLOBAL.group_replication_group_seeds`

--let $rpl_connection_name= server1
--source include/connection.inc
# Will be used to hide the result of `group_replication_get_communication_protocol` later on.
--let $gr_communication_protocol_version= `SELECT group_replication_get_communication_protocol()`

--echo ###############################################################################
--echo #  2. Check that it is *not* possible to modify the communication_protocol value via an ONLINE member when some other member is in RECOVERING state.
# Stop GR on server2.
--let $rpl_connection_name= server2
--source include/connection.inc
--source include/stop_group_replication.inc

# Start GR on server2, it stays RECOVERING.
--let $rpl_connection_name= server2
--source include/connection.inc
SET @@GLOBAL.DEBUG='+d,recovery_thread_wait_before_finish';

--let $group_replication_start_member_state= RECOVERING
--source include/start_group_replication.inc

# We cannot modify the communication_protocol value on server1 since server2 is RECOVERING.
--let $rpl_connection_name= server1
--source include/connection.inc
--error ER_CANT_INITIALIZE_UDF
SELECT group_replication_set_communication_protocol("5.7.14");

--echo ###############################################################################
--echo #  3. Check that it is *not* possible to modify the communication_protocol value via a RECOVERING member.
--let $rpl_connection_name= server2
--source include/connection.inc
--error ER_CANT_INITIALIZE_UDF
SELECT group_replication_set_communication_protocol("5.7.14");

--echo ###############################################################################
--echo #  4. Check that it is possible to query the communication_protocol value via an ONLINE member when some other members are in RECOVERING state.
--let $rpl_connection_name= server1
--source include/connection.inc
--replace_result $gr_communication_protocol_version GR_COMMUNICATION_PROTOCOL_VERSION
SELECT group_replication_get_communication_protocol();

--echo ###############################################################################
--echo #  5. Check that it is *not* possible to query the communication_protocol value via a RECOVERING member.
--let $rpl_connection_name= server2
--source include/connection.inc
--error ER_CANT_INITIALIZE_UDF
SELECT group_replication_get_communication_protocol();

# Wait until server2 becomes ONLINE
--let $rpl_connection_name= server2
--source include/connection.inc
SET DEBUG_SYNC= "now WAIT_FOR signal.recovery_thread_wait_before_finish_reached";
SET @@GLOBAL.DEBUG='-d,recovery_thread_wait_before_finish';
SET DEBUG_SYNC= "now SIGNAL signal.recovery_end";

--echo Wait until server2 becomes ONLINE
--let $group_replication_member_state= ONLINE
--source include/gr_wait_for_member_state.inc

SET DEBUG_SYNC= 'RESET';

--echo ###############################################################################
--echo #  6. Check that it is *not* possible to modify the communication_protocol value via an ONLINE member when some member is in UNREACHABLE state.
# Crash server2
#
# We kill and restart the server. We wait for the server to start.
#
# However, since the server loses its GCS configuration they will not rejoin
# the group.
--let $member2_uuid= query_get_value(SELECT @@SERVER_UUID, @@SERVER_UUID, 1)

<<<<<<< HEAD
--exec echo "restart" > $MYSQLTEST_VARDIR/tmp/mysqld.2.expect
--shutdown_server 0
--source include/wait_until_disconnected.inc

--source include/wait_until_connected_again.inc
=======


--source include/kill_and_restart_mysqld.inc
>>>>>>> 30768587

# Wait for the member state be unreachable.
--let $rpl_connection_name= server_1
--source include/connection.inc
--let $group_replication_member_state= UNREACHABLE
--let $group_replication_member_id= $member2_uuid
--source include/gr_wait_for_member_state.inc

--error ER_CANT_INITIALIZE_UDF
SELECT group_replication_set_communication_protocol("5.7.14");

--echo ###############################################################################
--echo #  7. Check that it is possible to query the communication_protocol value via an ONLINE member when a minority of members are UNREACHABLE.
--replace_result $gr_communication_protocol_version GR_COMMUNICATION_PROTOCOL_VERSION
SELECT group_replication_get_communication_protocol();

--echo ###############################################################################
--echo #  8. Check that it is *not* possible to query the communication_protocol value via an ONLINE member when a majority of members are UNREACHABLE.
# Crash server3
#
# We kill and restart the server. We wait for the server to start.
#
# However, since the server loses its GCS configuration they will not rejoin
# the group.
--let $rpl_connection_name= server3
--source include/connection.inc

--let $member3_uuid= query_get_value(SELECT @@SERVER_UUID, @@SERVER_UUID, 1)

<<<<<<< HEAD
--exec echo "restart" > $MYSQLTEST_VARDIR/tmp/mysqld.3.expect
--shutdown_server 0
--source include/wait_until_disconnected.inc

--source include/wait_until_connected_again.inc
=======
--source include/kill_and_restart_mysqld.inc
>>>>>>> 30768587

# Wait for the member state be unreachable.
--let $rpl_connection_name= server_1
--source include/connection.inc
--let $group_replication_member_state= UNREACHABLE
--let $group_replication_member_id= $member3_uuid
--source include/gr_wait_for_member_state.inc

--error ER_CANT_INITIALIZE_UDF
SELECT group_replication_get_communication_protocol();

--echo ###############################################################################
--echo # 9. Cleanup
# We have lost majority, so forcefully remove server2 and server3 from the membership.
--let $rpl_connection_name= server1
--source include/connection.inc
--let $local_address_server1= `SELECT @@GLOBAL.group_replication_local_address`
--disable_query_log
--eval SET GLOBAL group_replication_force_members= "$local_address_server1"
--enable_query_log

# Add server2 back to the group.
--let $rpl_server_number= 2
--source include/rpl/reconnect.inc

--let $rpl_connection_name= server_2
--source include/connection.inc

--replace_result $group_seeds_server2 GROUP_SEEDS_SERVER2
--eval SET @@global.group_replication_group_seeds="$group_seeds_server2"
--replace_result $local_address_server2 LOCAL_ADDRESS_SERVER2
--eval SET @@global.group_replication_local_address="$local_address_server2"
--replace_result $group_replication_group_name GROUP_REPLICATION_GROUP_NAME
--eval SET @@global.group_replication_group_name="$group_replication_group_name"

--source include/start_group_replication.inc

# Add server3 back to the group.
--let $rpl_server_number= 3
--source include/rpl/reconnect.inc

--let $rpl_connection_name= server_3
--source include/connection.inc

--replace_result $group_seeds_server3 GROUP_SEEDS_SERVER3
--eval SET @@global.group_replication_group_seeds="$group_seeds_server3"
--replace_result $local_address_server3 LOCAL_ADDRESS_SERVER3
--eval SET @@global.group_replication_local_address="$local_address_server3"
--replace_result $group_replication_group_name GROUP_REPLICATION_GROUP_NAME
--eval SET @@global.group_replication_group_name="$group_replication_group_name"

--source include/start_group_replication.inc

# Validate that there are 3 servers in the group.
--let $rpl_connection_name= server1
--source include/connection.inc
--let $group_replication_number_of_members= 3
--source include/gr_wait_for_number_of_members.inc

--source include/group_replication_end.inc<|MERGE_RESOLUTION|>--- conflicted
+++ resolved
@@ -113,17 +113,9 @@
 # the group.
 --let $member2_uuid= query_get_value(SELECT @@SERVER_UUID, @@SERVER_UUID, 1)
 
-<<<<<<< HEAD
---exec echo "restart" > $MYSQLTEST_VARDIR/tmp/mysqld.2.expect
---shutdown_server 0
---source include/wait_until_disconnected.inc
-
---source include/wait_until_connected_again.inc
-=======
 
 
 --source include/kill_and_restart_mysqld.inc
->>>>>>> 30768587
 
 # Wait for the member state be unreachable.
 --let $rpl_connection_name= server_1
@@ -153,15 +145,7 @@
 
 --let $member3_uuid= query_get_value(SELECT @@SERVER_UUID, @@SERVER_UUID, 1)
 
-<<<<<<< HEAD
---exec echo "restart" > $MYSQLTEST_VARDIR/tmp/mysqld.3.expect
---shutdown_server 0
---source include/wait_until_disconnected.inc
-
---source include/wait_until_connected_again.inc
-=======
 --source include/kill_and_restart_mysqld.inc
->>>>>>> 30768587
 
 # Wait for the member state be unreachable.
 --let $rpl_connection_name= server_1
