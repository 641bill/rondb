--- conflicted
+++ resolved
@@ -422,8 +422,6 @@
 --error ER_TABLESPACE_DISCARDED
 FLUSH TABLES t1 FOR EXPORT;
 UNLOCK TABLES;
-<<<<<<< HEAD
-=======
 DROP TABLE t1;
 
 --echo #
@@ -436,5 +434,4 @@
 --error ER_TABLESPACE_DISCARDED
 FLUSH TABLES t1 FOR EXPORT;
 UNLOCK TABLES;
->>>>>>> 071b4ff5
 DROP TABLE t1;