--- conflicted
+++ resolved
@@ -622,18 +622,12 @@
 DROP TABLE worklog5743;
 
 # Prefix index with utf8 charset + varchar.
-<<<<<<< HEAD
 # utf8 charcter takes 3 bytes in mysql so prefix index limit is 3072/3 = 1024
 # This is a case where dict_index_too_big_for_undo() is too conservative.
 # If it did not return error 1118, to commented code would work.
 # See bug#12953735.
+--replace_regex /> [0-9]*/> max_row_size/
 -- error ER_TOO_BIG_ROWSIZE
-=======
-# For varchar we also log the column itself as oppose of TEXT so it error
-# with limit 1024 due to overhead.
---replace_regex /> [0-9]*/> max_row_size/
--- error 1118
->>>>>>> 9a331148
 CREATE TABLE worklog5743 (col_1_varchar VARCHAR (4000) CHARACTER SET 'utf8',
 col_2_varchar VARCHAR (4000) CHARACTER SET 'utf8' ,
 PRIMARY KEY (col_1_varchar(1024))
