CALL mtr.add_suppression('Unsafe statement written to the binary log using statement format since BINLOG_FORMAT = STATEMENT.');
CREATE TABLE tr (
id INT NOT NULL AUTO_INCREMENT,
name VARCHAR(50),
purchased DATE,
KEY(id));
INSERT INTO tr VALUES
(1, 'desk organiser', '2003-10-15'),
(2, 'CD player', '1993-11-05'),
(3, 'TV set', '1996-03-10'),
(4, 'bookcase', '1982-01-10'),
(5, 'exercise bike', '2004-05-09'),
(6, 'sofa', '1987-06-05');
# Test for ADD PARTITION
CREATE TABLE t1 (
id INT NOT NULL AUTO_INCREMENT,
name VARCHAR(50),
purchased DATE,
KEY(id))
PARTITION BY RANGE( YEAR(purchased) ) (
PARTITION p0 VALUES LESS THAN (1990),
PARTITION p1 VALUES LESS THAN (1995),
PARTITION p2 VALUES LESS THAN (2000),
PARTITION p3 VALUES LESS THAN (2005)
);
INSERT INTO t1 SELECT * FROM tr;
SHOW CREATE TABLE t1;
Table	Create Table
t1	CREATE TABLE `t1` (
  `id` int(11) NOT NULL AUTO_INCREMENT,
  `name` varchar(50) DEFAULT NULL,
  `purchased` date DEFAULT NULL,
  KEY `id` (`id`)
) ENGINE=InnoDB AUTO_INCREMENT=7 DEFAULT CHARSET=utf8mb4
/*!50100 PARTITION BY RANGE (year(`purchased`))
(PARTITION p0 VALUES LESS THAN (1990) ENGINE = InnoDB,
 PARTITION p1 VALUES LESS THAN (1995) ENGINE = InnoDB,
 PARTITION p2 VALUES LESS THAN (2000) ENGINE = InnoDB,
 PARTITION p3 VALUES LESS THAN (2005) ENGINE = InnoDB) */
DELETE FROM t1 WHERE id = 6;
SELECT MAX(id) AS `Expect 5` FROM t1;
Expect 5
5
ALTER TABLE t1 ALGORITHM = INPLACE, ADD PARTITION (PARTITION p4 VALUES LESS THAN (2010), PARTITION p5 VALUES LESS THAN (2015));
SELECT LOWER(path) FROM information_schema.innodb_tablespaces AS `t`, information_schema.innodb_datafiles AS `df`
WHERE t.space = df.space
AND t.space_type = 'Single'
<<<<<<< HEAD
AND df.path NOT LIKE './mysql/%'
AND df.path NOT LIKE '%undo%'
=======
AND df.path NOT LIKE '._mysql_%'
>>>>>>> bd80c1d7
ORDER BY t.space;
LOWER(path)
./sys/sys_config.ibd
./test/tr.ibd
./test/t1#p#p0.ibd
./test/t1#p#p1.ibd
./test/t1#p#p2.ibd
./test/t1#p#p3.ibd
./test/t1#p#p4.ibd
./test/t1#p#p5.ibd
SHOW CREATE TABLE t1;
Table	Create Table
t1	CREATE TABLE `t1` (
  `id` int(11) NOT NULL AUTO_INCREMENT,
  `name` varchar(50) DEFAULT NULL,
  `purchased` date DEFAULT NULL,
  KEY `id` (`id`)
) ENGINE=InnoDB AUTO_INCREMENT=7 DEFAULT CHARSET=utf8mb4
/*!50100 PARTITION BY RANGE (year(`purchased`))
(PARTITION p0 VALUES LESS THAN (1990) ENGINE = InnoDB,
 PARTITION p1 VALUES LESS THAN (1995) ENGINE = InnoDB,
 PARTITION p2 VALUES LESS THAN (2000) ENGINE = InnoDB,
 PARTITION p3 VALUES LESS THAN (2005) ENGINE = InnoDB,
 PARTITION p4 VALUES LESS THAN (2010) ENGINE = InnoDB,
 PARTITION p5 VALUES LESS THAN (2015) ENGINE = InnoDB) */
INSERT INTO t1 VALUES (0, 'popcorn maker', '2010-11-22');
SELECT MAX(id) AS `Expect 7` FROM t1;
Expect 7
7
ALTER TABLE t1 ALGORITHM = INPLACE, ADD PARTITION (PARTITION p6 VALUES LESS THAN (2018), PARTITION p7 VALUES LESS THAN (2020));
SELECT LOWER(path) FROM information_schema.innodb_tablespaces AS `t`, information_schema.innodb_datafiles AS `df`
WHERE t.space = df.space
AND t.space_type = 'Single'
<<<<<<< HEAD
AND df.path NOT LIKE './mysql/%'
AND df.path NOT LIKE '%undo%'
=======
AND df.path NOT LIKE '._mysql_%'
>>>>>>> bd80c1d7
ORDER BY t.space;
LOWER(path)
./sys/sys_config.ibd
./test/tr.ibd
./test/t1#p#p0.ibd
./test/t1#p#p1.ibd
./test/t1#p#p2.ibd
./test/t1#p#p3.ibd
./test/t1#p#p4.ibd
./test/t1#p#p5.ibd
./test/t1#p#p6.ibd
./test/t1#p#p7.ibd
SHOW CREATE TABLE t1;
Table	Create Table
t1	CREATE TABLE `t1` (
  `id` int(11) NOT NULL AUTO_INCREMENT,
  `name` varchar(50) DEFAULT NULL,
  `purchased` date DEFAULT NULL,
  KEY `id` (`id`)
) ENGINE=InnoDB AUTO_INCREMENT=8 DEFAULT CHARSET=utf8mb4
/*!50100 PARTITION BY RANGE (year(`purchased`))
(PARTITION p0 VALUES LESS THAN (1990) ENGINE = InnoDB,
 PARTITION p1 VALUES LESS THAN (1995) ENGINE = InnoDB,
 PARTITION p2 VALUES LESS THAN (2000) ENGINE = InnoDB,
 PARTITION p3 VALUES LESS THAN (2005) ENGINE = InnoDB,
 PARTITION p4 VALUES LESS THAN (2010) ENGINE = InnoDB,
 PARTITION p5 VALUES LESS THAN (2015) ENGINE = InnoDB,
 PARTITION p6 VALUES LESS THAN (2018) ENGINE = InnoDB,
 PARTITION p7 VALUES LESS THAN (2020) ENGINE = InnoDB) */
# restart
SHOW CREATE TABLE t1;
Table	Create Table
t1	CREATE TABLE `t1` (
  `id` int(11) NOT NULL AUTO_INCREMENT,
  `name` varchar(50) DEFAULT NULL,
  `purchased` date DEFAULT NULL,
  KEY `id` (`id`)
) ENGINE=InnoDB AUTO_INCREMENT=8 DEFAULT CHARSET=utf8mb4
/*!50100 PARTITION BY RANGE (year(`purchased`))
(PARTITION p0 VALUES LESS THAN (1990) ENGINE = InnoDB,
 PARTITION p1 VALUES LESS THAN (1995) ENGINE = InnoDB,
 PARTITION p2 VALUES LESS THAN (2000) ENGINE = InnoDB,
 PARTITION p3 VALUES LESS THAN (2005) ENGINE = InnoDB,
 PARTITION p4 VALUES LESS THAN (2010) ENGINE = InnoDB,
 PARTITION p5 VALUES LESS THAN (2015) ENGINE = InnoDB,
 PARTITION p6 VALUES LESS THAN (2018) ENGINE = InnoDB,
 PARTITION p7 VALUES LESS THAN (2020) ENGINE = InnoDB) */
INSERT INTO t1 VALUES
(0, 'aquarium', '2019-08-04'),
(0, 'study desk', '2016-06-18');
SELECT MAX(id) AS `Expect 9` FROM t1;
Expect 9
9
DROP TABLE t1;
# Test for DROP PARTITION, along with some ADD PARTITION
CREATE TABLE t1 (
id INT NOT NULL AUTO_INCREMENT,
name VARCHAR(50),
purchased DATE,
KEY(id))
PARTITION BY RANGE( YEAR(purchased) ) (
PARTITION p0 VALUES LESS THAN (1990),
PARTITION p1 VALUES LESS THAN (1995),
PARTITION p2 VALUES LESS THAN (2000),
PARTITION p3 VALUES LESS THAN (2005)
);
INSERT INTO t1 SELECT * FROM tr;
SHOW CREATE TABLE t1;
Table	Create Table
t1	CREATE TABLE `t1` (
  `id` int(11) NOT NULL AUTO_INCREMENT,
  `name` varchar(50) DEFAULT NULL,
  `purchased` date DEFAULT NULL,
  KEY `id` (`id`)
) ENGINE=InnoDB AUTO_INCREMENT=7 DEFAULT CHARSET=utf8mb4
/*!50100 PARTITION BY RANGE (year(`purchased`))
(PARTITION p0 VALUES LESS THAN (1990) ENGINE = InnoDB,
 PARTITION p1 VALUES LESS THAN (1995) ENGINE = InnoDB,
 PARTITION p2 VALUES LESS THAN (2000) ENGINE = InnoDB,
 PARTITION p3 VALUES LESS THAN (2005) ENGINE = InnoDB) */
SELECT id FROM t1 PARTITION(p0);
id
4
6
SELECT id FROM t1 PARTITION(p1);
id
2
SELECT id FROM t1 PARTITION(p2);
id
3
SELECT id FROM t1 PARTITION(p3);
id
1
5
# This doesn't delete the row containing max(id) in the table
ALTER TABLE t1 ALGORITHM = INPLACE, DROP PARTITION p2;
SELECT LOWER(path) FROM information_schema.innodb_tablespaces AS `t`, information_schema.innodb_datafiles AS `df`
WHERE t.space = df.space
AND t.space_type = 'Single'
<<<<<<< HEAD
AND df.path NOT LIKE './mysql/%'
AND df.path NOT LIKE '%undo%'
=======
AND df.path NOT LIKE '._mysql_%'
>>>>>>> bd80c1d7
ORDER BY t.space;
LOWER(path)
./sys/sys_config.ibd
./test/tr.ibd
./test/t1#p#p0.ibd
./test/t1#p#p1.ibd
./test/t1#p#p3.ibd
SHOW CREATE TABLE t1;
Table	Create Table
t1	CREATE TABLE `t1` (
  `id` int(11) NOT NULL AUTO_INCREMENT,
  `name` varchar(50) DEFAULT NULL,
  `purchased` date DEFAULT NULL,
  KEY `id` (`id`)
) ENGINE=InnoDB AUTO_INCREMENT=7 DEFAULT CHARSET=utf8mb4
/*!50100 PARTITION BY RANGE (year(`purchased`))
(PARTITION p0 VALUES LESS THAN (1990) ENGINE = InnoDB,
 PARTITION p1 VALUES LESS THAN (1995) ENGINE = InnoDB,
 PARTITION p3 VALUES LESS THAN (2005) ENGINE = InnoDB) */
INSERT INTO t1 VALUES (0, 'aquarium', '2001-07-02');
SELECT MAX(id) AS `Expect 7` FROM t1;
Expect 7
7
# This will delete the row containing max(id) in the table
ALTER TABLE t1 ALGORITHM = INPLACE, DROP PARTITION p3;
SELECT LOWER(path) FROM information_schema.innodb_tablespaces AS `t`, information_schema.innodb_datafiles AS `df`
WHERE t.space = df.space
AND t.space_type = 'Single'
<<<<<<< HEAD
AND df.path NOT LIKE './mysql/%'
AND df.path NOT LIKE '%undo%'
=======
AND df.path NOT LIKE '._mysql_%'
>>>>>>> bd80c1d7
ORDER BY t.space;
LOWER(path)
./sys/sys_config.ibd
./test/tr.ibd
./test/t1#p#p0.ibd
./test/t1#p#p1.ibd
SELECT MAX(id) AS `Expect 6` FROM t1;
Expect 6
6
SHOW CREATE TABLE t1;
Table	Create Table
t1	CREATE TABLE `t1` (
  `id` int(11) NOT NULL AUTO_INCREMENT,
  `name` varchar(50) DEFAULT NULL,
  `purchased` date DEFAULT NULL,
  KEY `id` (`id`)
) ENGINE=InnoDB AUTO_INCREMENT=8 DEFAULT CHARSET=utf8mb4
/*!50100 PARTITION BY RANGE (year(`purchased`))
(PARTITION p0 VALUES LESS THAN (1990) ENGINE = InnoDB,
 PARTITION p1 VALUES LESS THAN (1995) ENGINE = InnoDB) */
INSERT INTO t1 VALUES(0, 'study desk', '1988-09-16');
SELECT MAX(id) AS `Expect 8` FROM t1;
Expect 8
8
ALTER TABLE t1 ALGORITHM = INPLACE, ADD PARTITION (PARTITION p3 VALUES LESS THAN (2008));
SELECT LOWER(path) FROM information_schema.innodb_tablespaces AS `t`, information_schema.innodb_datafiles AS `df`
WHERE t.space = df.space
AND t.space_type = 'Single'
<<<<<<< HEAD
AND df.path NOT LIKE './mysql/%'
AND df.path NOT LIKE '%undo%'
=======
AND df.path NOT LIKE '._mysql_%'
>>>>>>> bd80c1d7
ORDER BY t.space;
LOWER(path)
./sys/sys_config.ibd
./test/tr.ibd
./test/t1#p#p0.ibd
./test/t1#p#p1.ibd
./test/t1#p#p3.ibd
ALTER TABLE t1 ALGORITHM = INPLACE, DROP PARTITION p0;
SELECT LOWER(path) FROM information_schema.innodb_tablespaces AS `t`, information_schema.innodb_datafiles AS `df`
WHERE t.space = df.space
AND t.space_type = 'Single'
<<<<<<< HEAD
AND df.path NOT LIKE './mysql/%'
AND df.path NOT LIKE '%undo%'
=======
AND df.path NOT LIKE '._mysql_%'
>>>>>>> bd80c1d7
ORDER BY t.space;
LOWER(path)
./sys/sys_config.ibd
./test/tr.ibd
./test/t1#p#p1.ibd
./test/t1#p#p3.ibd
SHOW CREATE TABLE t1;
Table	Create Table
t1	CREATE TABLE `t1` (
  `id` int(11) NOT NULL AUTO_INCREMENT,
  `name` varchar(50) DEFAULT NULL,
  `purchased` date DEFAULT NULL,
  KEY `id` (`id`)
) ENGINE=InnoDB AUTO_INCREMENT=9 DEFAULT CHARSET=utf8mb4
/*!50100 PARTITION BY RANGE (year(`purchased`))
(PARTITION p1 VALUES LESS THAN (1995) ENGINE = InnoDB,
 PARTITION p3 VALUES LESS THAN (2008) ENGINE = InnoDB) */
# restart
SHOW CREATE TABLE t1;
Table	Create Table
t1	CREATE TABLE `t1` (
  `id` int(11) NOT NULL AUTO_INCREMENT,
  `name` varchar(50) DEFAULT NULL,
  `purchased` date DEFAULT NULL,
  KEY `id` (`id`)
) ENGINE=InnoDB AUTO_INCREMENT=9 DEFAULT CHARSET=utf8mb4
/*!50100 PARTITION BY RANGE (year(`purchased`))
(PARTITION p1 VALUES LESS THAN (1995) ENGINE = InnoDB,
 PARTITION p3 VALUES LESS THAN (2008) ENGINE = InnoDB) */
INSERT INTO t1 VALUES(0, 'lava lamp', '2006-01-02');
SELECT MAX(id) AS `Expect 9` FROM t1;
Expect 9
9
DELETE FROM t1 WHERE id >= 0;
ALTER TABLE t1 ALGORITHM = INPLACE, DROP PARTITION p3;
SELECT LOWER(path) FROM information_schema.innodb_tablespaces AS `t`, information_schema.innodb_datafiles AS `df`
WHERE t.space = df.space
AND t.space_type = 'Single'
<<<<<<< HEAD
AND df.path NOT LIKE './mysql/%'
AND df.path NOT LIKE '%undo%'
=======
AND df.path NOT LIKE '._mysql_%'
>>>>>>> bd80c1d7
ORDER BY t.space;
LOWER(path)
./sys/sys_config.ibd
./test/tr.ibd
./test/t1#p#p1.ibd
SHOW CREATE TABLE t1;
Table	Create Table
t1	CREATE TABLE `t1` (
  `id` int(11) NOT NULL AUTO_INCREMENT,
  `name` varchar(50) DEFAULT NULL,
  `purchased` date DEFAULT NULL,
  KEY `id` (`id`)
) ENGINE=InnoDB AUTO_INCREMENT=10 DEFAULT CHARSET=utf8mb4
/*!50100 PARTITION BY RANGE (year(`purchased`))
(PARTITION p1 VALUES LESS THAN (1995) ENGINE = InnoDB) */
INSERT INTO t1 VALUES(0, 'lava lamp', '1992-01-15');
SELECT MAX(id) AS `Expect 10` FROM t1;
Expect 10
10
DROP TABLE t1;
# Test for ADD PARTITION for HASH PARTITIONING
CREATE TABLE t1 (
id INT NOT NULL AUTO_INCREMENT,
name VARCHAR(50),
purchased DATE,
KEY(id))
PARTITION BY HASH( YEAR(purchased) ) PARTITIONS 4;
INSERT INTO t1 SELECT * FROM tr;
SHOW CREATE TABLE t1;
Table	Create Table
t1	CREATE TABLE `t1` (
  `id` int(11) NOT NULL AUTO_INCREMENT,
  `name` varchar(50) DEFAULT NULL,
  `purchased` date DEFAULT NULL,
  KEY `id` (`id`)
) ENGINE=InnoDB AUTO_INCREMENT=7 DEFAULT CHARSET=utf8mb4
/*!50100 PARTITION BY HASH (year(`purchased`))
PARTITIONS 4 */
DELETE FROM t1 WHERE id = 6;
SELECT MAX(id) AS `Expect 5` FROM t1;
Expect 5
5
ALTER TABLE t1 ALGORITHM = INPLACE, ADD PARTITION PARTITIONS 2;
SELECT LOWER(path) FROM information_schema.innodb_tablespaces AS `t`, information_schema.innodb_datafiles AS `df`
WHERE t.space = df.space
AND t.space_type = 'Single'
<<<<<<< HEAD
AND df.path NOT LIKE './mysql/%'
AND df.path NOT LIKE '%undo%'
=======
AND df.path NOT LIKE '._mysql_%'
>>>>>>> bd80c1d7
ORDER BY t.space;
LOWER(path)
./sys/sys_config.ibd
./test/tr.ibd
./test/t1#p#p0.ibd
./test/t1#p#p1.ibd
./test/t1#p#p2.ibd
./test/t1#p#p3.ibd
./test/t1#p#p4.ibd
./test/t1#p#p5.ibd
SHOW CREATE TABLE t1;
Table	Create Table
t1	CREATE TABLE `t1` (
  `id` int(11) NOT NULL AUTO_INCREMENT,
  `name` varchar(50) DEFAULT NULL,
  `purchased` date DEFAULT NULL,
  KEY `id` (`id`)
) ENGINE=InnoDB AUTO_INCREMENT=7 DEFAULT CHARSET=utf8mb4
/*!50100 PARTITION BY HASH (year(`purchased`))
PARTITIONS 6 */
INSERT INTO t1 VALUES (0, 'popcorn maker', '2010-11-22');
SELECT MAX(id) AS `Expect 7` FROM t1;
Expect 7
7
ALTER TABLE t1 ALGORITHM = INPLACE, ADD PARTITION PARTITIONS 2;
SELECT LOWER(path) FROM information_schema.innodb_tablespaces AS `t`, information_schema.innodb_datafiles AS `df`
WHERE t.space = df.space
AND t.space_type = 'Single'
<<<<<<< HEAD
AND df.path NOT LIKE './mysql/%'
AND df.path NOT LIKE '%undo%'
=======
AND df.path NOT LIKE '._mysql_%'
>>>>>>> bd80c1d7
ORDER BY t.space;
LOWER(path)
./sys/sys_config.ibd
./test/tr.ibd
./test/t1#p#p0.ibd
./test/t1#p#p1.ibd
./test/t1#p#p2.ibd
./test/t1#p#p3.ibd
./test/t1#p#p4.ibd
./test/t1#p#p5.ibd
./test/t1#p#p6.ibd
./test/t1#p#p7.ibd
SHOW CREATE TABLE t1;
Table	Create Table
t1	CREATE TABLE `t1` (
  `id` int(11) NOT NULL AUTO_INCREMENT,
  `name` varchar(50) DEFAULT NULL,
  `purchased` date DEFAULT NULL,
  KEY `id` (`id`)
) ENGINE=InnoDB AUTO_INCREMENT=8 DEFAULT CHARSET=utf8mb4
/*!50100 PARTITION BY HASH (year(`purchased`))
PARTITIONS 8 */
# restart
SHOW CREATE TABLE t1;
Table	Create Table
t1	CREATE TABLE `t1` (
  `id` int(11) NOT NULL AUTO_INCREMENT,
  `name` varchar(50) DEFAULT NULL,
  `purchased` date DEFAULT NULL,
  KEY `id` (`id`)
) ENGINE=InnoDB AUTO_INCREMENT=8 DEFAULT CHARSET=utf8mb4
/*!50100 PARTITION BY HASH (year(`purchased`))
PARTITIONS 8 */
INSERT INTO t1 VALUES
(0, 'aquarium', '2019-08-04'),
(0, 'study desk', '2016-06-18');
SELECT MAX(id) AS `Expect 9` FROM t1;
Expect 9
9
DROP TABLE t1;
# Test for ADD PARTITION for HASH PARTITIONINNG,
# along with COALESCE PARTITION
CREATE TABLE t1 (
id INT NOT NULL AUTO_INCREMENT,
name VARCHAR(50),
purchased DATE,
KEY(id))
PARTITION BY HASH( YEAR(purchased) ) PARTITIONS 8;
INSERT INTO t1 SELECT * FROM tr;
SHOW CREATE TABLE t1;
Table	Create Table
t1	CREATE TABLE `t1` (
  `id` int(11) NOT NULL AUTO_INCREMENT,
  `name` varchar(50) DEFAULT NULL,
  `purchased` date DEFAULT NULL,
  KEY `id` (`id`)
) ENGINE=InnoDB AUTO_INCREMENT=7 DEFAULT CHARSET=utf8mb4
/*!50100 PARTITION BY HASH (year(`purchased`))
PARTITIONS 8 */
DELETE FROM t1 WHERE id = 6;
SELECT MAX(id) AS `Expect 5` FROM t1;
Expect 5
5
ALTER TABLE t1 ALGORITHM = INPLACE, COALESCE PARTITION 2;
SELECT LOWER(path) FROM information_schema.innodb_tablespaces AS `t`, information_schema.innodb_datafiles AS `df`
WHERE t.space = df.space
AND t.space_type = 'Single'
<<<<<<< HEAD
AND df.path NOT LIKE './mysql/%'
AND df.path NOT LIKE '%undo%'
=======
AND df.path NOT LIKE '._mysql_%'
>>>>>>> bd80c1d7
ORDER BY t.space;
LOWER(path)
./sys/sys_config.ibd
./test/tr.ibd
./test/t1#p#p0.ibd
./test/t1#p#p1.ibd
./test/t1#p#p2.ibd
./test/t1#p#p3.ibd
./test/t1#p#p4.ibd
./test/t1#p#p5.ibd
SHOW CREATE TABLE t1;
Table	Create Table
t1	CREATE TABLE `t1` (
  `id` int(11) NOT NULL AUTO_INCREMENT,
  `name` varchar(50) DEFAULT NULL,
  `purchased` date DEFAULT NULL,
  KEY `id` (`id`)
) ENGINE=InnoDB AUTO_INCREMENT=7 DEFAULT CHARSET=utf8mb4
/*!50100 PARTITION BY HASH (year(`purchased`))
PARTITIONS 6 */
INSERT INTO t1 VALUES (0, 'popcorn maker', '2010-11-22');
SELECT MAX(id) AS `Expect 7` FROM t1;
Expect 7
7
SHOW CREATE TABLE t1;
Table	Create Table
t1	CREATE TABLE `t1` (
  `id` int(11) NOT NULL AUTO_INCREMENT,
  `name` varchar(50) DEFAULT NULL,
  `purchased` date DEFAULT NULL,
  KEY `id` (`id`)
) ENGINE=InnoDB AUTO_INCREMENT=8 DEFAULT CHARSET=utf8mb4
/*!50100 PARTITION BY HASH (year(`purchased`))
PARTITIONS 6 */
ALTER TABLE t1 ALGORITHM = INPLACE, COALESCE PARTITION 4;
SELECT LOWER(path) FROM information_schema.innodb_tablespaces AS `t`, information_schema.innodb_datafiles AS `df`
WHERE t.space = df.space
AND t.space_type = 'Single'
<<<<<<< HEAD
AND df.path NOT LIKE './mysql/%'
AND df.path NOT LIKE '%undo%'
=======
AND df.path NOT LIKE '._mysql_%'
>>>>>>> bd80c1d7
ORDER BY t.space;
LOWER(path)
./sys/sys_config.ibd
./test/tr.ibd
./test/t1#p#p0.ibd
./test/t1#p#p1.ibd
# restart
SHOW CREATE TABLE t1;
Table	Create Table
t1	CREATE TABLE `t1` (
  `id` int(11) NOT NULL AUTO_INCREMENT,
  `name` varchar(50) DEFAULT NULL,
  `purchased` date DEFAULT NULL,
  KEY `id` (`id`)
) ENGINE=InnoDB AUTO_INCREMENT=8 DEFAULT CHARSET=utf8mb4
/*!50100 PARTITION BY HASH (year(`purchased`))
PARTITIONS 2 */
INSERT INTO t1 VALUES
(0, 'aquarium', '2019-08-04'),
(0, 'study desk', '2016-06-18');
SELECT MAX(id) AS `Expect 9` FROM t1;
Expect 9
9
SHOW CREATE TABLE t1;
Table	Create Table
t1	CREATE TABLE `t1` (
  `id` int(11) NOT NULL AUTO_INCREMENT,
  `name` varchar(50) DEFAULT NULL,
  `purchased` date DEFAULT NULL,
  KEY `id` (`id`)
) ENGINE=InnoDB AUTO_INCREMENT=10 DEFAULT CHARSET=utf8mb4
/*!50100 PARTITION BY HASH (year(`purchased`))
PARTITIONS 2 */
DROP TABLE t1;
# Test for REORGANIZE PARTITION
CREATE TABLE t1 (
id INT NOT NULL AUTO_INCREMENT,
name VARCHAR(50),
purchased DATE,
KEY(id))
PARTITION BY RANGE( YEAR(purchased) ) (
PARTITION p0 VALUES LESS THAN (1990),
PARTITION p1 VALUES LESS THAN (1995),
PARTITION p2 VALUES LESS THAN (2000),
PARTITION p3 VALUES LESS THAN (2005)
);
INSERT INTO t1 SELECT * FROM tr;
SHOW CREATE TABLE t1;
Table	Create Table
t1	CREATE TABLE `t1` (
  `id` int(11) NOT NULL AUTO_INCREMENT,
  `name` varchar(50) DEFAULT NULL,
  `purchased` date DEFAULT NULL,
  KEY `id` (`id`)
) ENGINE=InnoDB AUTO_INCREMENT=7 DEFAULT CHARSET=utf8mb4
/*!50100 PARTITION BY RANGE (year(`purchased`))
(PARTITION p0 VALUES LESS THAN (1990) ENGINE = InnoDB,
 PARTITION p1 VALUES LESS THAN (1995) ENGINE = InnoDB,
 PARTITION p2 VALUES LESS THAN (2000) ENGINE = InnoDB,
 PARTITION p3 VALUES LESS THAN (2005) ENGINE = InnoDB) */
DELETE FROM t1 WHERE id = 6;
SELECT MAX(id) AS `Expect 5` FROM t1;
Expect 5
5
ALTER TABLE t1 ALGORITHM = INPLACE, REORGANIZE PARTITION p0, p1 INTO
(PARTITION p01 VALUES LESS THAN(1985), PARTITION p02 VALUES LESS THAN(1990),
PARTITION p11 VALUES LESS THAN(1993), PARTITION p12 VALUES LESS THAN(1995));
SELECT LOWER(path) FROM information_schema.innodb_tablespaces AS `t`, information_schema.innodb_datafiles AS `df`
WHERE t.space = df.space
AND t.space_type = 'Single'
<<<<<<< HEAD
AND df.path NOT LIKE './mysql/%'
AND df.path NOT LIKE '%undo%'
=======
AND df.path NOT LIKE '._mysql_%'
>>>>>>> bd80c1d7
ORDER BY t.space;
LOWER(path)
./sys/sys_config.ibd
./test/tr.ibd
./test/t1#p#p2.ibd
./test/t1#p#p3.ibd
./test/t1#p#p01.ibd
./test/t1#p#p02.ibd
./test/t1#p#p11.ibd
./test/t1#p#p12.ibd
SHOW CREATE TABLE t1;
Table	Create Table
t1	CREATE TABLE `t1` (
  `id` int(11) NOT NULL AUTO_INCREMENT,
  `name` varchar(50) DEFAULT NULL,
  `purchased` date DEFAULT NULL,
  KEY `id` (`id`)
) ENGINE=InnoDB AUTO_INCREMENT=7 DEFAULT CHARSET=utf8mb4
/*!50100 PARTITION BY RANGE (year(`purchased`))
(PARTITION p01 VALUES LESS THAN (1985) ENGINE = InnoDB,
 PARTITION p02 VALUES LESS THAN (1990) ENGINE = InnoDB,
 PARTITION p11 VALUES LESS THAN (1993) ENGINE = InnoDB,
 PARTITION p12 VALUES LESS THAN (1995) ENGINE = InnoDB,
 PARTITION p2 VALUES LESS THAN (2000) ENGINE = InnoDB,
 PARTITION p3 VALUES LESS THAN (2005) ENGINE = InnoDB) */
INSERT INTO t1 VALUES (0, 'popcorn maker', '2001-11-22');
SELECT MAX(id) AS `Expect 7` FROM t1;
Expect 7
7
SHOW CREATE TABLE t1;
Table	Create Table
t1	CREATE TABLE `t1` (
  `id` int(11) NOT NULL AUTO_INCREMENT,
  `name` varchar(50) DEFAULT NULL,
  `purchased` date DEFAULT NULL,
  KEY `id` (`id`)
) ENGINE=InnoDB AUTO_INCREMENT=8 DEFAULT CHARSET=utf8mb4
/*!50100 PARTITION BY RANGE (year(`purchased`))
(PARTITION p01 VALUES LESS THAN (1985) ENGINE = InnoDB,
 PARTITION p02 VALUES LESS THAN (1990) ENGINE = InnoDB,
 PARTITION p11 VALUES LESS THAN (1993) ENGINE = InnoDB,
 PARTITION p12 VALUES LESS THAN (1995) ENGINE = InnoDB,
 PARTITION p2 VALUES LESS THAN (2000) ENGINE = InnoDB,
 PARTITION p3 VALUES LESS THAN (2005) ENGINE = InnoDB) */
ALTER TABLE t1 ALGORITHM = INPLACE, REORGANIZE PARTITION p2, p3 INTO
(PARTITION p21 VALUES LESS THAN(1997), PARTITION p22 VALUES LESS THAN(2000),
PARTITION p31 VALUES LESS THAN(2002), PARTITION p32 VALUES LESS THAN(2005));
SELECT LOWER(path) FROM information_schema.innodb_tablespaces AS `t`, information_schema.innodb_datafiles AS `df`
WHERE t.space = df.space
AND t.space_type = 'Single'
<<<<<<< HEAD
AND df.path NOT LIKE './mysql/%'
AND df.path NOT LIKE '%undo%'
=======
AND df.path NOT LIKE '._mysql_%'
>>>>>>> bd80c1d7
ORDER BY t.space;
LOWER(path)
./sys/sys_config.ibd
./test/tr.ibd
./test/t1#p#p01.ibd
./test/t1#p#p02.ibd
./test/t1#p#p11.ibd
./test/t1#p#p12.ibd
./test/t1#p#p21.ibd
./test/t1#p#p22.ibd
./test/t1#p#p31.ibd
./test/t1#p#p32.ibd
SHOW CREATE TABLE t1;
Table	Create Table
t1	CREATE TABLE `t1` (
  `id` int(11) NOT NULL AUTO_INCREMENT,
  `name` varchar(50) DEFAULT NULL,
  `purchased` date DEFAULT NULL,
  KEY `id` (`id`)
) ENGINE=InnoDB AUTO_INCREMENT=8 DEFAULT CHARSET=utf8mb4
/*!50100 PARTITION BY RANGE (year(`purchased`))
(PARTITION p01 VALUES LESS THAN (1985) ENGINE = InnoDB,
 PARTITION p02 VALUES LESS THAN (1990) ENGINE = InnoDB,
 PARTITION p11 VALUES LESS THAN (1993) ENGINE = InnoDB,
 PARTITION p12 VALUES LESS THAN (1995) ENGINE = InnoDB,
 PARTITION p21 VALUES LESS THAN (1997) ENGINE = InnoDB,
 PARTITION p22 VALUES LESS THAN (2000) ENGINE = InnoDB,
 PARTITION p31 VALUES LESS THAN (2002) ENGINE = InnoDB,
 PARTITION p32 VALUES LESS THAN (2005) ENGINE = InnoDB) */
INSERT INTO t1 VALUES
(0, 'aquarium', '2002-08-04'),
(0, 'study desk', '2004-06-18');
SELECT MAX(id) AS `Expect 9` FROM t1;
Expect 9
9
SHOW CREATE TABLE t1;
Table	Create Table
t1	CREATE TABLE `t1` (
  `id` int(11) NOT NULL AUTO_INCREMENT,
  `name` varchar(50) DEFAULT NULL,
  `purchased` date DEFAULT NULL,
  KEY `id` (`id`)
) ENGINE=InnoDB AUTO_INCREMENT=10 DEFAULT CHARSET=utf8mb4
/*!50100 PARTITION BY RANGE (year(`purchased`))
(PARTITION p01 VALUES LESS THAN (1985) ENGINE = InnoDB,
 PARTITION p02 VALUES LESS THAN (1990) ENGINE = InnoDB,
 PARTITION p11 VALUES LESS THAN (1993) ENGINE = InnoDB,
 PARTITION p12 VALUES LESS THAN (1995) ENGINE = InnoDB,
 PARTITION p21 VALUES LESS THAN (1997) ENGINE = InnoDB,
 PARTITION p22 VALUES LESS THAN (2000) ENGINE = InnoDB,
 PARTITION p31 VALUES LESS THAN (2002) ENGINE = InnoDB,
 PARTITION p32 VALUES LESS THAN (2005) ENGINE = InnoDB) */
# Test for REBUILD PARTITION
ALTER TABLE t1 ALGORITHM = INPLACE, REBUILD PARTITION p01, p02, p31, p32;
SELECT LOWER(path) FROM information_schema.innodb_tablespaces AS `t`, information_schema.innodb_datafiles AS `df`
WHERE t.space = df.space
AND t.space_type = 'Single'
<<<<<<< HEAD
AND df.path NOT LIKE './mysql/%'
AND df.path NOT LIKE '%undo%'
=======
AND df.path NOT LIKE '._mysql_%'
>>>>>>> bd80c1d7
ORDER BY t.space;
LOWER(path)
./sys/sys_config.ibd
./test/tr.ibd
./test/t1#p#p11.ibd
./test/t1#p#p12.ibd
./test/t1#p#p21.ibd
./test/t1#p#p22.ibd
./test/t1#p#p01.ibd
./test/t1#p#p02.ibd
./test/t1#p#p31.ibd
./test/t1#p#p32.ibd
SHOW CREATE TABLE t1;
Table	Create Table
t1	CREATE TABLE `t1` (
  `id` int(11) NOT NULL AUTO_INCREMENT,
  `name` varchar(50) DEFAULT NULL,
  `purchased` date DEFAULT NULL,
  KEY `id` (`id`)
) ENGINE=InnoDB AUTO_INCREMENT=10 DEFAULT CHARSET=utf8mb4
/*!50100 PARTITION BY RANGE (year(`purchased`))
(PARTITION p01 VALUES LESS THAN (1985) ENGINE = InnoDB,
 PARTITION p02 VALUES LESS THAN (1990) ENGINE = InnoDB,
 PARTITION p11 VALUES LESS THAN (1993) ENGINE = InnoDB,
 PARTITION p12 VALUES LESS THAN (1995) ENGINE = InnoDB,
 PARTITION p21 VALUES LESS THAN (1997) ENGINE = InnoDB,
 PARTITION p22 VALUES LESS THAN (2000) ENGINE = InnoDB,
 PARTITION p31 VALUES LESS THAN (2002) ENGINE = InnoDB,
 PARTITION p32 VALUES LESS THAN (2005) ENGINE = InnoDB) */
INSERT INTO t1 VALUES (0, 'lava lamp', '2000-12-10');
SHOW CREATE TABLE t1;
Table	Create Table
t1	CREATE TABLE `t1` (
  `id` int(11) NOT NULL AUTO_INCREMENT,
  `name` varchar(50) DEFAULT NULL,
  `purchased` date DEFAULT NULL,
  KEY `id` (`id`)
) ENGINE=InnoDB AUTO_INCREMENT=11 DEFAULT CHARSET=utf8mb4
/*!50100 PARTITION BY RANGE (year(`purchased`))
(PARTITION p01 VALUES LESS THAN (1985) ENGINE = InnoDB,
 PARTITION p02 VALUES LESS THAN (1990) ENGINE = InnoDB,
 PARTITION p11 VALUES LESS THAN (1993) ENGINE = InnoDB,
 PARTITION p12 VALUES LESS THAN (1995) ENGINE = InnoDB,
 PARTITION p21 VALUES LESS THAN (1997) ENGINE = InnoDB,
 PARTITION p22 VALUES LESS THAN (2000) ENGINE = InnoDB,
 PARTITION p31 VALUES LESS THAN (2002) ENGINE = InnoDB,
 PARTITION p32 VALUES LESS THAN (2005) ENGINE = InnoDB) */
SELECT MAX(id) AS `Expect 10` FROM t1;
Expect 10
10
DROP TABLE t1;
# Test for EXCHANGE PARTITION
CREATE TABLE t1 (
id INT NOT NULL AUTO_INCREMENT,
name VARCHAR(50),
purchased DATE,
KEY(id))
PARTITION BY RANGE( YEAR(purchased) ) (
PARTITION p0 VALUES LESS THAN (1990),
PARTITION p1 VALUES LESS THAN (1995),
PARTITION p2 VALUES LESS THAN (2000),
PARTITION p3 VALUES LESS THAN (2005)
);
INSERT INTO t1 SELECT * FROM tr;
SHOW CREATE TABLE t1;
Table	Create Table
t1	CREATE TABLE `t1` (
  `id` int(11) NOT NULL AUTO_INCREMENT,
  `name` varchar(50) DEFAULT NULL,
  `purchased` date DEFAULT NULL,
  KEY `id` (`id`)
) ENGINE=InnoDB AUTO_INCREMENT=7 DEFAULT CHARSET=utf8mb4
/*!50100 PARTITION BY RANGE (year(`purchased`))
(PARTITION p0 VALUES LESS THAN (1990) ENGINE = InnoDB,
 PARTITION p1 VALUES LESS THAN (1995) ENGINE = InnoDB,
 PARTITION p2 VALUES LESS THAN (2000) ENGINE = InnoDB,
 PARTITION p3 VALUES LESS THAN (2005) ENGINE = InnoDB) */
DELETE FROM t1 WHERE id = 6;
SELECT MAX(id) AS `Expect 5` FROM t1;
Expect 5
5
CREATE TABLE tp (
id INT NOT NULL AUTO_INCREMENT,
name VARCHAR(50),
purchased DATE,
KEY(id)) ENGINE = InnoDB;
INSERT INTO tp VALUES (100, 'DVD player', '2002-03-21');
ALTER TABLE t1 EXCHANGE PARTITION p3 WITH TABLE tp;
SELECT LOWER(path) FROM information_schema.innodb_tablespaces AS `t`, information_schema.innodb_datafiles AS `df`
WHERE t.space = df.space
AND t.space_type = 'Single'
<<<<<<< HEAD
AND df.path NOT LIKE './mysql/%'
AND df.path NOT LIKE '%undo%'
=======
AND df.path NOT LIKE '._mysql_%'
>>>>>>> bd80c1d7
ORDER BY t.space;
LOWER(path)
./sys/sys_config.ibd
./test/tr.ibd
./test/t1#p#p0.ibd
./test/t1#p#p1.ibd
./test/t1#p#p2.ibd
./test/tp.ibd
./test/t1#p#p3.ibd
SHOW CREATE TABLE tp;
Table	Create Table
tp	CREATE TABLE `tp` (
  `id` int(11) NOT NULL AUTO_INCREMENT,
  `name` varchar(50) DEFAULT NULL,
  `purchased` date DEFAULT NULL,
  KEY `id` (`id`)
) ENGINE=InnoDB AUTO_INCREMENT=101 DEFAULT CHARSET=utf8mb4
SHOW CREATE TABLE t1;
Table	Create Table
t1	CREATE TABLE `t1` (
  `id` int(11) NOT NULL AUTO_INCREMENT,
  `name` varchar(50) DEFAULT NULL,
  `purchased` date DEFAULT NULL,
  KEY `id` (`id`)
) ENGINE=InnoDB AUTO_INCREMENT=101 DEFAULT CHARSET=utf8mb4
/*!50100 PARTITION BY RANGE (year(`purchased`))
(PARTITION p0 VALUES LESS THAN (1990) ENGINE = InnoDB,
 PARTITION p1 VALUES LESS THAN (1995) ENGINE = InnoDB,
 PARTITION p2 VALUES LESS THAN (2000) ENGINE = InnoDB,
 PARTITION p3 VALUES LESS THAN (2005) ENGINE = InnoDB) */
INSERT INTO tp VALUES(0, 'DVD player', '2002-03-22');
INSERT INTO t1 VALUES(0, 'DVD player', '2002-03-23');
SELECT MAX(id) AS `Expect 101` FROM t1;
Expect 101
101
SELECT MAX(id) AS `Expect 101` FROM tp;
Expect 101
101
ALTER TABLE t1 EXCHANGE PARTITION p3 WITH TABLE tp;
SELECT LOWER(path) FROM information_schema.innodb_tablespaces AS `t`, information_schema.innodb_datafiles AS `df`
WHERE t.space = df.space
AND t.space_type = 'Single'
<<<<<<< HEAD
AND df.path NOT LIKE './mysql/%'
AND df.path NOT LIKE '%undo%'
=======
AND df.path NOT LIKE '._mysql_%'
>>>>>>> bd80c1d7
ORDER BY t.space;
LOWER(path)
./sys/sys_config.ibd
./test/tr.ibd
./test/t1#p#p0.ibd
./test/t1#p#p1.ibd
./test/t1#p#p2.ibd
./test/t1#p#p3.ibd
./test/tp.ibd
SHOW CREATE TABLE tp;
Table	Create Table
tp	CREATE TABLE `tp` (
  `id` int(11) NOT NULL AUTO_INCREMENT,
  `name` varchar(50) DEFAULT NULL,
  `purchased` date DEFAULT NULL,
  KEY `id` (`id`)
) ENGINE=InnoDB AUTO_INCREMENT=102 DEFAULT CHARSET=utf8mb4
SHOW CREATE TABLE t1;
Table	Create Table
t1	CREATE TABLE `t1` (
  `id` int(11) NOT NULL AUTO_INCREMENT,
  `name` varchar(50) DEFAULT NULL,
  `purchased` date DEFAULT NULL,
  KEY `id` (`id`)
) ENGINE=InnoDB AUTO_INCREMENT=102 DEFAULT CHARSET=utf8mb4
/*!50100 PARTITION BY RANGE (year(`purchased`))
(PARTITION p0 VALUES LESS THAN (1990) ENGINE = InnoDB,
 PARTITION p1 VALUES LESS THAN (1995) ENGINE = InnoDB,
 PARTITION p2 VALUES LESS THAN (2000) ENGINE = InnoDB,
 PARTITION p3 VALUES LESS THAN (2005) ENGINE = InnoDB) */
INSERT INTO tp VALUES(0, 'DVD player', '2002-03-24');
INSERT INTO t1 VALUES(0, 'DVD player', '2002-03-25');
SELECT MAX(id) AS `Expect 102` FROM t1;
Expect 102
102
SELECT MAX(id) AS `Expect 102` FROM tp;
Expect 102
102
DROP TABLE tp, t1;
# Test for subpartitioning
CREATE TABLE t1 (
id INT NOT NULL AUTO_INCREMENT,
name VARCHAR(50),
purchased DATE,
KEY(id))
PARTITION BY RANGE( YEAR(purchased) )
SUBPARTITION BY HASH ( YEAR(purchased) )
(PARTITION p0 VALUES LESS THAN (1990)
(SUBPARTITION sp00, SUBPARTITION sp01),
PARTITION p1 VALUES LESS THAN (2000)
(SUBPARTITION sp10, SUBPARTITION sp11),
PARTITION p2 VALUES LESS THAN (2010)
(SUBPARTITION sp20, SUBPARTITION sp21));
INSERT INTO t1 SELECT * FROM tr;
SHOW CREATE TABLE t1;
Table	Create Table
t1	CREATE TABLE `t1` (
  `id` int(11) NOT NULL AUTO_INCREMENT,
  `name` varchar(50) DEFAULT NULL,
  `purchased` date DEFAULT NULL,
  KEY `id` (`id`)
) ENGINE=InnoDB AUTO_INCREMENT=7 DEFAULT CHARSET=utf8mb4
/*!50100 PARTITION BY RANGE (year(`purchased`))
SUBPARTITION BY HASH (year(`purchased`))
(PARTITION p0 VALUES LESS THAN (1990)
 (SUBPARTITION sp00 ENGINE = InnoDB,
  SUBPARTITION sp01 ENGINE = InnoDB),
 PARTITION p1 VALUES LESS THAN (2000)
 (SUBPARTITION sp10 ENGINE = InnoDB,
  SUBPARTITION sp11 ENGINE = InnoDB),
 PARTITION p2 VALUES LESS THAN (2010)
 (SUBPARTITION sp20 ENGINE = InnoDB,
  SUBPARTITION sp21 ENGINE = InnoDB)) */
DELETE FROM t1 WHERE id = 6;
SELECT MAX(id) AS `Expect 5` FROM t1;
Expect 5
5
INSERT INTO t1 VALUES
(0, 'popcorn maker', '2008-07-05'),
(0, 'lava lamp', '2009-01-23');
SELECT MAX(id) AS `Expect 8` FROM t1;
Expect 8
8
SHOW CREATE TABLE t1;
Table	Create Table
t1	CREATE TABLE `t1` (
  `id` int(11) NOT NULL AUTO_INCREMENT,
  `name` varchar(50) DEFAULT NULL,
  `purchased` date DEFAULT NULL,
  KEY `id` (`id`)
) ENGINE=InnoDB AUTO_INCREMENT=9 DEFAULT CHARSET=utf8mb4
/*!50100 PARTITION BY RANGE (year(`purchased`))
SUBPARTITION BY HASH (year(`purchased`))
(PARTITION p0 VALUES LESS THAN (1990)
 (SUBPARTITION sp00 ENGINE = InnoDB,
  SUBPARTITION sp01 ENGINE = InnoDB),
 PARTITION p1 VALUES LESS THAN (2000)
 (SUBPARTITION sp10 ENGINE = InnoDB,
  SUBPARTITION sp11 ENGINE = InnoDB),
 PARTITION p2 VALUES LESS THAN (2010)
 (SUBPARTITION sp20 ENGINE = InnoDB,
  SUBPARTITION sp21 ENGINE = InnoDB)) */
ALTER TABLE t1 ADD PARTITION (PARTITION p3 VALUES LESS THAN(2015) (SUBPARTITION sp30, SUBPARTITION sp31));
SELECT LOWER(path) FROM information_schema.innodb_tablespaces AS `t`, information_schema.innodb_datafiles AS `df`
WHERE t.space = df.space
AND t.space_type = 'Single'
<<<<<<< HEAD
AND df.path NOT LIKE './mysql/%'
AND df.path NOT LIKE '%undo%'
=======
AND df.path NOT LIKE '._mysql_%'
>>>>>>> bd80c1d7
ORDER BY t.space;
LOWER(path)
./sys/sys_config.ibd
./test/tr.ibd
./test/t1#p#p0#sp#sp00.ibd
./test/t1#p#p0#sp#sp01.ibd
./test/t1#p#p1#sp#sp10.ibd
./test/t1#p#p1#sp#sp11.ibd
./test/t1#p#p2#sp#sp20.ibd
./test/t1#p#p2#sp#sp21.ibd
./test/t1#p#p3#sp#sp30.ibd
./test/t1#p#p3#sp#sp31.ibd
SHOW CREATE TABLE t1;
Table	Create Table
t1	CREATE TABLE `t1` (
  `id` int(11) NOT NULL AUTO_INCREMENT,
  `name` varchar(50) DEFAULT NULL,
  `purchased` date DEFAULT NULL,
  KEY `id` (`id`)
) ENGINE=InnoDB AUTO_INCREMENT=9 DEFAULT CHARSET=utf8mb4
/*!50100 PARTITION BY RANGE (year(`purchased`))
SUBPARTITION BY HASH (year(`purchased`))
(PARTITION p0 VALUES LESS THAN (1990)
 (SUBPARTITION sp00 ENGINE = InnoDB,
  SUBPARTITION sp01 ENGINE = InnoDB),
 PARTITION p1 VALUES LESS THAN (2000)
 (SUBPARTITION sp10 ENGINE = InnoDB,
  SUBPARTITION sp11 ENGINE = InnoDB),
 PARTITION p2 VALUES LESS THAN (2010)
 (SUBPARTITION sp20 ENGINE = InnoDB,
  SUBPARTITION sp21 ENGINE = InnoDB),
 PARTITION p3 VALUES LESS THAN (2015)
 (SUBPARTITION sp30 ENGINE = InnoDB,
  SUBPARTITION sp31 ENGINE = InnoDB)) */
INSERT INTO t1 VALUES
(0, 'study desk', '2012-02-20');
SELECT MAX(id) AS `Expect 9` FROM t1;
Expect 9
9
DELETE FROM t1 WHERE id = 9;
SHOW CREATE TABLE t1;
Table	Create Table
t1	CREATE TABLE `t1` (
  `id` int(11) NOT NULL AUTO_INCREMENT,
  `name` varchar(50) DEFAULT NULL,
  `purchased` date DEFAULT NULL,
  KEY `id` (`id`)
) ENGINE=InnoDB AUTO_INCREMENT=10 DEFAULT CHARSET=utf8mb4
/*!50100 PARTITION BY RANGE (year(`purchased`))
SUBPARTITION BY HASH (year(`purchased`))
(PARTITION p0 VALUES LESS THAN (1990)
 (SUBPARTITION sp00 ENGINE = InnoDB,
  SUBPARTITION sp01 ENGINE = InnoDB),
 PARTITION p1 VALUES LESS THAN (2000)
 (SUBPARTITION sp10 ENGINE = InnoDB,
  SUBPARTITION sp11 ENGINE = InnoDB),
 PARTITION p2 VALUES LESS THAN (2010)
 (SUBPARTITION sp20 ENGINE = InnoDB,
  SUBPARTITION sp21 ENGINE = InnoDB),
 PARTITION p3 VALUES LESS THAN (2015)
 (SUBPARTITION sp30 ENGINE = InnoDB,
  SUBPARTITION sp31 ENGINE = InnoDB)) */
ALTER TABLE t1 DROP PARTITION p3;
SELECT LOWER(path) FROM information_schema.innodb_tablespaces AS `t`, information_schema.innodb_datafiles AS `df`
WHERE t.space = df.space
AND t.space_type = 'Single'
<<<<<<< HEAD
AND df.path NOT LIKE './mysql/%'
AND df.path NOT LIKE '%undo%'
=======
AND df.path NOT LIKE '._mysql_%'
>>>>>>> bd80c1d7
ORDER BY t.space;
LOWER(path)
./sys/sys_config.ibd
./test/tr.ibd
./test/t1#p#p0#sp#sp00.ibd
./test/t1#p#p0#sp#sp01.ibd
./test/t1#p#p1#sp#sp10.ibd
./test/t1#p#p1#sp#sp11.ibd
./test/t1#p#p2#sp#sp20.ibd
./test/t1#p#p2#sp#sp21.ibd
SHOW CREATE TABLE t1;
Table	Create Table
t1	CREATE TABLE `t1` (
  `id` int(11) NOT NULL AUTO_INCREMENT,
  `name` varchar(50) DEFAULT NULL,
  `purchased` date DEFAULT NULL,
  KEY `id` (`id`)
) ENGINE=InnoDB AUTO_INCREMENT=10 DEFAULT CHARSET=utf8mb4
/*!50100 PARTITION BY RANGE (year(`purchased`))
SUBPARTITION BY HASH (year(`purchased`))
(PARTITION p0 VALUES LESS THAN (1990)
 (SUBPARTITION sp00 ENGINE = InnoDB,
  SUBPARTITION sp01 ENGINE = InnoDB),
 PARTITION p1 VALUES LESS THAN (2000)
 (SUBPARTITION sp10 ENGINE = InnoDB,
  SUBPARTITION sp11 ENGINE = InnoDB),
 PARTITION p2 VALUES LESS THAN (2010)
 (SUBPARTITION sp20 ENGINE = InnoDB,
  SUBPARTITION sp21 ENGINE = InnoDB)) */
INSERT INTO t1 VALUES
(0, 'study desk', '2009-05-06');
SELECT MAX(id) AS `Expect 10` FROM t1;
Expect 10
10
INSERT INTO t1 VALUES
(0, 'lava lamp', '2007-12-25'),
(0, 'lava lamp', '2007-12-26'),
(0, 'lava lamp', '2003-12-27');
SHOW CREATE TABLE t1;
Table	Create Table
t1	CREATE TABLE `t1` (
  `id` int(11) NOT NULL AUTO_INCREMENT,
  `name` varchar(50) DEFAULT NULL,
  `purchased` date DEFAULT NULL,
  KEY `id` (`id`)
) ENGINE=InnoDB AUTO_INCREMENT=14 DEFAULT CHARSET=utf8mb4
/*!50100 PARTITION BY RANGE (year(`purchased`))
SUBPARTITION BY HASH (year(`purchased`))
(PARTITION p0 VALUES LESS THAN (1990)
 (SUBPARTITION sp00 ENGINE = InnoDB,
  SUBPARTITION sp01 ENGINE = InnoDB),
 PARTITION p1 VALUES LESS THAN (2000)
 (SUBPARTITION sp10 ENGINE = InnoDB,
  SUBPARTITION sp11 ENGINE = InnoDB),
 PARTITION p2 VALUES LESS THAN (2010)
 (SUBPARTITION sp20 ENGINE = InnoDB,
  SUBPARTITION sp21 ENGINE = InnoDB)) */
ALTER TABLE t1 REORGANIZE PARTITION p2 INTO
(PARTITION p21 VALUES LESS THAN (2005)
(SUBPARTITION sp210, SUBPARTITION sp211),
PARTITION p22 VALUES LESS THAN (2010)
(SUBPARTITION sp220, SUBPARTITION sp221));
SELECT LOWER(path) FROM information_schema.innodb_tablespaces AS `t`, information_schema.innodb_datafiles AS `df`
WHERE t.space = df.space
AND t.space_type = 'Single'
<<<<<<< HEAD
AND df.path NOT LIKE './mysql/%'
AND df.path NOT LIKE '%undo%'
=======
AND df.path NOT LIKE '._mysql_%'
>>>>>>> bd80c1d7
ORDER BY t.space;
LOWER(path)
./sys/sys_config.ibd
./test/tr.ibd
./test/t1#p#p0#sp#sp00.ibd
./test/t1#p#p0#sp#sp01.ibd
./test/t1#p#p1#sp#sp10.ibd
./test/t1#p#p1#sp#sp11.ibd
./test/t1#p#p21#sp#sp210.ibd
./test/t1#p#p21#sp#sp211.ibd
./test/t1#p#p22#sp#sp220.ibd
./test/t1#p#p22#sp#sp221.ibd
SHOW CREATE TABLE t1;
Table	Create Table
t1	CREATE TABLE `t1` (
  `id` int(11) NOT NULL AUTO_INCREMENT,
  `name` varchar(50) DEFAULT NULL,
  `purchased` date DEFAULT NULL,
  KEY `id` (`id`)
) ENGINE=InnoDB AUTO_INCREMENT=14 DEFAULT CHARSET=utf8mb4
/*!50100 PARTITION BY RANGE (year(`purchased`))
SUBPARTITION BY HASH (year(`purchased`))
(PARTITION p0 VALUES LESS THAN (1990)
 (SUBPARTITION sp00 ENGINE = InnoDB,
  SUBPARTITION sp01 ENGINE = InnoDB),
 PARTITION p1 VALUES LESS THAN (2000)
 (SUBPARTITION sp10 ENGINE = InnoDB,
  SUBPARTITION sp11 ENGINE = InnoDB),
 PARTITION p21 VALUES LESS THAN (2005)
 (SUBPARTITION sp210 ENGINE = InnoDB,
  SUBPARTITION sp211 ENGINE = InnoDB),
 PARTITION p22 VALUES LESS THAN (2010)
 (SUBPARTITION sp220 ENGINE = InnoDB,
  SUBPARTITION sp221 ENGINE = InnoDB)) */
INSERT INTO t1 VALUES(0, 'lava lamp', '2002-12-28');
SELECT MAX(id) AS `Expect 14` FROM t1;
Expect 14
14
ALTER TABLE t1 DROP PARTITION p21, p0;
SELECT LOWER(path) FROM information_schema.innodb_tablespaces AS `t`, information_schema.innodb_datafiles AS `df`
WHERE t.space = df.space
AND t.space_type = 'Single'
<<<<<<< HEAD
AND df.path NOT LIKE './mysql/%'
AND df.path NOT LIKE '%undo%'
=======
AND df.path NOT LIKE '._mysql_%'
>>>>>>> bd80c1d7
ORDER BY t.space;
LOWER(path)
./sys/sys_config.ibd
./test/tr.ibd
./test/t1#p#p1#sp#sp10.ibd
./test/t1#p#p1#sp#sp11.ibd
./test/t1#p#p22#sp#sp220.ibd
./test/t1#p#p22#sp#sp221.ibd
SHOW CREATE TABLE t1;
Table	Create Table
t1	CREATE TABLE `t1` (
  `id` int(11) NOT NULL AUTO_INCREMENT,
  `name` varchar(50) DEFAULT NULL,
  `purchased` date DEFAULT NULL,
  KEY `id` (`id`)
) ENGINE=InnoDB AUTO_INCREMENT=15 DEFAULT CHARSET=utf8mb4
/*!50100 PARTITION BY RANGE (year(`purchased`))
SUBPARTITION BY HASH (year(`purchased`))
(PARTITION p1 VALUES LESS THAN (2000)
 (SUBPARTITION sp10 ENGINE = InnoDB,
  SUBPARTITION sp11 ENGINE = InnoDB),
 PARTITION p22 VALUES LESS THAN (2010)
 (SUBPARTITION sp220 ENGINE = InnoDB,
  SUBPARTITION sp221 ENGINE = InnoDB)) */
INSERT INTO t1 VALUES
(0, 'lava lamp', '2005-12-30'),
(0, 'lava lamp', '2005-12-31');
SELECT MAX(id) AS `Expect 16` FROM t1;
Expect 16
16
SHOW CREATE TABLE t1;
Table	Create Table
t1	CREATE TABLE `t1` (
  `id` int(11) NOT NULL AUTO_INCREMENT,
  `name` varchar(50) DEFAULT NULL,
  `purchased` date DEFAULT NULL,
  KEY `id` (`id`)
) ENGINE=InnoDB AUTO_INCREMENT=17 DEFAULT CHARSET=utf8mb4
/*!50100 PARTITION BY RANGE (year(`purchased`))
SUBPARTITION BY HASH (year(`purchased`))
(PARTITION p1 VALUES LESS THAN (2000)
 (SUBPARTITION sp10 ENGINE = InnoDB,
  SUBPARTITION sp11 ENGINE = InnoDB),
 PARTITION p22 VALUES LESS THAN (2010)
 (SUBPARTITION sp220 ENGINE = InnoDB,
  SUBPARTITION sp221 ENGINE = InnoDB)) */
DROP TABLE t1;
DROP TABLE tr;<|MERGE_RESOLUTION|>--- conflicted
+++ resolved
@@ -45,12 +45,9 @@
 SELECT LOWER(path) FROM information_schema.innodb_tablespaces AS `t`, information_schema.innodb_datafiles AS `df`
 WHERE t.space = df.space
 AND t.space_type = 'Single'
-<<<<<<< HEAD
-AND df.path NOT LIKE './mysql/%'
-AND df.path NOT LIKE '%undo%'
-=======
-AND df.path NOT LIKE '._mysql_%'
->>>>>>> bd80c1d7
+AND df.path NOT LIKE './mysql/%'
+AND df.path NOT LIKE '%undo%'
+AND df.path NOT LIKE '._mysql_%'
 ORDER BY t.space;
 LOWER(path)
 ./sys/sys_config.ibd
@@ -84,12 +81,9 @@
 SELECT LOWER(path) FROM information_schema.innodb_tablespaces AS `t`, information_schema.innodb_datafiles AS `df`
 WHERE t.space = df.space
 AND t.space_type = 'Single'
-<<<<<<< HEAD
-AND df.path NOT LIKE './mysql/%'
-AND df.path NOT LIKE '%undo%'
-=======
-AND df.path NOT LIKE '._mysql_%'
->>>>>>> bd80c1d7
+AND df.path NOT LIKE './mysql/%'
+AND df.path NOT LIKE '%undo%'
+AND df.path NOT LIKE '._mysql_%'
 ORDER BY t.space;
 LOWER(path)
 ./sys/sys_config.ibd
@@ -189,12 +183,9 @@
 SELECT LOWER(path) FROM information_schema.innodb_tablespaces AS `t`, information_schema.innodb_datafiles AS `df`
 WHERE t.space = df.space
 AND t.space_type = 'Single'
-<<<<<<< HEAD
-AND df.path NOT LIKE './mysql/%'
-AND df.path NOT LIKE '%undo%'
-=======
-AND df.path NOT LIKE '._mysql_%'
->>>>>>> bd80c1d7
+AND df.path NOT LIKE './mysql/%'
+AND df.path NOT LIKE '%undo%'
+AND df.path NOT LIKE '._mysql_%'
 ORDER BY t.space;
 LOWER(path)
 ./sys/sys_config.ibd
@@ -223,12 +214,9 @@
 SELECT LOWER(path) FROM information_schema.innodb_tablespaces AS `t`, information_schema.innodb_datafiles AS `df`
 WHERE t.space = df.space
 AND t.space_type = 'Single'
-<<<<<<< HEAD
-AND df.path NOT LIKE './mysql/%'
-AND df.path NOT LIKE '%undo%'
-=======
-AND df.path NOT LIKE '._mysql_%'
->>>>>>> bd80c1d7
+AND df.path NOT LIKE './mysql/%'
+AND df.path NOT LIKE '%undo%'
+AND df.path NOT LIKE '._mysql_%'
 ORDER BY t.space;
 LOWER(path)
 ./sys/sys_config.ibd
@@ -257,12 +245,9 @@
 SELECT LOWER(path) FROM information_schema.innodb_tablespaces AS `t`, information_schema.innodb_datafiles AS `df`
 WHERE t.space = df.space
 AND t.space_type = 'Single'
-<<<<<<< HEAD
-AND df.path NOT LIKE './mysql/%'
-AND df.path NOT LIKE '%undo%'
-=======
-AND df.path NOT LIKE '._mysql_%'
->>>>>>> bd80c1d7
+AND df.path NOT LIKE './mysql/%'
+AND df.path NOT LIKE '%undo%'
+AND df.path NOT LIKE '._mysql_%'
 ORDER BY t.space;
 LOWER(path)
 ./sys/sys_config.ibd
@@ -274,12 +259,9 @@
 SELECT LOWER(path) FROM information_schema.innodb_tablespaces AS `t`, information_schema.innodb_datafiles AS `df`
 WHERE t.space = df.space
 AND t.space_type = 'Single'
-<<<<<<< HEAD
-AND df.path NOT LIKE './mysql/%'
-AND df.path NOT LIKE '%undo%'
-=======
-AND df.path NOT LIKE '._mysql_%'
->>>>>>> bd80c1d7
+AND df.path NOT LIKE './mysql/%'
+AND df.path NOT LIKE '%undo%'
+AND df.path NOT LIKE '._mysql_%'
 ORDER BY t.space;
 LOWER(path)
 ./sys/sys_config.ibd
@@ -318,12 +300,9 @@
 SELECT LOWER(path) FROM information_schema.innodb_tablespaces AS `t`, information_schema.innodb_datafiles AS `df`
 WHERE t.space = df.space
 AND t.space_type = 'Single'
-<<<<<<< HEAD
-AND df.path NOT LIKE './mysql/%'
-AND df.path NOT LIKE '%undo%'
-=======
-AND df.path NOT LIKE '._mysql_%'
->>>>>>> bd80c1d7
+AND df.path NOT LIKE './mysql/%'
+AND df.path NOT LIKE '%undo%'
+AND df.path NOT LIKE '._mysql_%'
 ORDER BY t.space;
 LOWER(path)
 ./sys/sys_config.ibd
@@ -370,12 +349,9 @@
 SELECT LOWER(path) FROM information_schema.innodb_tablespaces AS `t`, information_schema.innodb_datafiles AS `df`
 WHERE t.space = df.space
 AND t.space_type = 'Single'
-<<<<<<< HEAD
-AND df.path NOT LIKE './mysql/%'
-AND df.path NOT LIKE '%undo%'
-=======
-AND df.path NOT LIKE '._mysql_%'
->>>>>>> bd80c1d7
+AND df.path NOT LIKE './mysql/%'
+AND df.path NOT LIKE '%undo%'
+AND df.path NOT LIKE '._mysql_%'
 ORDER BY t.space;
 LOWER(path)
 ./sys/sys_config.ibd
@@ -404,12 +380,9 @@
 SELECT LOWER(path) FROM information_schema.innodb_tablespaces AS `t`, information_schema.innodb_datafiles AS `df`
 WHERE t.space = df.space
 AND t.space_type = 'Single'
-<<<<<<< HEAD
-AND df.path NOT LIKE './mysql/%'
-AND df.path NOT LIKE '%undo%'
-=======
-AND df.path NOT LIKE '._mysql_%'
->>>>>>> bd80c1d7
+AND df.path NOT LIKE './mysql/%'
+AND df.path NOT LIKE '%undo%'
+AND df.path NOT LIKE '._mysql_%'
 ORDER BY t.space;
 LOWER(path)
 ./sys/sys_config.ibd
@@ -477,12 +450,9 @@
 SELECT LOWER(path) FROM information_schema.innodb_tablespaces AS `t`, information_schema.innodb_datafiles AS `df`
 WHERE t.space = df.space
 AND t.space_type = 'Single'
-<<<<<<< HEAD
-AND df.path NOT LIKE './mysql/%'
-AND df.path NOT LIKE '%undo%'
-=======
-AND df.path NOT LIKE '._mysql_%'
->>>>>>> bd80c1d7
+AND df.path NOT LIKE './mysql/%'
+AND df.path NOT LIKE '%undo%'
+AND df.path NOT LIKE '._mysql_%'
 ORDER BY t.space;
 LOWER(path)
 ./sys/sys_config.ibd
@@ -521,12 +491,9 @@
 SELECT LOWER(path) FROM information_schema.innodb_tablespaces AS `t`, information_schema.innodb_datafiles AS `df`
 WHERE t.space = df.space
 AND t.space_type = 'Single'
-<<<<<<< HEAD
-AND df.path NOT LIKE './mysql/%'
-AND df.path NOT LIKE '%undo%'
-=======
-AND df.path NOT LIKE '._mysql_%'
->>>>>>> bd80c1d7
+AND df.path NOT LIKE './mysql/%'
+AND df.path NOT LIKE '%undo%'
+AND df.path NOT LIKE '._mysql_%'
 ORDER BY t.space;
 LOWER(path)
 ./sys/sys_config.ibd
@@ -597,12 +564,9 @@
 SELECT LOWER(path) FROM information_schema.innodb_tablespaces AS `t`, information_schema.innodb_datafiles AS `df`
 WHERE t.space = df.space
 AND t.space_type = 'Single'
-<<<<<<< HEAD
-AND df.path NOT LIKE './mysql/%'
-AND df.path NOT LIKE '%undo%'
-=======
-AND df.path NOT LIKE '._mysql_%'
->>>>>>> bd80c1d7
+AND df.path NOT LIKE './mysql/%'
+AND df.path NOT LIKE '%undo%'
+AND df.path NOT LIKE '._mysql_%'
 ORDER BY t.space;
 LOWER(path)
 ./sys/sys_config.ibd
@@ -653,12 +617,9 @@
 SELECT LOWER(path) FROM information_schema.innodb_tablespaces AS `t`, information_schema.innodb_datafiles AS `df`
 WHERE t.space = df.space
 AND t.space_type = 'Single'
-<<<<<<< HEAD
-AND df.path NOT LIKE './mysql/%'
-AND df.path NOT LIKE '%undo%'
-=======
-AND df.path NOT LIKE '._mysql_%'
->>>>>>> bd80c1d7
+AND df.path NOT LIKE './mysql/%'
+AND df.path NOT LIKE '%undo%'
+AND df.path NOT LIKE '._mysql_%'
 ORDER BY t.space;
 LOWER(path)
 ./sys/sys_config.ibd
@@ -716,12 +677,9 @@
 SELECT LOWER(path) FROM information_schema.innodb_tablespaces AS `t`, information_schema.innodb_datafiles AS `df`
 WHERE t.space = df.space
 AND t.space_type = 'Single'
-<<<<<<< HEAD
-AND df.path NOT LIKE './mysql/%'
-AND df.path NOT LIKE '%undo%'
-=======
-AND df.path NOT LIKE '._mysql_%'
->>>>>>> bd80c1d7
+AND df.path NOT LIKE './mysql/%'
+AND df.path NOT LIKE '%undo%'
+AND df.path NOT LIKE '._mysql_%'
 ORDER BY t.space;
 LOWER(path)
 ./sys/sys_config.ibd
@@ -813,12 +771,9 @@
 SELECT LOWER(path) FROM information_schema.innodb_tablespaces AS `t`, information_schema.innodb_datafiles AS `df`
 WHERE t.space = df.space
 AND t.space_type = 'Single'
-<<<<<<< HEAD
-AND df.path NOT LIKE './mysql/%'
-AND df.path NOT LIKE '%undo%'
-=======
-AND df.path NOT LIKE '._mysql_%'
->>>>>>> bd80c1d7
+AND df.path NOT LIKE './mysql/%'
+AND df.path NOT LIKE '%undo%'
+AND df.path NOT LIKE '._mysql_%'
 ORDER BY t.space;
 LOWER(path)
 ./sys/sys_config.ibd
@@ -861,12 +816,9 @@
 SELECT LOWER(path) FROM information_schema.innodb_tablespaces AS `t`, information_schema.innodb_datafiles AS `df`
 WHERE t.space = df.space
 AND t.space_type = 'Single'
-<<<<<<< HEAD
-AND df.path NOT LIKE './mysql/%'
-AND df.path NOT LIKE '%undo%'
-=======
-AND df.path NOT LIKE '._mysql_%'
->>>>>>> bd80c1d7
+AND df.path NOT LIKE './mysql/%'
+AND df.path NOT LIKE '%undo%'
+AND df.path NOT LIKE '._mysql_%'
 ORDER BY t.space;
 LOWER(path)
 ./sys/sys_config.ibd
@@ -973,12 +925,9 @@
 SELECT LOWER(path) FROM information_schema.innodb_tablespaces AS `t`, information_schema.innodb_datafiles AS `df`
 WHERE t.space = df.space
 AND t.space_type = 'Single'
-<<<<<<< HEAD
-AND df.path NOT LIKE './mysql/%'
-AND df.path NOT LIKE '%undo%'
-=======
-AND df.path NOT LIKE '._mysql_%'
->>>>>>> bd80c1d7
+AND df.path NOT LIKE './mysql/%'
+AND df.path NOT LIKE '%undo%'
+AND df.path NOT LIKE '._mysql_%'
 ORDER BY t.space;
 LOWER(path)
 ./sys/sys_config.ibd
@@ -1045,12 +994,9 @@
 SELECT LOWER(path) FROM information_schema.innodb_tablespaces AS `t`, information_schema.innodb_datafiles AS `df`
 WHERE t.space = df.space
 AND t.space_type = 'Single'
-<<<<<<< HEAD
-AND df.path NOT LIKE './mysql/%'
-AND df.path NOT LIKE '%undo%'
-=======
-AND df.path NOT LIKE '._mysql_%'
->>>>>>> bd80c1d7
+AND df.path NOT LIKE './mysql/%'
+AND df.path NOT LIKE '%undo%'
+AND df.path NOT LIKE '._mysql_%'
 ORDER BY t.space;
 LOWER(path)
 ./sys/sys_config.ibd
@@ -1116,12 +1062,9 @@
 SELECT LOWER(path) FROM information_schema.innodb_tablespaces AS `t`, information_schema.innodb_datafiles AS `df`
 WHERE t.space = df.space
 AND t.space_type = 'Single'
-<<<<<<< HEAD
-AND df.path NOT LIKE './mysql/%'
-AND df.path NOT LIKE '%undo%'
-=======
-AND df.path NOT LIKE '._mysql_%'
->>>>>>> bd80c1d7
+AND df.path NOT LIKE './mysql/%'
+AND df.path NOT LIKE '%undo%'
+AND df.path NOT LIKE '._mysql_%'
 ORDER BY t.space;
 LOWER(path)
 ./sys/sys_config.ibd
@@ -1164,12 +1107,9 @@
 SELECT LOWER(path) FROM information_schema.innodb_tablespaces AS `t`, information_schema.innodb_datafiles AS `df`
 WHERE t.space = df.space
 AND t.space_type = 'Single'
-<<<<<<< HEAD
-AND df.path NOT LIKE './mysql/%'
-AND df.path NOT LIKE '%undo%'
-=======
-AND df.path NOT LIKE '._mysql_%'
->>>>>>> bd80c1d7
+AND df.path NOT LIKE './mysql/%'
+AND df.path NOT LIKE '%undo%'
+AND df.path NOT LIKE '._mysql_%'
 ORDER BY t.space;
 LOWER(path)
 ./sys/sys_config.ibd
