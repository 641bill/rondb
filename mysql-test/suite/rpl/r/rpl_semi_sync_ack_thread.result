include/rpl_init.inc [topology=1->2, 1->3, 1->4]
Warnings:
Note	####	Sending passwords in plain text without SSL/TLS is extremely insecure.
Note	####	Storing MySQL user name or password information in the master info repository is not secure and is therefore not recommended. Please consider using the USER and PASSWORD connection options for START SLAVE; see the 'START SLAVE Syntax' in the MySQL Manual for more information.
Warnings:
Note	####	Sending passwords in plain text without SSL/TLS is extremely insecure.
Note	####	Storing MySQL user name or password information in the master info repository is not secure and is therefore not recommended. Please consider using the USER and PASSWORD connection options for START SLAVE; see the 'START SLAVE Syntax' in the MySQL Manual for more information.
Warnings:
Note	####	Sending passwords in plain text without SSL/TLS is extremely insecure.
Note	####	Storing MySQL user name or password information in the master info repository is not secure and is therefore not recommended. Please consider using the USER and PASSWORD connection options for START SLAVE; see the 'START SLAVE Syntax' in the MySQL Manual for more information.
[connection server_1]
CALL mtr.add_suppression("Semi-sync master failed on net_flush().*");
####################################################################
# Test Case: semisync master can be enabled and disabled sucessfully
# without any live slave connection and also test ON, OFF can be set
# more than once without problems.
####################################################################
include/install_semisync_master.inc
SET GLOBAL rpl_semi_sync_master_enabled= ON;
SET GLOBAL rpl_semi_sync_master_enabled= ON;
SET GLOBAL rpl_semi_sync_master_enabled= OFF;
SET GLOBAL rpl_semi_sync_master_enabled= OFF;
####################################################################
# Test Case: Semisync should work even semisync slaves are connected
# before semisync master enabled.
####################################################################
CREATE TABLE t1(c1 INT) ENGINE=InnoDB;
include/rpl_sync.inc
[connection server_2]
include/install_semisync_slave.inc
[connection server_1]
SET GLOBAL rpl_semi_sync_master_enabled= ON;
[connection server_1]
INSERT INTO t1 VALUES(1);
INSERT INTO t1 VALUES(2);
INSERT INTO t1 VALUES(3);
TRUNCATE t1;
include/assert.inc [rpl_semi_sync_master_yes_tx increases 4]
include/rpl_sync.inc
####################################################################
# Test Case: Semisync should work when more than one semisync slaves
# connectted.
####################################################################
[connection server_3]
include/install_semisync_slave.inc
[connection server_1]
INSERT INTO t1 VALUES(1);
INSERT INTO t1 VALUES(2);
INSERT INTO t1 VALUES(3);
TRUNCATE t1;
include/assert.inc [rpl_semi_sync_master_yes_tx increases 4]
include/rpl_sync.inc
[connection server_4]
include/install_semisync_slave.inc
[connection server_1]
INSERT INTO t1 VALUES(1);
INSERT INTO t1 VALUES(2);
INSERT INTO t1 VALUES(3);
TRUNCATE t1;
include/assert.inc [rpl_semi_sync_master_yes_tx increases 4]
include/rpl_sync.inc
###################################################################
# Test Case: Semisync should work after semisync master is disabled
# and enabled again.
###################################################################
[connection server_1]
SET GLOBAL rpl_semi_sync_master_enabled= OFF;
INSERT INTO t1 VALUES(0);
SET GLOBAL rpl_semi_sync_master_enabled= ON;
[connection server_1]
INSERT INTO t1 VALUES(1);
INSERT INTO t1 VALUES(2);
INSERT INTO t1 VALUES(3);
TRUNCATE t1;
include/assert.inc [rpl_semi_sync_master_yes_tx increases 4]
include/rpl_sync.inc
###################################################################
# Test Case: Semisync should still work after some semisync slaves
# reconnected
###################################################################
[connection server_2]
include/stop_slave_io.inc
include/start_slave_io.inc
[connection server_1]
INSERT INTO t1 VALUES(1);
INSERT INTO t1 VALUES(2);
INSERT INTO t1 VALUES(3);
TRUNCATE t1;
include/assert.inc [rpl_semi_sync_master_yes_tx increases 4]
include/rpl_sync.inc
[connection server_3]
include/stop_slave_io.inc
include/start_slave_io.inc
[connection server_1]
INSERT INTO t1 VALUES(1);
INSERT INTO t1 VALUES(2);
INSERT INTO t1 VALUES(3);
TRUNCATE t1;
include/assert.inc [rpl_semi_sync_master_yes_tx increases 4]
include/rpl_sync.inc
###################################################################
# Test Case: Semisync should still work after some semisync slaves
# disconnected
###################################################################
[connection server_2]
include/uninstall_semisync_slave.inc
[connection server_1]
INSERT INTO t1 VALUES(1);
INSERT INTO t1 VALUES(2);
INSERT INTO t1 VALUES(3);
TRUNCATE t1;
include/assert.inc [rpl_semi_sync_master_yes_tx increases 4]
include/rpl_sync.inc
[connection server_3]
include/uninstall_semisync_slave.inc
[connection server_1]
INSERT INTO t1 VALUES(1);
INSERT INTO t1 VALUES(2);
INSERT INTO t1 VALUES(3);
TRUNCATE t1;
include/assert.inc [rpl_semi_sync_master_yes_tx increases 4]
include/rpl_sync.inc
#####################################################################
# Test Case: PS threads table includes ACK thread's status correctly.
#####################################################################
#
# Status: Waiting for semi-sync ACK from slave
#
[connection server_1]
SELECT name, type, processlist_state FROM performance_schema.threads
WHERE name LIKE "%Ack_receiver";
name	type	processlist_state
thread/semisync/Ack_receiver	BACKGROUND	Waiting for semi-sync ACK from slave
#
# Coverage Test:
# It should print an error to log if select() function returns -1
#
SET @save_debug = @@GLOBAL.debug;
SET GLOBAL debug = 'd,rpl_semisync_simulate_select_error';
INSERT INTO t1 VALUES(1);
SET GLOBAL debug = @save_debug;
#
# Status: Waiting for semisync slave to connect
#
[connection server_4]
include/uninstall_semisync_slave.inc
[connection server_1]
CALL mtr.add_suppression("Timeout waiting for reply of binlog.*");
INSERT INTO t1 VALUES(1);
[connection server_4]
[connection server_1]
SELECT name, type, processlist_state FROM performance_schema.threads
WHERE name LIKE "%Ack_receiver";
name	type	processlist_state
thread/semisync/Ack_receiver	BACKGROUND	Waiting for semi-sync slave connection
#
# Ack thread is stopped, it should be not in PS.threads table.
#
SET GLOBAL rpl_semi_sync_master_enabled= OFF;
include/assert.inc [ack receiver thread is destroied]
############################################
# Test Case: Coverage test on error branches
############################################
SET @save_debug = @@GLOBAL.debug;
CALL mtr.add_suppression("Failed to start semi-sync ACK receiver thread.*");
CALL mtr.add_suppression("Failed to register slave to semi-sync ACK receiver thread.*");
CALL mtr.add_suppression("Failed to stop ack receiver thread on pthread_join.*");
CALL mtr.add_suppression("Run function 'transmit_start' .* failed");
SET GLOBAL rpl_semi_sync_master_trace_level = 255;
#
# Failure on creating ack receiver thread
#
SET GLOBAL debug = 'd,rpl_semisync_simulate_create_thread_failure';
SET GLOBAL rpl_semi_sync_master_enabled= ON;
include/assert.inc [ should be 0]
include/assert.inc [ack receiver thread is destroied;]
#
# Failure on stopping ack receive thread
#
SET GLOBAL debug= @save_debug;
SET GLOBAL rpl_semi_sync_master_enabled= ON;
SET GLOBAL debug = 'd,rpl_semisync_simulate_thread_join_failure';
SET GLOBAL rpl_semi_sync_master_enabled= OFF;
include/assert.inc [ should be 0]
include/assert.inc [ack receiver thread is destroied]
#
# Failure on registering semisync slave
#
SET GLOBAL debug= 'd,rpl_semisync_simulate_add_slave_failure';
SET GLOBAL rpl_semi_sync_master_enabled= ON;
[connection server_2]
include/stop_slave.inc
CHANGE MASTER TO master_retry_count = 1, master_connect_retry = 5;
SET @save_debug= @@GLOBAL.debug;
SET GLOBAL debug= 'd,dbug.before_get_MASTER_UUID';
include/install_semisync_slave.inc
Warnings:
<<<<<<< HEAD
Note	1976	Replication thread(s) for channel '' are already stopped.
=======
Note	1970	Replication thread(s) for channel '' are already stopped.
>>>>>>> 7e84b8d1
SET GLOBAL debug= @save_debug;
SET debug_sync= 'now SIGNAL signal.get_master_uuid';
include/wait_for_slave_io_to_stop.inc
CHANGE MASTER TO master_retry_count = 10,
master_connect_retry = 1;
include/uninstall_semisync_slave.inc
Warnings:
<<<<<<< HEAD
Note	1976	Replication thread(s) for channel '' are already stopped.
=======
Note	1970	Replication thread(s) for channel '' are already stopped.
>>>>>>> 7e84b8d1
include/start_slave_sql.inc
[connection server_1]
DROP TABLE t1;
include/rpl_sync.inc
SET GLOBAL debug= @save_debug;
include/uninstall_semisync_master.inc
include/rpl_end.inc<|MERGE_RESOLUTION|>--- conflicted
+++ resolved
@@ -195,11 +195,7 @@
 SET GLOBAL debug= 'd,dbug.before_get_MASTER_UUID';
 include/install_semisync_slave.inc
 Warnings:
-<<<<<<< HEAD
-Note	1976	Replication thread(s) for channel '' are already stopped.
-=======
 Note	1970	Replication thread(s) for channel '' are already stopped.
->>>>>>> 7e84b8d1
 SET GLOBAL debug= @save_debug;
 SET debug_sync= 'now SIGNAL signal.get_master_uuid';
 include/wait_for_slave_io_to_stop.inc
@@ -207,11 +203,7 @@
 master_connect_retry = 1;
 include/uninstall_semisync_slave.inc
 Warnings:
-<<<<<<< HEAD
-Note	1976	Replication thread(s) for channel '' are already stopped.
-=======
 Note	1970	Replication thread(s) for channel '' are already stopped.
->>>>>>> 7e84b8d1
 include/start_slave_sql.inc
 [connection server_1]
 DROP TABLE t1;
