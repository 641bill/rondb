--- conflicted
+++ resolved
@@ -119,10 +119,7 @@
 INSERT INTO t4 VALUES (4);
 call mtr.add_suppression("Slave SQL.*Table definition on master and slave does not match: Column [012] type mismatch.* Error_code: 1535");
 call mtr.add_suppression("Slave SQL.*Column [0-9] of table .test.t[0-9]. cannot be converted from type.* Error_code: 1677");
-<<<<<<< HEAD
-=======
 call mtr.add_suppression("The slave coordinator and worker threads are stopped, possibly leaving data in inconsistent state");
->>>>>>> fb5f6ee8
 include/wait_for_slave_sql_error_and_skip.inc [errno=1677]
 Last_SQL_Error = 'Column 0 of table 'test.t4' cannot be converted from type 'int' to type 'float''
 INSERT INTO t9 VALUES (5);
