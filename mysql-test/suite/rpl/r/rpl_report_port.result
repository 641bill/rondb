include/master-slave.inc
Warnings:
Note	1756	Sending passwords in plain text without SSL/TLS is extremely insecure.
Note	1757	Storing MySQL user name or password information in the master.info repository is not secure and is therefore not recommended. Please see the MySQL Manual for more about this issue and possible alternatives.
[connection master]
<<<<<<< HEAD
[The default value shown for the slave's port number is the actual port number of the slave]
SHOW SLAVE HOSTS;
Server_id	Host	Port	Master_id	Slave_UUID
2	127.0.0.1	SLAVE_PORT	1	SLAVE_UUID
[The default value shown for the slave's port number is the actual port number of the slave]
include/rpl_restart_server.inc [server_number=2 parameters: --report-port=9000]
include/start_slave.inc
[Slave restarted with the report-port set to some value]
[The value shown for the slave's port number is 9000 which is the value set for report-port]
SHOW SLAVE HOSTS;
Server_id	Host	Port	Master_id	Slave_UUID
2	127.0.0.1	9000	1	SLAVE_UUID
=======
include/assert.inc [The default value shown for the slave's port number is the actual port number of the slave.]
include/rpl_restart_server.inc [server_number=2 parameters: --report-port=9000]
include/start_slave.inc
[Slave restarted with the report-port set to some value]
include/assert.inc [The value shown for the slave's port number is 9000 which is the value set for report-port.]
>>>>>>> 6eb98154
include/rpl_end.inc<|MERGE_RESOLUTION|>--- conflicted
+++ resolved
@@ -3,24 +3,9 @@
 Note	1756	Sending passwords in plain text without SSL/TLS is extremely insecure.
 Note	1757	Storing MySQL user name or password information in the master.info repository is not secure and is therefore not recommended. Please see the MySQL Manual for more about this issue and possible alternatives.
 [connection master]
-<<<<<<< HEAD
-[The default value shown for the slave's port number is the actual port number of the slave]
-SHOW SLAVE HOSTS;
-Server_id	Host	Port	Master_id	Slave_UUID
-2	127.0.0.1	SLAVE_PORT	1	SLAVE_UUID
-[The default value shown for the slave's port number is the actual port number of the slave]
-include/rpl_restart_server.inc [server_number=2 parameters: --report-port=9000]
-include/start_slave.inc
-[Slave restarted with the report-port set to some value]
-[The value shown for the slave's port number is 9000 which is the value set for report-port]
-SHOW SLAVE HOSTS;
-Server_id	Host	Port	Master_id	Slave_UUID
-2	127.0.0.1	9000	1	SLAVE_UUID
-=======
 include/assert.inc [The default value shown for the slave's port number is the actual port number of the slave.]
 include/rpl_restart_server.inc [server_number=2 parameters: --report-port=9000]
 include/start_slave.inc
 [Slave restarted with the report-port set to some value]
 include/assert.inc [The value shown for the slave's port number is 9000 which is the value set for report-port.]
->>>>>>> 6eb98154
 include/rpl_end.inc