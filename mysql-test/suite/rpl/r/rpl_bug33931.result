--- conflicted
+++ resolved
@@ -43,8 +43,5 @@
 Last_IO_Error	
 Last_SQL_Errno	0
 Last_SQL_Error	
-<<<<<<< HEAD
 Master_Bind	0.0.0.0
-=======
-SET GLOBAL debug="";
->>>>>>> 2a28d506
+SET GLOBAL debug="";