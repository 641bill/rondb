include/master-slave.inc
Warnings:
Note	####	Sending passwords in plain text without SSL/TLS is extremely insecure.
Note	####	Storing MySQL user name or password information in the master info repository is not secure and is therefore not recommended. Please consider using the USER and PASSWORD connection options for START SLAVE; see the 'START SLAVE Syntax' in the MySQL Manual for more information.
[connection master]
select last_insert_id();
last_insert_id()
0
create table t1(a int not null auto_increment, b int, primary key(a) );
load data infile '../../std_data/rpl_loaddata.dat' into table t1;
select last_insert_id();
last_insert_id()
1
create temporary table t2 (day date,id int(9),category enum('a','b','c'),name varchar(60));
load data infile '../../std_data/rpl_loaddata2.dat' into table t2 fields terminated by ',' optionally enclosed by '%' escaped by '@' lines terminated by '\n##\n' starting by '>' ignore 1 lines;
create table t3 (day date,id int(9),category enum('a','b','c'),name varchar(60));
insert into t3 select * from t2;
include/sync_slave_sql_with_master.inc
select * from t1;
a	b
1	10
2	15
select * from t3;
day	id	category	name
2003-02-22	2461	b	a a a @ %  ' " a
2003-03-22	2161	c	asdf
2003-03-22	2416	a	bbbbb
drop table t1;
drop table t2;
drop table t3;
create table t1(a int, b int, unique(b));
include/sync_slave_sql_with_master.inc
insert into t1 values(1,10);
load data infile '../../std_data/rpl_loaddata.dat' into table t1;
call mtr.add_suppression("Slave SQL.*Error .Duplicate entry .10. for key .b.. on query.* Error_code: 1062");
call mtr.add_suppression("Slave SQL.*Query caused different errors on master and slave.*Error on master:.*error code=1062.*Error on slave:.*Error_code: 3002");
call mtr.add_suppression("The slave coordinator and worker threads are stopped, possibly leaving data in inconsistent state");
include/wait_for_slave_sql_error_and_skip.inc [errno=1062]
include/check_slave_no_error.inc
set sql_log_bin=0;
delete from t1;
set sql_log_bin=1;
load data infile '../../std_data/rpl_loaddata.dat' into table t1;
include/wait_for_slave_sql_error.inc [errno=1062]
include/stop_slave_io.inc
change master to master_user='test';
Warnings:
Note	####	Sending passwords in plain text without SSL/TLS is extremely insecure.
Note	####	Storing MySQL user name or password information in the master info repository is not secure and is therefore not recommended. Please consider using the USER and PASSWORD connection options for START SLAVE; see the 'START SLAVE Syntax' in the MySQL Manual for more information.
change master to master_user='root';
Warnings:
Note	####	Sending passwords in plain text without SSL/TLS is extremely insecure.
Note	####	Storing MySQL user name or password information in the master info repository is not secure and is therefore not recommended. Please consider using the USER and PASSWORD connection options for START SLAVE; see the 'START SLAVE Syntax' in the MySQL Manual for more information.
include/check_slave_no_error.inc
set global sql_slave_skip_counter=1;
start slave;
set sql_log_bin=0;
delete from t1;
set sql_log_bin=1;
load data infile '../../std_data/rpl_loaddata.dat' into table t1;
include/wait_for_slave_sql_error.inc [errno=1062]
stop slave;
reset slave;
include/check_slave_no_error.inc
reset master;
create table t2 (day date,id int(9),category enum('a','b','c'),name varchar(60),
unique(day)) engine=MyISAM;
load data infile '../../std_data/rpl_loaddata2.dat' into table t2 fields
terminated by ',' optionally enclosed by '%' escaped by '@' lines terminated by
'\n##\n' starting by '>' ignore 1 lines;
ERROR 23000: Duplicate entry '2003-03-22' for key 'day'
select * from t2;
day	id	category	name
2003-02-22	2461	b	a a a @ %  ' " a
2003-03-22	2161	c	asdf
start slave;
select * from t2;
day	id	category	name
2003-02-22	2461	b	a a a @ %  ' " a
2003-03-22	2161	c	asdf
alter table t2 drop key day;
delete from t2;
load data infile '../../std_data/rpl_loaddata2.dat' into table t2 fields
terminated by ',' optionally enclosed by '%' escaped by '@' lines terminated by
'\n##\n' starting by '>' ignore 1 lines;
ERROR 23000: Duplicate entry '2003-03-22' for key 'day'
<<<<<<< HEAD
include/wait_for_slave_sql_error.inc [errno=1756,3002]
=======
include/wait_for_slave_sql_error.inc [errno=3002]
>>>>>>> bb16788a
drop table t1, t2;
drop table t1, t2;
CREATE TABLE t1 (word CHAR(20) NOT NULL PRIMARY KEY) ENGINE=INNODB;
LOAD DATA INFILE "../../std_data/words.dat" INTO TABLE t1;
ERROR 23000: Duplicate entry 'Aarhus' for key 'PRIMARY'
DROP TABLE t1;
include/rpl_reset.inc
drop database if exists b48297_db1;
drop database if exists b42897_db2;
create database b48297_db1;
create database b42897_db2;
use b48297_db1;
CREATE TABLE t1 (c1 VARCHAR(256)) engine=MyISAM;;
use b42897_db2;
### assertion: works with cross-referenced database
LOAD DATA LOCAL INFILE 'MYSQLTEST_VARDIR/std_data/loaddata5.dat' INTO TABLE b48297_db1.t1;
use b48297_db1;
### assertion: works with fully qualified name on current database
LOAD DATA LOCAL INFILE 'MYSQLTEST_VARDIR/std_data/loaddata5.dat' INTO TABLE b48297_db1.t1;
### assertion: works without fully qualified name on current database
LOAD DATA LOCAL INFILE 'MYSQLTEST_VARDIR/std_data/loaddata5.dat' INTO TABLE t1;
### create connection without default database
### connect (conn2,localhost,root,,*NO-ONE*);
### assertion: works without stating the default database
LOAD DATA LOCAL INFILE 'MYSQLTEST_VARDIR/std_data/loaddata5.dat' INTO TABLE b48297_db1.t1;
### disconnect and switch back to master connection
include/sync_slave_sql_with_master.inc
use b48297_db1;
include/diff_tables.inc [master:b48297_db1.t1, slave:b48297_db1.t1]
DROP DATABASE b48297_db1;
DROP DATABASE b42897_db2;
include/sync_slave_sql_with_master.inc
include/rpl_reset.inc
use test;
CREATE TABLE t1 (`key` TEXT, `text` TEXT);
LOAD DATA INFILE '../../std_data/loaddata2.dat' REPLACE INTO TABLE `t1` FIELDS TERMINATED BY ',';
SELECT * FROM t1;
key	text
Field A	'Field B'
Field 1	'Field 2' 
Field 3	'Field 4'
'Field 5' 	'Field 6'
Field 6	 'Field 7'
include/sync_slave_sql_with_master.inc
DROP TABLE t1;
include/rpl_end.inc<|MERGE_RESOLUTION|>--- conflicted
+++ resolved
@@ -84,11 +84,7 @@
 terminated by ',' optionally enclosed by '%' escaped by '@' lines terminated by
 '\n##\n' starting by '>' ignore 1 lines;
 ERROR 23000: Duplicate entry '2003-03-22' for key 'day'
-<<<<<<< HEAD
-include/wait_for_slave_sql_error.inc [errno=1756,3002]
-=======
 include/wait_for_slave_sql_error.inc [errno=3002]
->>>>>>> bb16788a
 drop table t1, t2;
 drop table t1, t2;
 CREATE TABLE t1 (word CHAR(20) NOT NULL PRIMARY KEY) ENGINE=INNODB;
