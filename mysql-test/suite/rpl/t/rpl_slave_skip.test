# Every statement in this test is either executing under ROW or
# STATEMENT format, which requires the slave thread to be able to apply
# both statement and row events. Hence, we only need to execute this
# test for MIXED mode.
source include/have_binlog_format_mixed.inc;

<<<<<<< HEAD
=======
# UNTIL is not supported yet (TODO: support and remove the guard)
-- source include/not_mts_slave_parallel_workers.inc

>>>>>>> dc6b39e1
source include/master-slave.inc;
source include/have_innodb.inc;

--echo **** On Slave ****
connection slave;
source include/have_innodb.inc;
STOP SLAVE;
--source include/wait_for_slave_to_stop.inc

--echo **** On Master ****
connection master;
SET SESSION BINLOG_FORMAT=ROW;

CREATE TABLE t1 (a INT, b INT) ENGINE=MyISAM;
CREATE TABLE t2 (c INT, d INT) ENGINE=MyISAM;
INSERT INTO t1 VALUES (1,1),(2,4),(3,9);
INSERT INTO t2 VALUES (1,1),(2,8),(3,27);
let $master_log_pos= query_get_value(SHOW MASTER STATUS, Position, 1);
UPDATE t1,t2 SET b = d, d = b * 2 WHERE a = c;
source include/show_binlog_events.inc;

# These tables should be changed
SELECT * FROM t1;
SELECT * FROM t2;
save_master_pos;
--echo **** On Slave ****
connection slave;

# Stop when reaching the the first table map event.
--replace_result $master_log_pos MASTER_LOG_POS
eval START SLAVE UNTIL MASTER_LOG_FILE='master-bin.000001', MASTER_LOG_POS=$master_log_pos;
source include/wait_for_slave_sql_to_stop.inc;
let $slave_param= Exec_Master_Log_Pos;
let $slave_param_value= $master_log_pos;
source include/check_slave_param.inc;
source include/check_slave_no_error.inc;

# Now we skip *one* table map event. If the execution starts right
# after that table map event, *one* of the involved tables will be
# changed.
SET GLOBAL SQL_SLAVE_SKIP_COUNTER=1;
START SLAVE;
--source include/wait_for_slave_to_start.inc
sync_with_master;

# These values should be what was inserted, not what was
# updated. Since we are skipping the first table map of the group
# representing the UPDATE statement above, we should skip the entire
# group and not start executing at the first table map.
SELECT * FROM t1;
SELECT * FROM t2;

STOP SLAVE;
--source include/wait_for_slave_to_stop.inc
RESET SLAVE;
connection master;
RESET MASTER;

SET SESSION BINLOG_FORMAT=STATEMENT;
SET @foo = 12;
let $master_log_pos= query_get_value(SHOW MASTER STATUS, Position, 1);
INSERT INTO t1 VALUES(@foo, 2*@foo);
save_master_pos;
source include/show_binlog_events.inc;

connection slave;
--replace_result $master_log_pos MASTER_LOG_POS
eval START SLAVE UNTIL MASTER_LOG_FILE='master-bin.000001', MASTER_LOG_POS=$master_log_pos;
source include/wait_for_slave_sql_to_stop.inc;
SET GLOBAL SQL_SLAVE_SKIP_COUNTER=1;
START SLAVE;
--source include/wait_for_slave_to_start.inc
sync_with_master;

--echo **** On Master ****
connection master;
DROP TABLE t1, t2;
sync_slave_with_master;

#
# More tests for BUG#28618
#
# Case 1.
# ROW binlog format and non-transactional tables.
# Create the group of events via triggers and try to skip 
# some items of that group.
#  

connection master;
SET SESSION BINLOG_FORMAT=ROW;
SET AUTOCOMMIT=0;

CREATE TABLE t1 (a INT, b VARCHAR(20)) ENGINE=myisam;
CREATE TABLE t2 (a INT, b VARCHAR(20)) ENGINE=myisam;
CREATE TABLE t3 (a INT, b VARCHAR(20)) ENGINE=myisam;

INSERT INTO t1 VALUES (1,'master/slave');
INSERT INTO t2 VALUES (1,'master/slave');
INSERT INTO t3 VALUES (1,'master/slave');

DELIMITER |;

CREATE TRIGGER tr1 AFTER UPDATE on t1 FOR EACH ROW
BEGIN
  INSERT INTO t2 VALUES (NEW.a,NEW.b);
  DELETE FROM t2 WHERE a < NEW.a;
END|

CREATE TRIGGER tr2 AFTER INSERT on t2 FOR EACH ROW
BEGIN
  UPDATE t3 SET a =2, b = 'master only';
END|

DELIMITER ;|

--echo **** On Slave ****
sync_slave_with_master;
source include/stop_slave.inc;

--echo **** On Master ****
connection master;
UPDATE t1 SET a = 2, b = 'master only' WHERE a = 1;
DROP TRIGGER tr1;
DROP TRIGGER tr2;
INSERT INTO t1 VALUES (3,'master/slave');
INSERT INTO t2 VALUES (3,'master/slave');
INSERT INTO t3 VALUES (3,'master/slave');
COMMIT;

SELECT * FROM t1 ORDER BY a;
SELECT * FROM t2 ORDER BY a;
SELECT * FROM t3 ORDER BY a;

save_master_pos;

--echo *** On Slave ***
connection slave;
SET GLOBAL SQL_SLAVE_SKIP_COUNTER=1;
source include/start_slave.inc;
sync_with_master;

SELECT * FROM t1 ORDER BY a;
SELECT * FROM t2 ORDER BY a;
SELECT * FROM t3 ORDER BY a;

connection master;
DROP TABLE t1, t2, t3;
sync_slave_with_master;

--echo **** Case 2: Row binlog format and transactional tables ****

# Create the transaction and try to skip some
# queries from one.

--echo *** On Master ***
connection master;
CREATE TABLE t4 (a INT, b VARCHAR(20)) ENGINE=innodb;
CREATE TABLE t5 (a INT, b VARCHAR(20)) ENGINE=innodb;
CREATE TABLE t6 (a INT, b VARCHAR(20)) ENGINE=innodb;

--echo **** On Slave ****
sync_slave_with_master;
source include/stop_slave.inc;

--echo *** On Master ***
connection master;
BEGIN;
INSERT INTO t4 VALUES (2, 'master only');
INSERT INTO t5 VALUES (2, 'master only');
INSERT INTO t6 VALUES (2, 'master only');
COMMIT;

BEGIN;
INSERT INTO t4 VALUES (3, 'master/slave');
INSERT INTO t5 VALUES (3, 'master/slave');
INSERT INTO t6 VALUES (3, 'master/slave');
COMMIT;

SELECT * FROM t4 ORDER BY a;
SELECT * FROM t5 ORDER BY a;
SELECT * FROM t6 ORDER BY a;

save_master_pos;

--echo *** On Slave ***
connection slave;
SET GLOBAL SQL_SLAVE_SKIP_COUNTER=1;
source include/start_slave.inc;
sync_with_master;

SELECT * FROM t4 ORDER BY a;
SELECT * FROM t5 ORDER BY a;
SELECT * FROM t6 ORDER BY a;

# Test skipping two groups

--echo **** On Slave ****
connection slave;
source include/stop_slave.inc;

--echo *** On Master ***
connection master;
BEGIN;
INSERT INTO t4 VALUES (6, 'master only');
INSERT INTO t5 VALUES (6, 'master only');
INSERT INTO t6 VALUES (6, 'master only');
COMMIT;

BEGIN;
INSERT INTO t4 VALUES (7, 'master only');
INSERT INTO t5 VALUES (7, 'master only');
INSERT INTO t6 VALUES (7, 'master only');
COMMIT;

SELECT * FROM t4 ORDER BY a;
SELECT * FROM t5 ORDER BY a;
SELECT * FROM t6 ORDER BY a;

save_master_pos;

--echo *** On Slave ***
connection slave;
SET GLOBAL SQL_SLAVE_SKIP_COUNTER=10;
source include/start_slave.inc;
sync_with_master;

SELECT * FROM t4 ORDER BY a;
SELECT * FROM t5 ORDER BY a;
SELECT * FROM t6 ORDER BY a;

#
# And the same, but with autocommit = 0
#
connection slave;
source include/stop_slave.inc;

connection master;
SET AUTOCOMMIT=0;

INSERT INTO t4 VALUES (4, 'master only');
INSERT INTO t5 VALUES (4, 'master only');
INSERT INTO t6 VALUES (4, 'master only');
COMMIT;

INSERT INTO t4 VALUES (5, 'master/slave');
INSERT INTO t5 VALUES (5, 'master/slave');
INSERT INTO t6 VALUES (5, 'master/slave');
COMMIT;

SELECT * FROM t4 ORDER BY a;
SELECT * FROM t5 ORDER BY a;
SELECT * FROM t6 ORDER BY a;

save_master_pos;

--echo *** On Slave ***
connection slave;
SET GLOBAL SQL_SLAVE_SKIP_COUNTER=1;
source include/start_slave.inc;
sync_with_master;

SELECT * FROM t4 ORDER BY a;
SELECT * FROM t5 ORDER BY a;
SELECT * FROM t6 ORDER BY a;

connection master;
DROP TABLE t4, t5, t6;
sync_slave_with_master;

--echo **** Case 3: Statement logging format and LOAD DATA with non-transactional table ****

# LOAD DATA creates two events in binary log for statement binlog format.
# Try to skip the first.

--echo *** On Master ***
connection master;
CREATE TABLE t10 (a INT, b VARCHAR(20)) ENGINE=myisam;

--echo *** On Slave ***
sync_slave_with_master;
source include/stop_slave.inc;

--echo *** On Master ***
connection master;
SET SESSION BINLOG_FORMAT=STATEMENT;

--replace_result $MYSQLTEST_VARDIR MYSQLTEST_VARDIR
eval LOAD DATA INFILE '$MYSQLTEST_VARDIR/std_data/rpl_bug28618.dat' INTO TABLE t10 FIELDS TERMINATED BY '|';

SELECT * FROM t10 ORDER BY a;

save_master_pos;

--echo *** On Slave ***
connection slave;
SET GLOBAL SQL_SLAVE_SKIP_COUNTER=1;
source include/start_slave.inc;
sync_with_master;

SELECT * FROM t10 ORDER BY a;

connection master;
DROP TABLE t10;
sync_slave_with_master;

--source include/rpl_end.inc<|MERGE_RESOLUTION|>--- conflicted
+++ resolved
@@ -4,12 +4,9 @@
 # test for MIXED mode.
 source include/have_binlog_format_mixed.inc;
 
-<<<<<<< HEAD
-=======
 # UNTIL is not supported yet (TODO: support and remove the guard)
 -- source include/not_mts_slave_parallel_workers.inc
 
->>>>>>> dc6b39e1
 source include/master-slave.inc;
 source include/have_innodb.inc;
 
