--- conflicted
+++ resolved
@@ -61,14 +61,11 @@
 connection slave;
 # 1236 = ER_MASTER_FATAL_ERROR_READING_BINLOG
 --let $slave_io_errno= 1236
-<<<<<<< HEAD
-=======
 #
 # Win and Unix path is printed differently: BUG#13055685. So
 # show_slave_io_error is made 0 until the bug fixes provide necessary
 # facilities
 #
->>>>>>> e0660442
 --let $show_slave_io_error= 0
 --source include/wait_for_slave_io_error.inc
 
@@ -150,7 +147,12 @@
 --echo # Instead of EE_FILENOTFOUND, ER_MASTER_FATAL_ERROR_READING_BINLOG
 --echo # and the specific information are sent to slave.
 let $slave_io_errno= 1236;
-let $show_slave_io_error= 1;
+#
+# Win and Unix path is printed differently: BUG#13055685. So
+# show_slave_io_error is made 0 until the bug fixes provide necessary
+# facilities
+#
+let $show_slave_io_error= 0;
 source include/wait_for_slave_io_error.inc;
 
 connection master;
