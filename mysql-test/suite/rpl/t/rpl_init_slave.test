--- conflicted
+++ resolved
@@ -4,7 +4,8 @@
 # Test of init_slave variable
 #
 
-<<<<<<< HEAD
+set global max_connections=151;
+
 connection slave;
 stop slave;
 source include/wait_for_slave_to_stop.inc;
@@ -12,10 +13,6 @@
 source include/wait_for_slave_to_start.inc;
 
 connection master;
-=======
-set global max_connections=151;
-
->>>>>>> 2720b76c
 save_master_pos;
 connection slave;
 show variables like 'init_slave';
