--- conflicted
+++ resolved
@@ -322,14 +322,7 @@
       IF(LINUX_RHEL6)
         SET(ALTERNATIVE_PATHS "/opt/rh/devtoolset-8")
       ELSEIF(LINUX_RHEL7)
-<<<<<<< HEAD
-        # ARM requires GCC 10, but we still build releases for
-        # x86_64 on GCC 8.
-        # gcc11 not available yet on ARM
-        # gcc11 available on x86_64 but we don't use it yet
-=======
         # ARM requires GCC 10. GCC 10 is faster than GCC 9
->>>>>>> 9c2f1792
         IF(MY_HOST_MACHINE_NAME MATCHES "aarch64")
           SET(ALTERNATIVE_PATHS "/opt/rh/devtoolset-10")
         ELSE()
@@ -536,7 +529,7 @@
     IF(WITH_PLUGIN_NDBCLUSTER OR WITH_NDBCLUSTER_STORAGE_ENGINE)
       MESSAGE(FATAL_ERROR
         "Old broken config, WITH_NDBCLUSTER_STORAGE_ENGINE have changed "
-        "meaning, to build MySQL Cluster please add -DWITH_NDB=ON and "
+        "meaning, to build RonDB please add -DWITH_NDB=ON and "
         "-UWITH_PLUGIN_NDBCLUSTER")
     ENDIF()
   ENDIF()
@@ -550,7 +543,6 @@
 # legacy logic in MYSQL_ADD_PLUGIN.
 IF(DEFINED WITH_NDBCLUSTER)
   SET(HAVE_WITH_NDBCLUSTER 1)
-<<<<<<< HEAD
   IF(DEFINED WITH_NDB)
     # The extra NOTs are needed to normalize the boolean values else for
     # example ON is not treated equal to 1.
@@ -566,28 +558,6 @@
     SET(WITH_NDB_DEFAULT ON)
   ELSE()
     SET(WITH_NDB_DEFAULT OFF)
-=======
-ENDIF()
-OPTION(WITH_NDBCLUSTER "Build RonDB" OFF)
-OPTION(WITH_NDBCLUSTER_STORAGE_ENGINE
-  "Legacy and deprecated alias for WITH_NDBCLUSTER" OFF)
-OPTION(WITH_PLUGIN_NDBCLUSTER
-  "Legacy and deprecated alias for WITH_NDBCLUSTER" OFF)
-MARK_AS_ADVANCED(WITH_NDBCLUSTER_STORAGE_ENGINE WITH_PLUGIN_NDBCLUSTER)
-IF(NOT HAVE_WITH_NDBCLUSTER)
-  # Unless user has used WITH_NDBCLUSTER also look at
-  # some of the legacy variables
-  IF(WITH_PLUGIN_NDBCLUSTER)
-    MESSAGE(WARNING "WITH_PLUGIN_NDBCLUSTER is deprecated and will be "
-      "removed in a future release. Please use WITH_NDBCLUSTER instead.")
-    SET(WITH_NDBCLUSTER ON)
-  ENDIF()
-  IF(WITH_NDBCLUSTER_STORAGE_ENGINE)
-    MESSAGE(WARNING "WITH_NDBCLUSTER_STORAGE_ENGINE is deprecated and "
-      "will be removed in a future release. Please use WITH_NDBCLUSTER "
-      "instead.")
-    SET(WITH_NDBCLUSTER ON)
->>>>>>> 9c2f1792
   ENDIF()
   # Unset WITH_NDBCLUSTER to not intefere with MYSQL_ADD_PLUGIN logic.
   # It will be added to cache at end of this file.
@@ -595,13 +565,9 @@
 ELSE()
   SET(WITH_NDB_DEFAULT OFF)
 ENDIF()
-<<<<<<< HEAD
 
 OPTION(WITH_NDB "Build RonDB" ${WITH_NDB_DEFAULT})
 IF(WITH_NDB)
-=======
-IF(WITH_NDBCLUSTER)
->>>>>>> 9c2f1792
   MESSAGE(STATUS "Building RonDB")
 ENDIF()
 
@@ -861,13 +827,10 @@
 INCLUDE(rapidjson)
 INCLUDE(fprofile)
 INCLUDE(gloves)
-<<<<<<< HEAD
 INCLUDE(fido2)
 INCLUDE(win_jemalloc)
 INCLUDE(msvc_cppcheck)
-=======
 INCLUDE(base64)
->>>>>>> 9c2f1792
 
 MSVC_CPPCHECK()
 
@@ -904,16 +867,12 @@
   OPTION(WITH_MSCRT_DEBUG "MS Visual Studio Debug CRT instrumentation" OFF)
 ENDIF()
 IF(NOT WITHOUT_SERVER)
-<<<<<<< HEAD
   IF(FPROFILE_GENERATE OR FPROFILE_USE)
     # Do not use data from unit testing when optimizing.
-    OPTION(WITH_UNIT_TESTS "Compile MySQL with unit tests" OFF)
-  ELSE()
-    OPTION(WITH_UNIT_TESTS "Compile MySQL with unit tests" ON)
-  ENDIF()
-=======
-  OPTION(WITH_UNIT_TESTS "Compile RonDB with unit tests" ON)
->>>>>>> 9c2f1792
+    OPTION(WITH_UNIT_TESTS "Compile RonDB with unit tests" OFF)
+  ELSE()
+    OPTION(WITH_UNIT_TESTS "Compile RonDB with unit tests" ON)
+  ENDIF()
   OPTION(WITH_ROUTER "Build MySQL Router" ON)
 ENDIF()
 
@@ -2665,12 +2624,9 @@
 MESSAGE(STATUS "CMAKE_MODULE_LINKER_FLAGS ${CMAKE_MODULE_LINKER_FLAGS}")
 MESSAGE(STATUS "CMAKE_SHARED_LINKER_FLAGS ${CMAKE_SHARED_LINKER_FLAGS}")
 
-<<<<<<< HEAD
 # If user provided WITH_NDBCLUSTER keep it in cache
 IF(HAVE_WITH_NDBCLUSTER)
   SET(WITH_NDBCLUSTER ${WITH_NDB} CACHE BOOL
-    "Deprecated legacy option for MySQL Cluster")
-ENDIF()
-=======
-CHECK_BASE64()
->>>>>>> 9c2f1792
+    "Deprecated legacy option for RonDB")
+ENDIF()
+CHECK_BASE64()