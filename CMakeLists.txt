# Copyright (c) 2006, 2021, Oracle and/or its affiliates.
# Copyright (c) 2021, 2021, Logical Clocks and/or its affiliates.
# 
# This program is free software; you can redistribute it and/or modify
# it under the terms of the GNU General Public License, version 2.0,
# as published by the Free Software Foundation.
#
# This program is also distributed with certain software (including
# but not limited to OpenSSL) that is licensed under separate terms,
# as designated in a particular file or component or in included license
# documentation.  The authors of MySQL hereby grant you an additional
# permission to link the program and your derivative works with the
# separately licensed software that they have included with MySQL.
#
# This program is distributed in the hope that it will be useful,
# but WITHOUT ANY WARRANTY; without even the implied warranty of
# MERCHANTABILITY or FITNESS FOR A PARTICULAR PURPOSE.  See the
# GNU General Public License, version 2.0, for more details.
#
# You should have received a copy of the GNU General Public License
# along with this program; if not, write to the Free Software
# Foundation, Inc., 51 Franklin St, Fifth Floor, Boston, MA 02110-1301  USA

MESSAGE(STATUS "Running cmake version ${CMAKE_VERSION}")

IF(WIN32)
  # Load policies. This is needed in order to parse the wmic version check.
  CMAKE_MINIMUM_REQUIRED(VERSION 3.5.1)
  EXECUTE_PROCESS(COMMAND wmic os get version
    OUTPUT_VARIABLE NT_RELEASE_VERSION
    OUTPUT_STRIP_TRAILING_WHITESPACE
    RESULT_VARIABLE WMIC_RESULT
    )
  IF(WMIC_RESULT EQUAL 0)
    STRING(REPLACE "\r" "" NT_RELEASE_VERSION "${NT_RELEASE_VERSION}")
    STRING(REPLACE "\n" "" NT_RELEASE_VERSION "${NT_RELEASE_VERSION}")
    STRING(REGEX MATCH "Version[ ]+([0-9\.]+)" V_NUM "${NT_RELEASE_VERSION}")
    MESSAGE(STATUS "NT_RELEASE_VERSION is ${NT_RELEASE_VERSION}")
    IF(CMAKE_MATCH_1)
      IF(CMAKE_MATCH_1 VERSION_LESS "10")
        MESSAGE(FATAL_ERROR
          "Need at least Windows Server 2016, or Windows 10, to build")
      ENDIF()
    ENDIF()
  ENDIF()
  IF(CMAKE_GENERATOR MATCHES "Visual Studio" AND CMAKE_GENERATOR MATCHES "2019")
    IF(CMAKE_VERSION MATCHES "MSVC")
      # It is the bundled version, ignore version check,
      # (although this seems to be buggy too).
    ELSE()
      # Bug in msbuild, install the latest in the 3.15 series as a workaround.
      # https://gitlab.kitware.com/cmake/cmake/issues/19303
      # custom commands are re-built every time
      CMAKE_MINIMUM_REQUIRED(VERSION 3.15.3)
    ENDIF()
  ENDIF()
ELSEIF(APPLE)
  # Version 3.12.4 is needed because the new build system of Xcode is not
  # supported by cmake. 3.12.4 will force using the legacy build system.
  # Version 3.9.2 is needed because INCLUDE_DIRECTORIES(SYSTEM ...) wasn't
  # handled properly by the cmake Xcode generator.
  # NOTE:
  # cmake >= 3.19 will use the new build system by default for Xcode >= 12.x
  IF(CMAKE_GENERATOR STREQUAL "Xcode")
    SET(APPLE_XCODE 1)
    CMAKE_MINIMUM_REQUIRED(VERSION 3.12.4)
  ELSE()
    CMAKE_MINIMUM_REQUIRED(VERSION 3.9.2)
  ENDIF()
  # If this is macOS 11, we need cmake 3.18
  # System libraries like
  #    /usr/lib/libresolv.dylib
  # are no longer present in the file system.
  # cmake >= 3.18 will look for .tbd files in the SDK instead
  # So we end up linking with:
  #    /Applications/Xcode.app/.../usr/lib/libresolv.tbd
  # We must postpone the version test until we have called 'uname -r' below.
ELSEIF(UNIX)
  # This is currently minimum version on all supported platforms.
  IF(CMAKE_VERSION VERSION_LESS 3.5.1)
    # Default cmake is 2.8.12.2 on RedHat
    IF(EXISTS "/etc/redhat-release")
      MESSAGE(WARNING "Please use cmake3 rather than cmake on this platform")
      FIND_PROGRAM(MY_CMAKE3 cmake3 /bin /usr/bin /usr/local/bin)
      IF(MY_CMAKE3)
        MESSAGE(STATUS "Found ${MY_CMAKE3}")
      ELSE()
        MESSAGE(STATUS "Please install cmake3 (yum install cmake3)")
      ENDIF()
    ELSE()
      # On SunOS /opt/csw/bin/cmake is (most likely) too old.
      FIND_PROGRAM(MY_UNAME uname /bin /usr/bin /usr/local/bin /sbin)
      IF(MY_UNAME)
        EXEC_PROGRAM(uname ARGS -s OUTPUT_VARIABLE MY_HOST_SYSTEM_NAME)
        IF(MY_HOST_SYSTEM_NAME MATCHES "SunOS")
          FIND_PROGRAM(MY_CMAKE cmake /usr/bin
            NO_CMAKE_ENVIRONMENT_PATH
            NO_SYSTEM_ENVIRONMENT_PATH
            )
          IF(MY_CMAKE)
            MESSAGE(STATUS "Found ${MY_CMAKE}")
            EXEC_PROGRAM(${MY_CMAKE} ARGS --version)
          ELSE()
            MESSAGE(STATUS "Please install /usr/bin/cmake ")
          ENDIF()
        ENDIF()
      ENDIF()
    ENDIF()
  ENDIF()
ENDIF()

# CMake 3.5 is needed for TARGET_SOURCES(... $<TARGET_OBJECTS:${LIB}_objlib>)
CMAKE_MINIMUM_REQUIRED(VERSION 3.5.1)

# Will set GIT_EXECUTABLE and GIT_FOUND
FIND_PACKAGE(Git)

SET(CMAKE_MODULE_PATH ${CMAKE_MODULE_PATH} ${CMAKE_SOURCE_DIR}/cmake)

# First, decide about build type (debug or release)
# If cmake is invoked with -DCMAKE_BUILD_TYPE, 
# respect user wishes and do not (re)define CMAKE_BUILD_TYPE. If WITH_DEBUG
# is given, set CMAKE_BUILD_TYPE = Debug. Otherwise, use Relwithdebinfo.

IF(DEFINED CMAKE_BUILD_TYPE)
  SET(HAVE_CMAKE_BUILD_TYPE TRUE)
ENDIF()

OPTION(WITH_DEBUG "Use dbug/safemutex" OFF)
OPTION(CHECK_ERRMSG_FORMAT "Check printf format for English error messages" OFF)

# Use a default manufacturer if no manufacturer was identified.
SET(MANUFACTURER_DOCSTRING
  "Set the entity that appears as the manufacturer of packages that support a manufacturer field.")
IF(NOT DEFINED MANUFACTURER) 
  SET(MANUFACTURER "Built from Source" CACHE  STRING ${MANUFACTURER_DOCSTRING})
  MARK_AS_ADVANCED(MANUFACTURER)
ENDIF()


# MAX_INDEXES - Set the maximum number of indexes per table, default 64U
IF (NOT MAX_INDEXES)
  SET(MAX_INDEXES 64U)
ELSEIF(MAX_INDEXES MATCHES "^[0-9]+[Uu]?$")
  # MAX_INDEXES should be unsigned, so add the U suffix if it's missing.
  STRING(REGEX REPLACE "^([0-9]+).*$" "\\1U" MAX_INDEXES "${MAX_INDEXES}")
  MESSAGE(STATUS "Configuring with MAX_INDEXES = ${MAX_INDEXES}")
ELSE()
  MESSAGE(FATAL_ERROR "MAX_INDEXES should be an unsigned integer.")
ENDIF(NOT MAX_INDEXES)

IF(MAX_INDEXES GREATER 255)
  MESSAGE(FATAL_ERROR "MAX_INDEXES values greater than 255 is not supported!")
ELSEIF(MAX_INDEXES LESS 64)
  # Per documentation, ignore values less than 64 and use the default instead.
  MESSAGE(WARNING "MAX_INDEXES option ignored because it is less than 64.")
  SET(MAX_INDEXES 64U)
ENDIF()

# We choose to provide WITH_DEBUG as alias to standard CMAKE_BUILD_TYPE=Debug
# which turns out to be not trivial, as this involves synchronization 
# between CMAKE_BUILD_TYPE and WITH_DEBUG. Besides, we have to deal with cases
# where WITH_DEBUG is  reset from ON to OFF  and here we need to reset 
# CMAKE_BUILD_TYPE to either none or default RelWithDebInfo

SET(BUILDTYPE_DOCSTRING
 "Choose the type of build, options are: None(CMAKE_CXX_FLAGS or
 CMAKE_C_FLAGS used) Debug Release RelWithDebInfo MinSizeRel")

IF(WITH_DEBUG)
  SET(CMAKE_BUILD_TYPE "Debug" CACHE STRING ${BUILDTYPE_DOCSTRING} FORCE)
  SET(OLD_WITH_DEBUG 1 CACHE INTERNAL "" FORCE)
ELSEIF(NOT HAVE_CMAKE_BUILD_TYPE OR OLD_WITH_DEBUG)
  IF(CMAKE_BUILD_TYPE MATCHES "Debug" OR NOT HAVE_CMAKE_BUILD_TYPE)
    SET(CMAKE_BUILD_TYPE "RelWithDebInfo" CACHE STRING 
       ${BUILDTYPE_DOCSTRING} FORCE)
  ENDIF()
  SET(OLD_WITH_DEBUG 0 CACHE INTERNAL "" FORCE)
ENDIF()

STRING(TOUPPER "${CMAKE_BUILD_TYPE}" CMAKE_BUILD_TYPE_UPPER)

IF(CMAKE_GENERATOR MATCHES "Visual Studio [1-9][0-9].*" AND
   CMAKE_GENERATOR_TOOLSET STREQUAL "")
  # Switch to 64 bit toolset on Windows (32 bit is default).
  # This is recommended as the 32 bit linker will run into address space issues
  # and not exit for long time.
  SET(CMAKE_GENERATOR_TOOLSET "host=x64")
ENDIF()

# On Linux el6/el7 the default gcc is too old, see if devtoolset is installed.
# Same with SLES 12, look for gcc 7 there.
# We need to look for gcc before calling PROJECT below.
OPTION(FORCE_UNSUPPORTED_COMPILER "Disable compiler version checks" OFF)
MARK_AS_ADVANCED(WITHOUT_SERVER FORCE_UNSUPPORTED_COMPILER)

# Use 'uname -r' and 'rpm -qf /' to figure out host system.
# For Docker images we cannot trust uname, so use rpm instead.
IF(UNIX)
  FIND_PROGRAM(MY_UNAME uname /bin /usr/bin /usr/local/bin /sbin)
  IF(MY_UNAME)
    EXECUTE_PROCESS(COMMAND ${MY_UNAME} -s
      OUTPUT_VARIABLE MY_HOST_SYSTEM_NAME
      OUTPUT_STRIP_TRAILING_WHITESPACE
      RESULT_VARIABLE MY_UNAME_RESULT
      )
    EXECUTE_PROCESS(COMMAND ${MY_UNAME} -m
      OUTPUT_VARIABLE MY_HOST_MACHINE_NAME
      OUTPUT_STRIP_TRAILING_WHITESPACE
      RESULT_VARIABLE MY_UNAME_MACHINE_RESULT
      )
    EXEC_PROGRAM(${MY_UNAME} ARGS -r OUTPUT_VARIABLE MY_HOST_SYSTEM_VERSION)
  ENDIF()
  FIND_PROGRAM(MY_DPKG_BUILDFLAGS dpkg-buildflags /bin /usr/bin)
  FIND_PROGRAM(MY_RPM rpm /bin /usr/bin)
  IF(MY_RPM)
    EXECUTE_PROCESS(COMMAND ${MY_RPM} -qf /
      OUTPUT_VARIABLE MY_HOST_FILESYSTEM_NAME
      OUTPUT_STRIP_TRAILING_WHITESPACE
      RESULT_VARIABLE MY_RPM_RESULT
      )
  ENDIF()
ENDIF()

# See comments above, about CMAKE_MINIMUM_REQUIRED VERSION and macOS 11.
IF(APPLE)
  IF(MY_HOST_SYSTEM_VERSION VERSION_GREATER_EQUAL 20)
    CMAKE_MINIMUM_REQUIRED(VERSION 3.18)
  ENDIF()
ENDIF()

<<<<<<< HEAD
# Add all policies *after* CMAKE_MINIMUM_REQUIRED
# Repeating CMAKE_MINIMUM_REQUIRED here will load defaults for 3.5.1
CMAKE_MINIMUM_REQUIRED(VERSION 3.5.1)
INCLUDE(cmake_policies NO_POLICY_SCOPE)

IF(MY_HOST_SYSTEM_NAME MATCHES "SunOS")
  SET(SOLARIS 1)
ENDIF()

=======
>>>>>>> 82c6257f
IF(MY_HOST_SYSTEM_NAME MATCHES "Linux")
  # Trust 'rpm -qf /' rather than 'uname -s'
  STRING(REGEX MATCH "\\.el([678])\\." MATCH_FSYS "${MY_HOST_FILESYSTEM_NAME}")

  # Set LINUX_RHEL6 or LINUX_RHEL7 or LINUX_RHEL8
  IF(CMAKE_MATCH_1)
    SET(LINUX_RHEL 1)
    SET(LINUX_RHEL${CMAKE_MATCH_1} 1)
  ENDIF()
ENDIF()

<<<<<<< HEAD
IF(NOT LINUX_RHEL AND MY_HOST_SYSTEM_NAME MATCHES "Linux")
  IF(EXISTS "/etc/os-release")
    FILE(READ "/etc/os-release" MY_OS_RELEASE)
    IF(MY_OS_RELEASE MATCHES "Debian")
      SET(LINUX_DEBIAN 1)
    ELSEIF(MY_OS_RELEASE MATCHES "Ubuntu")
      SET(LINUX_UBUNTU 1)
      IF(MY_OS_RELEASE MATCHES "16.04")
        SET(LINUX_UBUNTU_16_04 1)
      ELSEIF(MY_OS_RELEASE MATCHES "18.04")
        SET(LINUX_UBUNTU_18_04 1)
      ENDIF()
    ENDIF()
  ENDIF()
ENDIF()

IF(EXISTS "/etc/SuSE-release")
  SET(LINUX_SUSE 1)
ENDIF()

IF(LINUX_SUSE)
  FILE(READ "/etc/SuSE-release" MY_OS_RELEASE)
  IF(MY_OS_RELEASE MATCHES "SUSE Linux Enterprise Server 12")
    SET(LINUX_SUSE_12 1)
  ELSEIF(MY_OS_RELEASE MATCHES "SUSE Linux Enterprise Server 15" OR
      MY_OS_RELEASE MATCHES "openSUSE .* 15")
    SET(LINUX_SUSE_15 1)
  ELSE()
    MESSAGE(WARNING "Unknown SUSE version.")
  ENDIF()
ENDIF()

=======
>>>>>>> 82c6257f
IF(CMAKE_HOST_UNIX AND NOT FORCE_UNSUPPORTED_COMPILER
    AND NOT CMAKE_C_COMPILER AND NOT CMAKE_CXX_COMPILER)
  # Cannot INCLUDE(CMakeDetermineSystem) prior to PROJECT initialization below.
  SET (ENV_CC "$ENV{CC}")
  SET (ENV_CXX "$ENV{CXX}")
  IF (ENV_CC STREQUAL "" AND ENV_CXX STREQUAL "")
    IF(LINUX_RHEL)
      MESSAGE(STATUS "This is ${MATCH_FSYS} as found from 'rpm -qf /'")
      MESSAGE(STATUS "Looking for a devtoolset compiler")
      IF(LINUX_RHEL6)
        SET(ALTERNATIVE_PATHS "/opt/rh/devtoolset-8")
      ELSEIF(LINUX_RHEL7)
<<<<<<< HEAD
        SET(ALTERNATIVE_PATHS "/opt/rh/devtoolset-8")
=======
        # ARM requires GCC 10, but we still build releases for
        # x86_64 on GCC 8.
        IF(MY_HOST_MACHINE_NAME MATCHES "aarch64")
          SET(ALTERNATIVE_PATHS "/opt/rh/devtoolset-10")
        ELSE()
          SET(ALTERNATIVE_PATHS "/opt/rh/devtoolset-8")
        ENDIF()
>>>>>>> 82c6257f
      ELSEIF(LINUX_RHEL8)
        SET(ALTERNATIVE_PATHS "/opt/rh/gcc-toolset-10")
      ENDIF()

      FOREACH(OPT_PATH ${ALTERNATIVE_PATHS})
        FIND_PROGRAM(ALTERNATIVE_GCC gcc
          NO_DEFAULT_PATH
          PATHS "${OPT_PATH}/root/usr/bin")
        FIND_PROGRAM(ALTERNATIVE_GPP g++
          NO_DEFAULT_PATH
          PATHS "${OPT_PATH}/root/usr/bin")
<<<<<<< HEAD
        FIND_PROGRAM(ALTERNATIVE_LD ld
          NO_DEFAULT_PATH
          PATHS "${OPT_PATH}/root/usr/bin")
        FIND_PROGRAM(ALTERNATIVE_AR ar
          NO_DEFAULT_PATH
          PATHS "${OPT_PATH}/root/usr/bin")
        FIND_PROGRAM(ALTERNATIVE_RANLIB ranlib
          NO_DEFAULT_PATH
          PATHS "${OPT_PATH}/root/usr/bin")
=======
>>>>>>> 82c6257f
        FIND_PROGRAM(ALTERNATIVE_ENABLE enable
          NO_DEFAULT_PATH
          PATHS "${OPT_PATH}")
      ENDFOREACH()
<<<<<<< HEAD
      # A missing ALTERNATIVE_LD may generate bad executables.
      IF(ALTERNATIVE_GCC AND ALTERNATIVE_GPP AND ALTERNATIVE_LD)
        SET(CMAKE_C_COMPILER ${ALTERNATIVE_GCC})
        SET(CMAKE_CXX_COMPILER ${ALTERNATIVE_GPP})
        SET(CMAKE_LINKER ${ALTERNATIVE_LD})
        SET(CMAKE_LINKER ${ALTERNATIVE_LD} CACHE PATH "Alternative ld")
        IF(ALTERNATIVE_AR)
          SET(CMAKE_AR ${ALTERNATIVE_AR})
          SET(CMAKE_AR ${ALTERNATIVE_AR} CACHE PATH "Alternative ar")
        ENDIF()
        IF(ALTERNATIVE_RANLIB)
          SET(CMAKE_RANLIB ${ALTERNATIVE_RANLIB})
          SET(CMAKE_RANLIB ${ALTERNATIVE_RANLIB} CACHE PATH "Alternative ranlib")
        ENDIF()
        MESSAGE(STATUS "Using ${ALTERNATIVE_GCC}")
        MESSAGE(STATUS "Using ${ALTERNATIVE_GPP}")
      ELSE()
        IF(LINUX_RHEL6)
          SET(DEV_PACKAGES
            "devtoolset-8-gcc devtoolset-8-gcc-c++ devtoolset-8-binutils")
        ELSEIF(LINUX_RHEL7)
          SET(DEV_PACKAGES
            "devtoolset-10-gcc devtoolset-10-gcc-c++ devtoolset-10-binutils")
        ELSEIF(LINUX_RHEL8)
          SET(DEV_PACKAGES
            "gcc-toolset-10-gcc gcc-toolset-10-gcc-c++ gcc-toolset-10-binutils")
        ENDIF()
        MESSAGE(WARNING
          "Could not find devtoolset compiler/linker in ${ALTERNATIVE_PATHS}")
        MESSAGE(WARNING "You need to install the required packages:\n"
          " yum install ${DEV_PACKAGES}\n")
        MESSAGE(FATAL_ERROR
          "Or you can set CMAKE_C_COMPILER and CMAKE_CXX_COMPILER explicitly.")
      ENDIF()

    ELSEIF(LINUX_UBUNTU_18_04)
      MESSAGE(STATUS "Looking for gcc-8 on Ubuntu 18.04")
      FIND_PROGRAM(ALTERNATIVE_GCC gcc-8
        NO_DEFAULT_PATH
        PATHS "/usr/bin")
      FIND_PROGRAM(ALTERNATIVE_GPP g++-8
        NO_DEFAULT_PATH
        PATHS "/usr/bin")
      FIND_PROGRAM(GCC_AR_EXECUTABLE gcc-ar-8
        NO_DEFAULT_PATH
        PATHS "/usr/bin")
      FIND_PROGRAM(GCC_RANLIB_EXECUTABLE gcc-ranlib-8
        NO_DEFAULT_PATH
        PATHS "/usr/bin")
      IF(GCC_AR_EXECUTABLE)
        SET(CMAKE_AR ${GCC_AR_EXECUTABLE})
        SET(CMAKE_AR ${GCC_AR_EXECUTABLE} CACHE PATH "Alternative ar")
      ENDIF()
      IF(GCC_RANLIB_EXECUTABLE)
        SET(CMAKE_RANLIB ${GCC_RANLIB_EXECUTABLE})
        SET(CMAKE_RANLIB ${GCC_RANLIB_EXECUTABLE} CACHE PATH "Alternative ranlib")
      ENDIF()
      IF (ALTERNATIVE_GCC AND ALTERNATIVE_GPP)
        SET(CMAKE_C_COMPILER ${ALTERNATIVE_GCC})
        SET(CMAKE_CXX_COMPILER ${ALTERNATIVE_GPP})
        MESSAGE(STATUS "Using ${ALTERNATIVE_GCC}")
        MESSAGE(STATUS "Using ${ALTERNATIVE_GPP}")
      ELSE()
        MESSAGE(WARNING "Could not find gcc-8")
        MESSAGE(FATAL_ERROR
          "Please do 'apt install gcc-8 g++-8'\n"
          "or set CMAKE_C_COMPILER and CMAKE_CXX_COMPILER explicitly.")
      ENDIF()

    ELSEIF(LINUX_SUSE_12 OR LINUX_SUSE_15)
      MESSAGE(STATUS "We need to look for a newer GCC on SUSE Linux.")
      IF(LINUX_SUSE_12)
        FIND_PROGRAM(ALTERNATIVE_GCC gcc-10
          NO_DEFAULT_PATH
          PATHS "/usr/bin")
        FIND_PROGRAM(ALTERNATIVE_GPP g++-10
          NO_DEFAULT_PATH
          PATHS "/usr/bin")
        FIND_PROGRAM(GCC_AR_EXECUTABLE gcc-ar-10
          NO_DEFAULT_PATH
          PATHS "/usr/bin")
        FIND_PROGRAM(GCC_RANLIB_EXECUTABLE gcc-ranlib-10
          NO_DEFAULT_PATH
          PATHS "/usr/bin")
      ELSEIF(LINUX_SUSE_15)
        FIND_PROGRAM(ALTERNATIVE_GCC gcc-9
          NO_DEFAULT_PATH
          PATHS "/usr/bin")
        FIND_PROGRAM(ALTERNATIVE_GPP g++-9
          NO_DEFAULT_PATH
          PATHS "/usr/bin")
        FIND_PROGRAM(GCC_AR_EXECUTABLE gcc-ar-9
          NO_DEFAULT_PATH
          PATHS "/usr/bin")
        FIND_PROGRAM(GCC_RANLIB_EXECUTABLE gcc-ranlib-9
          NO_DEFAULT_PATH
          PATHS "/usr/bin")
      ENDIF()
      IF(GCC_AR_EXECUTABLE)
        SET(CMAKE_AR ${GCC_AR_EXECUTABLE})
        SET(CMAKE_AR ${GCC_AR_EXECUTABLE} CACHE PATH "Alternative ar")
      ENDIF()
      IF(GCC_RANLIB_EXECUTABLE)
        SET(CMAKE_RANLIB ${GCC_RANLIB_EXECUTABLE})
        SET(CMAKE_RANLIB ${GCC_RANLIB_EXECUTABLE} CACHE PATH "Alternative ranlib")
      ENDIF()
      IF (ALTERNATIVE_GCC AND ALTERNATIVE_GPP)
        SET(CMAKE_C_COMPILER ${ALTERNATIVE_GCC})
        SET(CMAKE_CXX_COMPILER ${ALTERNATIVE_GPP})
        MESSAGE(STATUS "Using ${ALTERNATIVE_GCC}")
        MESSAGE(STATUS "Using ${ALTERNATIVE_GPP}")
        # Use the new ABI so that std::string can be used with allocators
        # that are not default-constructible (e.g. Memroot_allocator)
        IF(LINUX_SUSE_12)
          ADD_DEFINITIONS(-D_GLIBCXX_USE_CXX11_ABI=1)
        ENDIF()
      ELSE()
        MESSAGE(WARNING "Could not find newer gcc.")
        IF(LINUX_SUSE_12)
          MESSAGE(FATAL_ERROR "Please do zypper install gcc10 gcc10-c++\n"
            "or set CMAKE_C_COMPILER and CMAKE_CXX_COMPILER explicitly.")
        ELSE()
          MESSAGE(FATAL_ERROR "Please do zypper install gcc9 gcc9-c++\n"
            "or set CMAKE_C_COMPILER and CMAKE_CXX_COMPILER explicitly.")
        ENDIF()
      ENDIF()
    ELSEIF(SOLARIS)
      MESSAGE(STATUS "Looking for GCC 10 on Solaris.")
      FIND_PROGRAM(ALTERNATIVE_GCC gcc
        NO_DEFAULT_PATH
        PATHS "/usr/gcc/10/bin")
      FIND_PROGRAM(ALTERNATIVE_GPP g++
        NO_DEFAULT_PATH
        PATHS "/usr/gcc/10/bin")
      IF (ALTERNATIVE_GCC AND ALTERNATIVE_GPP)
        SET(CMAKE_C_COMPILER ${ALTERNATIVE_GCC})
        SET(CMAKE_CXX_COMPILER ${ALTERNATIVE_GPP})
        MESSAGE(STATUS "Using ${ALTERNATIVE_GCC}")
        MESSAGE(STATUS "Using ${ALTERNATIVE_GPP}")
      ELSE()
        MESSAGE(WARNING "Could not find /usr/gcc/10/bin/gcc")
=======
      IF(ALTERNATIVE_GCC AND ALTERNATIVE_GPP)
        SET(CMAKE_C_COMPILER ${ALTERNATIVE_GCC})
        SET(CMAKE_CXX_COMPILER ${ALTERNATIVE_GPP})
        MESSAGE(STATUS "Using ${ALTERNATIVE_GCC}")
        MESSAGE(STATUS "Using ${ALTERNATIVE_GPP}")
      ELSE()
        MESSAGE(WARNING "Could not find devtoolset compiler in ${ALTERNATIVE_PATHS}")
        MESSAGE(FATAL_ERROR "Please set CMAKE_C_COMPILER and CMAKE_CXX_COMPILER explicitly.")
      ENDIF()

    ELSEIF(MY_HOST_SYSTEM_NAME MATCHES "Linux" AND
        EXISTS "/etc/os-release")
      FILE(READ "/etc/os-release" MY_OS_RELEASE)
      IF (MY_OS_RELEASE MATCHES "SUSE Linux Enterprise Server 12")
        MESSAGE(STATUS "We need to look for a newer GCC on SLES 12")

        FIND_PROGRAM(ALTERNATIVE_GCC gcc-7
          NO_DEFAULT_PATH
          PATHS "/usr/bin")
        FIND_PROGRAM(ALTERNATIVE_GPP g++-7
          NO_DEFAULT_PATH
          PATHS "/usr/bin")
        IF (ALTERNATIVE_GCC AND ALTERNATIVE_GPP)
          SET(CMAKE_C_COMPILER ${ALTERNATIVE_GCC})
          SET(CMAKE_CXX_COMPILER ${ALTERNATIVE_GPP})
          MESSAGE(STATUS "Using ${ALTERNATIVE_GCC}")
          MESSAGE(STATUS "Using ${ALTERNATIVE_GPP}")
          # Use the new ABI so that std::string can be used with allocators
          # that are not default-constructible (e.g. Memroot_allocator)
          ADD_DEFINITIONS(-D_GLIBCXX_USE_CXX11_ABI=1)
        ELSE()
          MESSAGE(WARNING "Could not find newer gcc")
	ENDIF()
>>>>>>> 82c6257f
      ENDIF()
    ENDIF()
  ENDIF()
ENDIF()

# Optionally set project name, e.g.
# foo.xcodeproj (mac) or foo.sln (windows)
SET(MYSQL_PROJECT_NAME_DOCSTRING "MySQL project name")
IF(DEFINED MYSQL_PROJECT_NAME)
  SET(MYSQL_PROJECT_NAME ${MYSQL_PROJECT_NAME} CACHE STRING
      ${MYSQL_PROJECT_NAME_DOCSTRING} FORCE)
ELSE()
  SET(MYSQL_PROJECT_NAME "MySQL" CACHE STRING
      ${MYSQL_PROJECT_NAME_DOCSTRING} FORCE)
  MARK_AS_ADVANCED(MYSQL_PROJECT_NAME)
ENDIF()

# Remember if WITH_NDBCLUSTER was specified by user
IF(DEFINED WITH_NDBCLUSTER)
  SET(HAVE_WITH_NDBCLUSTER 1)
ENDIF()
OPTION(WITH_NDBCLUSTER "Build MySQL Cluster" OFF)
OPTION(WITH_NDBCLUSTER_STORAGE_ENGINE
  "Legacy and deprecated alias for WITH_NDBCLUSTER" OFF)
OPTION(WITH_PLUGIN_NDBCLUSTER
  "Legacy and deprecated alias for WITH_NDBCLUSTER" OFF)
MARK_AS_ADVANCED(WITH_NDBCLUSTER_STORAGE_ENGINE WITH_PLUGIN_NDBCLUSTER)
IF(NOT HAVE_WITH_NDBCLUSTER)
  # Unless user has used WITH_NDBCLUSTER also look at
  # some of the legacy variables
  IF(WITH_PLUGIN_NDBCLUSTER)
    MESSAGE(WARNING "WITH_PLUGIN_NDBCLUSTER is deprecated and will be "
      "removed in a future release. Please use WITH_NDBCLUSTER instead.")
    SET(WITH_NDBCLUSTER ON)
  ENDIF()
  IF(WITH_NDBCLUSTER_STORAGE_ENGINE)
    MESSAGE(WARNING "WITH_NDBCLUSTER_STORAGE_ENGINE is deprecated and "
      "will be removed in a future release. Please use WITH_NDBCLUSTER "
      "instead.")
    SET(WITH_NDBCLUSTER ON)
  ENDIF()
ENDIF()
IF(WITH_NDBCLUSTER)
  MESSAGE(STATUS "Building MySQL Cluster")
ENDIF()

MESSAGE(STATUS "CMAKE_MODULE_PATH is ${CMAKE_MODULE_PATH}")
INCLUDE(mysql_version)
PROJECT(${MYSQL_PROJECT_NAME}
  VERSION ${MAJOR_VERSION}.${MINOR_VERSION}.${PATCH_VERSION})

GET_FILENAME_COMPONENT(REALPATH_CMAKE_SOURCE_DIR ${CMAKE_SOURCE_DIR} REALPATH)
GET_FILENAME_COMPONENT(REALPATH_CMAKE_BINARY_DIR ${CMAKE_BINARY_DIR} REALPATH)

MESSAGE(STATUS "Source directory ${REALPATH_CMAKE_SOURCE_DIR}")
MESSAGE(STATUS "Binary directory ${REALPATH_CMAKE_BINARY_DIR}")

# IN PB2 we have a few configurations which are built in-source (e.g. doxygen).
IF(DEFINED ENV{PB2WORKDIR})
  OPTION(FORCE_INSOURCE_BUILD "Allow in-source build" ON)
ELSE()
  OPTION(FORCE_INSOURCE_BUILD "Allow in-source build" OFF)
ENDIF()

# https://gitlab.kitware.com/cmake/community/wikis/FAQ
# cmake-does-not-generate-a-make-distclean-target-why
# Why disallow in-source build?
# Basically because 'make clean' or 'make distclean' do not work.
# So if you do a 'git pull' you may end up with a developer sandbox
# that no longer works as expected (CMakeCache.txt and other
# generated/configured files may contain data which is no longer valid)
IF(${REALPATH_CMAKE_SOURCE_DIR} STREQUAL ${REALPATH_CMAKE_BINARY_DIR})
  IF(FORCE_INSOURCE_BUILD)
    MESSAGE(WARNING "This is an in-source build")
  ELSE()
    MESSAGE(FATAL_ERROR
      "Please do not build in-source. "
      "Out-of source builds are highly recommended: "
      "you can have multiple builds for the same source, "
      "and there is an easy way to do cleanup, "
      "simply remove the build directory "
      "(note that 'make clean' or 'make distclean' does *not* work) "
      "\nYou *can* force in-source build by invoking cmake with -DFORCE_INSOURCE_BUILD=1")
  ENDIF()
ENDIF()

IF(WIN32)
  STRING(LENGTH "${REALPATH_CMAKE_BINARY_DIR}" CMAKE_BINARY_DIR_LENGTH)
  IF(CMAKE_BINARY_DIR_LENGTH LESS_EQUAL 3)
    MESSAGE(FATAL_ERROR
      "It seems your build directory ${CMAKE_BINARY_DIR} is a filesystem root, "
      "this is not supported. Please build in a subdirectory.")
  ENDIF()
ENDIF()

MACRO(REPORT_CXX_FLAGS)
  MESSAGE(STATUS "CMAKE_C_FLAGS: ${CMAKE_C_FLAGS}")
  FOREACH(BUILD_TYPE "" _DEBUG _RELWITHDEBINFO _RELEASE _MINSIZEREL)
    SET(flag "CMAKE_CXX_FLAGS${BUILD_TYPE}")
    MESSAGE(STATUS "${flag}: ${${flag}}")
  ENDFOREACH()
ENDMACRO()

# STRING(APPEND ...) from cmake VERSION 3.4
MACRO(STRING_APPEND STRING_VAR INPUT)
  SET(${STRING_VAR} "${${STRING_VAR}}${INPUT}")
ENDMACRO()

MACRO(STRING_PREPEND STRING_VAR INPUT)
  SET(${STRING_VAR} "${INPUT}${${STRING_VAR}}")
ENDMACRO()

# Write content to file, using CONFIGURE_FILE
# The advantage compared to FILE(WRITE) is that timestamp
# does not change if file already has the same content
SET(MYSQL_CMAKE_SCRIPT_DIR "${CMAKE_SOURCE_DIR}/cmake")
MACRO(CONFIGURE_FILE_CONTENT content file)
  SET(CMAKE_CONFIGURABLE_FILE_CONTENT
    "${content}\n")
  CONFIGURE_FILE(
    ${MYSQL_CMAKE_SCRIPT_DIR}/configurable_file_content.in
    ${file}
    @ONLY)
ENDMACRO()

SET(BUILD_IS_SINGLE_CONFIG TRUE)
MESSAGE(STATUS "CMAKE_GENERATOR: ${CMAKE_GENERATOR}")
IF(CMAKE_GENERATOR MATCHES "Visual Studio" OR CMAKE_GENERATOR STREQUAL "Xcode")
  SET(BUILD_IS_SINGLE_CONFIG FALSE)
ENDIF()

IF(CMAKE_CXX_COMPILER_ID MATCHES "Clang")
  SET(MY_COMPILER_IS_CLANG 1)
ELSEIF(CMAKE_CXX_COMPILER_ID MATCHES "GNU")
  SET(MY_COMPILER_IS_GNU 1)
  IF(CMAKE_CXX_COMPILER_VERSION VERSION_LESS 9 AND
      NOT CMAKE_CXX_COMPILER_VERSION VERSION_LESS 8)
    SET(MY_COMPILER_IS_GNU_8 1)
  ENDIF()
ELSEIF(CMAKE_CXX_COMPILER_ID MATCHES "SunPro")
  SET(MY_COMPILER_IS_SUNPRO 1)
ENDIF()

IF(MY_COMPILER_IS_CLANG OR MY_COMPILER_IS_GNU)
  SET(MY_COMPILER_IS_GNU_OR_CLANG 1)
ENDIF()

# Maintainer mode is default on only for debug builds using GCC/G++
IF(CMAKE_BUILD_TYPE_UPPER STREQUAL "DEBUG" OR WITH_DEBUG)
  IF(MY_COMPILER_IS_GNU)
    SET(MYSQL_MAINTAINER_MODE ON CACHE BOOL
        "MySQL maintainer-specific development environment")
  ENDIF()
ENDIF()

OPTION(WITH_DEFAULT_COMPILER_OPTIONS
  "Use flags from cmake/build_configurations/compiler_options.cmake"
  ON)
IF(BUILD_CONFIG)
  INCLUDE(
  ${CMAKE_SOURCE_DIR}/cmake/build_configurations/${BUILD_CONFIG}.cmake)
ENDIF()

OPTION(INSTALL_STATIC_LIBRARIES "Install static libraries" ON)

#cmake on 64bit windows/mac/solaris doesn't set CMAKE_SYSTEM_PROCESSOR correctly
SET(MYSQL_MACHINE_TYPE ${CMAKE_SYSTEM_PROCESSOR})

SET(KNOWN_64BIT_ARCHITECTURES
  arm64
  aarch64
  ppc64
  ppc64le
  s390x
  x86_64
)

# Include the platform-specific file. To allow exceptions, this code
# looks for files in order of how specific they are. If there is, for
# example, a generic Linux.cmake and a version-specific
# Linux-2.6.28-11-generic, it will pick Linux-2.6.28-11-generic and
# include it. It is then up to the file writer to include the generic
# version if necessary.
FOREACH(_base
    ${CMAKE_SYSTEM_NAME}-${CMAKE_SYSTEM_VERSION}-${CMAKE_SYSTEM_PROCESSOR}
    ${CMAKE_SYSTEM_NAME}-${CMAKE_SYSTEM_VERSION}
    ${CMAKE_SYSTEM_NAME})
  SET(_file ${CMAKE_SOURCE_DIR}/cmake/os/${_base}.cmake)
  IF(EXISTS ${_file})
    INCLUDE(${_file})
    BREAK()
  ENDIF()
ENDFOREACH()


IF(UNIX)
  OPTION(WITH_INNODB_MEMCACHED "" OFF)
  OPTION(ENABLE_MEMCACHED_SASL "Enable SASL on InnoDB Memcached" OFF)
  OPTION(ENABLE_MEMCACHED_SASL_PWDB "Enable SASL on InnoDB Memcached" OFF)
ELSE()
  OPTION(WITH_INNODB_MEMCACHED "" OFF)
ENDIF()
 
# Following autotools tradition, add preprocessor definitions
# specified in environment variable CPPFLAGS
IF(DEFINED ENV{CPPFLAGS})
  ADD_DEFINITIONS($ENV{CPPFLAGS})
ENDIF()

INCLUDE(CheckTypeSize)
CHECK_TYPE_SIZE("void *" SIZEOF_VOIDP)
MESSAGE(STATUS "SIZEOF_VOIDP ${SIZEOF_VOIDP}")
# On some platforms, cmake may think that CMAKE_SIZEOF_VOID_P == 4
# even if we have configured for 64bit build....
SET(CMAKE_SIZEOF_VOID_P ${SIZEOF_VOIDP})

INCLUDE(compile_flags)
INCLUDE(install_layout)

# Add RPM or DEB platform flags for STANDALONE build.
# Not for DEBUG builds, since both platforms use -O2 and _FORTIFY_SOURCE.
# Not for Release or MinSizeRel, it will inflate binary sizes.
IF(LINUX_STANDALONE AND (LINUX_DEB_PLATFORM OR LINUX_RPM_PLATFORM))
  IF(CMAKE_BUILD_TYPE_UPPER STREQUAL "DEBUG" OR WITH_DEBUG)
    SET(WITH_PACKAGE_FLAGS_DEFAULT OFF)
  ELSEIF(CMAKE_BUILD_TYPE_UPPER STREQUAL "RELWITHDEBINFO")
    SET(WITH_PACKAGE_FLAGS_DEFAULT ON)
  ELSE()
    SET(WITH_PACKAGE_FLAGS_DEFAULT OFF)
  ENDIF()
  OPTION(WITH_PACKAGE_FLAGS
    "Use DEB/RPM compiler flags" ${WITH_PACKAGE_FLAGS_DEFAULT})
ENDIF()

# Do not set package specific flags if language flags already provided
# in environment or on command line.
# And only for gcc (not clang).
IF(MY_COMPILER_IS_GNU AND WITH_PACKAGE_FLAGS AND
    NOT CMAKE_C_FLAGS AND NOT CMAKE_CXX_FLAGS)
  IF(LINUX_RPM_PLATFORM)
    IF(MY_RPM)
      ADD_LINUX_RPM_FLAGS()
    ELSE()
      MESSAGE(WARNING "rpm executable not found")
    ENDIF()
  ELSEIF(LINUX_DEB_PLATFORM)
    IF(MY_DPKG_BUILDFLAGS)
      ADD_LINUX_DEB_FLAGS()
    ELSE()
      MESSAGE(WARNING "dpkg-buildflags executable not found")
      MESSAGE(WARNING "Please do 'apt install dpkg-dev'")
    ENDIF()
  ENDIF()
ENDIF()

IF(WITH_DEFAULT_COMPILER_OPTIONS)
  INCLUDE(${CMAKE_SOURCE_DIR}/cmake/build_configurations/compiler_options.cmake)
ENDIF()

# Set correct search path for executables, libraries, and data files.
IF(LINUX_RHEL)
  IF(ALTERNATIVE_GCC)
    GET_FILENAME_COMPONENT(GCC_B_PREFIX ${ALTERNATIVE_GCC} DIRECTORY)
    STRING_PREPEND(CMAKE_C_FLAGS "-B${GCC_B_PREFIX} ")
  ENDIF()
  IF(ALTERNATIVE_GPP)
    GET_FILENAME_COMPONENT(GPP_B_PREFIX ${ALTERNATIVE_GPP} DIRECTORY)
    STRING_PREPEND(CMAKE_CXX_FLAGS "-B${GPP_B_PREFIX} ")
  ENDIF()
ENDIF()

INCLUDE(CMakePushCheckState)

# Add macros
INCLUDE(pkg-config)
INCLUDE(character_sets)
INCLUDE(cmake_parse_arguments)
INCLUDE(link_options)
INCLUDE(malloc_utils)
INCLUDE(cpu_info)
INCLUDE(fileutils)
INCLUDE(zlib)
INCLUDE(zstd)
INCLUDE(lz4)
INCLUDE(icu)
INCLUDE(libevent)
INCLUDE(ssl)
INCLUDE(sasl)
INCLUDE(ldap)
INCLUDE(kerberos)
INCLUDE(rpc)
INCLUDE(readline)
INCLUDE(protobuf)
INCLUDE(package_name)
INCLUDE(libutils)
INCLUDE(plugin)
INCLUDE(component)
INCLUDE(install_macros)
INCLUDE(mysql_add_executable)
INCLUDE(curl)
INCLUDE(rapidjson)
INCLUDE(fprofile)
INCLUDE(gloves)
INCLUDE(fido2)

IF(UNIX)
  OPTION(WITH_VALGRIND "Valgrind instrumentation" OFF)
ENDIF()

OPTION(WITH_TCMALLOC "Use tcmalloc rather than builtin malloc/free etc." OFF)
OPTION(WITH_TCMALLOC_DEBUG
  "Use tcmalloc_debug rather than builtin malloc/free etc." OFF)
IF(WITH_TCMALLOC OR WITH_TCMALLOC_DEBUG)
  # Note that libtcmalloc.so reports lots of Mismatched free()/delete/delete[]
  # So for valgrind builds, link with libtcmalloc_debug.so
  IF(WITH_VALGRIND OR WITH_TCMALLOC_DEBUG)
    FIND_MALLOC_LIBRARY(tcmalloc_debug)
  ELSE()
    FIND_MALLOC_LIBRARY(tcmalloc)
  ENDIF()
ENDIF()

OPTION(WITH_JEMALLOC "Use jemalloc rather than builtin malloc/free etc." OFF)
IF(WITH_JEMALLOC)
  FIND_MALLOC_LIBRARY(jemalloc)
ENDIF()

IF(WITH_JEMALLOC AND (WITH_TCMALLOC OR WITH_TCMALLOC_DEBUG))
  MESSAGE(FATAL_ERROR "Specify only *one* of WITH_TCMALLOC and WITH_JEMALLOC")
ENDIF()

OPTION(ENABLED_PROFILING "Enable profiling" ON)
OPTION(WITHOUT_SERVER OFF)

IF(WIN32)
  OPTION(WITH_MSCRT_DEBUG "MS Visual Studio Debug CRT instrumentation" OFF)
ENDIF()
IF(NOT WITHOUT_SERVER)
  IF(FPROFILE_GENERATE OR FPROFILE_USE)
    # Do not use data from unit testing when optimizing.
    OPTION(WITH_UNIT_TESTS "Compile MySQL with unit tests" OFF)
  ELSE()
    OPTION(WITH_UNIT_TESTS "Compile MySQL with unit tests" ON)
  ENDIF()
  OPTION(WITH_ROUTER "Build MySQL Router" ON)
ENDIF()

IF(EXISTS ${CMAKE_SOURCE_DIR}/internal/CMakeLists.txt)
  SET(WITH_INTERNAL_DEFAULT 1)
ELSE()
  SET(WITH_INTERNAL_DEFAULT 0)
ENDIF()

IF(NOT DEFINED WITH_INTERNAL)
  SET(WITH_INTERNAL ${WITH_INTERNAL_DEFAULT})
ENDIF()

# On windows we need a non-standard package for SASL.
IF(WITH_INTERNAL AND (NOT WIN32 OR WITH_SASL))
  SET(WITH_AUTHENTICATION_LDAP_DEFAULT ON)
ELSE()
  SET(WITH_AUTHENTICATION_LDAP_DEFAULT OFF)
ENDIF()

OPTION(WITH_AUTHENTICATION_LDAP
  "Report error if the LDAP authentication plugin cannot be built."
  ${WITH_AUTHENTICATION_LDAP_DEFAULT})

# Currently only supported on Linux
IF(WITH_INTERNAL AND LINUX)
  SET(WITH_AUTHENTICATION_KERBEROS_DEFAULT ON)
ELSE()
  SET(WITH_AUTHENTICATION_KERBEROS_DEFAULT OFF)
ENDIF()

OPTION(WITH_AUTHENTICATION_KERBEROS
  "Report error if the Kerberos authentication plugin cannot be built."
  ${WITH_AUTHENTICATION_KERBEROS_DEFAULT})

IF(WITH_INTERNAL AND (NOT SOLARIS))
  SET(WITH_AUTHENTICATION_FIDO_DEFAULT ON)
ELSE()
  SET(WITH_AUTHENTICATION_FIDO_DEFAULT OFF)
ENDIF()

OPTION(WITH_AUTHENTICATION_FIDO
  "Report error if the FIDO authentication plugin cannot be built."
  ${WITH_AUTHENTICATION_FIDO_DEFAULT})

# Default ON if we are building server-side plugins.
# Also default ON in pushbuild, for our community builds.
IF(WITH_AUTHENTICATION_KERBEROS OR
    WITH_AUTHENTICATION_LDAP OR
    WITH_AUTHENTICATION_FIDO OR
    DEFINED ENV{PB2WORKDIR})
  SET(WITH_AUTHENTICATION_CLIENT_PLUGINS_DEFAULT ON)
ELSE()
  SET(WITH_AUTHENTICATION_CLIENT_PLUGINS_DEFAULT OFF)
ENDIF()

# Enable building of
# The KERBEROS client authentication plugin
#   authentication_kerberos_client.so
# The LDAP client authentication plugin
#   authentication_ldap_sasl_client.so
# The FIDO client authentication plugin
#   authentication_fido_client.so
OPTION(WITH_AUTHENTICATION_CLIENT_PLUGINS
  "Build client-side authentication plugins, even if server-side are disabled"
  ${WITH_AUTHENTICATION_CLIENT_PLUGINS_DEFAULT})

# On windows we need a non-standard package for CURL.
IF(WITH_INTERNAL AND UNIX)
  SET(WITH_CURL_DEFAULT "system")
ELSE()
  SET(WITH_CURL_DEFAULT "none")
ENDIF()

OPTION(WITH_LOCK_ORDER
  "Build the lock order mutex instrumentation code." OFF)

IF(WITH_LOCK_ORDER)
  EXECUTE_PROCESS(
    COMMAND ${CMAKE_COMMAND} -E make_directory lock_order
    WORKING_DIRECTORY ${CMAKE_CURRENT_BINARY_DIR}
    )
ENDIF()

IF(DEFINED WITH_LTO_DEFAULT)
  SET(WITH_LTO_DEFAULT ${WITH_LTO_DEFAULT})
ELSE()
  SET(WITH_LTO_DEFAULT OFF)
ENDIF()

OPTION(WITH_LTO
  "Enable the link-time optimizer. Currently works for gcc7/gcc8/gcc9/macos only."
  ${WITH_LTO_DEFAULT}
  )

IF(CMAKE_C_FLAGS MATCHES " -flto" OR CMAKE_CXX_FLAGS MATCHES " -flto")
  SET(CMAKE_COMPILER_FLAG_WITH_LTO 1)
ENDIF()

include(CheckCSourceCompiles)
include(CheckCXXSourceCompiles)
# We need some extra FAIL_REGEX patterns
# Note that CHECK_C_SOURCE_COMPILES is a misnomer, it will also link.
MACRO (MY_CHECK_C_COMPILER_FLAG FLAG RESULT)
  CMAKE_PUSH_CHECK_STATE()
  STRING_APPEND(CMAKE_REQUIRED_FLAGS " ${FLAG}")
  CHECK_C_SOURCE_COMPILES("int main(void) { return 0; }" ${RESULT}
    FAIL_REGEX "unknown argument ignored"
    FAIL_REGEX "argument unused during compilation"
    FAIL_REGEX "unsupported .*option"
    FAIL_REGEX "unknown .*option"
    FAIL_REGEX "unrecognized .*option"
    FAIL_REGEX "ignoring unknown option"
    FAIL_REGEX "[Ww]arning: [Oo]ption"
    FAIL_REGEX "error: visibility"
    FAIL_REGEX "warning: visibility"
    )
  CMAKE_POP_CHECK_STATE()
ENDMACRO()

MACRO (MY_CHECK_CXX_COMPILER_FLAG FLAG RESULT)
  CMAKE_PUSH_CHECK_STATE()
  STRING_APPEND(CMAKE_REQUIRED_FLAGS " ${FLAG}")
  CHECK_CXX_SOURCE_COMPILES("int main(void) { return 0; }" ${RESULT}
    FAIL_REGEX "unknown argument ignored"
    FAIL_REGEX "argument unused during compilation"
    FAIL_REGEX "unsupported .*option"
    FAIL_REGEX "unknown .*option"
    FAIL_REGEX "unrecognized .*option"
    FAIL_REGEX "ignoring unknown option"
    FAIL_REGEX "[Ww]arning: [Oo]ption"
    FAIL_REGEX "error: visibility"
    FAIL_REGEX "warning: visibility"
    )
  CMAKE_POP_CHECK_STATE()
ENDMACRO()

# Check whether a specific warning option is supported.
# Intended use is primarily to silence warnings from third-party code.
# If *our* code has warnings with gcc[56789] or clang[345678] the
# code should be fixed, rather than silencing the compiler warnings.
#
# Returns the corresponding "-Wno-<option>" if supported, 0 otherwise.
# WARNING_OPTION should be as found in clang/gcc documentation.
# Note: Sun Studio accepts/ignores anything starting with "-W".
#       Visual Studio has a few /W options, but are totally different.
# Hence we check for gcc/clang only.
# No return value for functions in cmake, so we use an output argument.
FUNCTION(MY_CHECK_CXX_COMPILER_WARNING WARNING_OPTION RETURN_VALUE)
  # Strip off possible leading -Wno- or -W
  STRING(REGEX REPLACE "^-Wno-" "" WARNING_OPTION ${WARNING_OPTION})
  STRING(REGEX REPLACE "^-W" "" WARNING_OPTION ${WARNING_OPTION})
  # Use HAVE_CXX_W_warning_option as cache variable.
  STRING(REPLACE "-" "_" VAR_NAME ${WARNING_OPTION})
  STRING(REPLACE "=" "_" VAR_NAME ${VAR_NAME})
  STRING(REPLACE "c++" "cpp" VAR_NAME ${VAR_NAME})
  SET(VAR_NAME "HAVE_CXX_W_${VAR_NAME}")
  IF(MY_COMPILER_IS_GNU_OR_CLANG)
    MY_CHECK_CXX_COMPILER_FLAG("-W${WARNING_OPTION}" ${VAR_NAME})
  ELSE()
    SET(${VAR_NAME} 0 CACHE INTERNAL "-W${WARNING_OPTION} not supported")
  ENDIF()
  IF(${VAR_NAME})
    SET(${RETURN_VALUE} "-Wno-${WARNING_OPTION}" PARENT_SCOPE)
  ELSE()
    SET(${RETURN_VALUE} 0 PARENT_SCOPE)
  ENDIF()
ENDFUNCTION()

# When builing with PGO, GCC will report -Wmissing-profile when compiling
# files for which it cannot find profile data. It is valid to disable
# this warning for files we are not currently interested in profiling.
MACRO(DISABLE_MISSING_PROFILE_WARNING)
  IF(FPROFILE_USE)
    MY_CHECK_CXX_COMPILER_WARNING("-Wmissing-profile" HAS_WARN_FLAG)
    IF(HAS_WARN_FLAG)
      STRING_APPEND(CMAKE_C_FLAGS   " ${HAS_WARN_FLAG}")
      STRING_APPEND(CMAKE_CXX_FLAGS " ${HAS_WARN_FLAG}")
    ENDIF()
  ENDIF()
ENDMACRO()

MACRO(MY_SANITIZER_CHECK SAN_OPT ADD_OPTIMIZATION RESULT)
  MY_CHECK_C_COMPILER_FLAG("${SAN_OPT}" C_RESULT)
  MY_CHECK_CXX_COMPILER_FLAG("${SAN_OPT}" CXX_RESULT)
  IF(C_RESULT AND CXX_RESULT)
    STRING_APPEND(CMAKE_C_FLAGS   " ${SAN_OPT}")
    STRING_APPEND(CMAKE_CXX_FLAGS " ${SAN_OPT}")
    # We switch on basic optimization also for debug builds.
    # We disable inlining for stack trace readability.
    # With optimization we may get some warnings, so we switch off -Werror
    IF(${ADD_OPTIMIZATION})
      IF(MSVC)
        STRING_APPEND(CMAKE_C_FLAGS   " -O1 /Ob0")
        STRING_APPEND(CMAKE_CXX_FLAGS " -O1 /Ob0")
      ELSE()
        STRING_APPEND(CMAKE_C_FLAGS   " -O1 -fno-inline")
        STRING_APPEND(CMAKE_CXX_FLAGS " -O1 -fno-inline")
      ENDIF()
      IF(NOT SANITIZE_MAINTAINER_MODE)
        SET(MYSQL_MAINTAINER_MODE OFF CACHE BOOL
          "MySQL maintainer-specific development environment" FORCE)
      ENDIF()
    ENDIF()
    SET(${RESULT} 1)
  ELSE()
    SET(${RESULT} 0)
  ENDIF()
ENDMACRO()

OPTION(WITH_ASAN "Enable address sanitizer" OFF)
IF(WITH_ASAN)
  IF(WIN32_CLANG)
    # NOTE: We do _not_ modify CMAKE_C_FLAGS / CMAKE_CXX_FLAGS to add
    # -fsanitize=address here yet; Clang (at least of 5.0.0) requires /MT,
    # but CMake adds /MDd to all feature checks almost no matter what we do.
    # For the same reason, we have to enable it unconditionalyl without
    # doing a feature test; we know it's working. Modifying the flags happens
    # below, near the end.
    SET(HAVE_ASAN 1)

    # Get the path to the ASAN support libraries.
    GET_FILENAME_COMPONENT(ASAN_LIB_DIR ${CMAKE_CXX_COMPILER} DIRECTORY)
    SET(ASAN_LIB_DIR "${ASAN_LIB_DIR}/../lib/clang/${CMAKE_CXX_COMPILER_VERSION}/lib/windows")
    GET_FILENAME_COMPONENT(ASAN_LIB_DIR ${ASAN_LIB_DIR} REALPATH)
  ELSE()
    MY_SANITIZER_CHECK("-fsanitize=address" TRUE WITH_ASAN_OK)
    IF(WITH_ASAN_OK)
      OPTION(WITH_ASAN_SCOPE "Enable -fsanitize-address-use-after-scope" ON)
      SET(HAVE_ASAN 1)
      # This works with clang, but not gcc it seems.
      MY_CHECK_CXX_COMPILER_FLAG(
        "-fsanitize=address -fsanitize-address-use-after-scope"
        HAVE_SANITIZE_SCOPE)
      IF(WITH_ASAN_SCOPE AND HAVE_SANITIZE_SCOPE)
        STRING_APPEND(CMAKE_C_FLAGS   " -fsanitize-address-use-after-scope")
        STRING_APPEND(CMAKE_CXX_FLAGS " -fsanitize-address-use-after-scope")
      ENDIF()
    ELSE()
      MESSAGE(FATAL_ERROR "Do not know how to enable address sanitizer")
    ENDIF()
  ENDIF()
ENDIF()

OPTION(WITH_LSAN "Enable leak sanitizer" OFF)
IF(WITH_LSAN)
  MY_SANITIZER_CHECK("-fsanitize=leak"
    TRUE WITH_LSAN_OK)
  IF(NOT WITH_LSAN_OK)
    MESSAGE(FATAL_ERROR "Do not know how to enable leak sanitizer")
  ELSE()
    SET(HAVE_LSAN 1)
  ENDIF()
ENDIF()

OPTION(WITH_MSAN "Enable memory sanitizer" OFF)
IF(WITH_MSAN)
  MY_SANITIZER_CHECK("-fsanitize=memory -fsanitize-memory-track-origins"
    TRUE WITH_MSAN_OK)
  IF(NOT WITH_MSAN_OK)
    MESSAGE(FATAL_ERROR "Do not know how to enable memory sanitizer")
  ELSE()
    MESSAGE(WARNING "Memory sanitizer support is currently experimental.")
  ENDIF()
ENDIF()

OPTION(WITH_UBSAN "Enable undefined behavior sanitizer" OFF)
IF(WITH_UBSAN)
  MY_SANITIZER_CHECK("-fsanitize=undefined" TRUE WITH_UBSAN_OK)
  IF(NOT WITH_UBSAN_OK)
    MESSAGE(FATAL_ERROR
            "Do not know how to enable undefined behavior sanitizer")
  ELSE()
    SET(HAVE_UBSAN 1)
  ENDIF()
ENDIF()

OPTION(WITH_TSAN "Enable thread sanitizer" OFF)
IF(WITH_TSAN)
  MY_SANITIZER_CHECK("-fsanitize=thread" TRUE WITH_TSAN_OK)
  IF(NOT WITH_TSAN_OK)
    MESSAGE(FATAL_ERROR "Do not know how to enable thread sanitizer")
  ELSE()
    MESSAGE(WARNING "Thread sanitizer support is currently experimental.")
    SET(HAVE_TSAN 1)
  ENDIF()
ENDIF()

IF(WITH_ASAN AND WITH_MSAN)
  MESSAGE(FATAL_ERROR
          "Cannot use AddressSanitizer and MemorySanitizer together")
ENDIF()

IF(WITH_ASAN OR WITH_LSAN OR WITH_UBSAN)
  SET(HANDLE_FATAL_SIGNALS_DEFAULT 0)
ELSE()
  SET(HANDLE_FATAL_SIGNALS_DEFAULT 1)
ENDIF()
OPTION(HANDLE_FATAL_SIGNALS
  "Handle fatal signals with internal signal handler"
  ${HANDLE_FATAL_SIGNALS_DEFAULT})

# Older versions of ccache must be disabled: export CCACHE_DISABLE=1
# See http://www.cmake.org/Wiki/CTest/Coverage
OPTION(ENABLE_GCOV "Enable gcov (debug, Linux builds only)" OFF)
IF (ENABLE_GCOV AND NOT WIN32 AND NOT APPLE)
  STRING_APPEND(CMAKE_C_FLAGS   " -fprofile-arcs -ftest-coverage -DHAVE_GCOV")
  STRING_APPEND(CMAKE_CXX_FLAGS " -fprofile-arcs -ftest-coverage -DHAVE_GCOV")
  STRING_APPEND(CMAKE_EXE_LINKER_FLAGS " -fprofile-arcs -ftest-coverage -lgcov")
ENDIF()

OPTION(ENABLE_GPROF "Enable gprof (optimized, Linux builds only)" OFF)
IF (ENABLE_GPROF AND NOT WIN32 AND NOT APPLE)
  STRING_APPEND(CMAKE_C_FLAGS " -pg")
  STRING_APPEND(CMAKE_CXX_FLAGS " -pg")
  STRING_APPEND(CMAKE_EXE_LINKER_FLAGS " -pg")
ENDIF()

# Use lld for Clang if available and not explicitly disabled.
# Also works for gcc on Debian/Ubuntu. Do 'apt install lld'.
# LTO build fails with lld, so turn it off by default.
IF(LINUX AND NOT WITH_LTO AND NOT CMAKE_COMPILER_FLAG_WITH_LTO)
  OPTION(USE_LD_LLD "Use llvm lld linker" ON)
ELSE()
  OPTION(USE_LD_LLD "Use llvm lld linker" OFF)
ENDIF()

IF(USE_LD_LLD)
  CMAKE_PUSH_CHECK_STATE(RESET)

  # RPM builds on Fedora use -specs files.
  # This may cause the test for -fuse-ld=lld to succeed, when it should fail.
  SET(SAVE_CMAKE_C_FLAGS ${CMAKE_C_FLAGS})
  SET(SAVE_CMAKE_CXX_FLAGS ${CMAKE_CXX_FLAGS})
  STRING(REGEX REPLACE "-specs=/usr/lib/rpm/redhat/.*"  ""
    CMAKE_C_FLAGS ${CMAKE_C_FLAGS})
  STRING(REGEX REPLACE "-specs=/usr/lib/rpm/redhat/.*"  ""
    CMAKE_CXX_FLAGS ${CMAKE_CXX_FLAGS})

  SET(CMAKE_REQUIRED_LIBRARIES "-fuse-ld=lld")
  CHECK_C_SOURCE_COMPILES("int main() {}" C_LD_LLD_RESULT)
  CHECK_CXX_SOURCE_COMPILES("int main() {}" CXX_LD_LLD_RESULT)
  IF(C_LD_LLD_RESULT AND CXX_LD_LLD_RESULT)
    FOREACH(flag
        CMAKE_C_LINK_FLAGS
        CMAKE_CXX_LINK_FLAGS
        CMAKE_EXE_LINKER_FLAGS
        CMAKE_MODULE_LINKER_FLAGS
        CMAKE_SHARED_LINKER_FLAGS
        )
      STRING_APPEND(${flag} " -fuse-ld=lld")
    ENDFOREACH()
  ENDIF()
  SET(CMAKE_C_FLAGS ${SAVE_CMAKE_C_FLAGS})
  SET(CMAKE_CXX_FLAGS ${SAVE_CMAKE_CXX_FLAGS})
  CMAKE_POP_CHECK_STATE()
ENDIF()

# Use gold on x86 if available and not explicitly disabled.
# LTO build fails with gold, so turn it off by default.
IF(CMAKE_SYSTEM_PROCESSOR STREQUAL "x86_64"
    AND NOT WIN32
    AND NOT WITH_LTO
    AND NOT CMAKE_COMPILER_FLAG_WITH_LTO)
  OPTION(USE_LD_GOLD "Use GNU gold linker" ON)
ELSE()
  OPTION(USE_LD_GOLD "Use GNU gold linker" OFF)
ENDIF()

IF(LINUX_STANDALONE)
  # ON by default in pushbuild, but only for standalone builds.
  # The comression does not play well with some RPM/DEB packaging.
  # Developers can set default in environment.
  # Compressing debug sections will shink binaries significantly, esp
  # for RelWithDebInfo builds, at the cost of some extra link time.
  IF(DEFINED ENV{PB2WORKDIR} OR
      (DEFINED ENV{COMPRESS_DEBUG_SECTIONS} AND "$ENV{COMPRESS_DEBUG_SECTIONS}"
        AND NOT DEFINED(COMPRESS_DEBUG_SECTIONS)))
    SET(COMPRESS_DEBUG_SECTIONS_DEFAULT ON)
  ELSE()
    SET(COMPRESS_DEBUG_SECTIONS_DEFAULT OFF)
  ENDIF()

  OPTION(COMPRESS_DEBUG_SECTIONS
    "Compress debug sections of mysqld and test executables"
    ${COMPRESS_DEBUG_SECTIONS_DEFAULT})
ELSE()
  SET(COMPRESS_DEBUG_SECTIONS OFF)
ENDIF()

# For aarch64 some sub-architectures support LSE atomics and some don't. Thus,
# compiling for the common denominator (-march=armv8-a) means LSE is not used.
# The -moutline-atomics switch enables run-time detection of LSE support.
# There are compilers (gcc 9.3.1 for example) which support this switch, but
# do not enable it by default, even though it seems to help. So, we force it.
IF(CMAKE_SYSTEM_PROCESSOR STREQUAL "aarch64")
  MY_CHECK_CXX_COMPILER_FLAG( "-moutline-atomics" HAVE_OUTLINE_ATOMICS)
  IF(HAVE_OUTLINE_ATOMICS)
    STRING_APPEND(CMAKE_C_FLAGS   " -moutline-atomics")
    STRING_APPEND(CMAKE_CXX_FLAGS " -moutline-atomics")
  ENDIF()
ENDIF()

IF(LINUX)
  OPTION(LINK_RANDOMIZE "Randomize the order of all symbols in the binary" OFF)
  SET(LINK_RANDOMIZE_SEED "mysql"
    CACHE STRING "Seed to use for link randomization")
ELSE()
  SET(LINK_RANDOMIZE OFF)
ENDIF()

IF (USE_LD_GOLD AND NOT (C_LD_LLD_RESULT AND CXX_LD_LLD_RESULT))
  CMAKE_PUSH_CHECK_STATE(RESET)
  SET(CMAKE_REQUIRED_LIBRARIES "-fuse-ld=gold")
  CHECK_C_SOURCE_COMPILES("int main() {}" C_LD_GOLD_RESULT)
  CHECK_CXX_SOURCE_COMPILES("int main() {}" CXX_LD_GOLD_RESULT)
  IF (C_LD_GOLD_RESULT AND CXX_LD_GOLD_RESULT AND NOT SOLARIS)
    STRING_APPEND(CMAKE_C_LINK_FLAGS " -fuse-ld=gold")
    STRING_APPEND(CMAKE_CXX_LINK_FLAGS " -fuse-ld=gold")

    # Seemingly --gc-sections causes problems with randomization, so only
    # turn it on if we are not making a randomized build.
    IF (NOT LINK_RANDOMIZE)
      STRING_APPEND(CMAKE_C_LINK_FLAGS " -Wl,--gc-sections")
      STRING_APPEND(CMAKE_CXX_LINK_FLAGS " -Wl,--gc-sections")
    ENDIF()
  ENDIF()
  CMAKE_POP_CHECK_STATE()
ENDIF()

# Linker/binutils bug in Fedora 28, undefined reference to symbol '__bss_start'
# Similar bug on 32bit Ubuntu.
# Fedora 34: undefined reference to symbol 'crc32_z@@ZLIB_1.2.9'
IF(LINUX_FEDORA_28 OR LINUX_FEDORA_34 OR LINUX_UBUNTU_16_04)
  IF(NOT CMAKE_CXX_LINK_FLAGS MATCHES "-fuse-ld=lld" AND
      NOT CMAKE_CXX_LINK_FLAGS MATCHES "-fuse-ld=gold")
    STRING_APPEND(CMAKE_CXX_LINK_FLAGS " -Wl,--copy-dt-needed-entries")
  ENDIF()
ENDIF()

IF(LINK_RANDOMIZE)
  STRING_APPEND(CMAKE_C_FLAGS   " -ffunction-sections -fdata-sections")
  STRING_APPEND(CMAKE_CXX_FLAGS " -ffunction-sections -fdata-sections")

  SET(CMAKE_C_LINK_FLAGS "${CMAKE_C_LINK_FLAGS} -Wl,--sort-section=name")
  SET(CMAKE_CXX_LINK_FLAGS "${CMAKE_CXX_LINK_FLAGS} -Wl,--sort-section=name")

  SET(CMAKE_CXX_ARCHIVE_CREATE "sh -c '${CMAKE_SOURCE_DIR}/scripts/randomize-order.pl ${LINK_RANDOMIZE_SEED} <OBJECTS> && <CMAKE_AR> qc <TARGET> <LINK_FLAGS> <OBJECTS>'")
  SET(CMAKE_CXX_ARCHIVE_CREATE_APPEND "sh -c '${CMAKE_SOURCE_DIR}/scripts/randomize-order.pl ${LINK_RANDOMIZE_SEED} <OBJECTS> && <CMAKE_AR> q <TARGET> <LINK_FLAGS> <OBJECTS>'")
  SET(CMAKE_C_ARCHIVE_CREATE ${CMAKE_CXX_ARCHIVE_CREATE})
  SET(CMAKE_C_ARCHIVE_CREATE_APPEND ${CMAKE_CXX_ARCHIVE_CREATE_APPEND})
ENDIF()

# Gold and LLD support the --gdb-index option, which adds a .gdb_index
# section to the binaries. It makes loading the binaries in gdb much
# faster. The overhead of generating the index is small in LLD.
OPTION(ADD_GDB_INDEX "Generate a .gdb_index section in the binaries." OFF)

IF(ADD_GDB_INDEX AND
    (CMAKE_CXX_LINK_FLAGS MATCHES "-fuse-ld=lld" OR
      CMAKE_CXX_LINK_FLAGS MATCHES "-fuse-ld=gold"))
  # -fuse-ld=lld is not enough to ensure that ld.lld will actually be used.
  # On some platforms we need an extra check for -Wl,--gdb-index
  CMAKE_PUSH_CHECK_STATE()
  IF(CMAKE_CXX_LINK_FLAGS MATCHES "-fuse-ld=lld")
    SET(CMAKE_REQUIRED_LIBRARIES "-fuse-ld=lld -Wl,--gdb-index")
  ELSE()
    SET(CMAKE_REQUIRED_LIBRARIES "-fuse-ld=gold -Wl,--gdb-index")
  ENDIF()
  CHECK_CXX_SOURCE_COMPILES("int main() {}" CXX_LD_GDB_INDEX_RESULT)
  CMAKE_POP_CHECK_STATE()

  IF(CXX_LD_GDB_INDEX_RESULT)
    STRING_APPEND(CMAKE_C_LINK_FLAGS " -Wl,--gdb-index")
    STRING_APPEND(CMAKE_CXX_LINK_FLAGS " -Wl,--gdb-index")
    # gdb sometimes reports "incomplete type" after linking with
    # --gdb-index. This flag makes the index contain enough
    # information to avoid the problem.
    STRING_APPEND(CMAKE_C_FLAGS " -ggnu-pubnames")
    STRING_APPEND(CMAKE_CXX_FLAGS " -ggnu-pubnames")
  ELSE()
    MESSAGE(STATUS "Seems like linker does not support --gdb-index")
  ENDIF()
ENDIF()

IF(LINUX)
  # May be set to ON in cmake/build_configurations/mysql_release.cmake
  IF(DEFINED REPRODUCIBLE_BUILD)
    SET(REPRODUCIBLE_BUILD_DEFAULT ${REPRODUCIBLE_BUILD})
  ELSE()
    SET(REPRODUCIBLE_BUILD_DEFAULT OFF)
  ENDIF()
  OPTION(REPRODUCIBLE_BUILD
    "Take extra pains to make build result independent of build location and time"
    ${REPRODUCIBLE_BUILD_DEFAULT})
ENDIF()
IF(REPRODUCIBLE_BUILD)
  SET(DEBUG_PREFIX_FLAGS
    "-fdebug-prefix-map=${CMAKE_SOURCE_DIR}/=./ -fdebug-prefix-map=${CMAKE_CURRENT_BINARY_DIR}=./obj")

  # See if -fdebug-prefix= commands are included in the debug output,
  # making the build unreproducible with switches recorded.
  # See https://gcc.gnu.org/bugzilla/show_bug.cgi?id=69821.
  EXECUTE_PROCESS(COMMAND
    ${CMAKE_C_COMPILER} -g3 -x c -S -fdebug-prefix-map=foo=bar -o - -
    INPUT_FILE /dev/null OUTPUT_VARIABLE DEBUG_PREFIX_MAP_RESULT)
  IF(DEBUG_PREFIX_MAP_RESULT MATCHES "foo=bar")
    SET(DEBUG_PREFIX_FLAGS "${DEBUG_PREFIX_FLAGS} -gno-record-gcc-switches")
  ENDIF()

  STRING_APPEND(CMAKE_C_FLAGS   " ${DEBUG_PREFIX_FLAGS}")
  STRING_APPEND(CMAKE_CXX_FLAGS " ${DEBUG_PREFIX_FLAGS}")

  # DEB/RPM will want to set build id.
  IF(INSTALL_LAYOUT MATCHES "STANDALONE" OR INSTALL_LAYOUT MATCHES "TARGZ")
    STRING_APPEND(CMAKE_C_LINK_FLAGS " -Wl,--build-id=none")
    STRING_APPEND(CMAKE_CXX_LINK_FLAGS " -Wl,--build-id=none")
  ENDIF()

  SET(BISON_NO_LINE_OPT "--no-lines")

  SET_PROPERTY(GLOBAL PROPERTY RULE_LAUNCH_COMPILE
    "${CMAKE_SOURCE_DIR}/scripts/invoke-with-relative-paths.pl")
ENDIF()

OPTION(ENABLED_LOCAL_INFILE
 "If we should enable LOAD DATA LOCAL by default" OFF)
MARK_AS_ADVANCED(ENABLED_LOCAL_INFILE)

#
# Options related to client-side protocol tracing
#

OPTION(WITH_CLIENT_PROTOCOL_TRACING
  "Support for client-side protocol tracing plugins" ON)
OPTION(WITH_TEST_TRACE_PLUGIN
  "Have a built-in test protocol trace plugin in libmysql (requires WITH_CLIENT_PROTOCOL_TRACING option)" OFF)

# Sanity checks for protocol tracing options

IF(WITH_TEST_TRACE_PLUGIN AND NOT WITH_CLIENT_PROTOCOL_TRACING)
  MESSAGE("WARNING: Test trace plugin was selected but client protocol tracing
           infrastructure is not enabled - ignoring")
  SET(WITH_TEST_TRACE_PLUGIN 0)
ENDIF()

IF(WITH_TEST_TRACE_PLUGIN AND NOT CMAKE_BUILD_TYPE_UPPER STREQUAL "DEBUG")
  MESSAGE(SEND_ERROR 
    "Test trace plugin was selected but it can be included only in
     debug binaries. Set WITH_TEST_TRACE_PLUGIN to OFF or WITH_DEBUG to ON.")
ENDIF()

# Add safemutex for debug configurations
# Enable debug sync for debug builds.
FOREACH(LANG C CXX)
  STRING_PREPEND(CMAKE_${LANG}_FLAGS_DEBUG "-DENABLED_DEBUG_SYNC ")
  STRING_PREPEND(CMAKE_${LANG}_FLAGS_DEBUG "-DSAFE_MUTEX ")
ENDFOREACH()


# Set commonly used variables
IF(WIN32)
  SET(DEFAULT_MYSQL_HOME "C:/Program Files/MySQL/MySQL Server ${MYSQL_BASE_VERSION}" )
  SET(SHAREDIR share)
ELSE()
  SET(DEFAULT_MYSQL_HOME ${CMAKE_INSTALL_PREFIX})
  SET(SHAREDIR ${DEFAULT_MYSQL_HOME}/${INSTALL_MYSQLSHAREDIR})
ENDIF()

SET(DEFAULT_BASEDIR "${DEFAULT_MYSQL_HOME}")

IF(IS_ABSOLUTE ${INSTALL_MYSQLDATADIR})
  SET(MYSQL_DATADIR ${INSTALL_MYSQLDATADIR} CACHE PATH
    "default MySQL data directory")
ELSE()
  SET(MYSQL_DATADIR "${DEFAULT_MYSQL_HOME}/${INSTALL_MYSQLDATADIR}" CACHE PATH
    "default MySQL data directory")
ENDIF()

IF(IS_ABSOLUTE ${INSTALL_MYSQLKEYRINGDIR})
  SET(MYSQL_KEYRINGDIR ${INSTALL_MYSQLKEYRINGDIR} CACHE PATH
    "default MySQL keyring directory")
ELSE()
  SET(MYSQL_KEYRINGDIR "${DEFAULT_MYSQL_HOME}/${INSTALL_MYSQLKEYRINGDIR}"
    CACHE PATH "default MySQL keyring directory")
ENDIF()

SET(DEFAULT_CHARSET_HOME "${DEFAULT_MYSQL_HOME}")
SET(PLUGINDIR "${DEFAULT_MYSQL_HOME}/${INSTALL_PLUGINDIR}")
IF(SYSCONFDIR)
  SET(DEFAULT_SYSCONFDIR "${SYSCONFDIR}")
ENDIF()

IF(WIN32) # P_tmpdir is not defined on Windows as of VS2015.
  SET(TMPDIR "" # So we use empty path as default. In practice TMP/TEMP is used
    CACHE PATH
    "PATH to MySQL TMP dir")
ELSE()
  SET(TMPDIR "P_tmpdir"
    CACHE PATH
    "PATH to MySQL TMP dir. Defaults to the P_tmpdir macro in <stdio.h>")
ENDIF()
IF(TMPDIR STREQUAL "P_tmpdir")
  # Do not quote it, to refer to the P_tmpdir macro.
  SET(DEFAULT_TMPDIR "P_tmpdir")
ELSE()
  # Quote it, to make it a const char string.
  SET(DEFAULT_TMPDIR "\"${TMPDIR}\"")
ENDIF()

INCLUDE(cmake/boost.cmake)

IF (LINUX)
  OPTION(WITH_SYSTEMD "Enable installation of systemd support files" OFF)
  OPTION(WITH_SYSTEMD_DEBUG "Build in systemd debug trace" OFF)
  IF (WITH_SYSTEMD)
    INCLUDE(cmake/systemd.cmake)
  ELSEIF (WITH_SYSTEMD_DEBUG)
    MESSAGE(FATAL_ERROR "systemd-debugging requires systemd, and systemd requires linux")
  ENDIF()
ELSE()
  IF (WITH_SYSTEMD)
    MESSAGE(FATAL_ERROR "Installation of systemd support files not supported")
  ENDIF()
  IF (WITH_SYSTEMD_DEBUG)
    MESSAGE(FATAL_ERROR "systemd-debugging requires systemd, and systemd requires linux")
  ENDIF()
ENDIF()

# Run platform tests
INCLUDE(configure.cmake)

# Common defines and includes
ADD_DEFINITIONS(-DHAVE_CONFIG_H)
ADD_DEFINITIONS(-D__STDC_LIMIT_MACROS)     # Enable C99 limit macros
ADD_DEFINITIONS(-D__STDC_FORMAT_MACROS)    # Enable C99 printf format macros
ADD_DEFINITIONS(-D_USE_MATH_DEFINES)       # Get access to M_PI, M_E, etc. in math.h
ADD_DEFINITIONS(-DLZ4_DISABLE_DEPRECATE_WARNINGS) # C++14 deprecation warnings in LZ4.

OPTION(ENABLE_EXPERIMENT_SYSVARS "Expose ussually hidden system variables to allow experiments" OFF)
IF(ENABLE_EXPERIMENT_SYSVARS)
  ADD_DEFINITIONS(-DENABLE_EXPERIMENT_SYSVARS)
ENDIF()


INCLUDE_DIRECTORIES(
  ${CMAKE_CURRENT_BINARY_DIR}
  ${CMAKE_CURRENT_BINARY_DIR}/include
  ${CMAKE_SOURCE_DIR}
  ${CMAKE_SOURCE_DIR}/include
  )

IF(WITH_LTO)
  IF(APPLE)
    # Requires CMake 3.9+
    INCLUDE(CheckIPOSupported)
    # Will terminate cmake if the check fails.
    CHECK_IPO_SUPPORTED()
    # macOS has problems with enabling LTO for shared libs, so we only set it
    # as target property for mysqld later.
  ELSE()
    MY_CHECK_CXX_COMPILER_FLAG("-flto" CXX_LTO_RESULT)
    IF(NOT CXX_LTO_RESULT)
      MESSAGE(FATAL_ERROR "Compiler does not support -flto")
    ENDIF()
    STRING_APPEND(CMAKE_C_FLAGS   " -flto")
    STRING_APPEND(CMAKE_CXX_FLAGS " -flto")

    # Test for parallel linking.
    SET(NUM_PROCESSING_UNITS 4)
    MY_CHECK_CXX_COMPILER_FLAG(
      "-flto=${NUM_PROCESSING_UNITS}" CXX_LTO_PARALLEL_RESULT)
    IF(CXX_LTO_PARALLEL_RESULT)
      FIND_PROGRAM(NPROC_EXECUTABLE nproc)
      IF(NPROC_EXECUTABLE)
        EXECUTE_PROCESS(COMMAND ${NPROC_EXECUTABLE}
          OUTPUT_VARIABLE NPROC_NUM
          RESULT_VARIABLE NPROC_RESULT
          OUTPUT_STRIP_TRAILING_WHITESPACE)
        IF(NOT NPROC_RESULT)
          SET(NUM_PROCESSING_UNITS ${NPROC_NUM})
        ENDIF()
      ENDIF()
      STRING_APPEND(CMAKE_CXX_LINK_FLAGS      " -flto=${NUM_PROCESSING_UNITS}")
      STRING_APPEND(CMAKE_SHARED_LINKER_FLAGS " -flto=${NUM_PROCESSING_UNITS}")
    ELSE()
      STRING_APPEND(CMAKE_CXX_LINK_FLAGS      " -flto")
      STRING_APPEND(CMAKE_SHARED_LINKER_FLAGS " -flto")
    ENDIF()
  ENDIF()

  # On some platforms (Fedora) we *must* use gcc-ar / gcc-ranlib
  # to get the right plugins for supporting -flto output from gcc.
  IF(MY_COMPILER_IS_GNU)
    IF(ALTERNATIVE_ENABLE)
      GET_FILENAME_COMPONENT(ALTERNATIVE_ENABLE_DIR ${ALTERNATIVE_ENABLE} PATH)
      SET(DEVTOOLSET_ROOT "${ALTERNATIVE_ENABLE_DIR}/root")
      FIND_PROGRAM(GCC_AR_EXECUTABLE gcc-ar
        NO_DEFAULT_PATH
        PATHS "${DEVTOOLSET_ROOT}/usr/bin")
      FIND_PROGRAM(GCC_RANLIB_EXECUTABLE gcc-ranlib
        NO_DEFAULT_PATH
        PATHS "${DEVTOOLSET_ROOT}/usr/bin")
    ELSEIF(ALTERNATIVE_GCC)
      STRING(REGEX MATCH  "^([0-9])"
        ALTERNATIVE_GCC_MAJ_VER ${CMAKE_C_COMPILER_VERSION})
      GET_FILENAME_COMPONENT(ALTERNATIVE_GCC_DIR ${ALTERNATIVE_GCC} PATH)
      FIND_PROGRAM(GCC_AR_EXECUTABLE gcc-ar-${ALTERNATIVE_GCC_MAJ_VER}
        NO_DEFAULT_PATH
        PATHS "${ALTERNATIVE_GCC_DIR}")
      FIND_PROGRAM(GCC_RANLIB_EXECUTABLE gcc-ranlib-${ALTERNATIVE_GCC_MAJ_VER}
        NO_DEFAULT_PATH
        PATHS "${ALTERNATIVE_GCC_DIR}")
    ELSE()
      FIND_PROGRAM(GCC_AR_EXECUTABLE gcc-ar)
      FIND_PROGRAM(GCC_RANLIB_EXECUTABLE gcc-ranlib)
    ENDIF()
    IF(GCC_AR_EXECUTABLE AND GCC_RANLIB_EXECUTABLE)
      SET(CMAKE_AR ${GCC_AR_EXECUTABLE})
      SET(CMAKE_RANLIB ${GCC_RANLIB_EXECUTABLE})
    ENDIF()
  ENDIF()
ENDIF(WITH_LTO)

# Explicit list of all -DWITH_XXX=system possibilities
# *except* boost, which requires one specific version to be downloaded.
# RapidJSON is also excluded, since the latest released version does not
# fully support the use of std::regex as the regular expression engine. It
# is required by JSON_SCHEMA_VALID, so don't add it automatically until an
# official version with full support for std::regex is released. The bundled
# version has the necessary patches to make it work.
SET(SYSTEM_LIBRARIES
  CURL
  EDITLINE
  ICU
  LIBEVENT
  LZ4
  PROTOBUF
  SSL
  ZLIB
  ZSTD
  FIDO
  )

SET(WITH_SYSTEM_LIBS_DEFAULT OFF)
OPTION(WITH_SYSTEM_LIBS
  "Use -DWITH_XXX=system for ${SYSTEM_LIBRARIES}" ${WITH_SYSTEM_LIBS_DEFAULT})

GET_CMAKE_PROPERTY(CACHE_VARS CACHE_VARIABLES)
UNSET(COMMAND_LINE_VARS)
FOREACH(CACHE_VAR ${CACHE_VARS})
  GET_PROPERTY(CACHE_VAR_HELPSTRING CACHE ${CACHE_VAR} PROPERTY HELPSTRING)
  IF(CACHE_VAR_HELPSTRING STREQUAL
      "No help, variable specified on the command line."
      )
    LIST(APPEND COMMAND_LINE_VARS ${CACHE_VAR})
  ENDIF()
ENDFOREACH()

# Default to "system" for all SYSTEM_LIBRARIES
IF(WITH_SYSTEM_LIBS)
  FOREACH(SYSTEM_LIB ${SYSTEM_LIBRARIES})
    LIST(FIND COMMAND_LINE_VARS WITH_${SYSTEM_LIB} FOUNDIT)
    IF(FOUNDIT LESS 0)
      SET(WITH_${SYSTEM_LIB} "system")
      SET(WITH_${SYSTEM_LIB} "system" CACHE STRING
        "Use system rather than bundled" FORCE)
      MESSAGE(STATUS "Adding -DWITH_${SYSTEM_LIB}=${WITH_${SYSTEM_LIB}}")
    ELSE()
      MESSAGE(STATUS
        "Found WITH_${SYSTEM_LIB}=${WITH_${SYSTEM_LIB}} on command line")
    ENDIF()
  ENDFOREACH()
  # Don't redo the system analysis on subsequent runs of cmake
  UNSET(WITH_SYSTEM_LIBS)
  UNSET(WITH_SYSTEM_LIBS CACHE)
ENDIF()

# Add bundled or system zlib.
MYSQL_CHECK_ZLIB()

# Add bundled or system zstd.
MYSQL_CHECK_ZSTD()

IF(LINUX)
  # Look up patchelf(1) here, before doing SSL/KERBEROS/SASL/LDAP config.
  FIND_PROGRAM(PATCHELF_EXECUTABLE patchelf)
  ADD_CUSTOM_TARGET(copy_linux_custom_dlls)
  SET(KNOWN_CUSTOM_LIBRARIES "" CACHE INTERNAL "" FORCE)
ENDIF()

# If all custom packages are in the same directory:
IF(WITH_CUSTOM_LIBRARIES)
  FILE(GLOB WITH_SSL      "${WITH_CUSTOM_LIBRARIES}/openssl*")
  FILE(GLOB WITH_KERBEROS "${WITH_CUSTOM_LIBRARIES}/krb5*")
  FILE(GLOB WITH_SASL     "${WITH_CUSTOM_LIBRARIES}/cyrus-sasl*")
  FILE(GLOB WITH_LDAP     "${WITH_CUSTOM_LIBRARIES}/openldap*")
  FOREACH(WITH_OPT WITH_SSL WITH_KERBEROS WITH_SASL WITH_LDAP)
    IF(IS_DIRECTORY ${${WITH_OPT}})
      SET(${WITH_OPT} ${${WITH_OPT}} CACHE INTERNAL "" FORCE)
      MESSAGE(STATUS "${WITH_OPT} ${${WITH_SSL}}")
    ELSE()
      MESSAGE(WARNING "${WITH_OPT} not found") # This should be FATAL_ERROR
    ENDIF()
  ENDFOREACH()
ENDIF()

# Add system/custom openssl.
MYSQL_CHECK_SSL()
MYSQL_CHECK_SSL_DLLS()

# Add Kerberos library
MYSQL_CHECK_KERBEROS()
MYSQL_CHECK_KERBEROS_DLLS()

# Add SASL library
MYSQL_CHECK_SASL()
MYSQL_CHECK_SASL_DLLS()

# Add LDAP library
MYSQL_CHECK_LDAP()
MYSQL_CHECK_LDAP_DLLS()

# Custom versions of LDAP / SASL / SSL.
IF(LINUX AND KNOWN_CUSTOM_LIBRARIES)
  # Custom libraries are not targets, we install them as FILES.
  # INSTALL_RPATH must must be set depending on binary type
  # EXECUTABLE MODULE_LIBRARY SHARED_LIBRARY, see ADD_INSTALL_RPATH_FOR_OPENSSL
  SET(LINUX_INSTALL_RPATH_ORIGIN 1)

  # Debug versions of plugins may be installed to <root>/lib/plugin/debug
  FOREACH(LINK_FLAG
      CMAKE_MODULE_LINKER_FLAGS_DEBUG
      CMAKE_SHARED_LINKER_FLAGS_DEBUG
      )
    STRING_APPEND(${LINK_FLAG} " -Wl,-rpath,'\$ORIGIN/../../private'")
    MESSAGE(STATUS "${LINK_FLAG} ${${LINK_FLAG}}")
  ENDFOREACH()
  IF(NOT PATCHELF_EXECUTABLE)
    MESSAGE(FATAL_ERROR "Please install the patchelf(1) utility.")
  ENDIF()
  VERIFY_CUSTOM_LIBRARY_DEPENDENCIES()
ENDIF()

IF(WITH_AUTHENTICATION_LDAP)
  IF(LINUX AND KNOWN_CUSTOM_LIBRARIES)
    # LDAP / SASL / KERBEROS / SSL must all be "system" or "custom", not a mix.
    IF(WITH_LDAP STREQUAL "system" OR
        WITH_SASL STREQUAL "system" OR
#       WITH_KERBEROS STREQUAL "system" OR # enable this later
        WITH_SSL STREQUAL "system")
      MESSAGE(WARNING "-DWITH_AUTHENTICATION_LDAP=ON")
      MESSAGE(FATAL_ERROR "Inconsistent options for LDAP/SASL/KERBEROS/SSL")
    ENDIF()
  ELSEIF(WIN32)
    # system LDAP, but SASL needs to be explicitly added
    IF(NOT SASL_LIBRARY_DLL OR NOT SASL_SCRAM_PLUGIN)
      MESSAGE(WARNING "-DWITH_AUTHENTICATION_LDAP=ON")
      MESSAGE(FATAL_ERROR "Missing SASL and/or SCRAM libraries.")
    ENDIF()
  ELSEIF(APPLE)
    # system LDAP and SASL, but there is no scram plugin.
  ELSEIF(SOLARIS)
    # 11.3 has system LDAP and SASL, but there is no scram plugin.
  ELSE()
    # We must have "system" LDAP, KERBEROS and SASL (SSL is always required)
    SET(LDAP_WARN_GIVEN)
    SET(SASL_WARN_GIVEN)
    SET(KERBEROS_WARN_GIVEN)
    WARN_MISSING_SYSTEM_LDAP(LDAP_WARN_GIVEN)
    WARN_MISSING_SYSTEM_SASL(SASL_WARN_GIVEN)
    WARN_MISSING_SYSTEM_KERBEROS(KERBEROS_WARN_GIVEN)
    IF(LDAP_WARN_GIVEN OR SASL_WARN_GIVEN OR KERBEROS_WARN_GIVEN)
      # SUSE linux: may or may not have SCRAM, do not break the build.
      IF(LINUX_SUSE)
        MESSAGE(WARNING
          "-DWITH_AUTHENTICATION_LDAP=ON, but missing system libraries")
      ELSE()
        MESSAGE(FATAL_ERROR
          "-DWITH_AUTHENTICATION_LDAP=ON, but missing system libraries")
      ENDIF()
    ENDIF()
  ENDIF()
ENDIF()

IF(WITH_AUTHENTICATION_KERBEROS)
  SET(KERBEROS_GSSAPI_WARN_GIVEN)
  WARN_MISSING_SYSTEM_KERBEROS_GSSAPI(KERBEROS_GSSAPI_WARN_GIVEN)
  IF(KERBEROS_GSSAPI_WARN_GIVEN)
    MESSAGE(WARNING
      "-DWITH_AUTHENTICATION_KERBEROS=ON, but missing system libraries")
  ENDIF()
ENDIF()

# Add system/bundled editline.
MYSQL_CHECK_EDITLINE()
# Add libevent
MYSQL_CHECK_LIBEVENT()
# Add lz4 library
MYSQL_CHECK_LZ4()
# Add icu library
MYSQL_CHECK_ICU()
# Add protoc and libprotobuf
IF(NOT WITHOUT_SERVER)
  MYSQL_CHECK_PROTOBUF()
  MYSQL_CHECK_PROTOBUF_DLLS()
ENDIF()
# Try and set CURL_LIBRARY
MYSQL_CHECK_CURL()
MYSQL_CHECK_CURL_DLLS()
SET(CURL_WARN_GIVEN)
WARN_MISSING_SYSTEM_CURL(CURL_WARN_GIVEN)
IF(CURL_WARN_GIVEN)
  MESSAGE(FATAL_ERROR
    "-DWITH_CURL=system, but missing system libraries.\n"
    "You can disable CURL with -DWITH_CURL=0"
    )
ENDIF()
# Add RapidJSON library.
MYSQL_CHECK_RAPIDJSON()

# Look for fido2 library
MYSQL_CHECK_FIDO()
MYSQL_CHECK_FIDO_DLLS()

IF(WITH_AUTHENTICATION_FIDO OR WITH_AUTHENTICATION_CLIENT_PLUGINS)
  IF(WITH_FIDO STREQUAL "system" AND
    NOT WITH_SSL STREQUAL "system")
      MESSAGE(WARNING "-DWITH_AUTHENTICATION_FIDO=ON")
      MESSAGE(FATAL_ERROR "Inconsistent options for FIDO/SSL")
  ENDIF()

  # FIDO (or libudev) missing, warn about what is missing, and break the build.
  IF(WITH_AUTHENTICATION_FIDO AND NOT FIDO_FOUND)
    SET(UDEV_WARN_MISSING)
    SET(FIDO_WARN_MISSING)
    WARN_MISSING_SYSTEM_UDEV(UDEV_WARN_MISSING)
    WARN_MISSING_SYSTEM_FIDO(FIDO_WARN_MISSING)
    MESSAGE(FATAL_ERROR
      "-DWITH_AUTHENTICATION_FIDO=ON, but missing required libraries")
  ENDIF()
ENDIF()

MACRO(MY_INCLUDE_SYSTEM_DIRECTORIES LIBRARY)
  IF(${WITH_${LIBRARY}} STREQUAL "bundled")
    SET(BEFORE_OR_AFTER "BEFORE")
  ELSE()
    SET(BEFORE_OR_AFTER "AFTER")
  ENDIF()

  IF(DEFINED ${LIBRARY}_INCLUDE_DIRS)
    INCLUDE_DIRECTORIES(${BEFORE_OR_AFTER} SYSTEM ${${LIBRARY}_INCLUDE_DIRS})
  ELSEIF(DEFINED ${LIBRARY}_INCLUDE_DIR)
    INCLUDE_DIRECTORIES(${BEFORE_OR_AFTER} SYSTEM ${${LIBRARY}_INCLUDE_DIR})
  ENDIF()
  IF("${${LIBRARY}_INCLUDE_DIR}" STREQUAL "")
    IF("${${LIBRARY}_INCLUDE_DIRS}" STREQUAL "")
      MESSAGE(WARNING "${LIBRARY} is unknown")
    ENDIF()
  ENDIF()
  IF(DEFINED ${LIBRARY}_INCLUDE_DIRS AND DEFINED ${LIBRARY}_INCLUDE_DIR)
    IF(NOT "${${LIBRARY}_INCLUDE_DIR}" STREQUAL "${${LIBRARY}_INCLUDE_DIRS}")
      MESSAGE(WARNING
        "NOT ${${LIBRARY}_INCLUDE_DIR} STREQUAL ${${LIBRARY}_INCLUDE_DIRS}")
    ENDIF()
  ENDIF()
ENDMACRO()

MACRO(MY_TARGET_INCLUDE_SYSTEM_DIRECTORIES TARGET LIBRARY)
  IF(${WITH_${LIBRARY}} STREQUAL "bundled")
    TARGET_INCLUDE_DIRECTORIES(${TARGET} SYSTEM BEFORE PRIVATE
      ${${LIBRARY}_INCLUDE_DIR})
  ELSE()
    TARGET_INCLUDE_DIRECTORIES(${TARGET} SYSTEM PRIVATE
      ${${LIBRARY}_INCLUDE_DIR})
  ENDIF()
ENDMACRO()

IF(LINUX)
  # Check for pthread_setname_np
  CHECK_C_SOURCE_COMPILES("
  #include <pthread.h>

  int main(int ac, char **av)
  {
    const char *thread_name= 0;
    int ret = pthread_setname_np(pthread_self(), thread_name);
    return ret;
  }"
  HAVE_PTHREAD_SETNAME_NP)
ENDIF()

IF(WITH_PROTOBUF STREQUAL "bundled" OR WITH_FIDO STREQUAL "bundled")
  # Protobuf library is a target, installed to <root>/${INSTALL_PRIV_LIBDIR}
  # INSTALL_RPATH must be set for all binaries linking with libprotobuf.
  IF(WITH_PROTOBUF STREQUAL "bundled")
    SET(UNIX_INSTALL_RPATH_ORIGIN_PRIV_LIBDIR 1)
    ADD_SUBDIRECTORY(extra/protobuf)
  ENDIF()

  # The Fido library is a target, installed to <root>/${INSTALL_PRIV_LIBDIR}
  # INSTALL_RPATH must be set for all binaries linking with libfido2.
  IF(WITH_FIDO STREQUAL "bundled")
    SET(INSTALL_RPATH_FOR_FIDO2 1)

    # Do not break the build here in case of missing libudev on Linux.
    SET(UDEV_WARN_MISSING FALSE)
    WARN_MISSING_SYSTEM_UDEV(UDEV_WARN_MISSING)
    IF((WITH_AUTHENTICATION_FIDO OR WITH_AUTHENTICATION_CLIENT_PLUGINS)
        AND NOT UDEV_WARN_MISSING)
      # Silence warning about CMP0075
      CMAKE_PUSH_CHECK_STATE()
      SET(CMAKE_REQUIRED_LIBRARIES)
      ADD_SUBDIRECTORY(${CMAKE_SOURCE_DIR}/${CBOR_BUNDLE_SRC_PATH})
      ADD_SUBDIRECTORY(${CMAKE_SOURCE_DIR}/${FIDO_BUNDLE_SRC_PATH})
      CMAKE_POP_CHECK_STATE()
    ENDIF()
  ENDIF()

  IF(NOT APPLE AND NOT WIN32)
    # Debug versions of plugins may be installed to <root>/lib/plugin/debug
    FOREACH(LINK_FLAG
        CMAKE_MODULE_LINKER_FLAGS_DEBUG
        CMAKE_SHARED_LINKER_FLAGS_DEBUG
        )
      STRING_APPEND(${LINK_FLAG} " -Wl,-rpath,'\$ORIGIN/../../private'")
      MESSAGE(STATUS "${LINK_FLAG} ${${LINK_FLAG}}")
    ENDFOREACH()
  ENDIF()
ENDIF()

#
# Setup maintainer mode options by the end. Platform checks are
# not run with the warning options as to not perturb fragile checks
# (i.e. do not make warnings into errors).
#
# Why don't these flags affect the entire build?
# Because things may already have been included with ADD_SUBDIRECTORY
#
OPTION(MYSQL_MAINTAINER_MODE
       "MySQL maintainer-specific development environment" OFF)

INCLUDE(maintainer)

IF(WITH_UNIT_TESTS)
  ENABLE_TESTING()
  INCLUDE(googletest)
ELSE()
  # In case we switch from ON to OFF, we do not want ctest
  # to pick up any obsolete test executables.
  IF(EXISTS "${CMAKE_BINARY_DIR}/CTestTestfile.cmake")
    FILE(GLOB_RECURSE CTEST_TESTFILES "${CMAKE_BINARY_DIR}/CTestTestfile.cmake")
    FILE(REMOVE ${CTEST_TESTFILES})
  ENDIF()
ENDIF()

# The hypergraph optimizer is default on only for debug builds.
IF(CMAKE_BUILD_TYPE_UPPER STREQUAL "DEBUG" OR WITH_DEBUG)
  SET(WITH_HYPERGRAPH_OPTIMIZER_DEFAULT ON)
ELSE()
  SET(WITH_HYPERGRAPH_OPTIMIZER_DEFAULT OFF)
ENDIF()
OPTION(WITH_HYPERGRAPH_OPTIMIZER
  "Allow use of the hypergraph join optimizer"
  ${WITH_HYPERGRAPH_OPTIMIZER_DEFAULT}
  )

ADD_SUBDIRECTORY(include)
ADD_SUBDIRECTORY(strings)
ADD_SUBDIRECTORY(vio)
ADD_SUBDIRECTORY(mysys)
ADD_SUBDIRECTORY(libmysql)
ADD_SUBDIRECTORY(libbinlogevents)
ADD_SUBDIRECTORY(libbinlogstandalone)

IF(NOT WITHOUT_SERVER)
  IF(WITH_UNIT_TESTS)
    IF(WIN32)
      SET(WITH_SHARED_UNITTEST_LIBRARY_DEFAULT OFF)
    ELSE()
      SET(WITH_SHARED_UNITTEST_LIBRARY_DEFAULT ON)
    ENDIF()
    OPTION(WITH_SHARED_UNITTEST_LIBRARY
      "Build a shared library for unit tests which depend on the entire server"
      ${WITH_SHARED_UNITTEST_LIBRARY_DEFAULT}
      )
  ENDIF()

  # Add storage engines and plugins.
  SET (MYSQLD_STATIC_PLUGIN_LIBS "" CACHE INTERNAL "")
  CONFIGURE_PLUGINS()
ELSE()
  IF(EXISTS "${CMAKE_SOURCE_DIR}/storage/ndb")
    # We may still want Cluster client libraries, use -DWITH_NDBCLUSTER=1
    ADD_SUBDIRECTORY(storage/ndb)
  ENDIF()
ENDIF()

IF(WITHOUT_SERVER)
  ADD_SUBDIRECTORY(components/libminchassis)
ELSE()
  CONFIGURE_COMPONENTS()
ENDIF()

IF(WITH_UNIT_TESTS)
  ADD_SUBDIRECTORY(unittest)
  ADD_SUBDIRECTORY(unittest/examples)
  ADD_SUBDIRECTORY(unittest/mytap)
  ADD_SUBDIRECTORY(unittest/mytap/t)
ENDIF()

ADD_SUBDIRECTORY(client)
ADD_SUBDIRECTORY(utilities)
ADD_SUBDIRECTORY(share)
ADD_SUBDIRECTORY(libservices)

IF(NOT WITHOUT_SERVER)
  ADD_SUBDIRECTORY(testclients)
  ADD_SUBDIRECTORY(sql)
ENDIF()

# Some unit tests need to link with the entire server, use this library:
IF(NOT WITHOUT_SERVER AND WITH_UNIT_TESTS)

  IF(WITH_SHARED_UNITTEST_LIBRARY)
    MERGE_LIBRARIES_SHARED(server_unittest_library SKIP_INSTALL LINK_PUBLIC
      sql_main
      ${MYSQLD_STATIC_PLUGIN_LIBS}
      minchassis
      # Import some core symbols. Other symbols needed by the unit test
      # executables are pulled in transitively by symbol dependencies.
      #
      # Since everything has visibility("default") the library will
      # export every symbol pulled in from the source libraries.
      #
      # If some symbols are still missing, they will be picked up from
      # dependent libraries, since we LINK_PUBLIC.
      # To see what symbols we need to import, remove LINK_PUBLIC above.
      EXPORTS
      builtin_perfschema_plugin            # Pulls in the whole server.
      mysql_service_mysql_rwlock_v1        # Pulls in minchassis
      )
    IF(HAVE_LIBNUMA)
      TARGET_LINK_LIBRARIES(server_unittest_library PUBLIC numa)
    ENDIF()
    IF(WITH_LTO OR CMAKE_COMPILER_FLAG_WITH_LTO)
      # We get ODR violations because of multiple bison parsers.
      MY_CHECK_CXX_COMPILER_WARNING("error=odr" HAS_WARN_FLAG)
      IF(HAS_WARN_FLAG)
        MY_TARGET_LINK_OPTIONS(server_unittest_library "${HAS_WARN_FLAG}")
      ENDIF()
    ENDIF()
  ELSE()
    SET(DUMMY_SOURCE_FILE ${CMAKE_BINARY_DIR}/server_unittest_library.c)
    ADD_CUSTOM_COMMAND(
      OUTPUT  ${DUMMY_SOURCE_FILE}
      COMMAND ${CMAKE_COMMAND} -E touch ${DUMMY_SOURCE_FILE}
      DEPENDS sql_main
      )
    ADD_LIBRARY(server_unittest_library STATIC ${DUMMY_SOURCE_FILE})
    TARGET_LINK_LIBRARIES(server_unittest_library perfschema)
    TARGET_LINK_LIBRARIES(server_unittest_library sql_main)
    TARGET_LINK_LIBRARIES(server_unittest_library minchassis)
  ENDIF()
ENDIF()

# scripts/mysql_config depends on client and server targets loaded above.
# It is referenced by some of the directories below, so we insert it here.
ADD_SUBDIRECTORY(scripts)

IF(NOT WITHOUT_SERVER)
  ADD_SUBDIRECTORY(mysql-test)
  ADD_SUBDIRECTORY(mysql-test/lib/My/SafeProcess)
  ADD_SUBDIRECTORY(support-files)
  IF(WITH_INTERNAL)
    ADD_SUBDIRECTORY(internal)
  ENDIF()
ENDIF()

INCLUDE(cmake/abi_check.cmake)
INCLUDE(cmake/tags.cmake)

CONFIGURE_FILE(config.h.cmake   ${CMAKE_BINARY_DIR}/include/my_config.h)
CONFIGURE_FILE(config.h.cmake   ${CMAKE_BINARY_DIR}/include/config.h)
CONFIGURE_FILE(${CMAKE_SOURCE_DIR}/include/mysql_version.h.in
               ${CMAKE_BINARY_DIR}/include/mysql_version.h )
CONFIGURE_FILE(${CMAKE_SOURCE_DIR}/sql/sql_builtin.cc.in
    ${CMAKE_BINARY_DIR}/sql/sql_builtin.cc)

# depends on mysql_version.h to exist
IF(NOT WITHOUT_SERVER)
  IF(WITH_ROUTER)
    ADD_SUBDIRECTORY(router)
  ENDIF()
ENDIF()

IF(ENABLE_GCOV)
  INCLUDE(fastcov)
ENDIF()

IF(UNIX)
  ADD_SUBDIRECTORY(man)
ENDIF()

IF(NOT WITHOUT_SERVER)
  ADD_SUBDIRECTORY(packaging/rpm-common)
  ADD_SUBDIRECTORY(packaging/rpm-oel)
  ADD_SUBDIRECTORY(packaging/rpm-fedora)
  ADD_SUBDIRECTORY(packaging/rpm-sles)
  ADD_SUBDIRECTORY(packaging/rpm-docker)
  ADD_SUBDIRECTORY(packaging/deb-in)
ENDIF()

GET_PROPERTY(CWD_DEFINITIONS DIRECTORY PROPERTY COMPILE_DEFINITIONS)
CONFIGURE_FILE(
    ${CMAKE_SOURCE_DIR}/cmake/info_macros.cmake.in
    ${CMAKE_BINARY_DIR}/info_macros.cmake @ONLY)

SET(KNOWN_CONVENIENCE_LIBRARIES "" CACHE INTERNAL "")
# Add to the 'make clean' target.
# With this you need to do 'cmake .' before doing 'make' again.
SET_PROPERTY(DIRECTORY APPEND PROPERTY ADDITIONAL_MAKE_CLEAN_FILES
  "${CMAKE_BINARY_DIR}/archive_output_directory"
  "${CMAKE_BINARY_DIR}/library_output_directory"
  )

# Handle the "INFO_*" files.
INCLUDE(${CMAKE_BINARY_DIR}/info_macros.cmake)
# Source: This can be done during the cmake phase, all information is
# available, but should be repeated on each "make" just in case someone
# does "cmake ; make ; git pull ; make".
CREATE_INFO_SRC(${CMAKE_BINARY_DIR}/Docs)
ADD_CUSTOM_TARGET(INFO_SRC ALL
  COMMAND ${CMAKE_COMMAND} -P ${CMAKE_SOURCE_DIR}/cmake/info_src.cmake
  WORKING_DIRECTORY ${CMAKE_BINARY_DIR}
)
# Build flags: This must be postponed to the make phase.
ADD_CUSTOM_TARGET(INFO_BIN ALL
  COMMAND ${CMAKE_COMMAND} -P ${CMAKE_SOURCE_DIR}/cmake/info_bin.cmake
  WORKING_DIRECTORY ${CMAKE_BINARY_DIR}
)

# Packaging
IF(WIN32)
  OPTION(BUNDLE_RUNTIME_LIBRARIES "INSTALL runtime libraries" OFF)
  IF(BUNDLE_RUNTIME_LIBRARIES)
    SET(RUNTIME_LIBRARIES
      msvcp140
      ucrtbase
      vcruntime140
      )
    FOREACH(LIB ${RUNTIME_LIBRARIES})
      SET(LIB_PATH "C:/Windows/System32/${LIB}.dll")
      SET(LIB_D_PATH "C:/Windows/System32/${LIB}d.dll")
      FOREACH(LIBRARY_PATH ${LIB_PATH} ${LIB_D_PATH})
        IF(EXISTS "${LIBRARY_PATH}")
          MESSAGE(STATUS "INSTALL ${LIBRARY_PATH} to ${INSTALL_BINDIR}")
          INSTALL(FILES
            "${LIBRARY_PATH}" DESTINATION "${INSTALL_BINDIR}"
            COMPONENT SharedLibraries)
        ELSE()
          MESSAGE(STATUS "Could not find ${LIBRARY_PATH}")
        ENDIF()
      ENDFOREACH()
    ENDFOREACH()
  ENDIF()
ENDIF()

IF(WIN32)
  SET(CPACK_GENERATOR "ZIP")
ELSE()
  SET(CPACK_GENERATOR "TGZ")
ENDIF() 
ADD_SUBDIRECTORY(packaging/WiX)
ADD_SUBDIRECTORY(packaging/solaris)

# Produce separate tarballs for each INSTALL COMPONENT
IF(PACK_SEPARATE_COMPONENTS)
  SET(CPACK_ARCHIVE_COMPONENT_INSTALL ON)
  SET(CPACK_COMPONENTS_GROUPING IGNORE)
ENDIF()

IF(UNIX)
  INSTALL(FILES
    Docs/mysql.info
    DESTINATION ${INSTALL_INFODIR} OPTIONAL COMPONENT Info)
ENDIF()
#
# RPM installs documentation directly from the source tree
#
IF(NOT INSTALL_LAYOUT MATCHES "RPM")
  INSTALL(FILES
    README
    LICENSE
    DESTINATION ${INSTALL_DOCREADMEDIR} COMPONENT Readme)
  INSTALL(FILES
    ${CMAKE_BINARY_DIR}/Docs/INFO_SRC
    ${CMAKE_BINARY_DIR}/Docs/INFO_BIN
    DESTINATION ${INSTALL_DOCDIR} COMPONENT Info
    )

  # MYSQL_DOCS_LOCATON is used in "make dist",
  # points to the documentation directory
  SET(MYSQL_DOCS_LOCATION "" CACHE PATH
    "Location from where documentation is copied")
  MARK_AS_ADVANCED(MYSQL_DOCS_LOCATION)
  INSTALL(DIRECTORY Docs/ DESTINATION ${INSTALL_DOCDIR}
    COMPONENT Documentation
    PATTERN "Makefile.*" EXCLUDE
    PATTERN "glibc*" EXCLUDE
    PATTERN "linuxthreads.txt" EXCLUDE
    PATTERN "myisam.txt" EXCLUDE
    PATTERN "mysql.info" EXCLUDE
    PATTERN "sp-imp-spec.txt" EXCLUDE
    PATTERN "README.build" EXCLUDE
  )
ENDIF()

# Now that we're done with all ADD_SUBDIRECTORY and thus all feature tests,
# we can safely enable ASan on Clang/Win32 if needed.
IF(HAVE_ASAN AND WIN32_CLANG)
  STRING_APPEND(CMAKE_C_FLAGS
    " -fsanitize=address -fsanitize-address-use-after-scope")
  STRING_APPEND(CMAKE_CXX_FLAGS
    " -fsanitize=address -fsanitize-address-use-after-scope")
ENDIF()

IF(UNIX)
  EXECUTE_PROCESS(
    COMMAND ${CMAKE_COMMAND} -E make_directory library_output_directory
    COMMAND ${CMAKE_COMMAND} -E make_directory plugin_output_directory
    COMMAND ${CMAKE_COMMAND} -E make_directory runtime_output_directory
    WORKING_DIRECTORY ${CMAKE_BINARY_DIR}
    )
  IF(SASL_CUSTOM_LIBRARY)
    EXECUTE_PROCESS(
      COMMAND ${CMAKE_COMMAND} -E make_directory library_output_directory/sasl2
    )
  ENDIF()
ENDIF()

# Pre-create directories for library_output_directory and
# plugin_output_directory, so create_symlink does not fail in ssl.cmake
# Do not pre-create runtime_output_directory/Debug or
# runtime_output_directory/RelWithDebInfo, mtr gets confused, and must be
# run with --vs-config=Debug or --vs-config=RelWithDebInfo in order to work.
IF(APPLE AND NOT BUILD_IS_SINGLE_CONFIG)
  FOREACH(dir
      library_output_directory
      plugin_output_directory
      )
    EXECUTE_PROCESS(
      COMMAND ${CMAKE_COMMAND} -E make_directory ${dir}/Debug
      COMMAND ${CMAKE_COMMAND} -E make_directory ${dir}/RelWithDebInfo
      COMMAND ${CMAKE_COMMAND} -E make_directory ${dir}/Release
      COMMAND ${CMAKE_COMMAND} -E make_directory ${dir}/MinSizeRel
      WORKING_DIRECTORY ${CMAKE_BINARY_DIR}
      )
  ENDFOREACH()
ENDIF()

IF(UNIX)
  # Create convenience symlinks bin/ and lib/
  EXECUTE_PROCESS(
    COMMAND ${CMAKE_COMMAND} -E create_symlink
     ./runtime_output_directory bin
    COMMAND ${CMAKE_COMMAND} -E create_symlink
     ./library_output_directory lib
    WORKING_DIRECTORY ${CMAKE_BINARY_DIR}
  )
  # See ./mysql-test/suite/innodb_fts/include/mecab.inc
  IF(MECAB_IPADIC_PARENT)
    EXECUTE_PROCESS(
      COMMAND ${CMAKE_COMMAND} -E create_symlink
      "${MECAB_IPADIC_PARENT}" mecab
      WORKING_DIRECTORY ${CMAKE_BINARY_DIR}/library_output_directory
      )
  ENDIF()
ENDIF()

# Without any --plugin-dir=<directory name> the server will look in
# INSTALL_PLUGINDIR, which is "lib/plugin" for standalone builds.
# This means that by default, we create a symlink plugin@ in lib/.
# For other values of INSTALL_LAYOUT we split the INSTALL_PLUGINDIR path,
# create the necessary directories,
# and add a symlink `basename ${INSTALL_PLUGINDIR}`.
IF(UNIX AND BUILD_IS_SINGLE_CONFIG)
  GET_FILENAME_COMPONENT(INSTALL_PLUGINDIR_PATH ${INSTALL_PLUGINDIR} PATH)
  GET_FILENAME_COMPONENT(INSTALL_PLUGINDIR_NAME ${INSTALL_PLUGINDIR} NAME)
  IF(NOT IS_DIRECTORY ${CMAKE_BINARY_DIR}/${INSTALL_PLUGINDIR_PATH})
    # Create the given directories and their parents as needed.
    MESSAGE(STATUS "MAKE_DIRECTORY ${CMAKE_BINARY_DIR}/${INSTALL_PLUGINDIR_PATH}")
    FILE(MAKE_DIRECTORY ${CMAKE_BINARY_DIR}/${INSTALL_PLUGINDIR_PATH})
  ENDIF()

  EXECUTE_PROCESS(
    COMMAND ${CMAKE_COMMAND} -E create_symlink
    ${CMAKE_BINARY_DIR}/plugin_output_directory ${INSTALL_PLUGINDIR_NAME}
    WORKING_DIRECTORY ${CMAKE_BINARY_DIR}/${INSTALL_PLUGINDIR_PATH}
    )
ENDIF()

SET(DOXYGEN_OUTPUT_DIR "${CMAKE_CURRENT_BINARY_DIR}/doxygen")
FIND_PACKAGE(Doxygen)
IF(DOXYGEN_FOUND)
  CONFIGURE_FILE(Doxyfile.in Doxyfile @ONLY)
  ADD_CUSTOM_TARGET(
    doxygen
    COMMAND ${CMAKE_COMMAND}
    -DDOXYGEN_EXECUTABLE=${DOXYGEN_EXECUTABLE}
    -DDOXYFILE=${CMAKE_BINARY_DIR}/Doxyfile
    -DERROR_FILE=${CMAKE_BINARY_DIR}/doxyerror.log
    -DOUTPUT_FILE=${CMAKE_BINARY_DIR}/doxyoutput.log
    -DSOURCE_DIR=${CMAKE_SOURCE_DIR}
    -DTOFIX_FILE=${CMAKE_BINARY_DIR}/tofix-all.log
    -DREGRESSION_FILE=${CMAKE_BINARY_DIR}/tofix-regressions.log
    -DIGNORE_FILE=${CMAKE_SOURCE_DIR}/Doxyfile-ignored
    -P ${CMAKE_SOURCE_DIR}/run_doxygen.cmake
    WORKING_DIRECTORY ${CMAKE_SOURCE_DIR}
    COMMENT "Generating Doxygen documentation" VERBATIM
    )
  SET_PROPERTY(TARGET doxygen PROPERTY EXCLUDE_FROM_ALL TRUE)
  IF(WIN32)
    SET_PROPERTY(TARGET doxygen PROPERTY EXCLUDE_FROM_DEFAULT_BUILD TRUE)
  ENDIF()
ENDIF(DOXYGEN_FOUND)

INCLUDE(CPack)

# C/CXX compiler flags consist of:
# CPPFLAGS        Taken from environment, see above.
# ADD_DEFINITIONS In each individual CMakeLists.txt
# CMAKE_CXX_FLAGS From command line.
#                 We extend these in maintainer.cmake
#                 We extend these in compiler_options.cmake
# ENV{CXXFLAGS}   From environment, but environment is ignored if
#                 CMAKE_CXX_FLAGS is also given on command line
# CMAKE_CXX_FLAGS_${CMAKE_BUILD_TYPE}, typical initial cmake values:
#      DEBUG          -g
#      RELWITHDEBINFO -O2 -g -DNDEBUG
#      RELEASE        -O3 -DNDEBUG
#      MINSIZEREL     -Os -DNDEBUG
#
# The compiler command line is
# g++ DEFINITIONS CMAKE_CXX_FLAGS CMAKE_CXX_FLAGS_<configuration>
#
# So, if you want to use '-O3' for a RELWITHDEBINFO build, you should do:
# cmake -DCMAKE_CXX_FLAGS_RELWITHDEBINFO="-O3 -g -DNDEBUG"
#
# Note that CMakeCache.txt contains cmake builtins for these variables,
# *not* the values that will actually be used, which we report here:

IF(BUILD_IS_SINGLE_CONFIG)
  MESSAGE(STATUS "CMAKE_BUILD_TYPE: ${CMAKE_BUILD_TYPE}")
ENDIF()
GET_PROPERTY(cwd_definitions DIRECTORY PROPERTY COMPILE_DEFINITIONS)
MESSAGE(STATUS "COMPILE_DEFINITIONS: ${cwd_definitions}")
REPORT_CXX_FLAGS()
MESSAGE(STATUS "CMAKE_C_LINK_FLAGS: ${CMAKE_C_LINK_FLAGS}")
MESSAGE(STATUS "CMAKE_CXX_LINK_FLAGS: ${CMAKE_CXX_LINK_FLAGS}")
MESSAGE(STATUS "CMAKE_EXE_LINKER_FLAGS ${CMAKE_EXE_LINKER_FLAGS}")
MESSAGE(STATUS "CMAKE_MODULE_LINKER_FLAGS ${CMAKE_MODULE_LINKER_FLAGS}")
MESSAGE(STATUS "CMAKE_SHARED_LINKER_FLAGS ${CMAKE_SHARED_LINKER_FLAGS}")<|MERGE_RESOLUTION|>--- conflicted
+++ resolved
@@ -229,7 +229,6 @@
   ENDIF()
 ENDIF()
 
-<<<<<<< HEAD
 # Add all policies *after* CMAKE_MINIMUM_REQUIRED
 # Repeating CMAKE_MINIMUM_REQUIRED here will load defaults for 3.5.1
 CMAKE_MINIMUM_REQUIRED(VERSION 3.5.1)
@@ -239,8 +238,6 @@
   SET(SOLARIS 1)
 ENDIF()
 
-=======
->>>>>>> 82c6257f
 IF(MY_HOST_SYSTEM_NAME MATCHES "Linux")
   # Trust 'rpm -qf /' rather than 'uname -s'
   STRING(REGEX MATCH "\\.el([678])\\." MATCH_FSYS "${MY_HOST_FILESYSTEM_NAME}")
@@ -252,7 +249,6 @@
   ENDIF()
 ENDIF()
 
-<<<<<<< HEAD
 IF(NOT LINUX_RHEL AND MY_HOST_SYSTEM_NAME MATCHES "Linux")
   IF(EXISTS "/etc/os-release")
     FILE(READ "/etc/os-release" MY_OS_RELEASE)
@@ -285,8 +281,6 @@
   ENDIF()
 ENDIF()
 
-=======
->>>>>>> 82c6257f
 IF(CMAKE_HOST_UNIX AND NOT FORCE_UNSUPPORTED_COMPILER
     AND NOT CMAKE_C_COMPILER AND NOT CMAKE_CXX_COMPILER)
   # Cannot INCLUDE(CMakeDetermineSystem) prior to PROJECT initialization below.
@@ -299,9 +293,6 @@
       IF(LINUX_RHEL6)
         SET(ALTERNATIVE_PATHS "/opt/rh/devtoolset-8")
       ELSEIF(LINUX_RHEL7)
-<<<<<<< HEAD
-        SET(ALTERNATIVE_PATHS "/opt/rh/devtoolset-8")
-=======
         # ARM requires GCC 10, but we still build releases for
         # x86_64 on GCC 8.
         IF(MY_HOST_MACHINE_NAME MATCHES "aarch64")
@@ -309,7 +300,6 @@
         ELSE()
           SET(ALTERNATIVE_PATHS "/opt/rh/devtoolset-8")
         ENDIF()
->>>>>>> 82c6257f
       ELSEIF(LINUX_RHEL8)
         SET(ALTERNATIVE_PATHS "/opt/rh/gcc-toolset-10")
       ENDIF()
@@ -321,7 +311,6 @@
         FIND_PROGRAM(ALTERNATIVE_GPP g++
           NO_DEFAULT_PATH
           PATHS "${OPT_PATH}/root/usr/bin")
-<<<<<<< HEAD
         FIND_PROGRAM(ALTERNATIVE_LD ld
           NO_DEFAULT_PATH
           PATHS "${OPT_PATH}/root/usr/bin")
@@ -331,13 +320,10 @@
         FIND_PROGRAM(ALTERNATIVE_RANLIB ranlib
           NO_DEFAULT_PATH
           PATHS "${OPT_PATH}/root/usr/bin")
-=======
->>>>>>> 82c6257f
         FIND_PROGRAM(ALTERNATIVE_ENABLE enable
           NO_DEFAULT_PATH
           PATHS "${OPT_PATH}")
       ENDFOREACH()
-<<<<<<< HEAD
       # A missing ALTERNATIVE_LD may generate bad executables.
       IF(ALTERNATIVE_GCC AND ALTERNATIVE_GPP AND ALTERNATIVE_LD)
         SET(CMAKE_C_COMPILER ${ALTERNATIVE_GCC})
@@ -479,41 +465,6 @@
         MESSAGE(STATUS "Using ${ALTERNATIVE_GPP}")
       ELSE()
         MESSAGE(WARNING "Could not find /usr/gcc/10/bin/gcc")
-=======
-      IF(ALTERNATIVE_GCC AND ALTERNATIVE_GPP)
-        SET(CMAKE_C_COMPILER ${ALTERNATIVE_GCC})
-        SET(CMAKE_CXX_COMPILER ${ALTERNATIVE_GPP})
-        MESSAGE(STATUS "Using ${ALTERNATIVE_GCC}")
-        MESSAGE(STATUS "Using ${ALTERNATIVE_GPP}")
-      ELSE()
-        MESSAGE(WARNING "Could not find devtoolset compiler in ${ALTERNATIVE_PATHS}")
-        MESSAGE(FATAL_ERROR "Please set CMAKE_C_COMPILER and CMAKE_CXX_COMPILER explicitly.")
-      ENDIF()
-
-    ELSEIF(MY_HOST_SYSTEM_NAME MATCHES "Linux" AND
-        EXISTS "/etc/os-release")
-      FILE(READ "/etc/os-release" MY_OS_RELEASE)
-      IF (MY_OS_RELEASE MATCHES "SUSE Linux Enterprise Server 12")
-        MESSAGE(STATUS "We need to look for a newer GCC on SLES 12")
-
-        FIND_PROGRAM(ALTERNATIVE_GCC gcc-7
-          NO_DEFAULT_PATH
-          PATHS "/usr/bin")
-        FIND_PROGRAM(ALTERNATIVE_GPP g++-7
-          NO_DEFAULT_PATH
-          PATHS "/usr/bin")
-        IF (ALTERNATIVE_GCC AND ALTERNATIVE_GPP)
-          SET(CMAKE_C_COMPILER ${ALTERNATIVE_GCC})
-          SET(CMAKE_CXX_COMPILER ${ALTERNATIVE_GPP})
-          MESSAGE(STATUS "Using ${ALTERNATIVE_GCC}")
-          MESSAGE(STATUS "Using ${ALTERNATIVE_GPP}")
-          # Use the new ABI so that std::string can be used with allocators
-          # that are not default-constructible (e.g. Memroot_allocator)
-          ADD_DEFINITIONS(-D_GLIBCXX_USE_CXX11_ABI=1)
-        ELSE()
-          MESSAGE(WARNING "Could not find newer gcc")
-	ENDIF()
->>>>>>> 82c6257f
       ENDIF()
     ENDIF()
   ENDIF()
